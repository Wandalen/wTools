--- conflicted
+++ resolved
@@ -8,7 +8,6 @@
 exclude = [
   # Exclude all hyphen-prefixed files (temporary files, private scripts)
   "-*",
-<<<<<<< HEAD
 
   # Exclude experimental/incomplete modules
   "module/blank/*",
@@ -21,17 +20,6 @@
   "module/core/for_each",      # Used by meta_tools (circular dependency prevention)
   "module/core/program_tools", # Incomplete stub crate (empty implementation)
   # NOTE: unitore is included despite compilation errors (uses workspace dependencies)
-
-  # Alias exclusions: wrapper crates excluded to prevent duplication
-  "module/alias/cargo_will",
-  "module/alias/fundamental_data_type",
-  "module/alias/proc_macro_tools",
-  "module/alias/multilayer",
-  "module/alias/instance_of",
-  "module/alias/werror",
-  "module/alias/wproc_macro",
-  "module/alias/wtest_basic",
-  "module/alias/wtest",
 
   # Move exclusions: modules scheduled for migration to separate repositories
   "module/move/gspread",
@@ -40,17 +28,6 @@
   "module/move/wplot",
   "module/move/plot_interface",
   "module/move/graphs_tools",
-=======
-  "module/blank/*",
-  "module/postponed/*",
-  "module/step/*",
-  "module/core/unitore",
-  "module/core/program_tools",
-  "module/core/wtools",
-  "module/core/meta_tools",
-  "module/core/for_each",
-  "step",
->>>>>>> c46085d9
 ]
 # default-members = [ "module/core/wtools" ]
 
