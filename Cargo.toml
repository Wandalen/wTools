--- conflicted
+++ resolved
@@ -423,13 +423,8 @@
 ## genfile
 
 [workspace.dependencies.genfile_core]
-<<<<<<< HEAD
-version = "~0.2.0"
-path = "module/core/genfile"
-=======
 version = "~0.1.0"
 path = "module/core/genfile_core"
->>>>>>> 4551831a
 default-features = false
 
 
