[workspace]
resolver = "2"
members = [
  "module/alias/*",
  "module/core/*",
  "module/move/*",
]
exclude = [
  "-*",
  "module/move/cargo_will",
  "module/alias/cargo_will",
  "module/blank/*",
  "module/postponed/*",
  "module/step/*",
  "module/move/unitore",
  "module/move/gspread",
  "module/move/optimization_tools",
  "module/move/refiner",
  "module/move/wplot",
  "module/move/plot_interface",
  "module/core/program_tools",
  "module/move/graphs_tools",
  "module/alias/fundamental_data_type",
  "module/alias/proc_macro_tools",
  "module/alias/multilayer",
  "module/alias/instance_of",
  "module/alias/werror",
  "module/core/wtools",
  "module/alias/wproc_macro",
  "module/alias/wtest_basic",
  "module/alias/wtest",
  "module/core/meta_tools",
  "module/core/for_each",
  "step",
]
# default-members = [ "module/core/wtools" ]

[workspace.metadata]
branches = [ "master", "alpha" ]
master_branch = "master"
workspace_name = "wTools"
repo_url = "https://github.com/Wandalen/wTools"
discord_url = "https://discord.gg/m3YfbXpUUY"

# [metadata.cargo-suppress-warnings]
# unused-manifest-key = true


[workspace.lints.rust]
# Denies non-idiomatic code for Rust 2018 edition.
rust_2018_idioms = { level = "warn", priority = -1 }
# Denies using features that may break in future Rust versions.
future_incompatible = { level = "warn", priority = -1 }
# Warns if public items lack documentation.
missing_docs = "warn"
# Warns for public types not implementing Debug.
missing_debug_implementations = "warn"
# Denies all unsafe code usage.
unsafe-code = "deny"

[workspace.lints.clippy]
# Denies pedantic lints, enforcing strict coding styles and conventions.
pedantic = { level = "warn", priority = -1 }
# Denies undocumented unsafe blocks.
undocumented_unsafe_blocks = "deny"
# Denies to prefer `core` over `std` when available, for `no_std` compatibility.
std_instead_of_core = "warn"
# Denies including files in documentation unconditionally.
doc_include_without_cfg = "warn"
# Allows missing inline in public items (too verbose).
missing_inline_in_public_items = "allow"

# exceptions

# Allows functions that are only called once.
single_call_fn = "allow"
# Allows forcing a function to always be inlined.
inline_always = "allow"
# Allows item names that repeat the module name (e.g., `mod user { struct User; }`).
module_name_repetitions = "allow"
# Allows using fully qualified paths instead of `use` statements.
absolute_paths = "allow"
# Allows wildcard imports (e.g., `use std::io::*;`).
wildcard_imports = "allow"
# Allow to prefer `alloc` over `std` when available, for `no_std` compatibility.
std_instead_of_alloc = "allow"
# Allow put definitions of struct at any point in functions.
items_after_statements = "allow"
# Allow precission loss, for example during conversion from i64 to f64
cast_precision_loss = "allow"
# Allows `pub use` statements.
pub_use = "allow"
# Allows the `?` operator.
question_mark_used = "allow"
# Allows implicit returns.
implicit_return = "allow"
# Allow ordering of fields in intuitive way.
arbitrary_source_item_ordering = "allow"
# Allow mod.rs files
mod_module_files = "allow"
# Allow missing docs for private items
missing_docs_in_private_items = "allow"


## top level

[workspace.dependencies.wtools]
version = "~0.2.0"
path = "module/core/wtools"
default-features = false

[workspace.dependencies.non_std]
version = "~0.1.4"
path = "module/alias/non_std"

[workspace.dependencies.std_tools]
version = "~0.1.4"
path = "module/alias/std_tools"

[workspace.dependencies.std_x]
version = "~0.1.4"
path = "module/alias/std_x"

[workspace.dependencies.unilang_parser]
<<<<<<< HEAD
version = "~0.11.0"
=======
version = "~0.13.0"
>>>>>>> 63943676
path = "module/move/unilang_parser" # Point to original unilang_parser


## data_type

[workspace.dependencies.data_type]
<<<<<<< HEAD
version = "~0.15.0"
=======
version = "~0.17.0"
>>>>>>> 63943676
path = "module/core/data_type"
default-features = false

[workspace.dependencies.type_constructor_meta]
version = "~0.2.0"
path = "module/core/type_constructor_meta"
default-features = false

[workspace.dependencies.type_constructor_make_meta]
version = "~0.2.0"
path = "module/core/type_constructor_make_meta"

[workspace.dependencies.type_constructor_derive_pair_meta]
version = "~0.1.0"
path = "module/core/type_constructor_derive_pair_meta"

[workspace.dependencies.interval_adapter]
<<<<<<< HEAD
version = "~0.36.0"
=======
version = "~0.38.0"
>>>>>>> 63943676
path = "module/core/interval_adapter"
default-features = false
# features = [ "enabled" ]

[workspace.dependencies.winterval]
version = "~0.3.0"
path = "module/alias/winterval"
default-features = false
# features = [ "enabled" ]

[workspace.dependencies.collection_tools]
<<<<<<< HEAD
version = "~0.25.0"
=======
version = "~0.27.0"
>>>>>>> 63943676
path = "module/core/collection_tools"
default-features = false


## derive

[workspace.dependencies.derive_tools]
<<<<<<< HEAD
version = "~0.47.0"
=======
version = "~0.49.0"
>>>>>>> 63943676
path = "module/core/derive_tools"
default-features = false
# features = [ "enabled" ]

[workspace.dependencies.derive_tools_meta]
<<<<<<< HEAD
version = "~0.46.0"
=======
version = "~0.48.0"
>>>>>>> 63943676
path = "module/core/derive_tools_meta"
default-features = false
# features = [ "enabled" ]

[workspace.dependencies.reflect_tools]
version = "~0.7.0"
path = "module/core/reflect_tools"
default-features = false
# features = [ "enabled" ]

[workspace.dependencies.reflect_tools_meta]
version = "~0.7.0"
path = "module/core/reflect_tools_meta"
default-features = false
# features = [ "enabled" ]

[workspace.dependencies.format_tools]
version = "~0.6.0"
path = "module/core/format_tools"
default-features = false
# features = [ "enabled" ]
# xxx : remove features, maybe

# [workspace.dependencies.format_tools]
# version = "~0.1.0"
# path = "module/core/format_tools"
# default-features = false
# features = [ "enabled" ]
# # xxx : remove features, maybe

[workspace.dependencies.type_constructor]
version = "~0.3.0"
path = "module/postponed/type_constructor"
default-features = false

[workspace.dependencies.fundamental_data_type]
version = "~0.2.0"
path = "module/alias/fundamental_data_type"
default-features = false

[workspace.dependencies.variadic_from]
<<<<<<< HEAD
version = "~0.41.0"
=======
version = "~0.43.0"
>>>>>>> 63943676
path = "module/core/variadic_from"
default-features = false
# features = [ "enabled" ]

[workspace.dependencies.variadic_from_meta]
<<<<<<< HEAD
version = "~0.12.0"
=======
version = "~0.14.0"
>>>>>>> 63943676
path = "module/core/variadic_from_meta"
default-features = false
# features = [ "enabled" ]

[workspace.dependencies.clone_dyn]
<<<<<<< HEAD
version = "~0.44.0"
=======
version = "~0.46.0"
>>>>>>> 63943676
path = "module/core/clone_dyn"
default-features = false
# features = [ "enabled" ]

[workspace.dependencies.clone_dyn_meta]
<<<<<<< HEAD
version = "~0.41.0"
=======
version = "~0.43.0"
>>>>>>> 63943676
path = "module/core/clone_dyn_meta"
# features = [ "enabled" ]

[workspace.dependencies.clone_dyn_types]
<<<<<<< HEAD
version = "~0.38.0"
=======
version = "~0.40.0"
>>>>>>> 63943676
path = "module/core/clone_dyn_types"
default-features = false
# features = [ "enabled" ]


## mem

[workspace.dependencies.mem_tools]
version = "~0.9.0"
path = "module/core/mem_tools"
default-features = false


## diagnostics

[workspace.dependencies.diagnostics_tools]
version = "~0.11.0"
path = "module/core/diagnostics_tools"
default-features = false


## iter

[workspace.dependencies.iter_tools]
<<<<<<< HEAD
version = "~0.37.0"
=======
version = "~0.39.0"
>>>>>>> 63943676
path = "module/core/iter_tools"
default-features = false


## meta

[workspace.dependencies.meta_tools]
version = "~0.12.0"
path = "module/core/meta_tools"
default-features = false

[workspace.dependencies.for_each]
version = "~0.10.0"
path = "module/core/for_each"
default-features = false

[workspace.dependencies.former]
<<<<<<< HEAD
version = "~2.28.0"
=======
version = "~2.30.0"
>>>>>>> 63943676
path = "module/core/former"
default-features = false

[workspace.dependencies.former_meta]
<<<<<<< HEAD
version = "~2.27.0"
=======
version = "~2.29.0"
>>>>>>> 63943676
path = "module/core/former_meta"
default-features = false

[workspace.dependencies.former_types]
<<<<<<< HEAD
version = "~2.24.0"
=======
version = "~2.26.0"
>>>>>>> 63943676
path = "module/core/former_types"
default-features = false

[workspace.dependencies.component_model]
<<<<<<< HEAD
version = "~0.6.0"
=======
version = "~0.8.0"
>>>>>>> 63943676
path = "module/core/component_model"
default-features = false

[workspace.dependencies.component_model_meta]
<<<<<<< HEAD
version = "~0.6.0"
=======
version = "~0.8.0"
>>>>>>> 63943676
path = "module/core/component_model_meta"
default-features = false

[workspace.dependencies.component_model_types]
<<<<<<< HEAD
version = "~0.11.0"
=======
version = "~0.13.0"
>>>>>>> 63943676
path = "module/core/component_model_types"
default-features = false

[workspace.dependencies.impls_index]
version = "~0.11.0"
path = "module/core/impls_index"
default-features = false

[workspace.dependencies.impls_index_meta]
version = "~0.13.0"
path = "module/core/impls_index_meta"

[workspace.dependencies.mod_interface]
<<<<<<< HEAD
version = "~0.44.0"
=======
version = "~0.46.0"
>>>>>>> 63943676
path = "module/core/mod_interface"
default-features = false

[workspace.dependencies.mod_interface_meta]
<<<<<<< HEAD
version = "~0.42.0"
=======
version = "~0.44.0"
>>>>>>> 63943676
path = "module/core/mod_interface_meta"
default-features = false

[workspace.dependencies.multilayer]
version = "~0.1.3"
path = "module/alias/multilayer"
default-features = false

# [workspace.dependencies.woptions]
# version = "~0.1.4"
# path = "module/core/woptions"
# default-features = false
#
# [workspace.dependencies.woptions_meta]
# version = "~0.1.4"
# path = "module/core/woptions_meta"
#
# [workspace.dependencies.woptions_runtime]
# version = "~0.1.4"
# path = "module/core/woptions_runtime"


## macro tools

[workspace.dependencies.macro_tools]
<<<<<<< HEAD
version = "~0.67.0"
=======
version = "~0.69.0"
>>>>>>> 63943676
path = "module/core/macro_tools"
default-features = false

[workspace.dependencies.proc_macro_tools]
version = "~0.2.0"
path = "module/alias/proc_macro_tools"
default-features = false

[workspace.dependencies.wproc_macro]
version = "~0.1.1"
path = "module/alias/wproc_macro"
default-features = false


## time

[workspace.dependencies.time_tools]
version = "~0.2.0"
path = "module/core/time_tools"
default-features = false


## typing

[workspace.dependencies.typing_tools]
version = "~0.11.0"
path = "module/core/typing_tools"
default-features = false

[workspace.dependencies.implements]
version = "~0.13.0"
path = "module/core/implements"
default-features = false

[workspace.dependencies.instance_of]
version = "~0.2.0"
path = "module/alias/instance_of"
default-features = false

[workspace.dependencies.inspect_type]
version = "~0.16.0"
path = "module/core/inspect_type"
default-features = false

[workspace.dependencies.is_slice]
version = "~0.14.0"
path = "module/core/is_slice"
default-features = false

[workspace.dependencies.asbytes]
version = "~0.2.0"
path = "module/core/asbytes"
default-features = false


## error

[workspace.dependencies.error_tools]
<<<<<<< HEAD
version = "~0.32.0"
=======
version = "~0.34.0"
>>>>>>> 63943676
path = "module/core/error_tools"
default-features = false

[workspace.dependencies.werror]
version = "~0.4.0"
path = "module/alias/werror"


## string tools

[workspace.dependencies.strs_tools]
<<<<<<< HEAD
version = "~0.29.0"
=======
version = "~0.31.0"
>>>>>>> 63943676
path = "module/core/strs_tools"
default-features = false

[workspace.dependencies.strs_tools_meta]
<<<<<<< HEAD
version = "~0.6.0"
=======
version = "~0.8.0"
>>>>>>> 63943676
path = "module/core/strs_tools_meta"
default-features = false

[workspace.dependencies.wstring_tools]
version = "~0.2.0"
path = "module/alias/wstring_tools"


## fs tools / path tools

[workspace.dependencies.fs_tools]
version = "~0.1.0"
path = "module/core/fs_tools"
default-features = false

[workspace.dependencies.file_tools]
version = "~0.1.0"
path = "module/alias/file_tools"
default-features = false

[workspace.dependencies.pth]
<<<<<<< HEAD
version = "~0.25.0"
=======
version = "~0.27.0"
>>>>>>> 63943676
path = "module/core/pth"
default-features = false

# [workspace.dependencies.proper_path_tools]
# version = "~0.15.0"
# path = "module/core/proper_path_tools"
# default-features = false


## process tools

[workspace.dependencies.process_tools]
<<<<<<< HEAD
version = "~0.15.0"
=======
version = "~0.17.0"
>>>>>>> 63943676
path = "module/core/process_tools"
default-features = false

# [workspace.dependencies.process_tools_published]
# package = "process_tools"
# version = "~0.9.0"
# default-features = false


## test

[workspace.dependencies.wtest]
version = "~0.4.0"
path = "module/alias/wtest"

[workspace.dependencies.test_tools]
version = "~0.16.0"
path = "module/core/test_tools"

# [workspace.dependencies.test_tools_stable]
# package = "test_tools"
# version = "~0.10.0"
# features = [ "full" ]

[workspace.dependencies.wtest_basic]
version = "~0.4.0"
path = "module/alias/wtest_basic"


## async

[workspace.dependencies.async_from]
version = "~0.2.0"
path = "module/core/async_from"

[workspace.dependencies.async_tools]
version = "~0.1.0"
path = "module/core/async_tools"

## graphs tools

[workspace.dependencies.graphs_tools]
version = "~0.3.0"
path = "module/move/graphs_tools"
default-features = false

[workspace.dependencies.automata_tools]
version = "~0.2.0"
path = "module/postponed/automata_tools"
default-features = false

[workspace.dependencies.wautomata]
version = "~0.2.0"
path = "module/postponed/wautomata"
default-features = false

## ca

[workspace.dependencies.wca]
<<<<<<< HEAD
version = "~0.28.0"
=======
version = "~0.30.0"
>>>>>>> 63943676
path = "module/move/wca"

## censor

[workspace.dependencies.wcensor]
version = "~0.1.1"
path = "module/move/wcensor"


## willbe

[workspace.dependencies.willbe]
<<<<<<< HEAD
version = "~0.24.0"
=======
version = "~0.26.0"
>>>>>>> 63943676
path = "module/move/willbe"


## lang

[workspace.dependencies.wlang]
version = "~0.1.0"
path = "module/move/wlang"


## publisher

[workspace.dependencies.wpublisher]
version = "~0.2.0"
path = "module/move/wpublisher_xxx"


## plot
[workspace.dependencies.wplot]
version = "~0.2.0"
path = "module/move/wplot"

[workspace.dependencies.plot_interface]
version = "~0.1.3"
path = "module/move/plot_interface"


## unsorted

[workspace.dependencies.sqlx_query]
version = "~0.2.0"
path = "module/move/sqlx_query"

[workspace.dependencies.deterministic_rand]
version = "~0.6.0"
path = "module/move/deterministic_rand"

[workspace.dependencies.crates_tools]
<<<<<<< HEAD
version = "~0.17.0"
=======
version = "~0.19.0"
>>>>>>> 63943676
path = "module/move/crates_tools"

[workspace.dependencies.assistant]
version = "~0.1.0"
path = "module/move/assistant"

[workspace.dependencies.llm_tools]
version = "~0.2.0"
path = "module/move/llm_tools"

[workspace.dependencies.benchkit]
<<<<<<< HEAD
version = "~0.5.0"
path = "module/move/benchkit"
=======
version = "~0.11.0"
path = "module/core/benchkit"
>>>>>>> 63943676

## steps

[workspace.dependencies.procedural_macro]
version = "~0.1.0"
path = "module/template/template_procedural_macro"
default-features = true

[workspace.dependencies.procedural_macro_meta]
version = "~0.1.0"
path = "module/template/template_procedural_macro_meta"
default-features = true

[workspace.dependencies.procedural_macro_runtime]
version = "~0.1.0"
path = "module/template/template_procedural_macro_runtime"
default-features = true


## test experimental

[workspace.dependencies.test_experimental_a]
version = "~0.5.0"
path = "module/test/a"
default-features = true

[workspace.dependencies.test_experimental_b]
version = "~0.3.0"
path = "module/test/b"
default-features = true

[workspace.dependencies.test_experimental_c]
version = "~0.3.0"
path = "module/test/c"
default-features = true

## External

[workspace.dependencies.async-trait]
version = "0.1.83"

[workspace.dependencies.tokio]
version = "1.41.0"
default-features = false

# Note: anyhow and thiserror are included here ONLY for bootstrap builds
# of test_tools to avoid cyclic dependencies with error_tools.
# All other crates MUST use error_tools exclusively for error handling.
[workspace.dependencies.anyhow]
version = "~1.0"

[workspace.dependencies.thiserror]
version = "~1.0"

[workspace.dependencies.pretty_assertions]
version = "~1.4.0"
# features = []
# default-features = false

[workspace.dependencies.hashbrown]
version = "~0.14.3"
# optional = true
default-features = false
# features = [ "default" ]

[workspace.dependencies.paste]
version = "~1.0.14"
default-features = false

[workspace.dependencies.tempdir]
version = "~0.3.7"

[workspace.dependencies.rustversion]
version = "~1.0"

[workspace.dependencies.num-traits]
version = "~0.2"

[workspace.dependencies.rand]
version = "0.8.5"

[workspace.dependencies.rand_chacha]
version = "0.3.1"

[workspace.dependencies.rand_seeder]
version = "0.3.0"

[workspace.dependencies.sealed]
version = "0.5.0"

[workspace.dependencies.rayon]
version = "1.8.0"

[workspace.dependencies.trybuild]
version = "1.0.85"

[workspace.dependencies.futures-core]
version = "0.3.31"

[workspace.dependencies.futures-util]
version = "0.3.31"

[workspace.dependencies.regex]
version = "1.11.1"

[workspace.dependencies.serde]
version = "1.0.219"

[workspace.dependencies.serde_with]
version = "3.12.0"

[workspace.dependencies.serde_json]
version = "1.0.140"

[workspace.dependencies.serde_yaml]
version = "0.9.34"

[workspace.dependencies.bytemuck]
version = "1.21.0"

[workspace.dependencies.convert_case]
version = "0.6.0"
default-features = false

## External - parse

[workspace.dependencies.proc-macro2]
version = "~1.0.78"
default-features = false

[workspace.dependencies.quote]
version = "~1.0.35"
default-features = false

[workspace.dependencies.syn]
version = "~2.0.100"
default-features = false

[workspace.dependencies.const_format]
version = "~0.2.32"
default-features = false
# proc-macro2 = { version = "~1.0.78", default-features = false, features = [] }
# quote = { version = "~1.0.35", default-features = false, features = [] }
# syn = { version = "~2.0.52", default-features = false, features = [ "full", "extra-traits" ] } # qqq : xxx : optimize set of features

## External - SIMD optimization dependencies for strs_tools

[workspace.dependencies.lexical]
version = "7.0.4"

[workspace.dependencies.memchr]
version = "2.7"
default-features = false

[workspace.dependencies.aho-corasick]
version = "1.1"
default-features = false

[workspace.dependencies.bytecount]
version = "0.6"

## workspace_tools dependencies

[workspace.dependencies.tempfile]
version = "3.20.0"

[workspace.dependencies.glob]
version = "0.3.2"

[workspace.dependencies.cargo_metadata]
version = "0.18.1"

[workspace.dependencies.toml]
version = "0.8.23"

[workspace.dependencies.chrono]
version = "0.4.34"

[workspace.dependencies.criterion]
version = "0.5.1"

[workspace.dependencies.workspace_tools]
<<<<<<< HEAD
version = "~0.2.0"
=======
version = "~0.5.0"
>>>>>>> 63943676
path = "module/move/workspace_tools"
default-features = false

[patch.crates-io]
former_meta = { path = "module/core/former_meta" }
# const_format = { version = "0.2.32", default-features = false, features = [] }<|MERGE_RESOLUTION|>--- conflicted
+++ resolved
@@ -122,22 +122,14 @@
 path = "module/alias/std_x"
 
 [workspace.dependencies.unilang_parser]
-<<<<<<< HEAD
-version = "~0.11.0"
-=======
 version = "~0.13.0"
->>>>>>> 63943676
 path = "module/move/unilang_parser" # Point to original unilang_parser
 
 
 ## data_type
 
 [workspace.dependencies.data_type]
-<<<<<<< HEAD
-version = "~0.15.0"
-=======
 version = "~0.17.0"
->>>>>>> 63943676
 path = "module/core/data_type"
 default-features = false
 
@@ -155,11 +147,7 @@
 path = "module/core/type_constructor_derive_pair_meta"
 
 [workspace.dependencies.interval_adapter]
-<<<<<<< HEAD
-version = "~0.36.0"
-=======
 version = "~0.38.0"
->>>>>>> 63943676
 path = "module/core/interval_adapter"
 default-features = false
 # features = [ "enabled" ]
@@ -171,11 +159,7 @@
 # features = [ "enabled" ]
 
 [workspace.dependencies.collection_tools]
-<<<<<<< HEAD
-version = "~0.25.0"
-=======
 version = "~0.27.0"
->>>>>>> 63943676
 path = "module/core/collection_tools"
 default-features = false
 
@@ -183,21 +167,13 @@
 ## derive
 
 [workspace.dependencies.derive_tools]
-<<<<<<< HEAD
-version = "~0.47.0"
-=======
 version = "~0.49.0"
->>>>>>> 63943676
 path = "module/core/derive_tools"
 default-features = false
 # features = [ "enabled" ]
 
 [workspace.dependencies.derive_tools_meta]
-<<<<<<< HEAD
-version = "~0.46.0"
-=======
 version = "~0.48.0"
->>>>>>> 63943676
 path = "module/core/derive_tools_meta"
 default-features = false
 # features = [ "enabled" ]
@@ -239,50 +215,30 @@
 default-features = false
 
 [workspace.dependencies.variadic_from]
-<<<<<<< HEAD
-version = "~0.41.0"
-=======
 version = "~0.43.0"
->>>>>>> 63943676
 path = "module/core/variadic_from"
 default-features = false
 # features = [ "enabled" ]
 
 [workspace.dependencies.variadic_from_meta]
-<<<<<<< HEAD
-version = "~0.12.0"
-=======
 version = "~0.14.0"
->>>>>>> 63943676
 path = "module/core/variadic_from_meta"
 default-features = false
 # features = [ "enabled" ]
 
 [workspace.dependencies.clone_dyn]
-<<<<<<< HEAD
-version = "~0.44.0"
-=======
 version = "~0.46.0"
->>>>>>> 63943676
 path = "module/core/clone_dyn"
 default-features = false
 # features = [ "enabled" ]
 
 [workspace.dependencies.clone_dyn_meta]
-<<<<<<< HEAD
-version = "~0.41.0"
-=======
 version = "~0.43.0"
->>>>>>> 63943676
 path = "module/core/clone_dyn_meta"
 # features = [ "enabled" ]
 
 [workspace.dependencies.clone_dyn_types]
-<<<<<<< HEAD
-version = "~0.38.0"
-=======
 version = "~0.40.0"
->>>>>>> 63943676
 path = "module/core/clone_dyn_types"
 default-features = false
 # features = [ "enabled" ]
@@ -307,11 +263,7 @@
 ## iter
 
 [workspace.dependencies.iter_tools]
-<<<<<<< HEAD
-version = "~0.37.0"
-=======
 version = "~0.39.0"
->>>>>>> 63943676
 path = "module/core/iter_tools"
 default-features = false
 
@@ -329,56 +281,32 @@
 default-features = false
 
 [workspace.dependencies.former]
-<<<<<<< HEAD
-version = "~2.28.0"
-=======
 version = "~2.30.0"
->>>>>>> 63943676
 path = "module/core/former"
 default-features = false
 
 [workspace.dependencies.former_meta]
-<<<<<<< HEAD
-version = "~2.27.0"
-=======
 version = "~2.29.0"
->>>>>>> 63943676
 path = "module/core/former_meta"
 default-features = false
 
 [workspace.dependencies.former_types]
-<<<<<<< HEAD
-version = "~2.24.0"
-=======
 version = "~2.26.0"
->>>>>>> 63943676
 path = "module/core/former_types"
 default-features = false
 
 [workspace.dependencies.component_model]
-<<<<<<< HEAD
-version = "~0.6.0"
-=======
 version = "~0.8.0"
->>>>>>> 63943676
 path = "module/core/component_model"
 default-features = false
 
 [workspace.dependencies.component_model_meta]
-<<<<<<< HEAD
-version = "~0.6.0"
-=======
 version = "~0.8.0"
->>>>>>> 63943676
 path = "module/core/component_model_meta"
 default-features = false
 
 [workspace.dependencies.component_model_types]
-<<<<<<< HEAD
-version = "~0.11.0"
-=======
 version = "~0.13.0"
->>>>>>> 63943676
 path = "module/core/component_model_types"
 default-features = false
 
@@ -392,20 +320,12 @@
 path = "module/core/impls_index_meta"
 
 [workspace.dependencies.mod_interface]
-<<<<<<< HEAD
+version = "~0.46.0"
+path = "module/core/mod_interface"
+default-features = false
+
+[workspace.dependencies.mod_interface_meta]
 version = "~0.44.0"
-=======
-version = "~0.46.0"
->>>>>>> 63943676
-path = "module/core/mod_interface"
-default-features = false
-
-[workspace.dependencies.mod_interface_meta]
-<<<<<<< HEAD
-version = "~0.42.0"
-=======
-version = "~0.44.0"
->>>>>>> 63943676
 path = "module/core/mod_interface_meta"
 default-features = false
 
@@ -431,11 +351,7 @@
 ## macro tools
 
 [workspace.dependencies.macro_tools]
-<<<<<<< HEAD
-version = "~0.67.0"
-=======
 version = "~0.69.0"
->>>>>>> 63943676
 path = "module/core/macro_tools"
 default-features = false
 
@@ -494,11 +410,7 @@
 ## error
 
 [workspace.dependencies.error_tools]
-<<<<<<< HEAD
-version = "~0.32.0"
-=======
 version = "~0.34.0"
->>>>>>> 63943676
 path = "module/core/error_tools"
 default-features = false
 
@@ -510,20 +422,12 @@
 ## string tools
 
 [workspace.dependencies.strs_tools]
-<<<<<<< HEAD
-version = "~0.29.0"
-=======
 version = "~0.31.0"
->>>>>>> 63943676
 path = "module/core/strs_tools"
 default-features = false
 
 [workspace.dependencies.strs_tools_meta]
-<<<<<<< HEAD
-version = "~0.6.0"
-=======
 version = "~0.8.0"
->>>>>>> 63943676
 path = "module/core/strs_tools_meta"
 default-features = false
 
@@ -545,11 +449,7 @@
 default-features = false
 
 [workspace.dependencies.pth]
-<<<<<<< HEAD
-version = "~0.25.0"
-=======
 version = "~0.27.0"
->>>>>>> 63943676
 path = "module/core/pth"
 default-features = false
 
@@ -562,11 +462,7 @@
 ## process tools
 
 [workspace.dependencies.process_tools]
-<<<<<<< HEAD
-version = "~0.15.0"
-=======
 version = "~0.17.0"
->>>>>>> 63943676
 path = "module/core/process_tools"
 default-features = false
 
@@ -626,11 +522,7 @@
 ## ca
 
 [workspace.dependencies.wca]
-<<<<<<< HEAD
-version = "~0.28.0"
-=======
 version = "~0.30.0"
->>>>>>> 63943676
 path = "module/move/wca"
 
 ## censor
@@ -643,11 +535,7 @@
 ## willbe
 
 [workspace.dependencies.willbe]
-<<<<<<< HEAD
-version = "~0.24.0"
-=======
 version = "~0.26.0"
->>>>>>> 63943676
 path = "module/move/willbe"
 
 
@@ -686,11 +574,7 @@
 path = "module/move/deterministic_rand"
 
 [workspace.dependencies.crates_tools]
-<<<<<<< HEAD
-version = "~0.17.0"
-=======
 version = "~0.19.0"
->>>>>>> 63943676
 path = "module/move/crates_tools"
 
 [workspace.dependencies.assistant]
@@ -702,13 +586,8 @@
 path = "module/move/llm_tools"
 
 [workspace.dependencies.benchkit]
-<<<<<<< HEAD
-version = "~0.5.0"
-path = "module/move/benchkit"
-=======
 version = "~0.11.0"
 path = "module/core/benchkit"
->>>>>>> 63943676
 
 ## steps
 
@@ -891,11 +770,7 @@
 version = "0.5.1"
 
 [workspace.dependencies.workspace_tools]
-<<<<<<< HEAD
-version = "~0.2.0"
-=======
 version = "~0.5.0"
->>>>>>> 63943676
 path = "module/move/workspace_tools"
 default-features = false
 
