--- conflicted
+++ resolved
@@ -8,10 +8,7 @@
 {
 
   // require( './Experiment2.s' );
-<<<<<<< HEAD
-=======
   require( './Experiment3.s' );
->>>>>>> 7ab770b1
 
   require( './l0/l1/Predefined.s' );
 
