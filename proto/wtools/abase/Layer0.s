--- conflicted
+++ resolved
@@ -45,11 +45,8 @@
   require( './l0/l3/Pair.s' );
   require( './l0/l3/Countable.s' );
   require( './l0/l3/Path.s' );
-<<<<<<< HEAD
   require( './l0/l3/Primitive.s' );
-=======
   require( './l0/l3/Printer.s' );
->>>>>>> d2ee62c5
   require( './l0/l3/Property.s' );
   require( './l0/l3/PropertyTransformer.s' );
   require( './l0/l3/Prototype.s' );
@@ -98,11 +95,8 @@
   require( './l0/l5/Pair.s' );
   require( './l0/l5/Countable.s' );
   require( './l0/l5/Path.s' );
-<<<<<<< HEAD
   require( './l0/l5/Primitive.s' );
-=======
   require( './l0/l5/Printer.s' );
->>>>>>> d2ee62c5
   require( './l0/l5/Process.s' );
   require( './l0/l5/Property.s' );
   require( './l0/l5/PropertyTransformer.s' );
@@ -161,11 +155,8 @@
   require( './l0/l8/Pair.s' );
   require( './l0/l8/Countable.s' );
   require( './l0/l8/Path.s' );
-<<<<<<< HEAD
   require( './l0/l8/Primitive.s' );
-=======
   require( './l0/l8/Printer.s' );
->>>>>>> d2ee62c5
   require( './l0/l8/Process.s' );
   require( './l0/l8/Property.s' );
   require( './l0/l8/PropertyTransformer.s' );
