( function _l0_l9_Module_test_s_()
{

'use strict';

if( typeof module !== 'undefined' )
{
  const _ = require( 'Tools' );
  _.include( 'wTesting' );
}

const _ = _global_.wTools;
const __ = _globals_.testing.wTools;
const fileProvider = __.fileProvider;
const path = fileProvider.path;

// --
// context
// --

function onSuiteBegin()
{
  let self = this;

  self.suiteTempPath = path.tempOpen( path.join( __dirname, '../..'  ), 'module' );
  // self.assetsOriginalPath = path.join( __dirname, '_asset' );

}

//

function onSuiteEnd()
{
  let self = this;
  _.assert( _.strHas( self.suiteTempPath, '/module-' ) )
  path.tempClose( self.suiteTempPath );
}

// --
// test routines implementation
// --

function modulePredeclareBasic( test )
{
  let context = this;
  let a = test.assetFor( false );
  let _ToolsPath_ = a.path.nativize( _.module.toolsPathGet() );
  let programRoutine1Path = a.program( programRoutine1 ).filePath/*programPath*/;
  let programRoutine2Path = a.program({ entry : programRoutine2, locals : { _ToolsPath_, programRoutine1Path } }).filePath/*programPath*/;

  /* */

  a.appStartNonThrowing({ execPath : programRoutine2Path })
  .then( ( op ) =>
  {
    test.identical( op.exitCode, 0 );
    test.identical( _.strCount( op.output, 'nhandled' ), 0 );
    test.identical( _.strCount( op.output, 'error' ), 0 );
    test.identical( _.strCount( op.output, 'programRoutine2.begin' ), 1 );
    test.identical( _.strCount( op.output, 'programRoutine1.begin' ), 1 );
    test.identical( _.strCount( op.output, 'programRoutine1.end' ), 1 );
    test.identical( _.strCount( op.output, 'programRoutine2.end' ), 1 );
    test.identical( _.strCount( op.output, /programRoutine2.begin(.|\n|\r)*programRoutine1.begin(.|\n|\r)*programRoutine1.end(.|\n|\r)*programRoutine2.end(.|\n|\r)*/mg ), 1 );
    return null;
  });

  /* */

  return a.ready;

  function programRoutine1()
  {
    console.log( 'programRoutine1.begin' );
    const _ = require( toolsPath );
    _global_.programRoutine2 = true;
    console.log( 'programRoutine1.end' );
  }

  function programRoutine2()
  {
    console.log( 'programRoutine2.begin' );
    const _ = require( _ToolsPath_ );
    _global_.programRoutine2 = true;
    _.module.predeclare
    ({
      name : 'programRoutine1',
      entryPath : programRoutine1Path,
      basePath : '.',
    });
    _.include( 'programRoutine1' );
    _.include( 'programRoutine1' );
    console.log( 'programRoutine2.end' );
  }

}

//

function modulePredeclareBasic2( test )
{
  let context = this;
  let a = test.assetFor( false );
  let _ToolsPath_ = a.path.nativize( _.module.toolsPathGet() );
  let programRoutine1Path = a.program( programRoutine1 ).filePath/*programPath*/;
  let programRoutine2Path = a.program({ entry : programRoutine2, locals : { _ToolsPath_, programRoutine1Path } }).filePath/*programPath*/;

  /* */

  a.appStartNonThrowing({ execPath : programRoutine2Path })
  .then( ( op ) =>
  {
    test.identical( op.exitCode, 0 );
    test.identical( _.strCount( op.output, 'nhandled' ), 0 );
    test.identical( _.strCount( op.output, 'error' ), 0 );
    test.identical( _.strCount( op.output, 'programRoutine2.begin' ), 1 );
    test.identical( _.strCount( op.output, 'programRoutine1.begin' ), 1 );
    test.identical( _.strCount( op.output, 'programRoutine1.end' ), 1 );
    test.identical( _.strCount( op.output, 'programRoutine2.end' ), 1 );
    test.identical( _.strCount( op.output, /programRoutine2.begin(.|\n|\r)*programRoutine1.begin(.|\n|\r)*programRoutine1.end(.|\n|\r)*programRoutine2.end(.|\n|\r)*/mg ), 1 );
    return null;
  });

  /* */

  return a.ready;

  function programRoutine1()
  {
    console.log( 'programRoutine1.begin' );
    const _ = require( toolsPath );
    _global_.programRoutine2 = true;
    console.log( 'programRoutine1.end' );
  }

  function programRoutine2()
  {
    console.log( 'programRoutine2.begin' );
    const _ = require( _ToolsPath_ );
    _global_.programRoutine2 = true;
    _.module.predeclare
    ({
      name : 'programRoutine1',
      entryPath : programRoutine1Path,
      basePath : '.',
    });
    _.include( 'programRoutine1' );
    _.include( 'programRoutine1' );
    console.log( 'programRoutine2.end' );
  }

}

//

function moduleExportsUndefined( test )
{
  let context = this;
  let a = test.assetFor( false );
  let programRoutine1Path = a.program( programRoutine1 ).filePath/*programPath*/;
  let modulePath = a.path.join( programRoutine1Path, '../module.js' )

  a.fileProvider.fileWrite({ filePath : modulePath, data : `module.exports = undefined;` })

  /* */

  a.appStartNonThrowing({ execPath : programRoutine1Path })
  .then( ( op ) =>
  {
    test.identical( op.exitCode, 0 );
    test.identical( _.strCount( op.output, 'nhandled' ), 0 );
    test.identical( _.strCount( op.output, 'error' ), 0 );
    test.identical( _.strCount( op.output, 'programRoutine1.begin' ), 1 );
    test.identical( _.strCount( op.output, 'importedModule: undefined' ), 1 );
    test.identical( _.strCount( op.output, 'programRoutine1.end' ), 1 );
    return null;
  });

  /* */

  return a.ready;

  function programRoutine1()
  {
    console.log( 'programRoutine1.begin' );
    const _ = require( toolsPath );
    var importedModule = require( './module.js' );
    console.log( 'importedModule:', importedModule)
    console.log( 'programRoutine1.end' );
  }
}

moduleExportsUndefined.description  =
`
  Included module returns undefined
`

//

/* qqq : rewrite test with several programs in differen dirs */
/* qqq : write test with several programs in differen dirs and declaring of modules */
function resolveBasic( test )
{

  let context = this;
  var exp = _.path.normalize( __dirname + '../../../../../node_modules/Tools' );
  var got = _.module.resolve( 'wTools' );
  test.identical( got, exp );
  /* xxx : extend by other resolve calls */

}

resolveBasic.description  =
`
  Routine _.module.resolve return path to include path of module::wTools.
`

//

/* xxx : implement and cover _.module.fileStack() */
/* xxx : add testing of section "module files stack" */
function modulingNativeIncludeErrors( test )
{
  let context = this;
  let a = test.assetFor( false );
  let ready = __.take( null );

  act({});

  return ready;

  /* - */

  function act( env )
  {

    /* */

    ready.then( () =>
    {
      test.case = `throwing, ${__.entity.exportStringSolo( env )}`;

      var filePath/*programPath*/ = a.program( mainThrowing ).filePath/*programPath*/;
      a.program( throwing1 )

      return a.forkNonThrowing
      ({
        execPath : filePath/*programPath*/,
        currentPath : _.path.dir( filePath/*programPath*/ ),
      })
    })
    .then( ( op ) =>
    {
      test.nil( op.exitCode, 0 );

      var exp =
`    error1
    Module file "${__.path.nativize( a.abs( './mainThrowing' ) )}" failed to include "./throwing1"`
      test.true( _.strHas( op.output, exp ) );

      var exp =
`main
throwing1`
      test.true( _.strHas( op.output, exp ) );


      return op;
    });

    /* */

    ready.then( () =>
    {
      test.case = `throwing, catching ${__.entity.exportStringSolo( env )}`;

      var filePath/*programPath*/ = a.program( mainThrowingCatching ).filePath/*programPath*/;
      a.program( throwing1 )

      return a.forkNonThrowing
      ({
        execPath : filePath/*programPath*/,
        currentPath : _.path.dir( filePath/*programPath*/ ),
      })
    })
    .then( ( op ) =>
    {
      test.nil( op.exitCode, 0 );

      var exp =
`    error1
    Module file "${__.path.nativize( a.abs( './mainThrowingCatching' ) )}" failed to include "./throwing1"`
      test.true( _.strHas( op.output, exp ) );

      var exp =
`main.begin
throwing1
fileNativeWith( throwing1 ) : undefined
fileWith( throwing1 ) : undefined
throwing1`
      test.true( _.strHas( op.output, exp ) );

      return op;
    });

    /* */

    ready.then( () =>
    {
      test.case = `syntax error ${__.entity.exportStringSolo( env )}`;

      let syntax1 =
      `
      function syntax1()
      {
        console.log( 'syntax1' );
        console.log( 'a' 'b' 'c' );
      }
      `

      var filePath/*programPath*/ = a.program( mainSyntax ).filePath/*programPath*/;
      a.program({ routineCode : syntax1, name : 'syntax1' })

      return a.forkNonThrowing
      ({
        execPath : filePath/*programPath*/,
        currentPath : _.path.dir( filePath/*programPath*/ ),
      })
    })
    .then( ( op ) =>
    {
      test.nil( op.exitCode, 0 );

      var exp =
`main
--------------- uncaught error --------------->

 = Message of SyntaxError#1
    missing ) after argument list
    Module file "${__.path.nativize( a.abs( './mainSyntax' ) )}" failed to include "./syntax1"`
      test.true( _.strHas( op.output, exp ) );

      return op;
    });

    /* */

    ready.then( () =>
    {
      test.case = `syntax error catching ${__.entity.exportStringSolo( env )}`;

      let syntax1 =
      `
      function syntax1()
      {
        console.log( 'syntax1' );
        console.log( 'a' 'b' 'c' );
      }
      `

      var filePath/*programPath*/ = a.program( mainSyntaxCatching ).filePath/*programPath*/;
      a.program({ routineCode : syntax1, name : 'syntax1' })

      return a.forkNonThrowing
      ({
        execPath : filePath/*programPath*/,
        currentPath : _.path.dir( filePath/*programPath*/ ),
      })
    })
    .then( ( op ) =>
    {
      test.nil( op.exitCode, 0 );

      var exp =
`main.begin
fileNativeWith( syntax1 ) : undefined
fileWith( syntax1 ) : undefined
--------------- uncaught error --------------->

 = Message of SyntaxError#2
    missing ) after argument list
    Module file "${__.path.nativize( a.abs( './mainSyntaxCatching' ) )}" failed to include "./syntax1"`
      test.true( _.strHas( op.output, exp ) );

      return op;
    });

    /* */

  }

  /* - */

  function mainThrowing()
  {
    console.log( 'main' );
    const _ = require( toolsPath );
    require( './throwing1' );
  }

  /* - */

  function mainThrowingCatching()
  {
    console.log( 'main.begin' );
    const _ = require( toolsPath );
    try
    {
      require( './throwing1' );
    }
    catch( err )
    {
    }
    console.log( 'fileNativeWith( throwing1 ) :', _.module.fileNativeWith( __dirname + '/throwing1' ) );
    console.log( 'fileWith( throwing1 ) :', _.module.fileWith( __dirname + '/throwing1' ) );
    require( './throwing1' );
    console.log( 'main.end' );
  }

  /* - */

  function throwing1()
  {
    console.log( 'throwing1' );
    throw Error( 'error1' );
  }

  /* - */

  function mainSyntax()
  {
    console.log( 'main' );
    const _ = require( toolsPath );
    require( './syntax1' );
  }

  /* - */

  function mainSyntaxCatching()
  {
    console.log( 'main.begin' );
    const _ = require( toolsPath );
    try
    {
      require( './syntax1' );
    }
    catch( err )
    {
    }
    console.log( 'fileNativeWith( syntax1 ) :', _.module.fileNativeWith( __dirname + '/syntax1' ) );
    console.log( 'fileWith( syntax1 ) :', _.module.fileWith( __dirname + '/syntax1' ) );
    require( './syntax1' );
    console.log( 'main.end' );
  }

  /* - */

}

modulingNativeIncludeErrors.description =
`
- module file throwing error does not get neithe native file descriptor nor universal file descriptor
`

//

function modulingSourcePathValid( test )
{
  let context = this;
  let a = test.assetFor( false );
  let ready = __.take( null );

  let start = __.process.starter
  ({
    outputCollecting : 1,
    outputPiping : 1,
    inputMirroring : 1,
    throwingExitCode : 0,
    mode : 'fork',
  });

  act({});

  /* */

  return ready;

  /* - */

  function act( env )
  {

    ready.then( () =>
    {
      test.case = `basic, ${__.entity.exportStringSolo( env )}`;

      let program0 = __.program.make
      ({
        entry : _program0,
        tempPath : a.abs( '.' ),
        moduleFile : _.module.fileWith( 0 ),
      });

      let programRoutine1 = __.program.make
      ({
        entry : _programRoutine1,
        tempPath : a.abs( '.' ),
        moduleFile : _.module.fileWith( 0 ),
      });
      console.log( _.strLinesNumber( programRoutine1.entry.routineCode ) );

      let programRoutine2 = __.program.make
      ({
        entry : _programRoutine2,
        tempPath : a.abs( '.' ),
        moduleFile : _.module.fileWith( 0 ),
      });

      let program3 = __.program.make
      ({
        entry : _program3,
        tempPath : a.abs( '.' ),
        moduleFile : _.module.fileWith( 0 ),
      });

      return start
      ({
        execPath : program0.filePath/*programPath*/,
        currentPath : _.path.dir( program0.filePath/*programPath*/ ),
      })
    })
    .then( ( op ) =>
    {
      var exp =
  `
program0.begin
programRoutine1.begin
programRoutine1.begin : program0 : sourcePath : ${a.abs( '.' )}/_program0
programRoutine1.begin : program0 : requestedSourcePath : null
programRoutine1.begin : program0 : moduleFile : true
programRoutine1.begin : program0 : returned : 0
programRoutine1.begin : program0 : module : null
programRoutine1.begin : programRoutine1 : sourcePath : ${a.abs( '.' )}/_programRoutine1
programRoutine1.begin : programRoutine1 : requestedSourcePath : null
programRoutine1.begin : programRoutine1 : moduleFile : true
programRoutine1.begin : programRoutine1 : returned : [object Object]
programRoutine1.begin : programRoutine1 : module : null
programRoutine2.begin
program3
program3 : programRoutine2 : sourcePath : ${a.abs( '.' )}/_programRoutine2
program3 : programRoutine2 : requestedSourcePath : ./_programRoutine2
program3 : programRoutine2 : moduleFile : true
program3 : programRoutine2 : returned : [object Object]
program3 : programRoutine2 : module : null
program3 : program3 : sourcePath : ${a.abs( '.' )}/_program3
program3 : program3 : requestedSourcePath : ./_program3
program3 : program3 : moduleFile : true
program3 : program3 : returned : 3
program3 : program3 : module : null
programRoutine2.end
programRoutine1.after : program0 : sourcePath : ${a.abs( '.' )}/_program0
programRoutine1.after : program0 : requestedSourcePath : null
programRoutine1.after : program0 : moduleFile : true
programRoutine1.after : program0 : returned : 0
programRoutine1.after : program0 : module : null
programRoutine1.after : programRoutine1 : sourcePath : ${a.abs( '.' )}/_programRoutine1
programRoutine1.after : programRoutine1 : requestedSourcePath : null
programRoutine1.after : programRoutine1 : moduleFile : true
programRoutine1.after : programRoutine1 : returned : 1
programRoutine1.after : programRoutine1 : module : null
programRoutine1.after : programRoutine2 : sourcePath : ${a.abs( '.' )}/_programRoutine2
programRoutine1.after : programRoutine2 : requestedSourcePath : ./_programRoutine2
programRoutine1.after : programRoutine2 : moduleFile : true
programRoutine1.after : programRoutine2 : returned : 2
programRoutine1.after : programRoutine2 : module : null
programRoutine1.after : program3 : sourcePath : ${a.abs( '.' )}/_program3
programRoutine1.after : program3 : requestedSourcePath : ./_program3
programRoutine1.after : program3 : moduleFile : true
programRoutine1.after : program3 : returned : 3
programRoutine1.after : program3 : module : null
programRoutine1.end
program0.end
  `
      test.identical( op.exitCode, 0 );
      test.equivalent( op.output, exp );
      return op;
    });

  }

  /* - */

  function _program0()
  {
    console.log( 'program0.begin' );
    module.exports = 0;
    require( './_programRoutine1' );
    console.log( 'program0.end' );
  }

  /* - */

  function _programRoutine1()
  {
    const _ = require( toolsPath );
    console.log( 'programRoutine1.begin' );

    var moduleFile = _.module.fileWithResolvedPath( __dirname + '/_program0' );
    console.log( `programRoutine1.begin : program0 : sourcePath : ${moduleFile.sourcePath}` );
    console.log( `programRoutine1.begin : program0 : requestedSourcePath : ${moduleFile.requestedSourcePath}` );
    console.log( `programRoutine1.begin : program0 : moduleFile : ${moduleFile.native === module.parent}` );
    console.log( `programRoutine1.begin : program0 : returned : ${moduleFile.returned}` );
    console.log( `programRoutine1.begin : program0 : module : ${moduleFile.module}` );

    var moduleFile = _.module.fileWithResolvedPath( __dirname + '/_programRoutine1' );
    console.log( `programRoutine1.begin : programRoutine1 : sourcePath : ${moduleFile.sourcePath}` );
    console.log( `programRoutine1.begin : programRoutine1 : requestedSourcePath : ${moduleFile.requestedSourcePath}` );
    console.log( `programRoutine1.begin : programRoutine1 : moduleFile : ${moduleFile.native === module}` );
    console.log( `programRoutine1.begin : programRoutine1 : returned : ${moduleFile.returned}` );
    console.log( `programRoutine1.begin : programRoutine1 : module : ${moduleFile.module}` );

    module.exports = 1;
    require( './_programRoutine2' );

    var moduleFile = _.module.fileWithResolvedPath( __dirname + '/_program0' );
    console.log( `programRoutine1.after : program0 : sourcePath : ${moduleFile.sourcePath}` );
    console.log( `programRoutine1.after : program0 : requestedSourcePath : ${moduleFile.requestedSourcePath}` );
    console.log( `programRoutine1.after : program0 : moduleFile : ${moduleFile.native === module.parent}` );
    console.log( `programRoutine1.after : program0 : returned : ${moduleFile.returned}` );
    console.log( `programRoutine1.after : program0 : module : ${moduleFile.module}` );

    var moduleFile = _.module.fileWithResolvedPath( __dirname + '/_programRoutine1' );
    console.log( `programRoutine1.after : programRoutine1 : sourcePath : ${moduleFile.sourcePath}` );
    console.log( `programRoutine1.after : programRoutine1 : requestedSourcePath : ${moduleFile.requestedSourcePath}` );
    console.log( `programRoutine1.after : programRoutine1 : moduleFile : ${moduleFile.native === module}` );
    console.log( `programRoutine1.after : programRoutine1 : returned : ${moduleFile.returned}` );
    console.log( `programRoutine1.after : programRoutine1 : module : ${moduleFile.module}` );

    var moduleFile = _.module.fileWithResolvedPath( __dirname + '/_programRoutine2' );
    console.log( `programRoutine1.after : programRoutine2 : sourcePath : ${moduleFile.sourcePath}` );
    console.log( `programRoutine1.after : programRoutine2 : requestedSourcePath : ${moduleFile.requestedSourcePath}` );
    console.log( `programRoutine1.after : programRoutine2 : moduleFile : ${moduleFile.native === module.children[ 1 ]}` );
    console.log( `programRoutine1.after : programRoutine2 : returned : ${moduleFile.returned}` );
    console.log( `programRoutine1.after : programRoutine2 : module : ${moduleFile.module}` );

    var moduleFile = _.module.fileWithResolvedPath( __dirname + '/_program3' );
    console.log( `programRoutine1.after : program3 : sourcePath : ${moduleFile.sourcePath}` );
    console.log( `programRoutine1.after : program3 : requestedSourcePath : ${moduleFile.requestedSourcePath}` );
    console.log( `programRoutine1.after : program3 : moduleFile : ${moduleFile.native === module.children[ 1 ].children[ 0 ]}` );
    console.log( `programRoutine1.after : program3 : returned : ${moduleFile.returned}` );
    console.log( `programRoutine1.after : program3 : module : ${moduleFile.module}` );

    console.log( 'programRoutine1.end' );
  }

  /* - */

  function _programRoutine2()
  {
    const _ = _global_.wTools;
    console.log( 'programRoutine2.begin' );
    require( './_program3' );
    module.exports = 2;
    console.log( 'programRoutine2.end' );
  }

  /* - */

  function _program3()
  {
    const _ = _global_.wTools;
    console.log( 'program3' );
    module.exports = 3;

    var moduleFile = _.module.fileWithResolvedPath( __dirname + '/_programRoutine2' );
    console.log( `program3 : programRoutine2 : sourcePath : ${moduleFile.sourcePath}` );
    console.log( `program3 : programRoutine2 : requestedSourcePath : ${moduleFile.requestedSourcePath}` );
    console.log( `program3 : programRoutine2 : moduleFile : ${moduleFile.native === module.parent}` );
    console.log( `program3 : programRoutine2 : returned : ${moduleFile.returned}` );
    console.log( `program3 : programRoutine2 : module : ${moduleFile.module}` );

    var moduleFile = _.module.fileWithResolvedPath( __dirname + '/_program3' );
    console.log( `program3 : program3 : sourcePath : ${moduleFile.sourcePath}` );
    console.log( `program3 : program3 : requestedSourcePath : ${moduleFile.requestedSourcePath}` );
    console.log( `program3 : program3 : moduleFile : ${moduleFile.native === module}` );
    console.log( `program3 : program3 : returned : ${moduleFile.returned}` );
    console.log( `program3 : program3 : module : ${moduleFile.module}` );

  }

  /* - */

}

//

function modulingGlobalNamespaces( test )
{
  let context = this;
  let a = test.assetFor( false );
  let ready = __.take( null );

  act({ adeclaration : 'none', bdeclaration : 'before' });
  act({ adeclaration : 'none', bdeclaration : 'after' });

  act({ adeclaration : 'before', bdeclaration : 'before' });
  act({ adeclaration : 'before', bdeclaration : 'after' });

  act({ adeclaration : 'after', bdeclaration : 'before' });
  act({ adeclaration : 'after', bdeclaration : 'after' });

  return ready;

  /* - */

  function act( env )
  {

    ready.then( () =>
    {
      test.case = `basic, ${__.entity.exportStringSolo( env )}`;

      debugger;
      var filePath/*programPath*/ = a.program({ entry : programRoutine1, locals : env }).filePath/*programPath*/;
      debugger;
      a.program({ entry : programRoutine2, locals : env });
      a.program({ entry : programRoutine2b, locals : env });
      a.program({ entry : program3, locals : env });
      a.program({ entry : program4, locals : env });
      a.program({ entry : program5, locals : env });
      a.program({ entry : program6, locals : env });

      return a.forkNonThrowing
      ({
        execPath : filePath/*programPath*/,
        currentPath : _.path.dir( filePath/*programPath*/ ),
      })
    })
    .then( ( op ) =>
    {

      var exp =
`
programRoutine1
programRoutine2
program3
program4
program5.global : space2
program5._global_.wTools : 2
program6 : global : space2
program6 : wTools : space2

program6 : ./programRoutine1 : undefined
program6 : ./programRoutine2 : undefined
program6 : ./programRoutine2b : undefined
program6 : ./program3 : undefined
program6 : ./program4 : undefined
program6 : ./program5 : {- ModuleFile ./program5 -}
  global : space2
  downFiles
    {- ModuleFile ./program4 -}
  upFiles
    {- ModuleFile ${_.module.toolsPathGet()} -}
    {- ModuleFile ./program6 -}
program6 : ./program6 : {- ModuleFile ./program6 -}
  global : space2
  downFiles
    {- ModuleFile ./program5 -}

programRoutine2b

programRoutine1 : ./programRoutine1 : {- ModuleFile ./programRoutine1 -}
  global : real
  upFiles
    {- ModuleFile ${_.module.toolsPathGet()} -}
    {- ModuleFile ./programRoutine2 -}
    {- ModuleFile ./programRoutine2b -}
programRoutine1 : ./programRoutine2 : {- ModuleFile ./programRoutine2 -}
  global : real
  ${ env.adeclaration === 'none' ? '' : 'modules' }
  ${ env.adeclaration === 'none' ? '' : '{- Module Module1 -}' }
  downFiles
    {- ModuleFile ./programRoutine1 -}
  upFiles
    {- ModuleFile ./program3 -}
programRoutine1 : ./programRoutine2b : {- ModuleFile ./programRoutine2b -}
  global : real
  modules
    {- Module Module1 -}
  downFiles
    {- ModuleFile ./programRoutine1 -}
  upFiles
    {- ModuleFile ./program3 -}
programRoutine1 : ./program3 : {- ModuleFile ./program3 -}
  global : real
  modules
    {- Module Module1 -}
  downFiles
    {- ModuleFile ./programRoutine2 -}
    {- ModuleFile ./programRoutine2b -}
  upFiles
    {- ModuleFile ./program4 -}
programRoutine1 : ./program4 : {- ModuleFile ./program4 -}
  virtualEnvironment : space2
  global : real
  modules
    {- Module Module1 -}
  downFiles
    {- ModuleFile ./program3 -}
  upFiles
    {- ModuleFile ./program5 -}
programRoutine1 : ./program5 : undefined
programRoutine1 : ./program6 : undefined
`
      test.identical( op.exitCode, 0 );
      test.equivalent( op.output, exp );
      return op;
    });

  }

  /* - */

  function programRoutine1()
  {
    debugger;
    console.log( 'programRoutine1' );
    const _ = require( toolsPath );
    require( './programRoutine2' );
    require( './programRoutine2b' );

    console.log( '' );
    log( './programRoutine1' );
    log( './programRoutine2' );
    log( './programRoutine2b' );
    log( './program3' );
    log( './program4' );
    log( './program5' );
    log( './program6' );
    console.log( '' );

    function log( filePath )
    {
      let prefix = 'programRoutine1'
      let moduleFile = _.module.fileWith( filePath );
      if( !moduleFile )
      return console.log( `${prefix} : ${filePath} : ${moduleFile}` );
      let output = _.module.fileExportString( moduleFile, { it : { verbosity : 2 } } ).resultExportString();
      output = _.strReplace( output, _.path.normalize( __dirname ), '.' );
      console.log( `${prefix} : ${filePath} : ${output}` );
    }
  }

  /* - */

  function programRoutine2()
  {
    console.log( 'programRoutine2' );
    const _ = _global_.wTools;
    if( adeclaration === 'before' )
    _.module.predeclare( 'Module1', __dirname + '/programRoutine2' );
    require( './program3' );
    if( adeclaration === 'after' )
    _.module.predeclare( 'Module1', __dirname + '/programRoutine2' );
  }

  /* - */

  function programRoutine2b()
  {
    console.log( 'programRoutine2b' );
    const _ = _global_.wTools;
    if( bdeclaration === 'before' )
    _.module.predeclare( 'Module1', __dirname + '/programRoutine2b' );
    require( './program3' );
    if( bdeclaration === 'after' )
    _.module.predeclare( 'Module1', __dirname + '/programRoutine2b' );
  }

  /* - */

  function program3()
  {
    console.log( 'program3' );
    require( './program4' );
  }

  /* - */

  function program4()
  {
    console.log( 'program4' );
    const _ = _global_.wTools;
    _.global.new( 'space2' );
    _.global.open( 'space2' );
    _.module.fileSetEnvironment( module, 'space2' );
    require( './program5' );
    _.global.close( 'space2' );
  }

  /* - */

  function program5()
  {
    console.log( `program5.global : ${_global_.__GLOBAL_NAME__}` );
    console.log( `program5._global_.wTools : ${Object.keys( _global_.wTools ).length}` );
    const _ = require( toolsPath );
    require( './program6' );
  }

  /* - */

  function program6()
  {
    console.log( `program6 : global : ${_global_.__GLOBAL_NAME__}` );
    console.log( `program6 : wTools : ${_global_.wTools.__GLOBAL_NAME__}` );

    const _ = _global_.wTools;

    console.log( '' );
    log( './programRoutine1' );
    log( './programRoutine2' );
    log( './programRoutine2b' );
    log( './program3' );
    log( './program4' );
    log( './program5' );
    log( './program6' );
    console.log( '' );

    function log( filePath )
    {
      let prefix = 'program6'
      let moduleFile = _.module.fileWith( filePath );
      if( !moduleFile )
      return console.log( `${prefix} : ${filePath} : ${moduleFile}` );
      let output = _.module.fileExportString( moduleFile, { it : { verbosity : 2 } } ).resultExportString();
      output = _.strReplace( output, _.path.normalize( __dirname ), '.' );
      console.log( `${prefix} : ${filePath} : ${output}` );
    }
  }

  /* - */

}

modulingGlobalNamespaces.description =
`
- virtual environment in inherited from parent modules
- module is stay in its environment
- no error or unhandled case
`

//

function moduleRedeclare( test )
{
  let a = test.assetFor( false );
  let program1 = a.program( r1 );
  let program2 = a.program( r2 );

  /* */

  program1.start()
  .then( ( op ) =>
  {
    test.case = 'same entry path';
    test.identical( op.exitCode, 0 );
    var exp =
`
{- Module Module1 -}
name : Module1
alias : Module1,module1
entryPath : ${ a.abs( 'r1' ) }
filePath : ${ a.abs( 'r1' ) }
lookPath : ${ a.abs( 'r1' ) },Module1,module1
files : ${ a.abs( 'r1' ) }
`
    test.equivalent( op.output, exp );
    return null;
  });

  /* */

  program2.start()
  .then( ( op ) =>
  {
    test.case = 'different entry path';
    test.identical( op.exitCode, 0 );
    var exp =
`
{- Module Module1 -}
name : Module1
alias : Module1,module1
entryPath : ${ a.abs( 'r2' ) },${ a.abs( 'r1' ) }
filePath : ${ a.abs( 'r2' ) },${ a.abs( 'r1' ) }
lookPath : ${ a.abs( 'r2' ) },Module1,module1,${ a.abs( 'r1' ) }
files : ${ a.abs( 'r2' ) }
`
    test.equivalent( op.output, exp );
    return null;
  });

  /* */

  return a.ready;

  /* */

  function r1()
  {
    const _ = require( toolsPath );
    _.debugger = 1;
    _.module.predeclare
    ({
      alias : [ 'Module1', 'module1' ],
      entryPath : __filename,
    });
    _.module.predeclare
    ({
      alias : [ 'Module1', 'module1' ],
      entryPath : __filename,
      // entryPath : __dirname + '/r2',
    });
    let module1 = _.module.with( 'Module1' );
    console.log( module1 );
    console.log( `name : ${module1.name}` );
    console.log( `alias : ${module1.alias}` );
    console.log( `entryPath : ${module1.entryPath}` );
    console.log( `filePath : ${module1.filePath}` );
    console.log( `lookPath : ${module1.lookPath}` );
    console.log( `files : ${_.container.keys( module1.files )}` );
  }

  /* */

  function r2()
  {
    const _ = require( toolsPath );
    _.debugger = 1;
    _.module.predeclare
    ({
      alias : [ 'Module1', 'module1' ],
      entryPath : __filename,
    });
    _.module.predeclare
    ({
      alias : [ 'Module1', 'module1' ],
      entryPath : __dirname + '/r1',
    });
    let module1 = _.module.with( 'Module1' );
    console.log( module1 );
    console.log( `name : ${module1.name}` );
    console.log( `alias : ${module1.alias}` );
    console.log( `entryPath : ${module1.entryPath}` );
    console.log( `filePath : ${module1.filePath}` );
    console.log( `lookPath : ${module1.lookPath}` );
    console.log( `files : ${_.container.keys( module1.files )}` );
  }

}

moduleRedeclare.description =
`
- redeclaring of a module does not throw an error
`

//

function preload( test )
{
  let context = this;
  let a = test.assetFor( false );
  let _ToolsPath_ = a.path.nativize( _.module.toolsPathGet() );
  let programRoutine1Path = _.path.nativize( a.program( programRoutine1 ).filePath/*programPath*/ );

  /* */

  a.appStartNonThrowing({ execPath : `-r ${_ToolsPath_} ${programRoutine1Path}` })
  .then( ( op ) =>
  {
    test.identical( op.exitCode, 0 );
    test.identical( _.strCount( op.output, 'nhandled' ), 0 );
    test.identical( _.strCount( op.output, 'error' ), 0 );
    test.identical( _.strCount( op.output, 'program.begin' ), 1 );
    test.identical( _.strCount( op.output, 'program.end' ), 1 );
    test.identical( _.strCount( op.output, _.module.toolsPathGet() ), 1 );
    return null;
  });

  /* */

  return a.ready;

  function programRoutine1()
  {
    console.log( 'program.begin' );
    let _ = _global_.wTools;
    debugger;
    console.log( _.module.toolsPathGet() );
    console.log( 'program.end' );
  }
}

//

function preloadIncludeModule( test )
{
  let context = this;
  let a = test.assetFor( false );
  let _ToolsPath_ = a.path.nativize( _.module.toolsPathGet() );
  let programRoutine1Path = _.path.nativize( a.program( programRoutine1 ).filePath/*programPath*/ );

  /* */

  a.appStartNonThrowing({ execPath : `-r ${_ToolsPath_} ${programRoutine1Path}` })
  .then( ( op ) =>
  {
    test.identical( op.exitCode, 0 );
    test.identical( _.strCount( op.output, 'nhandled' ), 0 );
    test.identical( _.strCount( op.output, 'error' ), 0 );
    test.identical( _.strCount( op.output, 'program.begin' ), 1 );
    test.identical( _.strCount( op.output, 'program.end' ), 1 );
    test.identical( _.strCount( op.output, 'program is alive : true' ), 1 );
    return null;
  });

  /* */

  return a.ready;

  function programRoutine1()
  {
    console.log( 'program.begin' );
    let _ = _global_.wTools;
    _.include( 'wProcess' );
    console.log( 'program is alive :', _.process.isAlive( process.pid ) );
    console.log( 'program.end' );
  }
}

//

function predeclareBasic( test )
{
  let context = this;
  let a = test.assetFor( false );
  let ready = __.take( null );

  act({});

  return ready;

  /* - */

  function act( env )
  {

    /* */

    ready.then( () =>
    {
      test.case = `predeclare before, ${__.entity.exportStringSolo( env )}`;

      var filePath/*programPath*/ = a.program( main ).filePath/*programPath*/;

      a.program
      ({
        entry : programRoutine1,
        dirPath : 'dir',
      });

      a.program( programRoutine2 )

      return a.forkNonThrowing
      ({
        execPath : filePath/*programPath*/,
        currentPath : _.path.dir( filePath/*programPath*/ ),
      })
    })
    .then( ( op ) =>
    {
      /*
      extra module file is program
      */
      var exp =
`
main.before / lengthOf( predeclaredWithNameMap ) 2
main.before / lengthOf( predeclaredWithEntryPathMap ) 2
main.before / lengthOf( modulesMap ) ${_.entity.lengthOf( _.module.withName( 'wTools' ).alias )}
main.before / filesMap but tools.files
  ${a.abs( 'main' ) }
main.mid / predeclared.programRoutine1 : Module.constructible
main.mid / predeclared.programRoutine2 : Module.constructible
main.mid / lengthOf( predeclaredWithNameMap ) 4
main.mid / lengthOf( predeclaredWithEntryPathMap ) 4
main.mid / lengthOf( modulesMap ) 2
main.mid / lengthOf( filesMap ) 0
main.mid / isIncluded( Program1 ) false
main.mid / isIncluded( Program2 ) false
programRoutine1 / isIncluded( Program1 ) true
programRoutine1 / isIncluded( Program2 ) false
programRoutine2 / isIncluded( Program1 ) true
programRoutine2 / isIncluded( Program2 ) true
main.after / isIncluded( Program1 ) true
main.after / isIncluded( Program2 ) true
Program1
  ${a.abs( 'dir/programRoutine1' )}
Program2
  ${a.abs( 'programRoutine2' )}
orphans
  ${a.abs( 'main' )}
main.after / lengthOf( predeclaredWithNameMap ) 4
main.after / lengthOf( predeclaredWithEntryPathMap ) 4
main.after / lengthOf( modulesMap ) 4
main.after / lengthOf( filesMap ) 2
`
      test.identical( op.exitCode, 0 );
      test.equivalent( op.output, exp );
      return op;
    });

    /* */

  }

  /* - */

  function main()
  {
    const _ = require( toolsPath );
    let ModuleFileNative = require( 'module' );
    let wasFilesMap = _.entity.lengthOf( _.module.filesMap );

    console.log( 'main.before / lengthOf( predeclaredWithNameMap )', _.entity.lengthOf( _.module.predeclaredWithNameMap ) );
    console.log( 'main.before / lengthOf( predeclaredWithEntryPathMap )', _.entity.lengthOf( _.module.predeclaredWithEntryPathMap ) );
    console.log( 'main.before / lengthOf( modulesMap )', _.entity.lengthOf( _.module.modulesMap ) );
    var diff = _.arraySet.diff_( null, [ ... _.module.filesMap.keys() ], [ ... _.module.withName( 'wTools' ).files.keys() ] )
    console.log( `main.before / filesMap but tools.files\n  ${diff.join( '\n  ' )}` );

    _.module.predeclare( 'Program1', __dirname + '/dir/programRoutine1' );
    _.module.predeclare( 'Program2', __dirname + '/programRoutine2/' );

    var module = _.module.predeclaredWithEntryPathMap.get( _.path.canonize( __dirname + '/dir/programRoutine1/' ) );
    console.log( `main.mid / predeclared.programRoutine1 : ${_.entity.strType( module )}` );
    var module = _.module.predeclaredWithEntryPathMap.get( _.path.canonize( __dirname + '/programRoutine2' ) );
    console.log( `main.mid / predeclared.programRoutine2 : ${_.entity.strType( module )}` );

    console.log( 'main.mid / lengthOf( predeclaredWithNameMap )', _.entity.lengthOf( _.module.predeclaredWithNameMap ) );
    console.log( 'main.mid / lengthOf( predeclaredWithEntryPathMap )', _.entity.lengthOf( _.module.predeclaredWithEntryPathMap ) );
    console.log( 'main.mid / lengthOf( modulesMap )', _.entity.lengthOf( _.module.modulesMap ) );
    console.log( 'main.mid / lengthOf( filesMap )', _.entity.lengthOf( _.module.filesMap ) - wasFilesMap );

    console.log( 'main.mid / isIncluded( Program1 )', _.module.isIncluded( 'Program1' ) );
    console.log( 'main.mid / isIncluded( Program2 )', _.module.isIncluded( 'Program2' ) );

    require( './dir/programRoutine1' );

    console.log( 'main.after / isIncluded( Program1 )', _.module.isIncluded( 'Program1' ) );
    console.log( 'main.after / isIncluded( Program2 )', _.module.isIncluded( 'Program2' ) );

    var files = [ ... _.module.withName( 'Program1' ).files.keys() ];
    console.log( `Program1\n  ${files.join( '\n  ' )}` );
    var files = [ ... _.module.withName( 'Program2' ).files.keys() ];
    console.log( `Program2\n  ${files.join( '\n  ' )}` );
    var orphans = [ ... _.module.filesMap.values() ].filter( ( file ) => !file.module ).map( ( file ) => file.sourcePath );
    console.log( `orphans\n  ${orphans.join( '\n  ' )}` );

    console.log( 'main.after / lengthOf( predeclaredWithNameMap )', _.entity.lengthOf( _.module.predeclaredWithNameMap ) );
    console.log( 'main.after / lengthOf( predeclaredWithEntryPathMap )', _.entity.lengthOf( _.module.predeclaredWithEntryPathMap ) );
    console.log( 'main.after / lengthOf( modulesMap )', _.entity.lengthOf( _.module.modulesMap ) );
    console.log( 'main.after / lengthOf( filesMap )', _.entity.lengthOf( _.module.filesMap ) - wasFilesMap );

  }

  /* - */

  function programRoutine1()
  {
    const _ = _global_.wTools;
    console.log( 'programRoutine1 / isIncluded( Program1 )', _.module.isIncluded( 'Program1' ) );
    console.log( 'programRoutine1 / isIncluded( Program2 )', _.module.isIncluded( 'Program2' ) );
    require( '../programRoutine2' );
  }

  /* - */

  function programRoutine2()
  {
    const _ = _global_.wTools;
    console.log( 'programRoutine2 / isIncluded( Program1 )', _.module.isIncluded( 'Program1' ) );
    console.log( 'programRoutine2 / isIncluded( Program2 )', _.module.isIncluded( 'Program2' ) );
  }

  /* - */

}

//

function predeclarePrime( test )
{
  let context = this;
  let a = test.assetFor( false );
  let ready = __.take( null );

  special({ includingWith : 'require' });
  before({ includingWith : 'require' });
  before({ includingWith : 'include' });
  after({ includingWith : 'require', order : 'trp' }); /* tools, require, predeclare */
  after({ includingWith : 'require', order : 'rtp' }); /* require, tools, predeclare */
  after({ includingWith : 'require', order : 'prt' }); /* predeclare, require, tools */

  return ready;

  /* - */

  function localsFrom( env )
  {
    _.assert( _.routineIs( _.global.get ) );
    return _.props.extend( null, env, { get : _.global.get } );
  }

  /* - */

  function special( env )
  {

    /* */

    ready.then( () =>
    {
      test.case = `same entry path for both modules, ${__.entity.exportStringSolo( env )}`;
      var filePath/*programPath*/ = a.program( mainMultipleDeclare ).filePath/*programPath*/;
      a.program( common );
      return a.forkNonThrowing
      ({
        execPath : filePath/*programPath*/,
        currentPath : _.path.dir( filePath/*programPath*/ ),
      })
    })
    .then( ( op ) =>
    {
      var exp = `Module Common2 is trying to register entry path ${a.abs( 'common' )} which is registered for {- Module Common1 -}`;
      test.true( _.strHas( op.output, exp ) );
      test.nil( op.exitCode, 0 );
      return op;
    });

    /* */

  }

  /* - */

  function before( env )
  {

    /* */

    ready.then( () =>
    {
      test.case = `before, single level, ${__.entity.exportStringSolo( env )}`;

      var filePath/*programPath*/ = a.program({ entry : mainSingleBefore, locals : localsFrom( env ) }).filePath/*programPath*/;
      a.program({ entry : single1, locals : localsFrom( env ) });
      a.program({ entry : single2, locals : localsFrom( env ) });

      return a.forkNonThrowing
      ({
        execPath : filePath/*programPath*/,
        currentPath : _.path.dir( filePath/*programPath*/ ),
      })
    })
    .then( ( op ) =>
    {
      var exp =
`
main.mid / predeclared.single1 : Module.constructible
main.mid / predeclared.single2 : Module.constructible
main.mid / isIncluded( Single1 ) false
main.mid / isIncluded( Single2 ) false
single1 / isIncluded( Single1 ) true
single1 / isIncluded( Single2 ) false
single2 / isIncluded( Single1 ) true
single2 / isIncluded( Single2 ) true
main.after / isIncluded( Single1 ) true
main.after / isIncluded( Single2 ) true
Single1
  ${a.abs( 'single1' )}
Single2
  ${a.abs( 'single2' )}
orphans
  ${a.abs( 'mainSingleBefore' )}
`
      test.identical( op.exitCode, 0 );
      test.equivalent( op.output, exp );
      return op;
    });

    /* */

    ready.then( () =>
    {
      test.case = `before, deep, ${__.entity.exportStringSolo( env )}`;

      var filePath/*programPath*/ = a.program({ entry : mainDeepBefore, locals : localsFrom( env ) }).filePath/*programPath*/;
      a.program({ entry : deep1a, locals : localsFrom( env ) });
      a.program({ entry : deep1b, locals : localsFrom( env ) });
      a.program({ entry : deep1c, locals : localsFrom( env ) });
      a.program({ entry : deep1d, locals : localsFrom( env ) });
      a.program({ entry : deep1e, locals : localsFrom( env ) });

      return a.forkNonThrowing
      ({
        execPath : filePath/*programPath*/,
        currentPath : _.path.dir( filePath/*programPath*/ ),
      })
    })
    .then( ( op ) =>
    {
      var exp =
`
main.mid / isIncluded( Deep1b ) false
main.mid / isIncluded( Deep1d ) false
deep1a / isIncluded( Deep1b ) false
deep1a / isIncluded( Deep1d ) false
deep1b / isIncluded( Deep1b ) true
deep1b / isIncluded( Deep1d ) false
deep1c / isIncluded( Deep1b ) true
deep1c / isIncluded( Deep1d ) false
deep1d / isIncluded( Deep1b ) true
deep1d / isIncluded( Deep1d ) true
deep1e / isIncluded( Deep1b ) true
deep1e / isIncluded( Deep1d ) true
main.after / isIncluded( Deep1b ) true
main.after / isIncluded( Deep1d ) true
Deep1b
  ${a.abs( 'deep1b' )}
  ${a.abs( 'deep1c' )}
Deep1d
  ${a.abs( 'deep1d' )}
  ${a.abs( 'deep1e' )}
orphans
  ${a.abs( 'mainDeepBefore' )}
  ${a.abs( 'deep1a' )}
`
      test.identical( op.exitCode, 0 );
      test.equivalent( op.output, exp );
      return op;
    });

    /* */

    ready.then( () =>
    {
      test.case = `before, common sub file, ${__.entity.exportStringSolo( env )}`;

      var filePath/*programPath*/ = a.program({ entry : mainBeforeCommonSubFile, locals : localsFrom( env ) }).filePath/*programPath*/;
      a.program({ entry : common, locals : localsFrom( env ) });
      a.program({ entry : common1, locals : localsFrom( env ) });
      a.program({ entry : common2, locals : localsFrom( env ) });

      return a.forkNonThrowing
      ({
        execPath : filePath/*programPath*/,
        currentPath : _.path.dir( filePath/*programPath*/ ),
      })
    })
    .then( ( op ) =>
    {
      var exp =
`
common
common1 abc
Common1 abc
common2 abc
Common2 abc
Common1
  ${a.abs( 'common1' )}
  ${a.abs( 'common' )}
Common2
  ${a.abs( 'common2' )}
  ${a.abs( 'common' )}
orphans
  ${a.abs( 'mainBeforeCommonSubFile' )}
`
      test.identical( op.exitCode, 0 );
      test.equivalent( op.output, exp );
      return op;
    });

    /* */

    ready.then( () =>
    {
      test.case = `before, common sub file deep, ${__.entity.exportStringSolo( env )}`;

      var filePath/*programPath*/ = a.program({ entry : mainBeforeCommonSubFileDeep, locals : localsFrom( env ) }).filePath/*programPath*/;
      a.program({ entry : common, locals : localsFrom( env ) });
      a.program({ entry : deep2a, locals : localsFrom( env ) });
      a.program({ entry : deep2b, locals : localsFrom( env ) });
      a.program({ entry : deep3a, locals : localsFrom( env ) });
      a.program({ entry : deep3b, locals : localsFrom( env ) });

      return a.forkNonThrowing
      ({
        execPath : filePath/*programPath*/,
        currentPath : _.path.dir( filePath/*programPath*/ ),
      })
    })
    .then( ( op ) =>
    {
      var exp =
`
common
deep2b.1 abc
deep2b.2 abc
deep2a abc
Deep2 abc
deep3b.1 abc
deep3b.2 abc
deep3a abc
Deep3 abc
deep2b.upFiles
  ${a.abs( 'common' )}
deep3b.upFiles
  ${a.abs( 'common' )}
common.downFiles
  ${a.abs( 'deep2b' )}
  ${a.abs( 'deep3b' )}
Deep2
  ${a.abs( 'deep2a' )}
  ${a.abs( 'deep2b' )}
  ${a.abs( 'common' )}
Deep3
  ${a.abs( 'deep3a' )}
  ${a.abs( 'deep3b' )}
  ${a.abs( 'common' )}
orphans
  ${a.abs( 'mainBeforeCommonSubFileDeep' )}
`
      test.identical( op.exitCode, 0 );
      test.equivalent( op.output, exp );
      return op;
    });

    /* */

    ready.then( () =>
    {
      test.case = `before, branching1, ${__.entity.exportStringSolo( env )}`;

      var filePath/*programPath*/ = a.program({ entry : mainBranchingBefore1, locals : localsFrom( env ) }).filePath/*programPath*/;
      a.program({ entry : branching1a, locals : localsFrom( env ) });
      a.program({ entry : branching1b, locals : localsFrom( env ) });
      a.program({ entry : branching2a, locals : localsFrom( env ) });
      a.program({ entry : branching2b, locals : localsFrom( env ) });
      a.program({ entry : branchingCommon, locals : localsFrom( env ) });

      return a.forkNonThrowing
      ({
        execPath : filePath/*programPath*/,
        currentPath : _.path.dir( filePath/*programPath*/ ),
      })
    })
    .then( ( op ) =>
    {
      var exp =
`
main.mid / isIncluded( Branching1 ) false
main.mid / isIncluded( Branching2 ) false
branching1a
branching1b
branchingCommon
branching2b
branching2a
main.after / isIncluded( Branching1 ) true
main.after / isIncluded( Branching2 ) true
Branching1
  ${a.abs( 'branching1a' )}
  ${a.abs( 'branching1b' )}
  ${a.abs( 'branching2b' )}
  ${a.abs( 'branchingCommon' )}
Branching2
  ${a.abs( 'branching1b' )}
  ${a.abs( 'branching2a' )}
  ${a.abs( 'branching2b' )}
  ${a.abs( 'branchingCommon' )}
orphans
  ${a.abs( 'mainBranchingBefore1' )}
`
      test.identical( op.exitCode, 0 );
      test.equivalent( op.output, exp );
      return op;
    });

    /* */

    ready.then( () =>
    {
      test.case = `before, branching2, ${__.entity.exportStringSolo( env )}`;

      var filePath/*programPath*/ = a.program({ entry : mainBranchingBefore2, locals : localsFrom( env ) }).filePath/*programPath*/;
      a.program({ entry : branching1a, locals : localsFrom( env ) });
      a.program({ entry : branching1b, locals : localsFrom( env ) });
      a.program({ entry : branching2a, locals : localsFrom( env ) });
      a.program({ entry : branching2b, locals : localsFrom( env ) });
      a.program({ entry : branchingCommon, locals : localsFrom( env ) });

      return a.forkNonThrowing
      ({
        execPath : filePath/*programPath*/,
        currentPath : _.path.dir( filePath/*programPath*/ ),
      })
    })
    .then( ( op ) =>
    {
      var exp =
`
main.mid / isIncluded( Branching1 ) false
main.mid / isIncluded( Branching2 ) false
branching2a
branching2b
branchingCommon
branching1b
branching1a
main.after / isIncluded( Branching1 ) true
main.after / isIncluded( Branching2 ) true
Branching1
  ${a.abs( 'branching1a' )}
  ${a.abs( 'branching1b' )}
  ${a.abs( 'branching2b' )}
  ${a.abs( 'branchingCommon' )}
Branching2
  ${a.abs( 'branching1b' )}
  ${a.abs( 'branching2a' )}
  ${a.abs( 'branching2b' )}
  ${a.abs( 'branchingCommon' )}
orphans
  ${a.abs( 'mainBranchingBefore2' )}
`
      test.identical( op.exitCode, 0 );
      test.equivalent( op.output, exp );
      return op;
    });

    /* */

  }

  /* - */

  function after( env )
  {

    ready.then( () =>
    {
      test.case = `after, single, top first, ${__.entity.exportStringSolo( env )}`;

      var filePath/*programPath*/ = a.program({ entry : mainSingleAfterTopFirst, locals : localsFrom( env ) }).filePath/*programPath*/;
      a.program({ entry : singleAfter1, locals : localsFrom( env ) });
      a.program({ entry : singleAfter2, locals : localsFrom( env ) });

      return a.forkNonThrowing
      ({
        execPath : filePath/*programPath*/,
        currentPath : _.path.dir( filePath/*programPath*/ ),
      })
    })
    .then( ( op ) =>
    {
      var exp =
`
singleAfter1
singleAfter2
main.after / predeclared.singleAfter1 : Module.constructible
main.after / predeclared.singleAfter2 : Module.constructible
main.after / isIncluded( Single1 ) true
main.after / isIncluded( Single2 ) true
Single1
  ${a.abs( 'singleAfter1' )}
Single2
  ${a.abs( 'singleAfter2' )}
orphans
  ${a.abs( 'mainSingleAfterTopFirst' )}
`
      test.identical( op.exitCode, 0 );
      test.equivalent( op.output, exp );
      return op;
    });

    /* */

    ready.then( () =>
    {
      test.case = `after, single, bottom first, ${__.entity.exportStringSolo( env )}`;

      var filePath/*programPath*/ = a.program({ entry : mainSingleAfterBottomFirst, locals : localsFrom( env ) }).filePath/*programPath*/;
      a.program({ entry : singleAfter1, locals : localsFrom( env ) });
      a.program({ entry : singleAfter2, locals : localsFrom( env ) });

      return a.forkNonThrowing
      ({
        execPath : filePath/*programPath*/,
        currentPath : _.path.dir( filePath/*programPath*/ ),
      })
    })
    .then( ( op ) =>
    {
      var exp =
`
singleAfter1
singleAfter2
main.after / predeclared.singleAfter1 : Module.constructible
main.after / predeclared.singleAfter2 : Module.constructible
main.after / isIncluded( Single1 ) true
main.after / isIncluded( Single2 ) true
Single1
  ${a.abs( 'singleAfter1' )}
Single2
  ${a.abs( 'singleAfter2' )}
orphans
  ${a.abs( 'mainSingleAfterBottomFirst' )}
`
      test.identical( op.exitCode, 0 );
      test.equivalent( op.output, exp );
      return op;
    });

    /* */

    ready.then( () =>
    {
      test.case = `after, deep, b, ${__.entity.exportStringSolo( env )}`;

      var filePath/*programPath*/ = a.program({ entry : mainDeepAfterB, locals : localsFrom( env ) }).filePath/*programPath*/;
      a.program({ entry : deep11a, locals : localsFrom( env ) });
      a.program({ entry : deep11b, locals : localsFrom( env ) });
      a.program({ entry : deep11c, locals : localsFrom( env ) });
      a.program({ entry : deep11d, locals : localsFrom( env ) });
      a.program({ entry : deep11e, locals : localsFrom( env ) });

      return a.forkNonThrowing
      ({
        execPath : filePath/*programPath*/,
        currentPath : _.path.dir( filePath/*programPath*/ ),
      })
    })
    .then( ( op ) =>
    {
      var exp =
`
deep11a
deep11b
deep11c
deep11d
deep11e
main.after / isIncluded( Deep1b ) true
main.after / isIncluded( Deep1d ) true
Deep1b
  ${a.abs( 'deep11b' )}
  ${a.abs( 'deep11c' )}
Deep1d
  ${a.abs( 'deep11d' )}
  ${a.abs( 'deep11e' )}
orphans
  ${a.abs( 'mainDeepAfterB' )}
  ${a.abs( 'deep11a' )}
`
      test.identical( op.exitCode, 0 );
      test.equivalent( op.output, exp );
      return op;
    });

    /* */

    ready.then( () =>
    {
      test.case = `after, deep, d, ${__.entity.exportStringSolo( env )}`;

      var filePath/*programPath*/ = a.program({ entry : mainDeepAfterD, locals : localsFrom( env ) }).filePath/*programPath*/;
      a.program({ entry : deep11a, locals : localsFrom( env ) });
      a.program({ entry : deep11b, locals : localsFrom( env ) });
      a.program({ entry : deep11c, locals : localsFrom( env ) });
      a.program({ entry : deep11d, locals : localsFrom( env ) });
      a.program({ entry : deep11e, locals : localsFrom( env ) });

      return a.forkNonThrowing
      ({
        execPath : filePath/*programPath*/,
        currentPath : _.path.dir( filePath/*programPath*/ ),
      })
    })
    .then( ( op ) =>
    {
      var exp =
`
deep11a
deep11b
deep11c
deep11d
deep11e
main.after / isIncluded( Deep1b ) true
main.after / isIncluded( Deep1d ) true
Deep1b
  ${a.abs( 'deep11b' )}
  ${a.abs( 'deep11c' )}
Deep1d
  ${a.abs( 'deep11d' )}
  ${a.abs( 'deep11e' )}
orphans
  ${a.abs( 'mainDeepAfterD' )}
  ${a.abs( 'deep11a' )}
`
      test.identical( op.exitCode, 0 );
      test.equivalent( op.output, exp );
      return op;
    });

    /* */

    ready.then( () =>
    {
      test.case = `after, common sub file, ${__.entity.exportStringSolo( env )}`;

      var filePath/*programPath*/ = a.program({ entry : mainAfterCommonSubFile, locals : localsFrom( env ) }).filePath/*programPath*/;
      a.program({ entry : common, locals : localsFrom( env ) });
      a.program({ entry : common1, locals : localsFrom( env ) });
      a.program({ entry : common2, locals : localsFrom( env ) });

      return a.forkNonThrowing
      ({
        execPath : filePath/*programPath*/,
        currentPath : _.path.dir( filePath/*programPath*/ ),
      })
    })
    .then( ( op ) =>
    {
      var exp =
`
common
common1 abc
Common1 abc
common2 abc
Common2 abc
common1.upFiles
  ${a.abs( 'common' )}
common2.upFiles
  ${a.abs( 'common' )}
common.downFiles
  ${a.abs( 'common1' )}
  ${a.abs( 'common2' )}
Common1
  ${a.abs( 'common1' )}
  ${a.abs( 'common' )}
Common2
  ${a.abs( 'common2' )}
  ${a.abs( 'common' )}
orphans
  ${a.abs( 'mainAfterCommonSubFile' )}
`
      test.identical( op.exitCode, 0 );
      test.equivalent( op.output, exp );
      return op;
    });

    /* */

    ready.then( () =>
    {
      test.case = `after, common sub file deep, ${__.entity.exportStringSolo( env )}`;

      var filePath/*programPath*/ = a.program({ entry : mainAfterCommonSubFileDeep, locals : localsFrom( env ) }).filePath/*programPath*/;
      a.program({ entry : common, locals : localsFrom( env ) });
      a.program({ entry : deep2a, locals : localsFrom( env ) });
      a.program({ entry : deep2b, locals : localsFrom( env ) });
      a.program({ entry : deep3a, locals : localsFrom( env ) });
      a.program({ entry : deep3b, locals : localsFrom( env ) });

      return a.forkNonThrowing
      ({
        execPath : filePath/*programPath*/,
        currentPath : _.path.dir( filePath/*programPath*/ ),
      })
    })
    .then( ( op ) =>
    {
      var exp =
`
common
deep2b.1 abc
deep2b.2 abc
deep2a abc
Deep2 abc
deep3b.1 abc
deep3b.2 abc
deep3a abc
Deep3 abc
deep2b.upFiles
  ${a.abs( 'common' )}
deep3b.upFiles
  ${a.abs( 'common' )}
common.downFiles
  ${a.abs( 'deep2b' )}
  ${a.abs( 'deep3b' )}
Deep2
  ${a.abs( 'deep2a' )}
  ${a.abs( 'deep2b' )}
  ${a.abs( 'common' )}
Deep3
  ${a.abs( 'deep3a' )}
  ${a.abs( 'deep3b' )}
  ${a.abs( 'common' )}
orphans
  ${a.abs( 'mainAfterCommonSubFileDeep' )}
`
      test.identical( op.exitCode, 0 );
      test.equivalent( op.output, exp );
      return op;
    });

    /* */

    ready.then( () =>
    {
      test.case = `after, branching1, ${__.entity.exportStringSolo( env )}`;

      var filePath/*programPath*/ = a.program({ entry : mainBranchingAfter1, locals : localsFrom( env ) }).filePath/*programPath*/;
      a.program({ entry : branching1a, locals : localsFrom( env ) });
      a.program({ entry : branching1b, locals : localsFrom( env ) });
      a.program({ entry : branching2a, locals : localsFrom( env ) });
      a.program({ entry : branching2b, locals : localsFrom( env ) });
      a.program({ entry : branchingCommon, locals : localsFrom( env ) });

      return a.forkNonThrowing
      ({
        execPath : filePath/*programPath*/,
        currentPath : _.path.dir( filePath/*programPath*/ ),
      })
    })
    .then( ( op ) =>
    {
      var exp =
`
branching1a
branching1b
branchingCommon
branching2b
branching2a
main.after / isIncluded( Branching1 ) true
main.after / isIncluded( Branching2 ) true
Branching1
  ${a.abs( 'branching1a' )}
  ${a.abs( 'branching1b' )}
  ${a.abs( 'branching2b' )}
  ${a.abs( 'branchingCommon' )}
Branching2
  ${a.abs( 'branching1b' )}
  ${a.abs( 'branching2a' )}
  ${a.abs( 'branching2b' )}
  ${a.abs( 'branchingCommon' )}
orphans
  ${a.abs( 'mainBranchingAfter1' )}
`
      test.identical( op.exitCode, 0 );
      test.equivalent( op.output, exp );
      return op;
    });

    /* */

    ready.then( () =>
    {
      test.case = `after, branching2, ${__.entity.exportStringSolo( env )}`;

      var filePath/*programPath*/ = a.program({ entry : mainBranchingAfter2, locals : localsFrom( env ) }).filePath/*programPath*/;
      a.program({ entry : branching1a, locals : localsFrom( env ) });
      a.program({ entry : branching1b, locals : localsFrom( env ) });
      a.program({ entry : branching2a, locals : localsFrom( env ) });
      a.program({ entry : branching2b, locals : localsFrom( env ) });
      a.program({ entry : branchingCommon, locals : localsFrom( env ) });

      return a.forkNonThrowing
      ({
        execPath : filePath/*programPath*/,
        currentPath : _.path.dir( filePath/*programPath*/ ),
      })
    })
    .then( ( op ) =>
    {
      var exp =
`
branching2a
branching2b
branchingCommon
branching1b
branching1a
main.after / isIncluded( Branching1 ) true
main.after / isIncluded( Branching2 ) true
Branching1
  ${a.abs( 'branching1a' )}
  ${a.abs( 'branching1b' )}
  ${a.abs( 'branching2b' )}
  ${a.abs( 'branchingCommon' )}
Branching2
  ${a.abs( 'branching1b' )}
  ${a.abs( 'branching2a' )}
  ${a.abs( 'branching2b' )}
  ${a.abs( 'branchingCommon' )}
orphans
  ${a.abs( 'mainBranchingAfter2' )}
`
      test.identical( op.exitCode, 0 );
      test.equivalent( op.output, exp );
      return op;
    });

    /* */

  }

  /* - */

  function mainSingleBefore()
  {
    const _ = require( toolsPath );
    let ModuleFileNative = require( 'module' );

    _.module.predeclare( 'Single1', __dirname + '/single1' );
    _.module.predeclare( 'Single2', __dirname + '/single2/' );

    var module = _.module.predeclaredWithEntryPathMap.get( _.path.canonize( __dirname + '/single1' ) );
    console.log( `main.mid / predeclared.single1 : ${_.entity.strType( module )}` );
    var module = _.module.predeclaredWithEntryPathMap.get( _.path.canonize( __dirname + '/single2' ) );
    console.log( `main.mid / predeclared.single2 : ${_.entity.strType( module )}` );

    console.log( 'main.mid / isIncluded( Single1 )', _.module.isIncluded( 'Single1' ) );
    console.log( 'main.mid / isIncluded( Single2 )', _.module.isIncluded( 'Single2' ) );

    if( includingWith === 'require' )
    require( './single1' );
    else
    _.include( 'Single1' );

    console.log( 'main.after / isIncluded( Single1 )', _.module.isIncluded( 'Single1' ) );
    console.log( 'main.after / isIncluded( Single2 )', _.module.isIncluded( 'Single2' ) );

    var files = [ ... _.module.withName( 'Single1' ).files.keys() ];
    console.log( `Single1\n  ${files.join( '\n  ' )}` );
    var files = [ ... _.module.withName( 'Single2' ).files.keys() ];
    console.log( `Single2\n  ${files.join( '\n  ' )}` );
    var orphans = [ ... _.module.filesMap.values() ].filter( ( file ) => !file.module ).map( ( file ) => file.sourcePath );
    console.log( `orphans\n  ${orphans.join( '\n  ' )}` );

  }

  /* - */

  function single1()
  {
    const _ = _global_.wTools;
    console.log( 'single1 / isIncluded( Single1 )', _.module.isIncluded( 'Single1' ) );
    console.log( 'single1 / isIncluded( Single2 )', _.module.isIncluded( 'Single2' ) );

    if( includingWith === 'require' )
    require( './single2' );
    else
    _.include( 'Single2' );

  }

  /* - */

  function single2()
  {
    const _ = _global_.wTools;
    console.log( 'single2 / isIncluded( Single1 )', _.module.isIncluded( 'Single1' ) );
    console.log( 'single2 / isIncluded( Single2 )', _.module.isIncluded( 'Single2' ) );
  }

  /* - */

  function mainSingleAfterTopFirst()
  {

    if( order === 'trp' )
    {
      _ = require( toolsPath );
      require( './singleAfter1' );
      _.module.predeclare( 'Single1', __dirname + '/singleAfter1' );
      _.module.predeclare( 'Single2', __dirname + '/singleAfter2/' );
    }
    else if( order === 'rtp' )
    {
      require( './singleAfter1' );
      _ = require( toolsPath );
      _.module.predeclare( 'Single1', __dirname + '/singleAfter1' );
      _.module.predeclare( 'Single2', __dirname + '/singleAfter2/' );
    }
    else if( order === 'prt' )
    {

      let g = get();
      _ = g.wTools = g.wTools || Object.create( null );
      _.module = _.module || Object.create( null );
      _.module._modulesToPredeclare = _.module._modulesToPredeclare || Object.create( null );
      _.module._modulesToPredeclare[ 'Single1' ] = { entryPath : __dirname + '/singleAfter1' };
      _.module._modulesToPredeclare[ 'Single2' ] = { entryPath : __dirname + '/singleAfter2/' };
      require( './singleAfter1' );
      _ = require( toolsPath );
    }

    var module = _.module.predeclaredWithEntryPathMap.get( _.path.canonize( __dirname + '/singleAfter1' ) );
    console.log( `main.after / predeclared.singleAfter1 : ${_.entity.strType( module )}` );
    var module = _.module.predeclaredWithEntryPathMap.get( _.path.canonize( __dirname + '/singleAfter2' ) );
    console.log( `main.after / predeclared.singleAfter2 : ${_.entity.strType( module )}` );

    console.log( 'main.after / isIncluded( Single1 )', _.module.isIncluded( 'Single1' ) );
    console.log( 'main.after / isIncluded( Single2 )', _.module.isIncluded( 'Single2' ) );

    var files = [ ... _.module.withName( 'Single1' ).files.keys() ];
    console.log( `Single1\n  ${files.join( '\n  ' )}` );
    var files = [ ... _.module.withName( 'Single2' ).files.keys() ];
    console.log( `Single2\n  ${files.join( '\n  ' )}` );
    var orphans = [ ... _.module.filesMap.values() ].filter( ( file ) => !file.module ).map( ( file ) => file.sourcePath );
    console.log( `orphans\n  ${orphans.join( '\n  ' )}` );

  }

  /* - */

  function mainSingleAfterBottomFirst()
  {

    if( order === 'trp' )
    {
      _ = require( toolsPath );
      require( './singleAfter1' );
      _.module.predeclare( 'Single2', __dirname + '/singleAfter2/' );
      _.module.predeclare( 'Single1', __dirname + '/singleAfter1' );
    }
    else if( order === 'rtp' )
    {
      require( './singleAfter1' );
      _ = require( toolsPath );
      _.module.predeclare( 'Single2', __dirname + '/singleAfter2/' );
      _.module.predeclare( 'Single1', __dirname + '/singleAfter1' );
    }
    else if( order === 'prt' )
    {
      let g = get();
      _ = g.wTools = g.wTools || Object.create( null );
      _.module = _.module || Object.create( null );
      _.module._modulesToPredeclare = _.module._modulesToPredeclare || Object.create( null );
      _.module._modulesToPredeclare[ 'Single2' ] = { entryPath : __dirname + '/singleAfter2/' };
      _.module._modulesToPredeclare[ 'Single1' ] = { entryPath : __dirname + '/singleAfter1' };
      require( './singleAfter1' );
      _ = require( toolsPath );
    }

    var module = _.module.predeclaredWithEntryPathMap.get( _.path.canonize( __dirname + '/singleAfter1' ) );
    console.log( `main.after / predeclared.singleAfter1 : ${_.entity.strType( module )}` );
    var module = _.module.predeclaredWithEntryPathMap.get( _.path.canonize( __dirname + '/singleAfter2' ) );
    console.log( `main.after / predeclared.singleAfter2 : ${_.entity.strType( module )}` );

    console.log( 'main.after / isIncluded( Single1 )', _.module.isIncluded( 'Single1' ) );
    console.log( 'main.after / isIncluded( Single2 )', _.module.isIncluded( 'Single2' ) );

    var files = [ ... _.module.withName( 'Single1' ).files.keys() ];
    console.log( `Single1\n  ${files.join( '\n  ' )}` );
    var files = [ ... _.module.withName( 'Single2' ).files.keys() ];
    console.log( `Single2\n  ${files.join( '\n  ' )}` );
    var orphans = [ ... _.module.filesMap.values() ].filter( ( file ) => !file.module ).map( ( file ) => file.sourcePath );
    console.log( `orphans\n  ${orphans.join( '\n  ' )}` );

  }

  /* - */

  function singleAfter1()
  {
    console.log( 'singleAfter1' );
    require( './singleAfter2' );
  }

  /* - */

  function singleAfter2()
  {
    console.log( 'singleAfter2' );
  }

  /* - */

  function mainDeepBefore()
  {
    const _ = require( toolsPath );
    let ModuleFileNative = require( 'module' );

    _.module.predeclare( 'Deep1b', __dirname + '/deep1b' );
    _.module.predeclare( 'Deep1d', __dirname + '/deep1d' );

    console.log( 'main.mid / isIncluded( Deep1b )', _.module.isIncluded( 'Deep1b' ) );
    console.log( 'main.mid / isIncluded( Deep1d )', _.module.isIncluded( 'Deep1d' ) );

    require( './deep1a' );

    console.log( 'main.after / isIncluded( Deep1b )', _.module.isIncluded( 'Deep1b' ) );
    console.log( 'main.after / isIncluded( Deep1d )', _.module.isIncluded( 'Deep1d' ) );

    var files = [ ... _.module.withName( 'Deep1b' ).files.keys() ];
    console.log( `Deep1b\n  ${files.join( '\n  ' )}` );
    var files = [ ... _.module.withName( 'Deep1d' ).files.keys() ];
    console.log( `Deep1d\n  ${files.join( '\n  ' )}` );
    var orphans = [ ... _.module.filesMap.values() ].filter( ( file ) => !file.module ).map( ( file ) => file.sourcePath );
    console.log( `orphans\n  ${orphans.join( '\n  ' )}` );

  }

  /* - */

  function deep1a()
  {
    const _ = _global_.wTools;
    console.log( 'deep1a / isIncluded( Deep1b )', _.module.isIncluded( 'Deep1b' ) );
    console.log( 'deep1a / isIncluded( Deep1d )', _.module.isIncluded( 'Deep1d' ) );

    if( includingWith === 'require' )
    require( './deep1b' );
    else
    _.include( 'Deep1b' );

  }

  /* - */

  function deep1b()
  {
    const _ = _global_.wTools;
    console.log( 'deep1b / isIncluded( Deep1b )', _.module.isIncluded( 'Deep1b' ) );
    console.log( 'deep1b / isIncluded( Deep1d )', _.module.isIncluded( 'Deep1d' ) );

    require( './deep1c' );

  }

  /* - */

  function deep1c()
  {
    const _ = _global_.wTools;
    console.log( 'deep1c / isIncluded( Deep1b )', _.module.isIncluded( 'Deep1b' ) );
    console.log( 'deep1c / isIncluded( Deep1d )', _.module.isIncluded( 'Deep1d' ) );

    if( includingWith === 'require' )
    require( './deep1d' );
    else
    _.include( 'Deep1d' );

  }

  /* - */

  function deep1d()
  {
    const _ = _global_.wTools;
    console.log( 'deep1d / isIncluded( Deep1b )', _.module.isIncluded( 'Deep1b' ) );
    console.log( 'deep1d / isIncluded( Deep1d )', _.module.isIncluded( 'Deep1d' ) );

    require( './deep1e' );

  }

  /* - */

  function deep1e()
  {
    const _ = _global_.wTools;
    console.log( 'deep1e / isIncluded( Deep1b )', _.module.isIncluded( 'Deep1b' ) );
    console.log( 'deep1e / isIncluded( Deep1d )', _.module.isIncluded( 'Deep1d' ) );
  }

  /* - */

  function mainDeepAfterB()
  {

    if( order === 'trp' )
    {
      _ = require( toolsPath );
      require( './deep11a' );
      _.module.predeclare( 'Deep1b', __dirname + '/deep11b' );
      _.module.predeclare( 'Deep1d', __dirname + '/deep11d' );
    }
    else if( order === 'rtp' )
    {
      require( './deep11a' );
      _ = require( toolsPath );
      _.module.predeclare( 'Deep1b', __dirname + '/deep11b' );
      _.module.predeclare( 'Deep1d', __dirname + '/deep11d' );
    }
    else if( order === 'prt' )
    {
      let g = get();
      _ = g.wTools = g.wTools || Object.create( null );
      _.module = _.module || Object.create( null );
      _.module._modulesToPredeclare = _.module._modulesToPredeclare || Object.create( null );
      _.module._modulesToPredeclare[ 'Deep1b' ] = { entryPath : __dirname + '/deep11b' };
      _.module._modulesToPredeclare[ 'Deep1d' ] = { entryPath : __dirname + '/deep11d' };
      require( './deep11a' );
      _ = require( toolsPath );
    }

    console.log( 'main.after / isIncluded( Deep1b )', _.module.isIncluded( 'Deep1b' ) );
    console.log( 'main.after / isIncluded( Deep1d )', _.module.isIncluded( 'Deep1d' ) );

    var files = [ ... _.module.withName( 'Deep1b' ).files.keys() ];
    console.log( `Deep1b\n  ${files.join( '\n  ' )}` );
    var files = [ ... _.module.withName( 'Deep1d' ).files.keys() ];
    console.log( `Deep1d\n  ${files.join( '\n  ' )}` );
    var orphans = [ ... _.module.filesMap.values() ].filter( ( file ) => !file.module ).map( ( file ) => file.sourcePath );
    console.log( `orphans\n  ${orphans.join( '\n  ' )}` );

  }

  /* - */

  function mainDeepAfterD()
  {

    if( order === 'trp' )
    {
      _ = require( toolsPath );
      require( './deep11a' );
      _.module.predeclare( 'Deep1d', __dirname + '/deep11d' );
      _.module.predeclare( 'Deep1b', __dirname + '/deep11b' );
    }
    else if( order === 'rtp' )
    {
      require( './deep11a' );
      _ = require( toolsPath );
      _.module.predeclare( 'Deep1d', __dirname + '/deep11d' );
      _.module.predeclare( 'Deep1b', __dirname + '/deep11b' );
    }
    else if( order === 'prt' )
    {

      let g = get();
      _ = g.wTools = g.wTools || Object.create( null );
      _.module = _.module || Object.create( null );
      _.module._modulesToPredeclare = _.module._modulesToPredeclare || Object.create( null );
      _.module._modulesToPredeclare[ 'Deep1d' ] = { entryPath : __dirname + '/deep11d' };
      _.module._modulesToPredeclare[ 'Deep1b' ] = { entryPath : __dirname + '/deep11b' };
      require( './deep11a' );
      _ = require( toolsPath );
    }

    console.log( 'main.after / isIncluded( Deep1b )', _.module.isIncluded( 'Deep1b' ) );
    console.log( 'main.after / isIncluded( Deep1d )', _.module.isIncluded( 'Deep1d' ) );

    var files = [ ... _.module.withName( 'Deep1b' ).files.keys() ];
    console.log( `Deep1b\n  ${files.join( '\n  ' )}` );
    var files = [ ... _.module.withName( 'Deep1d' ).files.keys() ];
    console.log( `Deep1d\n  ${files.join( '\n  ' )}` );
    var orphans = [ ... _.module.filesMap.values() ].filter( ( file ) => !file.module ).map( ( file ) => file.sourcePath );
    console.log( `orphans\n  ${orphans.join( '\n  ' )}` );

  }

  /* - */

  function deep11a()
  {
    console.log( 'deep11a' );
    require( './deep11b' );
  }

  /* - */

  function deep11b()
  {
    console.log( 'deep11b' );
    require( './deep11c' );
  }

  /* - */

  function deep11c()
  {
    console.log( 'deep11c' );
    require( './deep11d' );
  }

  /* - */

  function deep11d()
  {
    console.log( 'deep11d' );
    require( './deep11e' );
  }

  /* - */

  function deep11e()
  {
    console.log( 'deep11e' );
  }

  /* - */

  function mainMultipleDeclare()
  {
    const _ = require( toolsPath );
    let ModuleFileNative = require( 'module' );

    _.module.predeclare( 'Common1', __dirname + '/common' );
    _.module.predeclare( 'Common2', __dirname + '/common' );

  }

  /* - */

  function mainBeforeCommonSubFile()
  {
    const _ = require( toolsPath );
    let ModuleFileNative = require( 'module' );

    _.module.predeclare( 'Common1', __dirname + '/common1' );
    _.module.predeclare( 'Common2', __dirname + '/common2' );

    if( includingWith === 'require' )
    console.log( 'Common1', require( './common1' ) );
    else
    console.log( 'Common1', _.include( 'Common1' ) );

    if( includingWith === 'require' )
    console.log( 'Common2', require( './common2' ) );
    else
    console.log( 'Common2', _.include( 'Common2' ) );

    var files = [ ... _.module.withName( 'Common1' ).files.keys() ];
    console.log( `Common1\n  ${files.join( '\n  ' )}` );
    var files = [ ... _.module.withName( 'Common2' ).files.keys() ];
    console.log( `Common2\n  ${files.join( '\n  ' )}` );
    var orphans = [ ... _.module.filesMap.values() ].filter( ( file ) => !file.module ).map( ( file ) => file.sourcePath );
    console.log( `orphans\n  ${orphans.join( '\n  ' )}` );

  }

  /* - */

  function mainAfterCommonSubFile()
  {
    let _;

    if( order === 'trp' )
    {
      _ = require( toolsPath );
      console.log( 'Common1', require( './common1' ) );
      console.log( 'Common2', require( './common2' ) );
      _.module.predeclare( 'Common1', __dirname + '/common1' );
      _.module.predeclare( 'Common2', __dirname + '/common2' );
    }
    else if( order === 'rtp' )
    {
      console.log( 'Common1', require( './common1' ) );
      console.log( 'Common2', require( './common2' ) );
      _ = require( toolsPath );
      _.module.predeclare( 'Common1', __dirname + '/common1' );
      _.module.predeclare( 'Common2', __dirname + '/common2' );
    }
    else if( order === 'prt' )
    {
      let g = get();
      _ = g.wTools = g.wTools || Object.create( null );
      _.module = _.module || Object.create( null );
      _.module._modulesToPredeclare = _.module._modulesToPredeclare || Object.create( null );
      _.module._modulesToPredeclare[ 'Common1' ] = { entryPath : __dirname + '/common1' };
      _.module._modulesToPredeclare[ 'Common2' ] = { entryPath : __dirname + '/common2' };
      console.log( 'Common1', require( './common1' ) );
      console.log( 'Common2', require( './common2' ) );
      _ = require( toolsPath );
    }

    var file = _.module.fileWith( './common1' );
    var files = [ ... file.upFiles.values() ].map( ( file ) => file.sourcePath );
    console.log( `common1.upFiles\n  ${files.join( '\n  ' )}` );
    var file = _.module.fileWith( './common2' );
    var files = [ ... file.upFiles.values() ].map( ( file ) => file.sourcePath );
    console.log( `common2.upFiles\n  ${files.join( '\n  ' )}` );
    var file = _.module.fileWith( './common' );
    var files = [ ... file.downFiles.values() ].map( ( file ) => file.sourcePath );
    console.log( `common.downFiles\n  ${files.sort().join( '\n  ' )}` );

    var files = [ ... _.module.withName( 'Common1' ).files.keys() ];
    console.log( `Common1\n  ${files.join( '\n  ' )}` );
    var files = [ ... _.module.withName( 'Common2' ).files.keys() ];
    console.log( `Common2\n  ${files.join( '\n  ' )}` );
    var orphans = [ ... _.module.filesMap.values() ].filter( ( file ) => !file.module ).map( ( file ) => file.sourcePath );
    console.log( `orphans\n  ${orphans.join( '\n  ' )}` );

  }

  /* - */

  function common()
  {
    console.log( 'common' );
    module.exports = 'abc';
  }

  /* - */

  function common1()
  {
    let result = require( './common' );
    console.log( 'common1', result );
    module.exports = result;
  }

  /* - */

  function common2()
  {
    let result = require( './common' );
    console.log( 'common2', result );
    module.exports = result;
  }

  /* - */

  function mainBeforeCommonSubFileDeep()
  {
    const _ = require( toolsPath );
    let ModuleFileNative = require( 'module' );

    _.module.predeclare( 'Deep2', __dirname + '/deep2a' );
    _.module.predeclare( 'Deep3', __dirname + '/deep3a' );

    if( includingWith === 'require' )
    console.log( 'Deep2', require( './deep2a' ) );
    else
    console.log( 'Deep2', _.include( 'Deep2' ) );

    if( includingWith === 'require' )
    console.log( 'Deep3', require( './deep3a' ) );
    else
    console.log( 'Deep3', _.include( 'Deep3' ) );

    var file = _.module.fileWith( './deep2b' );
    var files = [ ... file.upFiles.values() ].map( ( file ) => file.sourcePath );
    console.log( `deep2b.upFiles\n  ${files.join( '\n  ' )}` );
    var file = _.module.fileWith( './deep3b' );
    var files = [ ... file.upFiles.values() ].map( ( file ) => file.sourcePath );
    console.log( `deep3b.upFiles\n  ${files.join( '\n  ' )}` );
    var file = _.module.fileWith( './common' );
    var files = [ ... file.downFiles.values() ].map( ( file ) => file.sourcePath );
    console.log( `common.downFiles\n  ${files.sort().join( '\n  ' )}` );

    var files = [ ... _.module.withName( 'Deep2' ).files.keys() ];
    console.log( `Deep2\n  ${files.join( '\n  ' )}` );
    var files = [ ... _.module.withName( 'Deep3' ).files.keys() ];
    console.log( `Deep3\n  ${files.join( '\n  ' )}` );
    var orphans = [ ... _.module.filesMap.values() ].filter( ( file ) => !file.module ).map( ( file ) => file.sourcePath );
    console.log( `orphans\n  ${orphans.join( '\n  ' )}` );

  }

  /* - */

  function mainAfterCommonSubFileDeep()
  {

    if( order === 'trp' )
    {
      _ = require( toolsPath );
      console.log( 'Deep2', require( './deep2a' ) );
      console.log( 'Deep3', require( './deep3a' ) );
      _.module.predeclare( 'Deep2', __dirname + '/deep2a' );
      _.module.predeclare( 'Deep3', __dirname + '/deep3a' );
    }
    else if( order === 'rtp' )
    {
      console.log( 'Deep2', require( './deep2a' ) );
      console.log( 'Deep3', require( './deep3a' ) );
      _ = require( toolsPath );
      _.module.predeclare( 'Deep2', __dirname + '/deep2a' );
      _.module.predeclare( 'Deep3', __dirname + '/deep3a' );
    }
    else if( order === 'prt' )
    {
      let g = get();
      _ = g.wTools = g.wTools || Object.create( null );
      _.module = _.module || Object.create( null );
      _.module._modulesToPredeclare = _.module._modulesToPredeclare || Object.create( null );
      _.module._modulesToPredeclare[ 'Deep2' ] = { entryPath : __dirname + '/deep2a' };
      _.module._modulesToPredeclare[ 'Deep3' ] = { entryPath : __dirname + '/deep3a' };
      console.log( 'Deep2', require( './deep2a' ) );
      console.log( 'Deep3', require( './deep3a' ) );
      _ = require( toolsPath );
    }

    var file = _.module.fileWith( './deep2b' );
    var files = [ ... file.upFiles.values() ].map( ( file ) => file.sourcePath );
    console.log( `deep2b.upFiles\n  ${files.join( '\n  ' )}` );
    var file = _.module.fileWith( './deep3b' );
    var files = [ ... file.upFiles.values() ].map( ( file ) => file.sourcePath );
    console.log( `deep3b.upFiles\n  ${files.join( '\n  ' )}` );
    var file = _.module.fileWith( './common' );
    var files = [ ... file.downFiles.values() ].map( ( file ) => file.sourcePath );
    console.log( `common.downFiles\n  ${files.sort().join( '\n  ' )}` );

    var files = [ ... _.module.withName( 'Deep2' ).files.keys() ];
    console.log( `Deep2\n  ${files.join( '\n  ' )}` );
    var files = [ ... _.module.withName( 'Deep3' ).files.keys() ];
    console.log( `Deep3\n  ${files.join( '\n  ' )}` );
    var orphans = [ ... _.module.filesMap.values() ].filter( ( file ) => !file.module ).map( ( file ) => file.sourcePath );
    console.log( `orphans\n  ${orphans.join( '\n  ' )}` );

  }

  /* - */

  function deep2a()
  {
    let result = require( './deep2b' );
    console.log( 'deep2a', result );
    module.exports = result;
  }

  /* - */

  function deep2b()
  {
    let result = require( './common' );
    console.log( 'deep2b.1', result );
    let result2 = require( './common' );
    console.log( 'deep2b.2', result2 );
    module.exports = result;
  }

  /* - */

  function deep3a()
  {
    let result = require( './deep3b' );
    console.log( 'deep3a', result );
    module.exports = result;
  }

  /* - */

  function deep3b()
  {
    let result = require( './common' );
    console.log( 'deep3b.1', result );
    let result2 = require( './common' );
    console.log( 'deep3b.2', result2 );
    module.exports = result;
  }

  /* - */

  function mainBranchingBefore1()
  {
    const _ = require( toolsPath );
    let ModuleFileNative = require( 'module' );

    _.module.predeclare( 'Branching1', __dirname + '/branching1a' );
    _.module.predeclare( 'Branching2', __dirname + '/branching2a' );

    console.log( 'main.mid / isIncluded( Branching1 )', _.module.isIncluded( 'Branching1' ) );
    console.log( 'main.mid / isIncluded( Branching2 )', _.module.isIncluded( 'Branching2' ) );

    if( includingWith === 'require' )
    require( './branching1a' );
    else
    _.include( 'Branching1' );

    if( includingWith === 'require' )
    require( './branching2a' );
    else
    _.include( 'Branching2' );

    console.log( 'main.after / isIncluded( Branching1 )', _.module.isIncluded( 'Branching1' ) );
    console.log( 'main.after / isIncluded( Branching2 )', _.module.isIncluded( 'Branching2' ) );

    var files = [ ... _.module.withName( 'Branching1' ).files.keys() ].sort();
    console.log( `Branching1\n  ${files.join( '\n  ' )}` );
    var files = [ ... _.module.withName( 'Branching2' ).files.keys() ].sort();
    console.log( `Branching2\n  ${files.join( '\n  ' )}` );
    var orphans = [ ... _.module.filesMap.values() ].filter( ( file ) => !file.module ).map( ( file ) => file.sourcePath );
    console.log( `orphans\n  ${orphans.join( '\n  ' )}` );

  }

  /* - */

  function mainBranchingBefore2()
  {
    const _ = require( toolsPath );
    let ModuleFileNative = require( 'module' );

    _.module.predeclare( 'Branching1', __dirname + '/branching1a' );
    _.module.predeclare( 'Branching2', __dirname + '/branching2a' );

    console.log( 'main.mid / isIncluded( Branching1 )', _.module.isIncluded( 'Branching1' ) );
    console.log( 'main.mid / isIncluded( Branching2 )', _.module.isIncluded( 'Branching2' ) );

    if( includingWith === 'require' )
    require( './branching2a' );
    else
    _.include( 'Branching2' );

    if( includingWith === 'require' )
    require( './branching1a' );
    else
    _.include( 'Branching1' );

    console.log( 'main.after / isIncluded( Branching1 )', _.module.isIncluded( 'Branching1' ) );
    console.log( 'main.after / isIncluded( Branching2 )', _.module.isIncluded( 'Branching2' ) );

    var files = [ ... _.module.withName( 'Branching1' ).files.keys() ].sort();
    console.log( `Branching1\n  ${files.join( '\n  ' )}` );
    var files = [ ... _.module.withName( 'Branching2' ).files.keys() ].sort();
    console.log( `Branching2\n  ${files.join( '\n  ' )}` );
    var orphans = [ ... _.module.filesMap.values() ].filter( ( file ) => !file.module ).map( ( file ) => file.sourcePath );
    console.log( `orphans\n  ${orphans.join( '\n  ' )}` );

  }

  /* - */

  function mainBranchingAfter1()
  {

    if( order === 'trp' )
    {
      _ = require( toolsPath );
      require( './branching1a' );
      require( './branching2a' );
      _.module.predeclare( 'Branching1', __dirname + '/branching1a' );
      _.module.predeclare( 'Branching2', __dirname + '/branching2a' );
    }
    else if( order === 'rtp' )
    {
      require( './branching1a' );
      require( './branching2a' );
      _ = require( toolsPath );
      _.module.predeclare( 'Branching1', __dirname + '/branching1a' );
      _.module.predeclare( 'Branching2', __dirname + '/branching2a' );
    }
    else if( order === 'prt' )
    {
      let g = get();
      _ = g.wTools = g.wTools || Object.create( null );
      _.module = _.module || Object.create( null );
      _.module._modulesToPredeclare = _.module._modulesToPredeclare || Object.create( null );
      _.module._modulesToPredeclare[ 'Branching1' ] = { entryPath : __dirname + '/branching1a' };
      _.module._modulesToPredeclare[ 'Branching2' ] = { entryPath : __dirname + '/branching2a' };
      require( './branching1a' );
      require( './branching2a' );
      _ = require( toolsPath );
    }

    console.log( 'main.after / isIncluded( Branching1 )', _.module.isIncluded( 'Branching1' ) );
    console.log( 'main.after / isIncluded( Branching2 )', _.module.isIncluded( 'Branching2' ) );

    var files = [ ... _.module.withName( 'Branching1' ).files.keys() ].sort();
    console.log( `Branching1\n  ${files.join( '\n  ' )}` );
    var files = [ ... _.module.withName( 'Branching2' ).files.keys() ].sort();
    console.log( `Branching2\n  ${files.join( '\n  ' )}` );
    var orphans = [ ... _.module.filesMap.values() ].filter( ( file ) => !file.module ).map( ( file ) => file.sourcePath );
    console.log( `orphans\n  ${orphans.join( '\n  ' )}` );

  }

  /* - */

  function mainBranchingAfter2()
  {

    if( order === 'trp' )
    {
      _ = require( toolsPath );
      require( './branching2a' );
      require( './branching1a' );
      _.module.predeclare( 'Branching1', __dirname + '/branching1a' );
      _.module.predeclare( 'Branching2', __dirname + '/branching2a' );
    }
    else if( order === 'rtp' )
    {
      require( './branching2a' );
      require( './branching1a' );
      _ = require( toolsPath );
      _.module.predeclare( 'Branching1', __dirname + '/branching1a' );
      _.module.predeclare( 'Branching2', __dirname + '/branching2a' );
    }
    else if( order === 'prt' )
    {
      let g = get();
      _ = g.wTools = g.wTools || Object.create( null );
      _.module = _.module || Object.create( null );
      _.module._modulesToPredeclare = _.module._modulesToPredeclare || Object.create( null );
      _.module._modulesToPredeclare[ 'Branching1' ] = { entryPath : __dirname + '/branching1a' };
      _.module._modulesToPredeclare[ 'Branching2' ] = { entryPath : __dirname + '/branching2a' };
      require( './branching2a' );
      require( './branching1a' );
      _ = require( toolsPath );
    }

    console.log( 'main.after / isIncluded( Branching1 )', _.module.isIncluded( 'Branching1' ) );
    console.log( 'main.after / isIncluded( Branching2 )', _.module.isIncluded( 'Branching2' ) );

    var files = [ ... _.module.withName( 'Branching1' ).files.keys() ].sort();
    console.log( `Branching1\n  ${files.join( '\n  ' )}` );
    var files = [ ... _.module.withName( 'Branching2' ).files.keys() ].sort();
    console.log( `Branching2\n  ${files.join( '\n  ' )}` );
    var orphans = [ ... _.module.filesMap.values() ].filter( ( file ) => !file.module ).map( ( file ) => file.sourcePath );
    console.log( `orphans\n  ${orphans.join( '\n  ' )}` );

  }

  /* - */

  function branching1a()
  {
    console.log( 'branching1a' );
    require( './branching1b' );
  }

  /* - */

  function branching1b()
  {
    console.log( 'branching1b' );
    require( './branchingCommon' );
    require( './branching2b' );
  }

  /* - */

  function branching2a()
  {
    console.log( 'branching2a' );
    require( './branching2b' );
  }

  /* - */

  function branching2b()
  {
    console.log( 'branching2b' );
    require( './branchingCommon' );
    require( './branching1b' );
  }

  /* - */

  function branchingCommon()
  {
    console.log( 'branchingCommon' );
  }

  /* - */

}

predeclarePrime.timeOut = 60000;

//

function predeclareRelative( test )
{
  let context = this;
  let a = test.assetFor( false );
  let ready = __.take( null );

  act({});

  return ready;

  /* - */

  function act( env )
  {

    /* */

    ready.then( () =>
    {
      test.case = `full relative path, ${__.entity.exportStringSolo( env )}`;

      var filePath/*programPath*/ = a.program( mainWithFullPath ).filePath/*programPath*/;
      a.program
      ({
        entry : module1,
        dirPath : 'node_modules',
      });

      return a.forkNonThrowing
      ({
        execPath : filePath/*programPath*/,
        currentPath : _.path.dir( filePath/*programPath*/ ),
      })
    })
    .then( ( op ) =>
    {
      var exp =
`
main
module1
`
      test.identical( op.exitCode, 0 );
      test.equivalent( op.output, exp );
      return op;
    });

    /* */

    ready.then( () =>
    {
      test.case = `require name, ${__.entity.exportStringSolo( env )}`;

      var filePath/*programPath*/ = a.program( mainWithRequireName ).filePath/*programPath*/;
      a.program
      ({
        entry : module1,
        dirPath : 'node_modules',
      });

      return a.forkNonThrowing
      ({
        execPath : filePath/*programPath*/,
        currentPath : _.path.dir( filePath/*programPath*/ ),
      })
    })
    .then( ( op ) =>
    {
      var exp =
`
main
module1
`
      test.identical( op.exitCode, 0 );
      test.equivalent( op.output, exp );
      return op;
    });

    /* */

  }

  /* - */

  function mainWithFullPath()
  {
    const _ = require( toolsPath );
    let ModuleFileNative = require( 'module' );
    console.log( 'main' );
    _.module.predeclare({ name : 'Mod1', entryPath : __dirname + '/node_modules/module1' } );
    _.include( 'Mod1' );
  }

  /* - */

  function mainWithRequireName()
  {
    console.log( 'main' );
    require( 'module1' );
  }

  /* - */

  function module1()
  {
    console.log( 'module1' );
  }

  /* - */

}

//

function predeclareAbsolute( test )
{
  let context = this;
  let a = test.assetFor( false );
  let ready = __.take( null );

  act({});

  return ready;

  /* - */

  function act( env )
  {

    /* */

    ready.then( () =>
    {
      test.case = `assumption, ${__.entity.exportStringSolo( env )}`;

      var filePath/*programPath*/ = a.program( mainAssuption ).filePath/*programPath*/;
      a.program
      ({
        entry : file1,
        dirPath : 'node_modules',
      });

      return a.forkNonThrowing
      ({
        execPath : filePath/*programPath*/,
        currentPath : _.path.dir( filePath/*programPath*/ ),
      })
    })
    .then( ( op ) =>
    {
      var exp =
`
main
file1
`
      test.identical( op.exitCode, 0 );
      test.equivalent( op.output, exp );
      return op;
    });

    /* */

    ready.then( () =>
    {
      test.case = `basic, ${__.entity.exportStringSolo( env )}`;

      var filePath/*programPath*/ = a.program( mainProperCasedModule ).filePath/*programPath*/;
      a.program
      ({
        entry : file1,
        dirPath : 'node_modules',
      });

      return a.forkNonThrowing
      ({
        execPath : filePath/*programPath*/,
        currentPath : _.path.dir( filePath/*programPath*/ ),
      })
    })
    .then( ( op ) =>
    {
      var exp =
`
main
file1
`
      test.identical( op.exitCode, 0 );
      test.equivalent( op.output, exp );
      return op;
    });

    /* */

    ready.then( () =>
    {
      test.case = `upper cased module, ${__.entity.exportStringSolo( env )}`;

      var filePath/*programPath*/ = a.program( mainUpperCasedModule ).filePath/*programPath*/;
      a.program
      ({
        entry : file1,
        dirPath : 'node_modules',
      });

      return a.forkNonThrowing
      ({
        execPath : filePath/*programPath*/,
        currentPath : _.path.dir( filePath/*programPath*/ ),
      })
    })
    .then( ( op ) =>
    {
      var exp =
`= Message of Error#1
    Cant resolve module::MOD1.
    Looked at:
     - MOD1`
      test.nil( op.exitCode, 0 );
      test.true( _.strHas( op.output, exp ) );
      return op;
    });

    /* */

    ready.then( () =>
    {
      test.case = `lower cased module, ${__.entity.exportStringSolo( env )}`;

      var filePath/*programPath*/ = a.program( mainLowerCasedModule ).filePath/*programPath*/;
      a.program
      ({
        entry : file1,
        dirPath : 'node_modules',
      });

      return a.forkNonThrowing
      ({
        execPath : filePath/*programPath*/,
        currentPath : _.path.dir( filePath/*programPath*/ ),
      })
    })
    .then( ( op ) =>
    {
      var exp =
`= Message of Error#1
    Cant resolve module::mod1.
    Looked at:
     - mod1`
      test.nil( op.exitCode, 0 );
      test.true( _.strHas( op.output, exp ) );
      return op;
    });

    /* */

    ready.then( () =>
    {
      test.case = `upper cased include, ${__.entity.exportStringSolo( env )}`;

      var filePath/*programPath*/ = a.program( mainUpperCaseInclude ).filePath/*programPath*/;
      a.program
      ({
        entry : file1,
        dirPath : 'node_modules',
      });

      return a.forkNonThrowing
      ({
        execPath : filePath/*programPath*/,
        currentPath : _.path.dir( filePath/*programPath*/ ),
      })
    })
    .then( ( op ) =>
    {
      var exp =
`
main
file1
`
      test.identical( op.exitCode, 0 );
      test.equivalent( op.output, exp );
      return op;
    });

    /* */

    ready.then( () =>
    {
      test.case = `relative, ${__.entity.exportStringSolo( env )}`;

      var filePath/*programPath*/ = a.program( mainRelative ).filePath/*programPath*/;
      a.program
      ({
        entry : file1,
        dirPath : 'dir1',
      });

      return a.forkNonThrowing
      ({
        execPath : filePath/*programPath*/,
        currentPath : _.path.dir( filePath/*programPath*/ ),
      })
    })
    .then( ( op ) =>
    {
      var exp =
`
main
file1
`
      test.identical( op.exitCode, 0 );
      test.equivalent( op.output, exp );
      return op;
    });

    /* */

  }

  /* - */

  function mainAssuption()
  {
    console.log( 'main' );
    require( 'file1' );
  }

  /* - */

  function mainProperCasedModule()
  {
    const _ = require( toolsPath );
    let ModuleFileNative = require( 'module' );
    console.log( 'main' );
    _.module.predeclare({ name : 'Mod1', entryPath : 'file1' } );
    _.include( 'Mod1' );
  }

  /* - */

  function mainUpperCasedModule()
  {
    const _ = require( toolsPath );
    let ModuleFileNative = require( 'module' );
    console.log( 'main' );
    _.module.predeclare({ name : 'Mod1', entryPath : 'file1' } );
    _.include( 'MOD1' );
  }

  /* - */

  function mainLowerCasedModule()
  {
    const _ = require( toolsPath );
    let ModuleFileNative = require( 'module' );
    console.log( 'main' );
    _.module.predeclare({ name : 'Mod1', entryPath : 'file1' } );
    _.include( 'mod1' );
  }

  /* - */

  function mainUpperCaseInclude()
  {
    const _ = require( toolsPath );
    let ModuleFileNative = require( 'module' );
    console.log( 'main' );
    _.include( 'FILE1' );
  }

  /* - */

  function mainRelative()
  {
    const _ = require( toolsPath );
    let ModuleFileNative = require( 'module' );
    console.log( 'main' );
    _.module.predeclare({ name : 'Mod1', entryPath : './dir1/file1' } );
    _.include( 'Mod1' );
  }

  /* - */

  function file1()
  {
    console.log( 'file1' );
  }

  /* - */

}

predeclareAbsolute.description =
`
  - assumed npm can find file with relative path without dot if such put in node_modules directory
  - it is possible to declare module with name of file ( not absolute path )
  - include with upper-cased name of module cant find the module
  - but include of upper-cased name of npm module works
  - delcaring of module with relative entry path based on path of the current module file
`

//

function predeclareRedeclaring( test )
{
  let context = this;
  let a = test.assetFor( false );
  let ready = __.take( null );

  act({});

  return ready;

  /* - */

  function act( env )
  {

    /* */

    ready.then( () =>
    {
      test.case = `basic, ${__.entity.exportStringSolo( env )}`;

      var filePath/*programPath*/ = a.program( main1 ).filePath/*programPath*/;
      a.program( file1 );
      a.program( file2 );

      return a.forkNonThrowing
      ({
        execPath : filePath/*programPath*/,
        currentPath : _.path.dir( filePath/*programPath*/ ),
      })
    })
    .then( ( op ) =>
    {
      var exp =
`
main
file1
file2
./main1 : {- ModuleFile ./main1 -}
  global : real
  modules
    {- Module Module1 -}
  upFiles
    {- ModuleFile ${_.module.toolsPathGet()} -}
    {- ModuleFile ./file1 -}
    {- ModuleFile ./file2 -}
./file1 : {- ModuleFile ./file1 -}
  global : real
  modules
    {- Module Module1 -}
  downFiles
    {- ModuleFile ./main1 -}
    {- ModuleFile ./file2 -}
./file2 : {- ModuleFile ./file2 -}
  global : real
  modules
    {- Module Module1 -}
  downFiles
    {- ModuleFile ./main1 -}
  upFiles
    {- ModuleFile ${_.module.toolsPathGet()} -}
    {- ModuleFile ./file1 -}
`
      test.identical( op.exitCode, 0 );
      test.equivalent( op.output, exp );
      return op;
    });

    /* */

  }

  /* - */

  function main1()
  {
    console.log( 'main' );
    const _ = require( toolsPath );

    _.module.predeclare
    ({
      alias : [ 'Module1', 'module1' ],
      entryPath : __filename,
    });

    require( './file1' );
    require( './file2' );

    log( './main1' );
    log( './file1' );
    log( './file2' );

    function log( filePath )
    {
      let moduleFile = _.module.fileWith( filePath );
      if( !moduleFile )
      return console.log( `${filePath} : ${moduleFile}` );
      let output = _.module.fileExportString( moduleFile, { it : { verbosity : 2 } } ).resultExportString();
      output = _.strReplace( output, _.path.normalize( __dirname ), '.' );
      console.log( `${filePath} : ${output}` );
    }

  }

  /* - */

  function file1()
  {
    console.log( 'file1' );
  }

  /* - */

  function file2()
  {
    console.log( 'file2' );
    const _ = require( toolsPath );

    require( './file1' );

    _.module.predeclare
    ({
      alias : [ 'Module1', 'module1' ],
      entryPath : __filename,
    });

  }

  /* - */

}

predeclareRedeclaring.description =
`
  - redeclaring of module does not thow any error
  - module graph is proper after redeclaring
`

//

function predeclareRedeclaringSharedFile( test )
{
  let context = this;
  let a = test.assetFor( false );
  let ready = __.take( null );

  act({ after : 0 });
  act({ after : 1 });

  return ready;

  /* - */

  function act( env )
  {

    /* */

    ready.then( () =>
    {
      test.case = `without redeclaring, ${__.entity.exportStringSolo( env )}`;

      var filePath/*programPath*/ = a.program({ entry : module1, locals : _.props.extend( null, env, { withRedeclaring : 0 } ) }).filePath/*programPath*/;
      a.program({ entry : module2, locals : _.props.extend( null, env, { withRedeclaring : 0 } ) });
      a.program({ entry : file1, locals : _.props.extend( null, env, { withRedeclaring : 0 } ) });
      a.program({ entry : file2, locals : _.props.extend( null, env, { withRedeclaring : 0 } ) });

      return a.forkNonThrowing
      ({
        execPath : filePath/*programPath*/,
        currentPath : _.path.dir( filePath/*programPath*/ ),
      })
    })
    .then( ( op ) =>
    {
      var exp =
`
module1
file1
module2
file2
./module1 : {- ModuleFile ./module1 -}
  global : real
  modules
    {- Module Module1 -}
  upFiles
    {- ModuleFile ${_.module.toolsPathGet()} -}
    {- ModuleFile ./file1 -}
    {- ModuleFile ./module2 -}
./module2 : {- ModuleFile ./module2 -}
  global : real
  modules
    {- Module Module2 -}
  downFiles
    {- ModuleFile ./module1 -}
  upFiles
    {- ModuleFile ./file2 -}
    {- ModuleFile ./file1 -}
./file1 : {- ModuleFile ./file1 -}
  global : real
  modules
    {- Module Module1 -}
    {- Module Module2 -}
  downFiles
    {- ModuleFile ./module1 -}
    {- ModuleFile ./module2 -}
./file2 : {- ModuleFile ./file2 -}
  global : real
  modules
    {- Module Module2 -}
  downFiles
    {- ModuleFile ./module2 -}
`
      test.identical( op.exitCode, 0 );
      test.equivalent( op.output, exp );
      return op;
    });

    /* */

    ready.then( () =>
    {
      test.case = `without redeclaring, ${__.entity.exportStringSolo( env )}`;

      var filePath/*programPath*/ = a.program({ entry : module1, locals : _.props.extend( null, env, { withRedeclaring : 1 } ) }).filePath/*programPath*/;
      a.program({ entry : module2, locals : _.props.extend( null, env, { withRedeclaring : 1 } ) });
      a.program({ entry : file1, locals : _.props.extend( null, env, { withRedeclaring : 1 } ) });
      a.program({ entry : file2, locals : _.props.extend( null, env, { withRedeclaring : 1 } ) });
      a.program({ entry : file3, locals : _.props.extend( null, env, { withRedeclaring : 1 } ) });

      return a.forkNonThrowing
      ({
        execPath : filePath/*programPath*/,
        currentPath : _.path.dir( filePath/*programPath*/ ),
      })
    })
    .then( ( op ) =>
    {
      var exp =
`
module1
file1
module2
file2
file3
./module1 : {- ModuleFile ./module1 -}
  global : real
  modules
    {- Module Module1 -}
  upFiles
    {- ModuleFile ${_.module.toolsPathGet()} -}
    {- ModuleFile ./file1 -}
    {- ModuleFile ./module2 -}
    {- ModuleFile ./file3 -}
./module2 : {- ModuleFile ./module2 -}
  global : real
  modules
    {- Module Module2 -}
  downFiles
    {- ModuleFile ./module1 -}
  upFiles
    {- ModuleFile ./file2 -}
    {- ModuleFile ./file1 -}
./file1 : {- ModuleFile ./file1 -}
  global : real
  modules
    {- Module Module1 -}
    {- Module Module2 -}
  downFiles
    {- ModuleFile ./module1 -}
    {- ModuleFile ./module2 -}
    {- ModuleFile ./file3 -}
./file2 : {- ModuleFile ./file2 -}
  global : real
  modules
    {- Module Module2 -}
  downFiles
    {- ModuleFile ./module2 -}
`
      test.identical( op.exitCode, 0 );
      test.equivalent( op.output, exp );
      return op;
    });

    /* */

  }

  /* - */

  function module1()
  {
    console.log( 'module1' );
    const _ = require( toolsPath );

    _.module.predeclare
    ({
      alias : [ 'Module1', 'module1' ],
      entryPath : __filename,
    });

    require( './file1' );
    require( './module2' );

    if( withRedeclaring )
    require( './file3' );

    log( './module1' );
    log( './module2' );
    log( './file1' );
    log( './file2' );

    function log( filePath )
    {
      let moduleFile = _.module.fileWith( filePath );
      if( !moduleFile )
      return console.log( `${filePath} : ${moduleFile}` );
      let output = _.module.fileExportString( moduleFile, { it : { verbosity : 2 } } ).resultExportString();
      output = _.strReplace( output, _.path.normalize( __dirname ), '.' );
      console.log( `${filePath} : ${output}` );
    }

  }

  /* - */

  function file1()
  {
    console.log( 'file1' );
  }

  /* - */

  function module2()
  {
    console.log( 'module2' );
    let _ = _global_.wTools;

    if( !after )
    _.module.predeclare
    ({
      name : 'Module2',
      entryPath : __filename,
    });

    require( './file2' );
    require( './file1' );

    if( after )
    _.module.predeclare
    ({
      name : 'Module2',
      entryPath : __filename,
    });

  }

  /* - */

  function file2()
  {
    console.log( 'file2' );

  }

  /* - */

  function file3()
  {
    console.log( 'file3' );
    const _ = require( toolsPath );

    require( './file1' );

    _.module.predeclare
    ({
      alias : [ 'Module1', 'module1' ],
      entryPath : __filename,
    });

  }

  /* - */

}

predeclareRedeclaringSharedFile.description =
`
  - redeclaring of module does not unshare shared module file
`

//

function moduleIsIncluded( test )
{
  let context = this;
  let a = test.assetFor( false );
  let ready = __.take( null );

  let start = __.process.starter
  ({
    outputCollecting : 1,
    outputPiping : 1,
    inputMirroring : 1,
    throwingExitCode : 0,
    mode : 'fork',
  });

  test.true( _.module.isIncluded( 'wTesting' ) );
  test.true( !_.module.isIncluded( 'abcdef123' ) );

  act({ entry : _programWithRequire });
  act({ entry : _programWithIncludeLower });
  act({ entry : _programWithIncludeUpper });

  return ready;

  /* - */

  function act( env )
  {

    ready.then( () =>
    {
      test.case = `basic, ${__.entity.exportStringSolo( env )}`;

      let program = __.program.make
      ({
        entry : env.entry,
        withSubmodules : 1,
        moduleFile : _.module.fileWith( 0 ),
        tempPath : a.abs( '.' ),
      });

      console.log( _.strLinesNumber( program.entry.routineCode ) );

      return start
      ({
        execPath : program.filePath/*programPath*/,
        currentPath : _.path.dir( program.filePath/*programPath*/ ),
      })
    })
    .then( ( op ) =>
    {
      var exp =
  `
isIncluded( wLooker ) false
isIncluded( wlooker ) false
isIncluded( wLooker ) true
isIncluded( wlooker ) true
  `
      test.identical( op.exitCode, 0 );
      test.equivalent( op.output, exp );
      return op;
    });

  }

  /* - */

  function _programWithRequire()
  {
    const _ = require( toolsPath );
    console.log( 'isIncluded( wLooker )', _.module.isIncluded( 'wLooker' ) );
    console.log( 'isIncluded( wlooker )', _.module.isIncluded( 'wlooker' ) );
    _.include( 'wLooker' );
    console.log( 'isIncluded( wLooker )', _.module.isIncluded( 'wLooker' ) );
    console.log( 'isIncluded( wlooker )', _.module.isIncluded( 'wlooker' ) );
  }

  /* - */

  function _programWithIncludeLower()
  {
    const _ = require( toolsPath );
    console.log( 'isIncluded( wLooker )', _.module.isIncluded( 'wLooker' ) );
    console.log( 'isIncluded( wlooker )', _.module.isIncluded( 'wlooker' ) );
    _.include( 'wlooker' );
    console.log( 'isIncluded( wLooker )', _.module.isIncluded( 'wLooker' ) );
    console.log( 'isIncluded( wlooker )', _.module.isIncluded( 'wlooker' ) );
  }

  /* - */

  function _programWithIncludeUpper()
  {
    const _ = require( toolsPath );
    console.log( 'isIncluded( wLooker )', _.module.isIncluded( 'wLooker' ) );
    console.log( 'isIncluded( wlooker )', _.module.isIncluded( 'wlooker' ) );
    _.include( 'WLOOKER' );
    console.log( 'isIncluded( wLooker )', _.module.isIncluded( 'wLooker' ) );
    console.log( 'isIncluded( wlooker )', _.module.isIncluded( 'wlooker' ) );
  }

  /* - */

}

//

function moduleResolveFromAnotherGlobal( test )
{
  let context = this;
  let a = test.assetFor( false );
  let ready = __.take( null );

  act({});

  return ready;

  /* - */

  function act( env )
  {

    /* */

    ready.then( () =>
    {
      test.case = `throwing, ${__.entity.exportStringSolo( env )}`;

      var filePath/*programPath*/ = a.program( main1 ).filePath/*programPath*/;

      return a.forkNonThrowing
      ({
        execPath : filePath/*programPath*/,
        currentPath : _.path.dir( filePath/*programPath*/ ),
      })
    })
    .then( ( op ) =>
    {
      test.identical( op.exitCode, 0 );

      var exp =
`
_.module.resolve( Main1 ) : ${ a.abs( 'main1' ) }
__.module.resolve( Main1 ) : undefined
_.module.resolve( Main1 ) : ${ a.abs( 'main1' ) }
__.module.resolve( Main1 ) : ${ a.abs( 'main1' ) }
`
      test.equivalent( op.output, exp );

      return op;
    });

    /* */

  }

  /* - */

  function main1()
  {
    const _ = require( toolsPath );
    let __ = _.include( 'wTesting' );

    _.module.predeclare
    ({
      name : 'Main1',
      entryPath : __filename,
    });
    console.log( `_.module.resolve( Main1 ) : ${_.module.resolve( 'Main1' )}` );
    console.log( `__.module.resolve( Main1 ) : ${__.module.resolve( 'Main1' )}` );

    __.module.predeclare
    ({
      name : 'Main1',
      entryPath : __filename,
    });
    console.log( `_.module.resolve( Main1 ) : ${_.module.resolve( 'Main1' )}` );
    console.log( `__.module.resolve( Main1 ) : ${__.module.resolve( 'Main1' )}` );
  }

  /* - */

}

moduleResolveFromAnotherGlobal.description =
`
- global namespace::testing have its own space of modules, so __.module.resolve will throw error, unless this special case is handled somehow
- if error not throwen then __.module.resolve after declaration of module should give correct path
`

//

/* xxx : move the test to introspector */
function programMakeOptionWithSubmodule( test )
{
  let context = this;
  let a = test.assetFor( false );
  let ready = __.take( null );

  act({});

  return ready;

  /* - */

  function act( env )
  {

    ready.then( () =>
    {
      test.case = `basic, ${__.entity.exportStringSolo( env )}`;

      let files =
      {
        mainRegisterBefore,
        programRoutine1 : { routine : programRoutine1, dirPath : 'dir' },
        programRoutine2,
      }

      /* xxx : add test of program.make with different name of program file and name of routine and reusing the same routine */
      /* xxx : add test of program.make with different dirPaths */
      let program = __.program.make
      ({
        files,
        entry : mainRegisterBefore,
        moduleFile : module,
        withSubmodules : 1,
      });

      return program.start();
    })
    .then( ( op ) =>
    {
      var exp =
  `
  isIncluded( wTesting ) false
  isIncluded( wTesting ) true
  `
      test.identical( op.exitCode, 0 );
      test.equivalent( op.output, exp );
      return op;
    });

  }

  /* - */

  function mainRegisterBefore()
  {
    const _ = require( toolsPath );
    let ModuleFileNative = require( 'module' );
    console.log( 'main / before / isIncluded( Program1 )', _.module.isIncluded( 'Program1' ) );
    console.log( 'main / before / isIncluded( Program2 )', _.module.isIncluded( 'Program2' ) );
    require( 'dir/programRoutine1' );
    console.log( 'main / after / isIncluded( Program1 )', _.module.isIncluded( 'Program1' ) );
    console.log( 'main / after / isIncluded( Program2 )', _.module.isIncluded( 'Program2' ) );
  }

  /* - */

  function programRoutine1()
  {
    const _ = _global_.wTools;
    console.log( 'programRoutine1 / isIncluded( Program1 )', _.module.isIncluded( 'Program1' ) );
    console.log( 'programRoutine1 / isIncluded( Program2 )', _.module.isIncluded( 'Program2' ) );
    require( '../programRoutine2' );
  }

  /* - */

  function programRoutine2()
  {
    const _ = _global_.wTools;
    console.log( 'programRoutine2 / isIncluded( Program1 )', _.module.isIncluded( 'Program1' ) );
    console.log( 'programRoutine2 / isIncluded( Program2 )', _.module.isIncluded( 'Program2' ) );
  }

  /* - */

}

programMakeOptionWithSubmodule.experimental = 1; /* xxx : remove */

//

function programInheritedModuleFilePaths( test )
{
  let context = this;
  let a = test.assetFor( false );
  let ready = __.take( null );

  act({});

  return ready;

  /* - */

  function act( env )
  {

    ready.then( () =>
    {
      test.case = `basic, ${__.entity.exportStringSolo( env )}`;

      var filePath/*programPath*/ = a.program( programRoutine1 ).filePath/*programPath*/;
      a.program( programRoutine2 );
      a.program({ entry : program3, dirPath : 'dir', });
      return a.forkNonThrowing
      ({
        execPath : filePath/*programPath*/,
        currentPath : _.path.dir( filePath/*programPath*/ ),
      })
    })
    .then( ( op ) =>
    {

      var exp =
`
programRoutine1.paths
  ${trailOf( __dirname, a.abs( '.' ) )}
programRoutine2.paths
  ${trailOf( __dirname, a.abs( '.' ) )}
program3.paths
  ${trailOf( __dirname, a.abs( 'dir' ) )}
`
      test.identical( op.exitCode, 0 );
      test.equivalent( op.output, exp );
      return op;
    });

  }

  /* - */

  function programRoutine1()
  {
    console.log( `programRoutine1.paths\n  ${module.paths.join( '\n  ' )}` );
    require( './programRoutine2' );
  }

  /* - */

  function programRoutine2()
  {
    console.log( `programRoutine2.paths\n  ${module.paths.join( '\n  ' )}` );
    require( './dir/program3' );
  }

  /* - */

  function program3()
  {
    console.log( `program3.paths\n  ${module.paths.join( '\n  ' )}` );
  }

  /* - */

  function trailOf()
  {
    let result = [];
    for( let a = arguments.length-1 ; a >= 0 ; a-- )
    {
      let filePath = arguments[ a ];
      let trace = __.path.traceToRoot( filePath );
      if( process.platform === 'win32' )
      trace.splice( 0, 1 );
      _.arrayPrependArrayOnce( result, __.path.s.nativize( __.path.s.join( trace, 'node_modules' ) ).reverse() );
    }
    return '  ' + result.join( '\n  ' );
  }

  /* - */

}

/* xxx : duplicate test routine in module::wIntrospectorBasics */
programInheritedModuleFilePaths.description =
`
program should inherit path of parent
`

//

/* xxx : duplicate test routine in module::wIntrospectorBasics */
function programLocalsChanging( test )
{
  let context = this;
  let a = test.assetFor( false );
  let ready = __.take( null );

  act({ tools : 'testing' });
  // act({ tools : 'real' });
  // xxx : switch on in introspector

  return ready;

  /* - */

  function act( env )
  {

    ready.then( () =>
    {
      test.case = `basic, ${__.entity.exportStringSolo( env )}`;
      const tools = _globals_[ env.tools ].wTools;

      var locals = { local1 : { a : 1 } };
      var program1 = tools.program.make
      ({
        entry : programRoutine1,
        tempPath : a.abs( '.' ),
        locals,
      });
      test.true( _.aux.is( program1.group.locals ) );
      test.true( program1.group.locals.a === locals.a );
      test.true( program1.group.locals === locals );
      locals.local1 = { a : 2 };
      var program2 = tools.program.make
      ({
        entry : programRoutine2,
        tempPath : a.abs( '.' ),
        locals,
      });
      test.true( _.aux.is( program2.group.locals ) );
      test.true( program2.group.locals.a === locals.a );
      test.true( program2.group.locals === locals );
      locals.local1 = { a : 3 };

      return a.forkNonThrowing
      ({
        execPath : [ program1.filePath/*programPath*/, program2.filePath/*programPath*/ ],
        currentPath : program1.group.tempPath,
      });
    })
    .then( ( op ) =>
    {
      test.identical( op.exitCode, 0 );

      var exp = `programRoutine1.local1.a : 1`;
      test.equivalent( op.sessions[ 0 ].output, exp );

      var exp = `programRoutine2.local1.a : 2`;
      test.equivalent( op.sessions[ 1 ].output, exp );

      return op;
    });

  }

  /* - */

  function programRoutine1()
  {
    console.log( `programRoutine1.local1.a : ${local1.a}` );
  }

  /* - */

  function programRoutine2()
  {
    console.log( `programRoutine2.local1.a : ${local1.a}` );
  }

  /* - */

}

programLocalsChanging.description =
`
  - changing of locals after call of write does not has impact on written program
  - program.write does not clone lolcals map
`

//

/* xxx : duplicate test routine in module::wIntrospectorBasics */
/* xxx : in module::wIntrospectorBasic evolve exporting of locas and cover it.
  - make possible exporting of more complex structures
  - make possible exporting into global
*/

function programOptionLocalsRoutines( test )
{
  let context = this;
  let a = test.assetFor( false );
  let ready = __.take( null );

  act({});

  return ready;

  /* - */

  function act( env )
  {

    ready.then( () =>
    {
      test.case = `basic, ${__.entity.exportStringSolo( env )}`;
      const tools = __;
      // const tools = _; /* xxx : use in introspector */

      var locals = { a : 1, routine1 };
      var program1 = tools.program.make
      ({
        entry : programRoutine1,
        tempPath : a.abs( '.' ),
        locals,
      });
      test.true( _.aux.is( program1.group.locals ) );

      return a.forkNonThrowing
      ({
        execPath : program1.filePath/*programPath*/,
        currentPath : program1.group.tempPath,
      });
    })
    .then( ( op ) =>
    {
      test.identical( op.exitCode, 0 );
      var exp =
`
programRoutine1.a : 1
routine1.a : 1
`;
      test.equivalent( op.output, exp );
      return op;
    });

  }

  /* - */

  function programRoutine1()
  {
    console.log( `programRoutine1.a : ${a}` );
    routine1();
  }

  /* - */

  function routine1()
  {
    console.log( `routine1.a : ${a}` );
  }

  /* - */

}

programOptionLocalsRoutines.description =
`
  - basic passing routines in locals map make possible to call it in program
`

//

function selfFindAssumption( test )
{
  let context = this;
  let a = test.assetFor( false );

  programWrite( '.', programRoutine1, 'programRoutine1' );
  programWrite( 'dir1/dir2', programRoutine2, 'programRoutine2' );
  programWrite( 'dir1/node_modules', program3a, 'program3' );
  programWrite( 'node_modules', program3b, 'program3' );

  return a.fork({ execPath : a.abs( 'programRoutine1' ) })
  .then( ( op ) =>
  {
    var exp =
`
programRoutine1
programRoutine2
program3a
`
    test.equivalent( op.output, exp );
    test.identical( op.exitCode, 0 );
    return op;
  });

  /* */

  function programWrite( dirPath, program, name )
  {
    var postfix =
    `
    ${program.name}();
    `
    __.fileProvider.fileWrite( a.abs( dirPath, name ), program.toString() + postfix );
  }

  /* */

  function programRoutine1()
  {
    console.log( 'programRoutine1' );
    require( './dir1/dir2/programRoutine2' );
  }

  /* */

  function programRoutine2()
  {
    console.log( 'programRoutine2' );
    require( 'program3' );
  }

  /* */

  function program3a()
  {
    console.log( 'program3a' );
    require( 'program3' );
  }

  /* */

  function program3b()
  {
    console.log( 'program3b' );
  }

  /* */

}

selfFindAssumption.description =
`
  - include of a file with the same name as itself from node_modules dir does not find it, but find itself
`

//

function localPathAssumption( test )
{
  let context = this;
  let a = test.assetFor( false );

  programWrite( programRoutine1 );
  programWrite( programRoutine2 );
  programWrite( program3 );

  return a.fork({ execPath : a.abs( 'programRoutine1' ) })
  .then( ( op ) =>
  {
    var exp =
`
programRoutine1.before.paths
  ${trailOf( a.abs( '.' ) )}
  /pro
programRoutine2.before.paths
  ${trailOf( a.abs( '.' ) )}
  /programRoutine2/local
program3.paths
  ${trailOf( a.abs( '.' ) )}
  /program3/local
programRoutine2.after.paths
  ${trailOf( a.abs( '.' ) )}
  /programRoutine2/local
programRoutine1.after.paths
  ${trailOf( a.abs( '.' ) )}
  /pro
`
    test.equivalent( op.output, exp );
    test.identical( op.exitCode, 0 );
    return op;
  });

  /* */

  function programWrite( program )
  {
    var postfix =
    `
    ${program.name}();
    `
    __.fileProvider.fileWrite( a.abs( program.name ), program.toString() + postfix );
  }

  /* */

  function programRoutine1()
  {
    module.paths.push( '/pro' );
    console.log( `programRoutine1.before.paths\n  ${module.paths.join( '\n  ' )}` );
    require( './programRoutine2' );
    console.log( `programRoutine1.after.paths\n  ${module.paths.join( '\n  ' )}` );
  }

  /* */

  function programRoutine2()
  {
    module.paths.push( '/programRoutine2/local' );
    console.log( `programRoutine2.before.paths\n  ${module.paths.join( '\n  ' )}` );
    require( './program3' );
    console.log( `programRoutine2.after.paths\n  ${module.paths.join( '\n  ' )}` );
  }

  /* */

  function program3()
  {
    module.paths.push( '/program3/local' );
    console.log( `program3.paths\n  ${module.paths.join( '\n  ' )}` );
  }

  /* - */

  function trailOf()
  {
    let result = [];
    for( let a = arguments.length-1 ; a >= 0 ; a-- )
    {
      let filePath = arguments[ a ];
      let trace = __.path.traceToRoot( filePath );
      if( process.platform === 'win32' )
      trace.splice( 0, 1 );
      _.arrayPrependArrayOnce( result, __.path.s.nativize( __.path.s.join( trace, 'node_modules' ) ).reverse() );
    }
    return '  ' + result.join( '\n  ' );
  }

  /* */

}

localPathAssumption.description =
`
  - verify assumption about inheritance of local paths of module files of NPM
`

//

function globalPathAssumption( test )
{
  let context = this;
  let a = test.assetFor( false );
  let ModuleFileNative = require( 'module' );

  programWrite( programRoutine1 );
  programWrite( programRoutine2 );
  programWrite( program3 );

  return a.fork({ execPath : a.abs( 'programRoutine1' ) })
  .then( ( op ) =>
  {
    var exp =
`
programRoutine1.before.globalPaths
  ${ModuleFileNative.globalPaths.join( '\n' )}
  /programRoutine1/global
programRoutine2.before.globalPaths
  ${ModuleFileNative.globalPaths.join( '\n' )}
  /programRoutine1/global
  /programRoutine2/global
program3.globalPaths
  ${ModuleFileNative.globalPaths.join( '\n' )}
  /programRoutine1/global
  /programRoutine2/global
  /program3/global
programRoutine2.after.globalPaths
  ${ModuleFileNative.globalPaths.join( '\n' )}
  /programRoutine1/global
  /programRoutine2/global
  /program3/global
programRoutine1.after.globalPaths
  ${ModuleFileNative.globalPaths.join( '\n' )}
  /programRoutine1/global
  /programRoutine2/global
  /program3/global
`
    test.equivalent( op.output, exp );
    test.identical( op.exitCode, 0 );
    return op;
  });

  /* */

  function programWrite( program )
  {
    var postfix =
    `
    ${program.name}();
    `
    __.fileProvider.fileWrite( a.abs( program.name ), program.toString() + postfix );
  }

  /* */

  function programRoutine1()
  {
    let ModuleFileNative = require( 'module' );
    ModuleFileNative.globalPaths.push( '/programRoutine1/global' );
    console.log( `programRoutine1.before.globalPaths\n  ${ModuleFileNative.globalPaths.join( '\n  ' )}` );
    require( './programRoutine2' );
    console.log( `programRoutine1.after.globalPaths\n  ${ModuleFileNative.globalPaths.join( '\n  ' )}` );
  }

  /* */

  function programRoutine2()
  {
    let ModuleFileNative = require( 'module' );
    ModuleFileNative.globalPaths.push( '/programRoutine2/global' );
    console.log( `programRoutine2.before.globalPaths\n  ${ModuleFileNative.globalPaths.join( '\n  ' )}` );
    require( './program3' );
    console.log( `programRoutine2.after.globalPaths\n  ${ModuleFileNative.globalPaths.join( '\n  ' )}` );
  }

  /* */

  function program3()
  {
    let ModuleFileNative = require( 'module' );
    ModuleFileNative.globalPaths.push( '/program3/global' );
    console.log( `program3.globalPaths\n  ${ModuleFileNative.globalPaths.join( '\n  ' )}` );
  }

  /* */

}

globalPathAssumption.description =
`
  - verify assumption about inheritance of global paths of module files of NPM
`

//

function experiment( test )
{
  test.true( true );
}

experiment.experimental = 1;

//

function requireModuleFileWithAccessor( test )
{
  let a = test.assetFor( false );
  let programRoutine1Path = a.program({ entry : programRoutine1 }).filePath/*programPath*/;

  a.program({ entry : programRoutine2 });

  /* */

  a.fork({ execPath : programRoutine1Path })
  .then( ( op ) =>
  {
    test.identical( op.exitCode, 0 );
    test.identical( _.strCount( op.output, 'nhandled' ), 0 );
    test.identical( _.strCount( op.output, 'error' ), 0 );
    test.identical( _.strCount( op.output, 'programRoutine1.begin' ), 1 );
    test.identical( _.strCount( op.output, 'programRoutine1.end' ), 1 );
    return null;
  });

  /* */

  return a.ready;

  /* */

  function programRoutine1()
  {
    console.log( 'programRoutine1.begin' )

    const _ = require( toolsPath );
    const p2 = require( './programRoutine2' );

    console.log( 'programRoutine1.end' )
  }

  /* */

  function programRoutine2()
  {
    console.log( 'programRoutine2.begin' )

    Object.defineProperty( module, 'exports',
    {
    	enumerable : true,
    	get,
    });

    console.log( 'programRoutine2.end' )

    function get()
    {
      return { a : 1 };
    }

  }

  /* */

}

requireModuleFileWithAccessor.description =
`
- exports of module file may be defined with accessor returning different entity with each attempt of getting it
- no error  should be throwen in such case
`

//

/* xxx : duplicate in module::Testing */
function testingOnL1( test )
{
  let a = test.assetFor( false );
  let locals =
  {
    toolsPath : __.path.nativize( __.path.normalize( __dirname + '/../../../../node_modules/wTools.l1' ) ),
    testingPath : __.path.nativize( _.module.resolve( 'wTesting' ) ),
    test1,
    programRoutine2,
  }
  let program = a.program({ entry : programRoutine1, locals });

  /* */

  program.start()
  .then( ( op ) =>
  {
    test.identical( op.exitCode, 0 );
    test.identical( _.strCount( op.output, 'nhandled' ), 0 );
    test.identical( _.strCount( op.output, 'error' ), 0 );
    return null;
  });

  /* */

  return a.ready;

  /* */

  /* xxx : fix coloring problems
  node wtools/abase/l0/l9.test/Module.test.s n:1 v:7 s:0 r:testingOnL1
  */

  function programRoutine1()
  {
    console.log( `programRoutine1.toolsPath : ${toolsPath}` );
    console.log( `programRoutine1.testingPath : ${testingPath}` );
    require( testingPath );
    const _ = require( toolsPath );

    const Proto =
    {
      verbosity : 8,
      tests :
      {
        test1,
      }
    }
    const Self = wTestSuite( Proto );
    if( typeof module !== 'undefined' && !module.parent )
    wTester.test( Self.name );

  }

  function test1( test )
  {
    let a = test.assetFor( false );
    let program = a.program({ entry : programRoutine2 });
    test.true( true );
    console.log( 'test1!' );

    program.start()
    .then( ( op ) =>
    {
      test.identical( op.exitCode, 0 );
      return null;
    });

    return a.ready;
  }

  function programRoutine2()
  {
    console.log( `programRoutine2.toolsPath : ${toolsPath}` );
  }

}

testingOnL1.description =
`
- running of test from l1 works
`

//

function l1Environment( test )
{
  let a = test.assetFor( false );
  let tools1Path = __.path.nativize( __.path.normalize( __dirname + '/../../../../node_modules/wTools.l1' ) );
  let toolsPath = _.module.toolsPathGet();
  let locals =
  {
    tools1Path,
    toolsPath,
  }
  let program = a.program({ entry : r1, locals });
  a.program({ entry : r2, locals });
  a.program({ entry : r3, locals });
  a.program({ entry : r4, locals });

  test.true( a.fileProvider.fileExists( toolsPath ) );
  console.log( `r1.toolsPath : ${toolsPath}` );

  /* */

  program.start()
  .then( ( op ) =>
  {
    test.identical( op.exitCode, 0 );
    test.identical( _.strCount( op.output, 'nhandled' ), 0 );
    test.identical( _.strCount( op.output, 'error' ), 0 );

    var exp =
`
r2
r3
r4
r1.real.name : real
r1.real.theStatus : r1
r1.test1.theStatus : r4
r1.real.name : real
r1.real.theStatus : r1
r1.test1.theStatus : r4
`
    test.equivalent( op.output, exp );
    return null;
  });

  /* */

  return a.ready;

  /* */

  function r1()
  {
    const _ = require( tools1Path );
    _global_.theStatus = 'r1';
    require( './r2' );
    console.log( `r1.${_global_.__GLOBAL_NAME__}.name : ${_global_.__GLOBAL_NAME__}` );
    console.log( `r1.${_globals_.real.__GLOBAL_NAME__}.theStatus : ${_globals_.real.theStatus}` );
    console.log( `r1.${_globals_.test1.__GLOBAL_NAME__}.theStatus : ${_globals_.test1.theStatus}` );
    setTimeout( () =>
    {
      includeR4();
      console.log( `r1.${_global_.__GLOBAL_NAME__}.name : ${_global_.__GLOBAL_NAME__}` );
      console.log( `r1.${_globals_.real.__GLOBAL_NAME__}.theStatus : ${_globals_.real.theStatus}` );
      console.log( `r1.${_globals_.test1.__GLOBAL_NAME__}.theStatus : ${_globals_.test1.theStatus}` );
    }
    , 100 );
  }

  function r2()
  {
    const __ = wTools;
    const _global = __.global.makeAndOpen( module, 'test1' );
    const _ = require( toolsPath );

    _global_.theStatus = 'r2';

    console.log( `r2` );
    require( './r3' );

    _.global.close( 'test1' );
  }

  function r3()
  {
    console.log( `r3` );
    require( './r4' );
    _realGlobal_.includeR4 = function()
    {
      debugger;
      require( './r4' );
    }
  }

  function r4()
  {
    console.log( `r4` );
    _global_.theStatus = 'r4';
  }

}

l1Environment.description =
`
- r4 should be included only once and only in namespace::test1
- if real namespace include only l1 then "ModuleFileNative._load = _loadEnvironment" should be assigned anyway in secondary namespace
`

//

function l1SecondRequire( test )
{
  let a = test.assetFor( false );
  let tools1Path = __.path.nativize( __.path.normalize( __dirname + '/../../../../node_modules/wTools.l1' ) );
  let toolsPath = _.module.toolsPathGet();
  let locals =
  {
    tools1Path,
    toolsPath,
  }
  let program = a.program({ entry : r1, locals });
  a.program({ entry : r2, locals });
  a.program({ entry : r3, locals });
  a.program({ entry : includeTools, locals });

  test.true( a.fileProvider.fileExists( toolsPath ) );
  console.log( `r1.toolsPath : ${toolsPath}` );

  /* */

  program.start()
  .then( ( op ) =>
  {
    test.identical( op.exitCode, 0 );
    test.identical( _.strCount( op.output, 'nhandled' ), 0 );
    test.identical( _.strCount( op.output, 'error' ), 0 );

    var exp =
`
r2
r3
r2
_ = __ : true
r1.real.name : real
{- ModuleFile ${a.abs( 'r1' )} -}
  {- ModuleFile ${__.path.dir( _.module.toolsPathGet() )}/wTools.l1 -}
  {- ModuleFile ${a.abs( 'r2' )} -}
  {- ModuleFile ${a.abs( 'includeTools' )} -}
  {- ModuleFile ${_.module.toolsPathGet()} -}
  {- ModuleFile ${a.abs( 'r3' )} -}
`
    test.equivalent( op.output, exp );

    return null;
  });

  /* */

  return a.ready;

  /* */

  function r1()
  {
    let _ = require( tools1Path );
    require( './r2' );
    require( './includeTools' );
    let __ = require( toolsPath );
    console.log( `_ = __ : ${_ === __}` );
    console.log( `r1.${_global_.__GLOBAL_NAME__}.name : ${_global_.__GLOBAL_NAME__}` );
    require( './r3' );

    console.log( module.universal );
    module.universal.upFiles.forEach( ( file ) => console.log( `  ${file}` ) );
    debugger;

  }

  function r2()
  {
    console.log( `r2` );
    require( './r3' );
  }

  function r3()
  {
    console.log( `r3` );
  }

  function includeTools()
  {
    const __ = wTools;
    const _global = __.global.makeAndOpen( module, 'test1' );
    const _ = require( toolsPath );
    console.log( `r2` );
    _.global.close( 'test1' );
  }

}

l1SecondRequire.description =
`
- second require in the main namespace should add up even if _loadEnvironment is registered in secondary namespace
`

//

function secondaryNamespaceSecondRequire( test )
{
  let a = test.assetFor( false );
  let files =
  {
    r1,
    r2,
    r3,
    secondary1,
    secondary2,
    secondary3,
    secondary4,
    common2,
    common3,
  }
  let program = a.program({ entry : r1, files });

  /* */

  act({ method : 'require' });
  act({ method : 'include' });

  return a.ready;

  /* - */

  function act( env )
  {

    program.start({ args : [ 0, env.method ] })
    .then( ( op ) =>
    {
      test.case = `without tree, ${__.entity.exportStringSolo( env )}`;
      test.identical( op.exitCode, 0 );
      var exp =
  `
  secondary3
  secondary4
  {- ModuleFile ${ a.abs( 'secondary2' ) } -}
    secondary2  {- ModuleFile ${ a.abs( 'secondary3' ) } -}
    secondary2  {- ModuleFile ${ a.abs( 'secondary4' ) } -}
  common2
  common3
  {- ModuleFile ${ a.abs( 'secondary1' ) } -}
    secondary1  {- ModuleFile ${ _.module.toolsPathGet() } -}
    secondary1  {- ModuleFile ${ a.abs( 'secondary2' ) } -}
    secondary1  {- ModuleFile ${ a.abs( 'secondary3' ) } -}
    secondary1  {- ModuleFile ${ a.abs( 'common2' ) } -}
    secondary1  {- ModuleFile ${ a.abs( 'common3' ) } -}
  r2
  r3
  common2
  common3
  {- ModuleFile ${ a.abs( 'r1' ) } -}
    r1  {- ModuleFile ${ _.module.toolsPathGet() } -}
    r1  {- ModuleFile ${ a.abs( 'secondary1' ) } -}
    r1  {- ModuleFile ${ a.abs( 'r2' ) } -}
    r1  {- ModuleFile ${ a.abs( 'r3' ) } -}
    r1  {- ModuleFile ${ a.abs( 'common2' ) } -}
    r1  {- ModuleFile ${ a.abs( 'common3' ) } -}
  `
      test.equivalent( op.output, exp );

      return null;
    });

    /* */

    program.start({ args : [ 1, env.method ] })
    .then( ( op ) =>
    {
      test.case = `with tree, ${__.entity.exportStringSolo( env )}`;
      test.identical( op.exitCode, 0 );
      var exp =
  `
  secondary3
  secondary4

  secondary2:
  {- ModuleFile ${ a.abs( 'secondary2' ) } -}
    {- ModuleFile ${ a.abs( 'secondary3' ) } -}
      {- ModuleFile ${ a.abs( 'secondary4' ) } -}
    {- ModuleFile ${ a.abs( 'secondary4' ) } -}

  common2
  common3

  secondary1:
  {- ModuleFile ${ a.abs( 'secondary1' ) } -}
    {- ModuleFile ${ _.module.toolsPathGet() } -}
      {- ModuleFile ${ __.path.join( _.module.toolsPathGet(), '../wTools' ) } -}
    {- ModuleFile ${ a.abs( 'secondary2' ) } -}
      {- ModuleFile ${ a.abs( 'secondary3' ) } -}
      {- ModuleFile ${ a.abs( 'secondary4' ) } -}
    {- ModuleFile ${ a.abs( 'secondary3' ) } -}
      {- ModuleFile ${ a.abs( 'secondary4' ) } -}
    {- ModuleFile ${ a.abs( 'common2' ) } -}
      {- ModuleFile ${ a.abs( 'common3' ) } -}
    {- ModuleFile ${ a.abs( 'common3' ) } -}

  r2
  r3
  common2
  common3

  r1:
  {- ModuleFile ${ a.abs( 'r1' ) } -}
    {- ModuleFile ${ _.module.toolsPathGet() } -}
      {- ModuleFile ${ __.path.join( _.module.toolsPathGet(), '../wTools' ) } -}
    {- ModuleFile ${ a.abs( 'secondary1' ) } -}
      {- ModuleFile ${ _.module.toolsPathGet() } -}
      {- ModuleFile ${ a.abs( 'secondary2' ) } -}
      {- ModuleFile ${ a.abs( 'secondary3' ) } -}
      {- ModuleFile ${ a.abs( 'common2' ) } -}
      {- ModuleFile ${ a.abs( 'common3' ) } -}
    {- ModuleFile ${ a.abs( 'r2' ) } -}
      {- ModuleFile ${ a.abs( 'r3' ) } -}
    {- ModuleFile ${ a.abs( 'r3' ) } -}
    {- ModuleFile ${ a.abs( 'common2' ) } -}
      {- ModuleFile ${ a.abs( 'common3' ) } -}
    {- ModuleFile ${ a.abs( 'common3' ) } -}
  `
      test.equivalent( op.output, exp );

      return null;
    });

  }

  /* */

  return a.ready;

  /* */

  function r1()
  {
    const _ = require( toolsPath );
    _realGlobal_.withTree = Number( process.argv[ 2 ] );
    _realGlobal_.method = process.argv[ 3 ];
    require( './secondary1' );
    require( './r2' );
    if( method === 'require' )
    require( './r3' );
    else
    _.include( 'moduleR3' );
    require( './common2' );

    if( method === 'require' )
    require( './common3' );
    else
    _.include( 'moduleCommon3' );

    if( withTree )
    {
      console.log( '\nr1:\n' + _.module.fileExportString( module.universal, { it : { verbosity : 1, recursive : 3 } } ).resultExportString() + '\n' );
    }
    else
    {
      console.log( module.universal );
      module.universal.upFiles.forEach( ( file ) => console.log( `  r1  ${file}` ) );
    }

  }

  function r2()
  {
    console.log( `r2` );
    require( './r3' );
  }

  function r3()
  {
    const _ = _global_.wTools;
    _.module.predeclare
    ({
      alias : [ 'moduleR3' ],
      entryPath : __filename,
    });
    console.log( `r3` );
  }

  function secondary1()
  {
    const __ = wTools;
    const _global = __.global.makeAndOpen( module, 'test1' );
    const _ = require( toolsPath );

    require( './secondary2' );
    if( method === 'require' )
    require( './secondary3' );
    else
    _.include( 'moduleSecondary3' );

    require( './common2' );
    if( method === 'require' )
    require( './common3' );
    else
    _.include( 'moduleCommon3' );

    if( withTree )
    {
      console.log( '\nsecondary1:\n' + _.module.fileExportString( module.universal, { it : { verbosity : 1, recursive : 3 } } ).resultExportString() + '\n' );
    }
    else
    {
      console.log( module.universal );
      module.universal.upFiles.forEach( ( file ) => console.log( `  secondary1  ${file}` ) );
    }

    _.global.close( 'test1' );
  }

  function secondary2()
  {
    const _ = _global_.wTools;
    require( './secondary3' );
    if( method === 'require' )
    require( './secondary4' );
    else
    _.include( 'moduleSecondary4' );

    if( withTree )
    {
      console.log( '\nsecondary2:\n' + _.module.fileExportString( module.universal, { it : { verbosity : 1, recursive : 3 } } ).resultExportString() + '\n' );
    }
    else
    {
      console.log( module.universal );
      module.universal.upFiles.forEach( ( file ) => console.log( `  secondary2  ${file}` ) );
    }

  }

  function secondary3()
  {
    const _ = _global_.wTools;
    _.module.predeclare
    ({
      alias : [ 'moduleSecondary3' ],
      entryPath : __filename,
    });
    console.log( `secondary3` );
    require( './secondary4' );
  }

  function secondary4()
  {
    const _ = _global_.wTools;
    _.module.predeclare
    ({
      alias : [ 'moduleSecondary4' ],
      entryPath : __filename,
    });
    console.log( `secondary4` );
  }

  function common2()
  {
    console.log( `common2` );
    require( './common3' );
  }

  function common3()
  {
    const _ = _global_.wTools;
    _.module.predeclare
    ({
      alias : [ 'moduleCommon3' ],
      entryPath : __filename,
    });
    console.log( `common3` );
  }

}

secondaryNamespaceSecondRequire.description =
`
- second require in both main and secondary namespace should add element to upFiles of down module file
`

//

function requireSameModuleTwice( test )
{
  let context = this;
  let a = test.assetFor( false );
  let program;

  /* */

  a.ready.then( () =>
  {
    test.case = 'with require';
    program = a.program({ entry : withRequire, tempPath : a.abs( 'node_modules/withrequire' ) });
    var packageFile = { name : 'withrequire', main : 'withRequire' };
    a.fileProvider.fileWrite
    ({
      filePath : a.abs( `node_modules/withrequire/package.json` ),
      data : packageFile,
      encoding : 'json',
    })
    return program.start({ ready : null });
  })
  .then( ( op ) =>
  {
    test.identical( op.exitCode, 0 );
    test.identical( _.strCount( op.output, 'nhandled' ), 0 );
    test.identical( _.strCount( op.output, 'error' ), 0 );
    return null;
  });

  /* */

  a.ready.then( () =>
  {
    test.case = 'with include';
    program = a.program({ entry : withInclude, tempPath : a.abs( 'node_modules/withinclude' ) });
    var packageFile = { name : 'withinclude', main : 'withInclude' };
    a.fileProvider.fileWrite
    ({
      filePath : a.abs( `node_modules/withinclude/package.json` ),
      data : packageFile,
      encoding : 'json',
    })
    return program.start({ ready : null });
  })
  .then( ( op ) =>
  {
    test.identical( op.exitCode, 0 );
    test.identical( _.strCount( op.output, 'nhandled' ), 0 );
    test.identical( _.strCount( op.output, 'error' ), 0 );
    return null;
  });

  /* */

  return a.ready;

  /* */

  function withRequire()
  {
    _ = Object.create( null );
    debugger;
    if( process.platform === 'linux' )
    require( 'withrequire' );
    else
    require( 'withRequire' );
    if( _.included )
    throw new Error( 'Module withRequire is included for the second time' );
    _.included = Object.create( null );
    module.exports = _;
  }

  /* */

  function withInclude()
  {
    const _ = require( toolsPath );
    _.include( 'withInclude' );
    if( _.included )
    throw new Error( 'Module withInclude is included for the second time' );
    _.included = Object.create( null );
    module.exports = _global_.wTools;
  }

}

requireSameModuleTwice.description =
`
- Module moduleA should not be included for the second time, cached version should be used instead
`

/*

  let _ToolsPath_ = a.path.nativize( _.module.toolsPathGet() );
  let programRoutine1Path = a.program({ routine : programRoutine1, locals : { _ToolsPath_ } }).filePath;
<<<<<<< HEAD
  // let programRoutine1Path = a.program({ routine : programRoutine1, locals : { _ToolsPath_ } }).programPath;
=======
>>>>>>> 5ed9d9a6

*/

//

function nativeModuleFileDeleting( test )
{
  let a = test.assetFor( false );
  let files =
  {
    r1,
    r2,
  }
  let locals =
  {
    log,
  }
  let program = a.program({ entry : r1, files, locals });

  /* */

  act({});

  return a.ready;

  /* - */

  function act( env )
  {

    /* */

    program.start({ args : [ 0 ] })
    .then( ( op ) =>
    {
      test.case = `without deleting, ${__.entity.exportStringSolo( env )}`;
      test.identical( op.exitCode, 0 );
      var exp =
`
r2
= f:r1
{- ModuleFile ${ a.abs( 'r1' ) } -}
  {- ModuleFile ${_.module.toolsPathGet()} -}
  {- ModuleFile ${ a.abs( 'r2' ) } -}
`

      test.equivalent( op.output, exp );
      return null;
    });

    /* */

    program.start({ args : [ 1 ] })
    .then( ( op ) =>
    {
      test.case = `with deleting, ${__.entity.exportStringSolo( env )}`;
      test.identical( op.exitCode, 0 );
      var exp =
`
r2
r2
= f:r1
{- ModuleFile ${ a.abs( 'r1' ) } -}
  {- ModuleFile ${_.module.toolsPathGet()} -}
  {- ModuleFile ${ a.abs( 'r2' ) } -}
`

      test.equivalent( op.output, exp );
      return null;
    });

    /* */

  }

  /* - */

  function log( moduleFile, verbosity )
  {
    const _ = _global_.wTools;
    let prefix = `f:${_.path.fullName( moduleFile.sourcePath )}`;
    console.log( `= ${prefix}\n${_.module.fileExportString( moduleFile, { it : { verbosity : 1, recursive : 2 } } ).resultExportString()}` );
  }

  /* - */

  function r1()
  {
    const _ = require( toolsPath );
    _realGlobal_.deleting = Number( process.argv[ 2 ] );
    require( './r2' );
    if( deleting )
    delete _.module.nativeFilesMap[ _.path.nativize( __dirname + '/r2' ) ];
    require( './r2' );
    log( _.module.fileUniversalFrom( module ) );
  }

  /* - */

  function r2()
  {
    console.log( `r2` );
  }

  /* - */

}

nativeModuleFileDeleting.description =
`
- deleting native module file is possible by user land code. it should not cause problems
`

//

function stealthyRequireIssue( test )
{
  let context = this;
  let a = test.assetFor( false );
  let programRoutine1Path = a.program( programRoutine1 ).filePath/*programPath*/;

  /* */

  begin()
  a.appStartNonThrowing({ execPath : programRoutine1Path })
  .then( ( op ) =>
  {
    test.identical( op.exitCode, 0 );
    test.identical( _.strCount( op.output, 'nhandled' ), 0 );
    test.identical( _.strCount( op.output, 'error' ), 0 );
    test.identical( _.strCount( op.output, 'programRoutine1.begin' ), 1 );
    test.identical( _.strCount( op.output, 'programRoutine1.end' ), 1 );
    return null;
  });

  /* */

  return a.ready;

  function programRoutine1()
  {
    console.log( 'programRoutine1.begin' );
    const _ = require( toolsPath );
    require( 'jsdom' );
    console.log( 'programRoutine1.end' );
  }

  /* */

  function begin()
  {
    let packageFile =
    {
      dependencies :
      {
        "jsdom": "16.4.0"
      }
    }

    a.fileProvider.fileWrite({ filePath : a.abs( 'package.json' ), data : packageFile, encoding : 'json' })

    a.shell( 'npm i' )
  }
}

stealthyRequireIssue.description =
`
- That https://github.com/analog-nico/stealthy-require is working
`

//

function moduleFileExportBasic( test )
{
  const basePath = _.path.normalize( _.module.toolsPathGet() + '/../../wtools/abase' );
  const baseAbs = __.routine.join( __.path, __.path.join, [ basePath ] );

  console.log( '' );
  console.log( _.module.rootFile.sourcePath );
  console.log( _.module.fileExportString( _.module.rootFile, { it : { verbosity : 2, recursive : 4 } } ).resultExportString() );
  console.log( '' );
  console.log( _.module.resolve( 'wTesting' ) );
  console.log( _.module.fileExportString( _.module.fileWith( _.module.resolve( 'wTesting' ) ), { it : { verbosity : 2, recursive : 4 } } ).resultExportString() );

  console.log( '' );
  console.log( _.module.resolve( 'wTesting' ) );
  console.log( _.module.exportString( _.module.fileWith( _.module.resolve( 'wTesting' ) ).module, { it : { verbosity : 2, recursive : 4 } } ).resultExportString() );

  // console.log( '' );
  // console.log( _globals_.testing.wTools.module.resolve( 'wTesting' ) );
  // console.log( _.module.exportString( __.module.fileWith( _globals_.testing.wTools.module.resolve( 'wTesting' ) ).module, { it : { verbosity : 2, recursive : 4 } } ).resultExportString() );

  /* */

  test.case = 'Array.s v:implicit';
  var modulePath = baseAbs( 'l0/l5/Array.s' );
  var moduleFile = _.module.fileWith( modulePath );
  var got = _.module.fileExportString( moduleFile ).resultExportString();
  var exp = `{- ModuleFile ${baseAbs( 'l0/l5/Array.s' )} -}`;
  test.identical( got, exp );

  /* */

  test.case = 'Array.s v:1';
  var modulePath = baseAbs( 'l0/l5/Array.s' );
  var moduleFile = _.module.fileWith( modulePath );
  var got = _.module.fileExportString( moduleFile, { it : { verbosity : 1 } } ).resultExportString();
  var exp = `{- ModuleFile ${baseAbs( 'l0/l5/Array.s' )} -}`;
  test.identical( got, exp );

  /* */

  test.case = 'Array.s v:2';
  var modulePath = baseAbs( 'l0/l5/Array.s' );
  var moduleFile = _.module.fileWith( modulePath );
  var got = _.module.fileExportString( moduleFile, { it : { verbosity : 2 } } ).resultExportString();
  var exp =
`{- ModuleFile ${baseAbs( 'l0/l5/Array.s' )} -}
  global : real
  modules
    {- Module wTools -}
  downFiles
    {- ModuleFile ${baseAbs( 'l0/Include5.s' )} -}`;
  test.identical( got, exp );

  /* */

  test.case = 'Array.s v:3';
  var modulePath = baseAbs( 'l0/l5/Array.s' );
  var moduleFile = _.module.fileWith( modulePath );
  var got = _.module.fileExportString( moduleFile, { it : { verbosity : 3 } } ).resultExportString();
  var exp =
`{- ModuleFile ${baseAbs( 'l0/l5/Array.s' )} -}
  global : real
  modules
    {- Module wTools -}
  downFiles
    {- ModuleFile ${baseAbs( 'l0/Include5.s' )} -}`;
  test.identical( got, exp );

  /* */

}

//

function moduleFileExportExternal( test )
{
  let a = test.assetFor( false );
  let program1 = a.program( r1 );
  let program2 = a.program( r2 );
  let program3 = a.program( r3 );
  let program4a = a.program( r4a );
  let program4b = a.program( r4b );
  let program5 = a.program( r5 );
  let verbosityProgram = a.program( verbosityRoutine );
  let basePath = _.path.normalize( _.module.toolsPathGet() + '/../../wtools/abase' );
  let baseAbs = __.routine.join( __.path, __.path.join, [ basePath ] );

  /* */

  verbosityProgram.start()
  .then( ( op ) =>
  {
    test.case = 'recursive:1';
    test.identical( op.exitCode, 0 );
    var exp =
`
== ${ a.abs( 'verbosityRoutine' )}

= v:undefined f:verbosityRoutine
{- ModuleFile ${ a.abs( 'verbosityRoutine' )} -}
= v:0 f:verbosityRoutine

= v:1 f:verbosityRoutine
{- ModuleFile ${ a.abs( 'verbosityRoutine' )} -}
= v:2 f:verbosityRoutine
{- ModuleFile ${ a.abs( 'verbosityRoutine' )} -}
  global : real
  upFiles
    {- ModuleFile ${ _.module.toolsPathGet() } -}
= v:3 f:verbosityRoutine
{- ModuleFile ${ a.abs( 'verbosityRoutine' )} -}
  global : real
  upFiles
    {- ModuleFile ${ _.module.toolsPathGet() } -}

== ${baseAbs( 'l0/l5/Array.s' )}

= v:undefined f:Array.s
{- ModuleFile ${baseAbs( 'l0/l5/Array.s' )} -}
= v:0 f:Array.s

= v:1 f:Array.s
{- ModuleFile ${baseAbs( 'l0/l5/Array.s' )} -}
= v:2 f:Array.s
{- ModuleFile ${baseAbs( 'l0/l5/Array.s' )} -}
  global : real
  modules
    {- Module wTools -}
  downFiles
    {- ModuleFile ${baseAbs( 'l0/Include5.s' )} -}
= v:3 f:Array.s
{- ModuleFile ${baseAbs( 'l0/l5/Array.s' )} -}
  global : real
  modules
    {- Module wTools -}
  downFiles
    {- ModuleFile ${baseAbs( 'l0/Include5.s' )} -}
`
    test.identical( op.output, exp );
    return null;
  });
  /* */

  program1.start({ args : [ '1', '1' ] })
  .then( ( op ) =>
  {
    test.case = 'verbosity:1 recursive:1';
    test.identical( op.exitCode, 0 );
    var basePath = _.path.normalize( _.module.toolsPathGet() + '/../../wtools/abase' );
    var exp = `{- ModuleFile ${a.abs( 'r3' )} -}
`;
    test.identical( op.output, exp );
    return null;
  });

  /* */

  program1.start({ args : [ '1', '2' ] })
  .then( ( op ) =>
  {
    test.case = 'verbosity:1 recursive:2';
    test.identical( op.exitCode, 0 );
    var basePath = _.path.normalize( _.module.toolsPathGet() + '/../../wtools/abase' );
    var exp = `{- ModuleFile ${a.abs( 'r3' )} -}
  {- ModuleFile ${a.abs( 'r4a' )} -}
  {- ModuleFile ${a.abs( 'r4b' )} -}
`;
    test.identical( op.output, exp );
    return null;
  });

  /* */

  program1.start({ args : [ '1', '3' ] })
  .then( ( op ) =>
  {
    test.case = 'verbosity:1 recursive:3';
    test.identical( op.exitCode, 0 );
    var basePath = _.path.normalize( _.module.toolsPathGet() + '/../../wtools/abase' );
    var exp = `{- ModuleFile ${a.abs( 'r3' )} -}
  {- ModuleFile ${a.abs( 'r4a' )} -}
  {- ModuleFile ${a.abs( 'r4b' )} -}
    {- ModuleFile ${a.abs( 'r5' )} -}
`;
    test.identical( op.output, exp );
    return null;
  });

  /* */

  program1.start({ args : [ '1', '4' ] })
  .then( ( op ) =>
  {
    test.case = 'verbosity:1 recursive:4';
    test.identical( op.exitCode, 0 );
    var basePath = _.path.normalize( _.module.toolsPathGet() + '/../../wtools/abase' );
    var exp = `{- ModuleFile ${a.abs( 'r3' )} -}
  {- ModuleFile ${a.abs( 'r4a' )} -}
  {- ModuleFile ${a.abs( 'r4b' )} -}
    {- ModuleFile ${a.abs( 'r5' )} -}
`;
    test.identical( op.output, exp );
    return null;
  });

  /* */

  program1.start({ args : [ '2', '1' ] })
  .then( ( op ) =>
  {
    test.case = 'verbosity:2 recursive:1';
    test.identical( op.exitCode, 0 );
    var basePath = _.path.normalize( _.module.toolsPathGet() + '/../../wtools/abase' );
    var exp = `{- ModuleFile ${a.abs( 'r3' )} -}
  global : test1
  downFiles
    {- ModuleFile ${a.abs( 'r2' )} -}
  upFiles
    {- ModuleFile ${a.abs( 'r4a' )} -}
    {- ModuleFile ${a.abs( 'r4b' )} -}
`;
    test.identical( op.output, exp );
    return null;
  });

  /* */

  program1.start({ args : [ '2', '2' ] })
  .then( ( op ) =>
  {
    test.case = 'verbosity:2 recursive:2';
    test.identical( op.exitCode, 0 );
    var basePath = _.path.normalize( _.module.toolsPathGet() + '/../../wtools/abase' );
    var exp = `{- ModuleFile ${a.abs( 'r3' )} -}
  global : test1
  downFiles
    {- ModuleFile ${a.abs( 'r2' )} -}
  upFiles
    {- ModuleFile ${a.abs( 'r4a' )} -}
    {- ModuleFile ${a.abs( 'r4b' )} -}
  ups
    {- ModuleFile ${a.abs( 'r4a' )} -}
      global : test1
      downFiles
        {- ModuleFile ${a.abs( 'r3' )} -}
    {- ModuleFile ${a.abs( 'r4b' )} -}
      global : test1
      downFiles
        {- ModuleFile ${a.abs( 'r3' )} -}
      upFiles
        {- ModuleFile ${a.abs( 'r5' )} -}
`;
    test.identical( op.output, exp );
    return null;
  });

  /* */

  program1.start({ args : [ '2', '3' ] })
  .then( ( op ) =>
  {
    test.case = 'verbosity:2 recursive:3';
    test.identical( op.exitCode, 0 );
    var basePath = _.path.normalize( _.module.toolsPathGet() + '/../../wtools/abase' );
    var exp = `{- ModuleFile ${a.abs( 'r3' )} -}
  global : test1
  downFiles
    {- ModuleFile ${a.abs( 'r2' )} -}
  upFiles
    {- ModuleFile ${a.abs( 'r4a' )} -}
    {- ModuleFile ${a.abs( 'r4b' )} -}
  ups
    {- ModuleFile ${a.abs( 'r4a' )} -}
      global : test1
      downFiles
        {- ModuleFile ${a.abs( 'r3' )} -}
    {- ModuleFile ${a.abs( 'r4b' )} -}
      global : test1
      downFiles
        {- ModuleFile ${a.abs( 'r3' )} -}
      upFiles
        {- ModuleFile ${a.abs( 'r5' )} -}
      ups
        {- ModuleFile ${a.abs( 'r5' )} -}
          global : test1
          downFiles
            {- ModuleFile ${a.abs( 'r4b' )} -}
`;
    test.identical( op.output, exp );
    return null;
  });

  /* */

  return a.ready;

  /* */

  function r1()
  {
    const _ = require( toolsPath );
    require( './r2' );
  }

  function r2()
  {
    const _ = _global_.wTools;
    const _global = _.global.makeAndOpen( module, 'test1' );
    const __ = require( toolsPath );
    require( './r3' );
    _.global.close( 'test1' );
  }

  function r3()
  {
    require( './r4a' );
    require( './r4b' );
  }

  function r4a()
  {
  }

  function r4b()
  {
    require( './r5' );
  }

  function r5()
  {
    const _ = _globals_.real.wTools;
    let verbosity = Number( process.argv[ 2 ] );
    let recursive = Number( process.argv[ 3 ] );
    let moduleFile = _.module.fileUniversalFrom( module.parent.parent );
    console.log( _.module.fileExportString( moduleFile, { it : { verbosity, recursive } } ).resultExportString() );
  }

  function verbosityRoutine()
  {
    const _ = require( toolsPath );

    var moduleFile = _.module.fileUniversalFrom( module );
    console.log( `\n== ${moduleFile.sourcePath}\n` );
    log( moduleFile, undefined );
    log( moduleFile, 0 );
    log( moduleFile, 1 );
    log( moduleFile, 2 );
    log( moduleFile, 3 );

    var modulePath = _.path.normalize( _.module.toolsPathGet() + '/../../wtools/abase/l0/l5/Array.s' );
    var moduleFile = _.module.fileWith( modulePath );
    console.log( `\n== ${moduleFile.sourcePath}\n` );
    log( moduleFile, undefined );
    log( moduleFile, 0 );
    log( moduleFile, 1 );
    log( moduleFile, 2 );
    log( moduleFile, 3 );

    function log( moduleFile, verbosity )
    {
      let prefix = `v:${verbosity} f:${_.path.fullName( moduleFile.sourcePath )}`;
      if( verbosity !== undefined )
      console.log( `= ${prefix}\n${_.module.fileExportString( moduleFile, { it : { verbosity } } ).resultExportString()}` );
      else
      console.log( `= ${prefix}\n${_.module.fileExportString( moduleFile ).resultExportString()}` );
    }

  }

}

moduleFileExportExternal.description =
`
- change of option verbosity change level of verbosity of the output
`

//

function requireModuleProcess( test )
{
  let context = this;
  let a = test.assetFor( false );
  let program = a.program( program1 );

  /* */

  a.shell( `npm add wprocess@gamma` )
  program.start()
  .then( ( op ) =>
  {
    test.identical( op.exitCode, 0 );
    test.identical( _.strCount( op.output, 'nhandled' ), 0 );
    test.identical( _.strCount( op.output, 'error' ), 0 );
    return null;
  });

  return a.ready;

  /* */

  function program1()
  {
    debugger;
    require( 'wprocess' );
    debugger;
  }
}

//

function moduleBinProblem( test )
{
  let a = test.assetFor( false );

  // a.shell.predefined.sync = 1;
  // a.shell.predefined.ready = null;

  /* - */

  // a.ready.then( () =>
  // {
    a.fileProvider.dirMake( a.abs( '.' ) );
    a.shell({ execPath : 'git init', sync : 1 });
    debugger;
    require( 'wdeasync' );
    return test.true( true );
    debugger;
    return null;
  // });
  // a.ready.then( () =>
  // {
  //   // test.true( a.fileProvider.fileExists( a.abs( '.git' ) ) );
  //   return test.true( true );
  //   // return null;
  // });

  /* - */

  return a.ready;
}

moduleBinProblem.description =
`
Demonstrate problem 'Module did not self-register'
Fails only on njs v10
Maybe, the reason of the problem is loading native module from hard drive, not from cache
`

// --
// test suite declaration
// --

const Proto =
{

  name : 'Tools.module.l0.l9.Basic',
  silencing : 1,
  routineTimeOut : 30000,

  onSuiteBegin,
  onSuiteEnd,

  context :
  {
    suiteTempPath : null,
    assetsOriginalPath : null,
    appJsPath : null,
  },

  tests :
  {

    modulePredeclareBasic,
    modulePredeclareBasic2,
    moduleExportsUndefined,
    resolveBasic,

    modulingNativeIncludeErrors,
    modulingSourcePathValid,
    modulingGlobalNamespaces,
    moduleRedeclare,
    preload,
    preloadIncludeModule,

    /* xxx : rename predeclare -> declare */
    predeclareBasic,
    predeclarePrime,
    predeclareRelative,
    predeclareAbsolute,
    predeclareRedeclaring,
    predeclareRedeclaringSharedFile,

    moduleIsIncluded,
    moduleResolveFromAnotherGlobal,
    programMakeOptionWithSubmodule,

    programInheritedModuleFilePaths,
    programLocalsChanging,
    programOptionLocalsRoutines,

    selfFindAssumption,
    localPathAssumption,
    globalPathAssumption,
    experiment,

    requireModuleFileWithAccessor,
    testingOnL1,
    l1Environment,
    l1SecondRequire,
    secondaryNamespaceSecondRequire,
    // requireSameModuleTwice, /* not a bug */
    nativeModuleFileDeleting,
    stealthyRequireIssue,

    moduleFileExportBasic,
    moduleFileExportExternal,

    // requireModuleProcess, /* not a bug */
    moduleBinProblem,

  }

}

/*
xxx : test to include file which does not exist to reproduce problem of throwing assert:
_.assert( native === moduleFile.native );
*/

const Self = wTestSuite( Proto );
if( typeof module !== 'undefined' && !module.parent )
wTester.test( Self.name );

})();<|MERGE_RESOLUTION|>--- conflicted
+++ resolved
@@ -5241,10 +5241,6 @@
 
   let _ToolsPath_ = a.path.nativize( _.module.toolsPathGet() );
   let programRoutine1Path = a.program({ routine : programRoutine1, locals : { _ToolsPath_ } }).filePath;
-<<<<<<< HEAD
-  // let programRoutine1Path = a.program({ routine : programRoutine1, locals : { _ToolsPath_ } }).programPath;
-=======
->>>>>>> 5ed9d9a6
 
 */
 
