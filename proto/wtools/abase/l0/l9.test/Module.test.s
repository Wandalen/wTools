--- conflicted
+++ resolved
@@ -4700,8 +4700,6 @@
 
 //
 
-<<<<<<< HEAD
-=======
 /* xxx : duplicate in module::Testing */
 function testingOnL1( test )
 {
@@ -4896,7 +4894,6 @@
 
 //
 
->>>>>>> 21a3e899
 function requireSameModuleTwice( test )
 {
   let context = this;
@@ -4937,21 +4934,10 @@
     `
     const _ToolsPath_ = '${_ToolsPath_}'
     const _ = require( _ToolsPath_ );
-<<<<<<< HEAD
-
-    _.include( 'moduleB' );
-
-    _.assert( !_.modulea, 'Module modulea is included for the second time' );
-    _.modulea = Object.create( null );
-
-    module.exports = _global_.wTools;
-
-=======
     _.include( 'moduleB' );
     _.assert( !_.modulea, 'Module modulea is included for the second time' );
     _.modulea = Object.create( null );
     module.exports = _global_.wTools;
->>>>>>> 21a3e899
     _.module.predeclare
     ({
       alias : [ 'moduleA', 'modulea' ],
@@ -4977,23 +4963,11 @@
     `
     const _ToolsPath_ = '${_ToolsPath_}'
     const _ = require( _ToolsPath_ );
-<<<<<<< HEAD
-
-    debugger;
-    _.include( 'moduleA' );
-
-    _.assert( !_.moduleb, 'Module moduleb is included for the second time' );
-    _.moduleb = Object.create( null );
-
-    module.exports = _global_.wTools;
-
-=======
     debugger;
     _.include( 'moduleA' );
     _.assert( !_.moduleb, 'Module moduleb is included for the second time' );
     _.moduleb = Object.create( null );
     module.exports = _global_.wTools;
->>>>>>> 21a3e899
     _.module.predeclare
     ({
       alias : [ 'moduleB', 'moduleb' ],
@@ -5036,8 +5010,6 @@
 - Module moduleA should not be included for the second time, cached version should be used instead
 `
 
-<<<<<<< HEAD
-=======
 //
 
 function moduleFileExport( test )
@@ -5176,7 +5148,6 @@
 - change of option verbosity change level of verbosity of the output
 `
 
->>>>>>> 21a3e899
 // --
 // test suite declaration
 // --
@@ -5237,15 +5208,11 @@
     experiment,
 
     requireModuleFileWithAccessor,
-<<<<<<< HEAD
-    requireSameModuleTwice,
-=======
     testingOnL1,
     // environmentWithL1, /* xxx2 : switch on */
     // requireSameModuleTwice, /* xxx2 : switch on */
 
     moduleFileExport, /* xxx2 : implement */
->>>>>>> 21a3e899
 
   }
 
