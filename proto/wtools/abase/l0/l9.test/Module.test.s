( function _l0_l9_Module_test_s_()
{

'use strict';

if( typeof module !== 'undefined' )
{
  const _ = require( 'Tools' );
  _.include( 'wTesting' );
}

const _ = _global_.wTools;
const __ = _globals_.testing.wTools;
const fileProvider = __.fileProvider;
const path = fileProvider.path;

// --
// context
// --

function onSuiteBegin()
{
  let self = this;

  self.suiteTempPath = path.tempOpen( path.join( __dirname, '../..'  ), 'module' );
  // self.assetsOriginalPath = path.join( __dirname, '_asset' );

}

//

function onSuiteEnd()
{
  let self = this;
  _.assert( _.strHas( self.suiteTempPath, '/module-' ) )
  path.tempClose( self.suiteTempPath );
}

// --
// test routines implementation
// --

function modulePredeclareBasic( test )
{
  let context = this;
  let a = test.assetFor( false );
  let _ToolsPath_ = a.path.nativize( _.module.toolsPathGet() );
  let programRoutine1Path = a.program( programRoutine1 ).programPath;
  let programRoutine2Path = a.program({ routine : programRoutine2, locals : { _ToolsPath_, programRoutine1Path } }).programPath;

  /* */

  a.appStartNonThrowing({ execPath : programRoutine2Path })
  .then( ( op ) =>
  {
    test.identical( op.exitCode, 0 );
    test.identical( _.strCount( op.output, 'nhandled' ), 0 );
    test.identical( _.strCount( op.output, 'error' ), 0 );
    test.identical( _.strCount( op.output, 'programRoutine2.begin' ), 1 );
    test.identical( _.strCount( op.output, 'programRoutine1.begin' ), 1 );
    test.identical( _.strCount( op.output, 'programRoutine1.end' ), 1 );
    test.identical( _.strCount( op.output, 'programRoutine2.end' ), 1 );
    test.identical( _.strCount( op.output, /programRoutine2.begin(.|\n|\r)*programRoutine1.begin(.|\n|\r)*programRoutine1.end(.|\n|\r)*programRoutine2.end(.|\n|\r)*/mg ), 1 );
    return null;
  });

  /* */

  return a.ready;

  function programRoutine1()
  {
    console.log( 'programRoutine1.begin' );
    const _ = require( toolsPath );
    _global_.programRoutine2 = true;
    console.log( 'programRoutine1.end' );
  }

  function programRoutine2()
  {
    console.log( 'programRoutine2.begin' );
    const _ = require( _ToolsPath_ );
    _global_.programRoutine2 = true;
    _.module.predeclare
    ({
      name : 'programRoutine1',
      entryPath : programRoutine1Path,
      basePath : '.',
    });
    _.include( 'programRoutine1' );
    _.include( 'programRoutine1' );
    console.log( 'programRoutine2.end' );
  }

}

//

function modulePredeclareBasic2( test )
{
  let context = this;
  let a = test.assetFor( false );
  let _ToolsPath_ = a.path.nativize( _.module.toolsPathGet() );
  let programRoutine1Path = a.program( programRoutine1 ).programPath;
  let programRoutine2Path = a.program({ routine : programRoutine2, locals : { _ToolsPath_, programRoutine1Path } }).programPath;

  /* */

  a.appStartNonThrowing({ execPath : programRoutine2Path })
  .then( ( op ) =>
  {
    test.identical( op.exitCode, 0 );
    test.identical( _.strCount( op.output, 'nhandled' ), 0 );
    test.identical( _.strCount( op.output, 'error' ), 0 );
    test.identical( _.strCount( op.output, 'programRoutine2.begin' ), 1 );
    test.identical( _.strCount( op.output, 'programRoutine1.begin' ), 1 );
    test.identical( _.strCount( op.output, 'programRoutine1.end' ), 1 );
    test.identical( _.strCount( op.output, 'programRoutine2.end' ), 1 );
    test.identical( _.strCount( op.output, /programRoutine2.begin(.|\n|\r)*programRoutine1.begin(.|\n|\r)*programRoutine1.end(.|\n|\r)*programRoutine2.end(.|\n|\r)*/mg ), 1 );
    return null;
  });

  /* */

  return a.ready;

  function programRoutine1()
  {
    console.log( 'programRoutine1.begin' );
    const _ = require( toolsPath );
    _global_.programRoutine2 = true;
    console.log( 'programRoutine1.end' );
  }

  function programRoutine2()
  {
    console.log( 'programRoutine2.begin' );
    const _ = require( _ToolsPath_ );
    _global_.programRoutine2 = true;
    _.module.predeclare
    ({
      name : 'programRoutine1',
      entryPath : programRoutine1Path,
      basePath : '.',
    });
    _.include( 'programRoutine1' );
    _.include( 'programRoutine1' );
    console.log( 'programRoutine2.end' );
  }

}

//

function moduleExportsUndefined( test )
{
  let context = this;
  let a = test.assetFor( false );
  let programRoutine1Path = a.program( programRoutine1 ).programPath;
  let modulePath = a.path.join( programRoutine1Path, '../module.js' )

  a.fileProvider.fileWrite({ filePath : modulePath, data : `module.exports = undefined;` })

  /* */

  a.appStartNonThrowing({ execPath : programRoutine1Path })
  .then( ( op ) =>
  {
    test.identical( op.exitCode, 0 );
    test.identical( _.strCount( op.output, 'nhandled' ), 0 );
    test.identical( _.strCount( op.output, 'error' ), 0 );
    test.identical( _.strCount( op.output, 'programRoutine1.begin' ), 1 );
    test.identical( _.strCount( op.output, 'importedModule: undefined' ), 1 );
    test.identical( _.strCount( op.output, 'programRoutine1.end' ), 1 );
    return null;
  });

  /* */

  return a.ready;

  function programRoutine1()
  {
    console.log( 'programRoutine1.begin' );
    const _ = require( toolsPath );
    var importedModule = require( './module.js' );
    console.log( 'importedModule:', importedModule)
    console.log( 'programRoutine1.end' );
  }
}

moduleExportsUndefined.description  =
`
  Included module returns undefined
`

//

/* qqq : rewrite test with several programs in differen dirs */
/* qqq : write test with several programs in differen dirs and declaring of modules */
function resolveBasic( test )
{
  let context = this;
  var exp = _.path.normalize( __dirname + '../../../../../node_modules/Tools' );
  var got = _.module.resolve( 'wTools' );
  test.identical( got, exp );
  /* xxx : extend by other resolve calls */

}

resolveBasic.description  =
`
  Routine _.module.resolve return path to include path of module::wTools.
`

// //
//
// function toolsPathGetBasic( test )
// {
//   let context = this;
//
//   /* */
//
//   test.case = 'toolsPathGet';
//   var got = _.module.toolsPathGet();
//   // var exp = _.path.nativize( __.path.join( __dirname, '../../../../node_modules/Tools' ) );
//   var exp = __.path.join( __dirname, '../../../../node_modules/Tools' );
//   test.identical( got, exp );
//   console.log( `toolsPathGet : ${got}` );
//
//   /* */
//
//   test.case = 'toolsDirGet';
//   var got = _.module.toolsDirGet();
//   // var exp = __.path.nativize( __.path.join( __dirname, '../../..' ) );
//   var exp = __.path.join( __dirname, '../../..' );
//   test.identical( got, exp );
//   console.log( `toolsDirGet : ${got}` );
//
//   /* */
//
//   test.case = 'resolve wTools';
//   var got = _.module.resolve( 'wTools' );
//   // var exp = __.path.nativize( __.path.join( __dirname, '../../../../node_modules/Tools' ) );
//   var exp = __.path.join( __dirname, '../../../../node_modules/Tools' );
//   test.identical( got, exp );
//   console.log( `resolved : ${got}` );
//
//   /* */
//
// }
//
// //
//
// function toolsPathGetProgram( test )
// {
//   let context = this;
//   let a = test.assetFor( false );
//   let programPath = a.program( program ).programPath;
//
//   console.log( 'programPath', programPath );
//
//   return a.forkNonThrowing({ execPath : programPath })
//   .then( ( op ) =>
//   {
//     test.identical( op.exitCode, 0 );
//     var exp =
// `
// toolsPath : ${__.path.nativize( __.path.join( __dirname, '../../../../node_modules/Tools' ) )}
// module.resolve( wTools ) : ${__.path.join( __dirname, '../../../../node_modules/Tools' )}
// module.toolsPathGet : ${__.path.join( __dirname, '../../../../node_modules/Tools' )}
// module.toolsirGet : ${__.path.join( __dirname, '../../..' )}
// `
//     test.equivalent( op.output, exp );
//     return op;
//   });
//
//   function program()
//   {
//     console.log( `toolsPath : ${toolsPath}` );
//     const _ = require( toolsPath );
//     console.log( `module.resolve( wTools ) : ${_.module.resolve( 'wTools' )}` );
//     console.log( `module.toolsPathGet : ${_.module.toolsPathGet()}` );
//     console.log( `module.toolsirGet : ${_.module.toolsDirGet()}` );
//   }
//
// }

//

/* xxx : duplicate test in utility::Testing */
function modulingLogistic( test )
{
  let context = this;
  let a = test.assetFor( false );
  let ready = __.take( null );

  var toolsPath = _.module.resolve( 'wTools' );
  var toolsDirPath = _.module.toolsDirGet();
  var testingPath = _.module.resolve( 'wTesting' );
  var moduleFile = _.module.fileWithResolvedPath( testingPath );
  test.true( _.module.fileIs( moduleFile ) );
  test.true( _.module.fileUniversalIs( moduleFile ) );
  test.true( !_.module.fileNativeIs( moduleFile ) );
  test.true( _.module.fileIs( moduleFile.native ) );
  test.true( !_.module.fileUniversalIs( moduleFile.native ) );
  test.true( _.module.fileNativeIs( moduleFile.native ) );
  test.identical( moduleFile.sourcePath, testingPath );
  test.true( _.module.is( moduleFile.module ) );

  var module = _.module.withPath( testingPath );
  test.identical( _.entity.lengthOf( module.files ), 4 );
  test.identical( _.entity.lengthOf( module.alias ), 2 );
  var exp = new Set
  ([
    'proto/node_modules/wTesting',
    'proto/wtools/atop/testing/entry/Main.s',
    'proto/wtools/atop/testing/include/Top.s',
    'proto/wtools/abase/l0/l0/l0/Global.s',
  ]);
  var files = __.select( [ ... module.files.values() ], '*/sourcePath' );
  _.assert( files[ 0 ] !== undefined );
  test.identical( new Set( __.path.s.relative( testingPath + '/../../..', files ) ), exp );
  var module2 = _.module.withName( 'wTesting' );
  test.true( module === module2 );
  var module2 = _.module.withName( 'wtesting' );
  test.true( module === module2 );

  var module = _.module.withName( 'wTools' );
  test.gt( _.entity.lengthOf( module.files ), 100 );
  // test.identical( _.entity.lengthOf( module.files ), 232 );
  test.identical( _.entity.lengthOf( module.alias ), 2 );
  test.true( _.module.filesMap.has( toolsPath ) );
  test.true( module.files.has( toolsPath ) );
  test.true( _.module.filesMap.has( __.path.join( toolsDirPath, 'abase/l0/l0/l0/Global.s' ) ) );
  test.true( module.files.has( __.path.join( toolsDirPath, 'abase/l0/l0/l0/Global.s' ) ) );
  var module2 = _.module.withName( 'wTools' );
  test.true( module === module2 );
  var module2 = _.module.withName( 'wtools' );
  test.true( module === module2 );
  log( __.path.join( toolsDirPath, 'abase/l0/l0/l0/Global.s' ) );

  test.identical( _.entity.lengthOf( _.module._modulesToPredeclare ), 0 );
  test.ge( _.entity.lengthOf( _.module.modulesMap ), 4 );

  console.log( 'lengthOf( _modulesToPredeclare )', _.entity.lengthOf( _.module._modulesToPredeclare ) );
  console.log( 'lengthOf( predeclaredWithNameMap )', _.entity.lengthOf( _.module.predeclaredWithNameMap ) );
  console.log( 'lengthOf( predeclaredWithEntryPathMap )', _.entity.lengthOf( _.module.predeclaredWithEntryPathMap ) );
  console.log( 'lengthOf( modulesMap )', _.entity.lengthOf( _.module.modulesMap ) );
  console.log( 'lengthOf( filesMap )', _.entity.lengthOf( _.module.filesMap ) );
  var diff = _.arraySet.diff_( null, [ ... _.module.filesMap.keys() ], [ ... _.module.withName( 'wTools' ).files.keys() ] )
  console.log( `filesMap but tools.files\n  ${diff.join( '\n  ' )}` );

  act({});

  return ready;

  /* - */

  function act( env )
  {

    ready.then( () =>
    {
      test.case = `external program, ${__.entity.exportStringSolo( env )}`;

      var programPath = a.program( programRoutine1 ).programPath;

      return a.forkNonThrowing
      ({
        execPath : programPath,
        currentPath : _.path.dir( programPath ),
      })
    })
    .then( ( op ) =>
    {
      /*
      extra moddule file is program
      */
      var exp =
`
lengthOf( _modulesToPredeclare ) 0
lengthOf( predeclaredWithNameMap ) 2
lengthOf( predeclaredWithEntryPathMap ) 2
lengthOf( modulesMap ) ${_.entity.lengthOf( _.module.withName( 'wTools' ).alias )}
lengthOf( filesMap ) ${_.entity.lengthOf( _.module.withName( 'wTools' ).files ) + 1}
module.fileIs( moduleFile ) true
module.fileUniversalIs( moduleFile ) true
module.fileNativeIs( moduleFile ) false
module.fileIs( moduleFile.native ) true
module.fileUniversalIs( moduleFile.native ) false
module.fileNativeIs( moduleFile.native ) true
moduleFile.sourcePath ${testingPath}
moduleFile.downFile.sourcePath ${a.abs( 'programRoutine1' )}
moduleFile.downFile.module null
module.is( moduleFile.module ) true
filesOfTesting
  ${ __.path.join( _.module.resolve( 'wTesting' ), '.' ) }
  ${ __.path.join( _.module.resolve( 'wTesting' ), '../../wtools/atop/testing/entry/Main.s' ) }
  ${ __.path.join( _.module.resolve( 'wTesting' ), '../../wtools/atop/testing/include/Top.s' ) }
  ${ __.path.join( _.module.resolve( 'wTesting' ), '../../wtools/abase/l0/l0/l0/Global.s' ) }
lengthOf( _modulesToPredeclare ) 0
lengthOf( predeclaredWithNameMap ) 4
lengthOf( predeclaredWithEntryPathMap ) 3
lengthOf( modulesMap ) ${_.entity.lengthOf( _.module.withName( 'wTools' ).alias ) + _.entity.lengthOf( _.module.withName( 'wTesting' ).alias )}
modulesMap wTools wTools wTesting wTesting
`

      test.identical( op.exitCode, 0 );
      test.equivalent( op.output, exp );
      return op;
    });

  }

  /* - */

  function programRoutine1()
  {
    const _ = require( toolsPath );
    let ModuleFileNative = require( 'module' );

    console.log( 'lengthOf( _modulesToPredeclare )', _.entity.lengthOf( _.module._modulesToPredeclare ) );
    console.log( 'lengthOf( predeclaredWithNameMap )', _.entity.lengthOf( _.module.predeclaredWithNameMap ) );
    console.log( 'lengthOf( predeclaredWithEntryPathMap )', _.entity.lengthOf( _.module.predeclaredWithEntryPathMap ) );
    console.log( 'lengthOf( modulesMap )', _.entity.lengthOf( _.module.modulesMap ) );
    console.log( 'lengthOf( filesMap )', _.entity.lengthOf( _.module.filesMap ) );

    debugger;
    let __ = _.include( 'wTesting' );

    var testingPath = _.module.resolve( 'wTesting' );
    var moduleFile = _.module.fileWithResolvedPath( testingPath );
    console.log( `module.fileIs( moduleFile )`, _.module.fileIs( moduleFile ) );
    console.log( `module.fileUniversalIs( moduleFile )`, _.module.fileUniversalIs( moduleFile ) );
    console.log( `module.fileNativeIs( moduleFile )`, _.module.fileNativeIs( moduleFile ) );
    console.log( `module.fileIs( moduleFile.native )`, _.module.fileIs( moduleFile.native ) );
    console.log( `module.fileUniversalIs( moduleFile.native )`, _.module.fileUniversalIs( moduleFile.native ) );
    console.log( `module.fileNativeIs( moduleFile.native )`, _.module.fileNativeIs( moduleFile.native ) );
    console.log( `moduleFile.sourcePath`, moduleFile.sourcePath );
    console.log( `moduleFile.downFile.sourcePath`, moduleFile.downFile.sourcePath );
    console.log( `moduleFile.downFile.module`, moduleFile.downFile.module );
    console.log( `module.is( moduleFile.module )`, _.module.is( moduleFile.module ) );

    var module = _.module.withPath( testingPath );
    var filesOfTesting = __.select( [ ... module.files.values() ], '*/sourcePath' );
    console.log( `filesOfTesting\n  ${filesOfTesting.join( '\n  ' )}` );

    console.log( 'lengthOf( _modulesToPredeclare )', _.entity.lengthOf( _.module._modulesToPredeclare ) );
    console.log( 'lengthOf( predeclaredWithNameMap )', _.entity.lengthOf( _.module.predeclaredWithNameMap ) );
    console.log( 'lengthOf( predeclaredWithEntryPathMap )', _.entity.lengthOf( _.module.predeclaredWithEntryPathMap ) );
    console.log( 'lengthOf( modulesMap )', _.entity.lengthOf( _.module.modulesMap ) );
    console.log( 'modulesMap', [ ... _.module.modulesMap.values() ].map( ( m ) => m.name ).join( ' ' ) );

  }

  /* - */

  function log( filePath )
  {
    let moduleFile = _.module.fileWith( filePath );
    if( !moduleFile )
    return console.log( `${filePath} : ${moduleFile}` );
    let output = _.module.fileExportString( moduleFile, { verbosity : 2 } );
    output = _.strReplace( output, _.path.normalize( __dirname ), '.' );
    console.log( `${filePath} : ${output}` );
  }

  /* - */

}

modulingLogistic.description =
`
- relations between module files is sane
`

//

/* xxx : add testing of section "module files stack" */
function modulingNativeIncludeErrors( test )
{
  let context = this;
  let a = test.assetFor( false );
  let ready = __.take( null );

  act({});

  return ready;

  /* - */

  function act( env )
  {

    /* */

    ready.then( () =>
    {
      test.case = `throwing, ${__.entity.exportStringSolo( env )}`;

      var programPath = a.program( mainThrowing ).programPath;
      a.program( throwing1 )

      return a.forkNonThrowing
      ({
        execPath : programPath,
        currentPath : _.path.dir( programPath ),
      })
    })
    .then( ( op ) =>
    {
      test.nil( op.exitCode, 0 );

      var exp =
`    error1
    Module file "${__.path.nativize( a.abs( './mainThrowing' ) )}" failed to include "./throwing1"`
      test.true( _.strHas( op.output, exp ) );

      var exp =
`main
throwing1`
      test.true( _.strHas( op.output, exp ) );


      return op;
    });

    /* */

    ready.then( () =>
    {
      test.case = `throwing, catching ${__.entity.exportStringSolo( env )}`;

      var programPath = a.program( mainThrowingCatching ).programPath;
      a.program( throwing1 )

      return a.forkNonThrowing
      ({
        execPath : programPath,
        currentPath : _.path.dir( programPath ),
      })
    })
    .then( ( op ) =>
    {
      test.nil( op.exitCode, 0 );

      var exp =
`    error1
    Module file "${__.path.nativize( a.abs( './mainThrowingCatching' ) )}" failed to include "./throwing1"`
      test.true( _.strHas( op.output, exp ) );

      var exp =
`main.begin
throwing1
fileNativeWith( throwing1 ) : undefined
fileWith( throwing1 ) : undefined
throwing1`
      test.true( _.strHas( op.output, exp ) );

      return op;
    });

    /* */

    ready.then( () =>
    {
      test.case = `syntax error ${__.entity.exportStringSolo( env )}`;

      let syntax1 =
      `
      function syntax1()
      {
        console.log( 'syntax1' );
        console.log( 'a' 'b' 'c' );
      }
      `

      var programPath = a.program( mainSyntax ).programPath;
      a.program({ sourceCode : syntax1, name : 'syntax1' })

      return a.forkNonThrowing
      ({
        execPath : programPath,
        currentPath : _.path.dir( programPath ),
      })
    })
    .then( ( op ) =>
    {
      test.nil( op.exitCode, 0 );

      var exp =
`main
--------------- uncaught error --------------->

 = Message of SyntaxError#1
    missing ) after argument list
    Module file "${__.path.nativize( a.abs( './mainSyntax' ) )}" failed to include "./syntax1"`
      test.true( _.strHas( op.output, exp ) );

      return op;
    });

    /* */

    ready.then( () =>
    {
      test.case = `syntax error catching ${__.entity.exportStringSolo( env )}`;

      let syntax1 =
      `
      function syntax1()
      {
        console.log( 'syntax1' );
        console.log( 'a' 'b' 'c' );
      }
      `

      var programPath = a.program( mainSyntaxCatching ).programPath;
      a.program({ sourceCode : syntax1, name : 'syntax1' })

      return a.forkNonThrowing
      ({
        execPath : programPath,
        currentPath : _.path.dir( programPath ),
      })
    })
    .then( ( op ) =>
    {
      test.nil( op.exitCode, 0 );

      var exp =
`main.begin
fileNativeWith( syntax1 ) : undefined
fileWith( syntax1 ) : undefined
--------------- uncaught error --------------->

 = Message of SyntaxError#2
    missing ) after argument list
    Module file "${__.path.nativize( a.abs( './mainSyntaxCatching' ) )}" failed to include "./syntax1"`
      test.true( _.strHas( op.output, exp ) );

      return op;
    });

    /* */

  }

  /* - */

  function mainThrowing()
  {
    console.log( 'main' );
    const _ = require( toolsPath );
    require( './throwing1' );
  }

  /* - */

  function mainThrowingCatching()
  {
    console.log( 'main.begin' );
    const _ = require( toolsPath );
    try
    {
      require( './throwing1' );
    }
    catch( err )
    {
    }
    console.log( 'fileNativeWith( throwing1 ) :', _.module.fileNativeWith( __dirname + '/throwing1' ) );
    console.log( 'fileWith( throwing1 ) :', _.module.fileWith( __dirname + '/throwing1' ) );
    require( './throwing1' );
    console.log( 'main.end' );
  }

  /* - */

  function throwing1()
  {
    console.log( 'throwing1' );
    throw Error( 'error1' );
  }

  /* - */

  function mainSyntax()
  {
    console.log( 'main' );
    const _ = require( toolsPath );
    require( './syntax1' );
  }

  /* - */

  function mainSyntaxCatching()
  {
    console.log( 'main.begin' );
    const _ = require( toolsPath );
    try
    {
      require( './syntax1' );
    }
    catch( err )
    {
    }
    console.log( 'fileNativeWith( syntax1 ) :', _.module.fileNativeWith( __dirname + '/syntax1' ) );
    console.log( 'fileWith( syntax1 ) :', _.module.fileWith( __dirname + '/syntax1' ) );
    require( './syntax1' );
    console.log( 'main.end' );
  }

  /* - */

}

modulingNativeIncludeErrors.description =
`
- module file throwing error does not get neithe native file descriptor nor universal file descriptor
`

//

function modulingSourcePathValid( test )
{
  let context = this;
  let a = test.assetFor( false );
  let ready = __.take( null );

  let start = __.process.starter
  ({
    outputCollecting : 1,
    outputPiping : 1,
    inputMirroring : 1,
    throwingExitCode : 0,
    mode : 'fork',
  });

  act({});

  /* */

  return ready;

  /* - */

  function act( env )
  {

    ready.then( () =>
    {
      test.case = `basic, ${__.entity.exportStringSolo( env )}`;

      let program0 = __.program.make
      ({
        routine : _program0,
        tempPath : a.abs( '.' ),
        moduleFile : _.module.fileWith( 0 ),
      });

      let programRoutine1 = __.program.make
      ({
        routine : _programRoutine1,
        tempPath : a.abs( '.' ),
        moduleFile : _.module.fileWith( 0 ),
      });
      console.log( _.strLinesNumber( programRoutine1.sourceCode ) );

      let programRoutine2 = __.program.make
      ({
        routine : _programRoutine2,
        tempPath : a.abs( '.' ),
        moduleFile : _.module.fileWith( 0 ),
      });

      let program3 = __.program.make
      ({
        routine : _program3,
        tempPath : a.abs( '.' ),
        moduleFile : _.module.fileWith( 0 ),
      });

      return start
      ({
        execPath : program0.programPath,
        currentPath : _.path.dir( program0.programPath ),
      })
    })
    .then( ( op ) =>
    {
      var exp =
  `
program0.begin
programRoutine1.begin
programRoutine1.begin : program0 : sourcePath : ${a.abs( '.' )}/_program0
programRoutine1.begin : program0 : requestedSourcePath : null
programRoutine1.begin : program0 : moduleFile : true
programRoutine1.begin : program0 : returned : 0
programRoutine1.begin : program0 : module : null
programRoutine1.begin : programRoutine1 : sourcePath : ${a.abs( '.' )}/_programRoutine1
programRoutine1.begin : programRoutine1 : requestedSourcePath : null
programRoutine1.begin : programRoutine1 : moduleFile : true
programRoutine1.begin : programRoutine1 : returned : [object Object]
programRoutine1.begin : programRoutine1 : module : null
programRoutine2.begin
program3
program3 : programRoutine2 : sourcePath : ${a.abs( '.' )}/_programRoutine2
program3 : programRoutine2 : requestedSourcePath : ./_programRoutine2
program3 : programRoutine2 : moduleFile : true
program3 : programRoutine2 : returned : [object Object]
program3 : programRoutine2 : module : null
program3 : program3 : sourcePath : ${a.abs( '.' )}/_program3
program3 : program3 : requestedSourcePath : ./_program3
program3 : program3 : moduleFile : true
program3 : program3 : returned : 3
program3 : program3 : module : null
programRoutine2.end
programRoutine1.after : program0 : sourcePath : ${a.abs( '.' )}/_program0
programRoutine1.after : program0 : requestedSourcePath : null
programRoutine1.after : program0 : moduleFile : true
programRoutine1.after : program0 : returned : 0
programRoutine1.after : program0 : module : null
programRoutine1.after : programRoutine1 : sourcePath : ${a.abs( '.' )}/_programRoutine1
programRoutine1.after : programRoutine1 : requestedSourcePath : null
programRoutine1.after : programRoutine1 : moduleFile : true
programRoutine1.after : programRoutine1 : returned : 1
programRoutine1.after : programRoutine1 : module : null
programRoutine1.after : programRoutine2 : sourcePath : ${a.abs( '.' )}/_programRoutine2
programRoutine1.after : programRoutine2 : requestedSourcePath : ./_programRoutine2
programRoutine1.after : programRoutine2 : moduleFile : true
programRoutine1.after : programRoutine2 : returned : 2
programRoutine1.after : programRoutine2 : module : null
programRoutine1.after : program3 : sourcePath : ${a.abs( '.' )}/_program3
programRoutine1.after : program3 : requestedSourcePath : ./_program3
programRoutine1.after : program3 : moduleFile : true
programRoutine1.after : program3 : returned : 3
programRoutine1.after : program3 : module : null
programRoutine1.end
program0.end
  `
      test.identical( op.exitCode, 0 );
      test.equivalent( op.output, exp );
      return op;
    });

  }

  /* - */

  function _program0()
  {
    console.log( 'program0.begin' );
    module.exports = 0;
    require( './_programRoutine1' );
    console.log( 'program0.end' );
  }

  /* - */

  function _programRoutine1()
  {
    const _ = require( toolsPath );
    console.log( 'programRoutine1.begin' );

    var moduleFile = _.module.fileWithResolvedPath( __dirname + '/_program0' );
    console.log( `programRoutine1.begin : program0 : sourcePath : ${moduleFile.sourcePath}` );
    console.log( `programRoutine1.begin : program0 : requestedSourcePath : ${moduleFile.requestedSourcePath}` );
    console.log( `programRoutine1.begin : program0 : moduleFile : ${moduleFile.native === module.parent}` );
    console.log( `programRoutine1.begin : program0 : returned : ${moduleFile.returned}` );
    console.log( `programRoutine1.begin : program0 : module : ${moduleFile.module}` );

    var moduleFile = _.module.fileWithResolvedPath( __dirname + '/_programRoutine1' );
    console.log( `programRoutine1.begin : programRoutine1 : sourcePath : ${moduleFile.sourcePath}` );
    console.log( `programRoutine1.begin : programRoutine1 : requestedSourcePath : ${moduleFile.requestedSourcePath}` );
    console.log( `programRoutine1.begin : programRoutine1 : moduleFile : ${moduleFile.native === module}` );
    console.log( `programRoutine1.begin : programRoutine1 : returned : ${moduleFile.returned}` );
    console.log( `programRoutine1.begin : programRoutine1 : module : ${moduleFile.module}` );

    module.exports = 1;
    require( './_programRoutine2' );

    var moduleFile = _.module.fileWithResolvedPath( __dirname + '/_program0' );
    console.log( `programRoutine1.after : program0 : sourcePath : ${moduleFile.sourcePath}` );
    console.log( `programRoutine1.after : program0 : requestedSourcePath : ${moduleFile.requestedSourcePath}` );
    console.log( `programRoutine1.after : program0 : moduleFile : ${moduleFile.native === module.parent}` );
    console.log( `programRoutine1.after : program0 : returned : ${moduleFile.returned}` );
    console.log( `programRoutine1.after : program0 : module : ${moduleFile.module}` );

    var moduleFile = _.module.fileWithResolvedPath( __dirname + '/_programRoutine1' );
    console.log( `programRoutine1.after : programRoutine1 : sourcePath : ${moduleFile.sourcePath}` );
    console.log( `programRoutine1.after : programRoutine1 : requestedSourcePath : ${moduleFile.requestedSourcePath}` );
    console.log( `programRoutine1.after : programRoutine1 : moduleFile : ${moduleFile.native === module}` );
    console.log( `programRoutine1.after : programRoutine1 : returned : ${moduleFile.returned}` );
    console.log( `programRoutine1.after : programRoutine1 : module : ${moduleFile.module}` );

    var moduleFile = _.module.fileWithResolvedPath( __dirname + '/_programRoutine2' );
    console.log( `programRoutine1.after : programRoutine2 : sourcePath : ${moduleFile.sourcePath}` );
    console.log( `programRoutine1.after : programRoutine2 : requestedSourcePath : ${moduleFile.requestedSourcePath}` );
    console.log( `programRoutine1.after : programRoutine2 : moduleFile : ${moduleFile.native === module.children[ 1 ]}` );
    console.log( `programRoutine1.after : programRoutine2 : returned : ${moduleFile.returned}` );
    console.log( `programRoutine1.after : programRoutine2 : module : ${moduleFile.module}` );

    var moduleFile = _.module.fileWithResolvedPath( __dirname + '/_program3' );
    console.log( `programRoutine1.after : program3 : sourcePath : ${moduleFile.sourcePath}` );
    console.log( `programRoutine1.after : program3 : requestedSourcePath : ${moduleFile.requestedSourcePath}` );
    console.log( `programRoutine1.after : program3 : moduleFile : ${moduleFile.native === module.children[ 1 ].children[ 0 ]}` );
    console.log( `programRoutine1.after : program3 : returned : ${moduleFile.returned}` );
    console.log( `programRoutine1.after : program3 : module : ${moduleFile.module}` );

    console.log( 'programRoutine1.end' );
  }

  /* - */

  function _programRoutine2()
  {
    const _ = _global_.wTools;
    console.log( 'programRoutine2.begin' );
    require( './_program3' );
    module.exports = 2;
    console.log( 'programRoutine2.end' );
  }

  /* - */

  function _program3()
  {
    const _ = _global_.wTools;
    console.log( 'program3' );
    module.exports = 3;

    var moduleFile = _.module.fileWithResolvedPath( __dirname + '/_programRoutine2' );
    console.log( `program3 : programRoutine2 : sourcePath : ${moduleFile.sourcePath}` );
    console.log( `program3 : programRoutine2 : requestedSourcePath : ${moduleFile.requestedSourcePath}` );
    console.log( `program3 : programRoutine2 : moduleFile : ${moduleFile.native === module.parent}` );
    console.log( `program3 : programRoutine2 : returned : ${moduleFile.returned}` );
    console.log( `program3 : programRoutine2 : module : ${moduleFile.module}` );

    var moduleFile = _.module.fileWithResolvedPath( __dirname + '/_program3' );
    console.log( `program3 : program3 : sourcePath : ${moduleFile.sourcePath}` );
    console.log( `program3 : program3 : requestedSourcePath : ${moduleFile.requestedSourcePath}` );
    console.log( `program3 : program3 : moduleFile : ${moduleFile.native === module}` );
    console.log( `program3 : program3 : returned : ${moduleFile.returned}` );
    console.log( `program3 : program3 : module : ${moduleFile.module}` );

  }

  /* - */

}

//

function modulingGlobalNamespaces( test )
{
  let context = this;
  let a = test.assetFor( false );
  let ready = __.take( null );

  act({ adeclaration : 'none', bdeclaration : 'before' });
  act({ adeclaration : 'none', bdeclaration : 'after' });

  act({ adeclaration : 'before', bdeclaration : 'before' });
  act({ adeclaration : 'before', bdeclaration : 'after' });

  act({ adeclaration : 'after', bdeclaration : 'before' });
  act({ adeclaration : 'after', bdeclaration : 'after' });

  return ready;

  /* - */

  function act( env )
  {

    ready.then( () =>
    {
      test.case = `basic, ${__.entity.exportStringSolo( env )}`;

      debugger;
      var programPath = a.program({ routine : programRoutine1, locals : env }).programPath;
      debugger;
      a.program({ routine : programRoutine2, locals : env });
      a.program({ routine : programRoutine2b, locals : env });
      a.program({ routine : program3, locals : env });
      a.program({ routine : program4, locals : env });
      a.program({ routine : program5, locals : env });
      a.program({ routine : program6, locals : env });

      return a.forkNonThrowing
      ({
        execPath : programPath,
        currentPath : _.path.dir( programPath ),
      })
    })
    .then( ( op ) =>
    {

      var exp =
`
programRoutine1
programRoutine2
program3
program4
program5.global : space2
program5._global_.wTools : 2
program6 : global : space2
program6 : wTools : space2

program6 : ./programRoutine1 : undefined
program6 : ./programRoutine2 : undefined
program6 : ./programRoutine2b : undefined
program6 : ./program3 : undefined
program6 : ./program4 : undefined
program6 : ./program5 : {- ModuleFile ./program5 -}
  downFiles
    {- ModuleFile ./program4 -}
  upFiles
    {- ModuleFile ${_.module.toolsPathGet()} -}
    {- ModuleFile ./program6 -}
program6 : ./program6 : {- ModuleFile ./program6 -}
  downFiles
    {- ModuleFile ./program5 -}

programRoutine2b

programRoutine1 : ./programRoutine1 : {- ModuleFile ./programRoutine1 -}
  upFiles
    {- ModuleFile ${_.module.toolsPathGet()} -}
    {- ModuleFile ./programRoutine2 -}
    {- ModuleFile ./programRoutine2b -}
programRoutine1 : ./programRoutine2 : {- ModuleFile ./programRoutine2 -}
  ${ env.adeclaration === 'none' ? '' : 'modules' }
  ${ env.adeclaration === 'none' ? '' : '{- Module Module1 -}' }
  downFiles
    {- ModuleFile ./programRoutine1 -}
  upFiles
    {- ModuleFile ./program3 -}
programRoutine1 : ./programRoutine2b : {- ModuleFile ./programRoutine2b -}
  modules
    {- Module Module1 -}
  downFiles
    {- ModuleFile ./programRoutine1 -}
  upFiles
    {- ModuleFile ./program3 -}
programRoutine1 : ./program3 : {- ModuleFile ./program3 -}
  modules
    {- Module Module1 -}
  downFiles
    {- ModuleFile ./programRoutine2 -}
    {- ModuleFile ./programRoutine2b -}
  upFiles
    {- ModuleFile ./program4 -}
programRoutine1 : ./program4 : {- ModuleFile ./program4 -}
  modules
    {- Module Module1 -}
  downFiles
    {- ModuleFile ./program3 -}
  upFiles
    {- ModuleFile ./program5 -}
programRoutine1 : ./program5 : undefined
programRoutine1 : ./program6 : undefined
`
      test.identical( op.exitCode, 0 );
      test.equivalent( op.output, exp );
      return op;
    });

  }

  /* - */

  function programRoutine1()
  {
    debugger;
    console.log( 'programRoutine1' );
    const _ = require( toolsPath );
    require( './programRoutine2' );
    require( './programRoutine2b' );

    console.log( '' );
    log( './programRoutine1' );
    log( './programRoutine2' );
    log( './programRoutine2b' );
    log( './program3' );
    log( './program4' );
    log( './program5' );
    log( './program6' );
    console.log( '' );

    function log( filePath )
    {
      let prefix = 'programRoutine1'
      let moduleFile = _.module.fileWith( filePath );
      if( !moduleFile )
      return console.log( `${prefix} : ${filePath} : ${moduleFile}` );
      let output = _.module.fileExportString( moduleFile, { verbosity : 2 } );
      output = _.strReplace( output, _.path.normalize( __dirname ), '.' );
      console.log( `${prefix} : ${filePath} : ${output}` );
    }
  }

  /* - */

  function programRoutine2()
  {
    console.log( 'programRoutine2' );
    const _ = _global_.wTools;
    if( adeclaration === 'before' )
    _.module.predeclare( 'Module1', __dirname + '/programRoutine2' );
    require( './program3' );
    if( adeclaration === 'after' )
    _.module.predeclare( 'Module1', __dirname + '/programRoutine2' );
  }

  /* - */

  function programRoutine2b()
  {
    console.log( 'programRoutine2b' );
    const _ = _global_.wTools;
    if( bdeclaration === 'before' )
    _.module.predeclare( 'Module1', __dirname + '/programRoutine2b' );
    require( './program3' );
    if( bdeclaration === 'after' )
    _.module.predeclare( 'Module1', __dirname + '/programRoutine2b' );
  }

  /* - */

  function program3()
  {
    console.log( 'program3' );
    require( './program4' );
  }

  /* - */

  function program4()
  {
    console.log( 'program4' );
    const _ = _global_.wTools;
    _.global.new( 'space2' );
    _.global.open( 'space2' );
    _.module.fileSetEnvironment( module, 'space2' );
    require( './program5' );
    _.global.close( 'space2' );
  }

  /* - */

  function program5()
  {
    console.log( `program5.global : ${_global_.__GLOBAL_NAME__}` );
    console.log( `program5._global_.wTools : ${Object.keys( _global_.wTools ).length}` );
    const _ = require( toolsPath );
    require( './program6' );
  }

  /* - */

  function program6()
  {
    console.log( `program6 : global : ${_global_.__GLOBAL_NAME__}` );
    console.log( `program6 : wTools : ${_global_.wTools.__GLOBAL_NAME__}` );

    const _ = _global_.wTools;

    console.log( '' );
    log( './programRoutine1' );
    log( './programRoutine2' );
    log( './programRoutine2b' );
    log( './program3' );
    log( './program4' );
    log( './program5' );
    log( './program6' );
    console.log( '' );

    function log( filePath )
    {
      let prefix = 'program6'
      let moduleFile = _.module.fileWith( filePath );
      if( !moduleFile )
      return console.log( `${prefix} : ${filePath} : ${moduleFile}` );
      let output = _.module.fileExportString( moduleFile, { verbosity : 2 } );
      output = _.strReplace( output, _.path.normalize( __dirname ), '.' );
      console.log( `${prefix} : ${filePath} : ${output}` );
    }
  }

  /* - */

}

modulingGlobalNamespaces.description =
`
- virtual environment in inherited from parent modules
- module is stay in its environment
- no error or unhandled case
`

//

function preload( test )
{
  let context = this;
  let a = test.assetFor( false );
  let _ToolsPath_ = a.path.nativize( _.module.toolsPathGet() );
  let programRoutine1Path = _.path.nativize( a.program( programRoutine1 ).programPath );

  /* */

  a.appStartNonThrowing({ execPath : `-r ${_ToolsPath_} ${programRoutine1Path}` })
  .then( ( op ) =>
  {
    test.identical( op.exitCode, 0 );
    test.identical( _.strCount( op.output, 'nhandled' ), 0 );
    test.identical( _.strCount( op.output, 'error' ), 0 );
    test.identical( _.strCount( op.output, 'program.begin' ), 1 );
    test.identical( _.strCount( op.output, 'program.end' ), 1 );
    test.identical( _.strCount( op.output, _.module.toolsPathGet() ), 1 );
    return null;
  });

  /* */

  return a.ready;

  function programRoutine1()
  {
    console.log( 'program.begin' );
    let _ = _global_.wTools;
    debugger;
    console.log( _.module.toolsPathGet() );
    console.log( 'program.end' );
  }
}

//

function preloadIncludeModule( test )
{
  let context = this;
  let a = test.assetFor( false );
  let _ToolsPath_ = a.path.nativize( _.module.toolsPathGet() );
  let programRoutine1Path = _.path.nativize( a.program( programRoutine1 ).programPath );

  /* */

  a.appStartNonThrowing({ execPath : `-r ${_ToolsPath_} ${programRoutine1Path}` })
  .then( ( op ) =>
  {
    test.identical( op.exitCode, 0 );
    test.identical( _.strCount( op.output, 'nhandled' ), 0 );
    test.identical( _.strCount( op.output, 'error' ), 0 );
    test.identical( _.strCount( op.output, 'program.begin' ), 1 );
    test.identical( _.strCount( op.output, 'program.end' ), 1 );
    test.identical( _.strCount( op.output, 'program is alive : true' ), 1 );
    return null;
  });

  /* */

  return a.ready;

  function programRoutine1()
  {
    console.log( 'program.begin' );
    let _ = _global_.wTools;
    _.include( 'wProcess' );
    console.log( 'program is alive :', _.process.isAlive( process.pid ) );
    console.log( 'program.end' );
  }
}

//

function predeclareBasic( test )
{
  let context = this;
  let a = test.assetFor( false );
  let ready = __.take( null );

  act({});

  return ready;

  /* - */

  function act( env )
  {

    /* */

    ready.then( () =>
    {
      test.case = `predeclare before, ${__.entity.exportStringSolo( env )}`;

      var programPath = a.program( main ).programPath;

      a.program
      ({
        routine : programRoutine1,
        dirPath : 'dir',
      });

      a.program( programRoutine2 )

      return a.forkNonThrowing
      ({
        execPath : programPath,
        currentPath : _.path.dir( programPath ),
      })
    })
    .then( ( op ) =>
    {
      /*
      extra module file is program
      */
      var exp =
`
main.before / lengthOf( predeclaredWithNameMap ) 2
main.before / lengthOf( predeclaredWithEntryPathMap ) 2
main.before / lengthOf( modulesMap ) ${_.entity.lengthOf( _.module.withName( 'wTools' ).alias )}
main.before / filesMap but tools.files
  ${a.abs( 'main' ) }
main.mid / predeclared.programRoutine1 : Module.constructible
main.mid / predeclared.programRoutine2 : Module.constructible
main.mid / lengthOf( predeclaredWithNameMap ) 4
main.mid / lengthOf( predeclaredWithEntryPathMap ) 4
main.mid / lengthOf( modulesMap ) 2
main.mid / lengthOf( filesMap ) 0
main.mid / isIncluded( Program1 ) false
main.mid / isIncluded( Program2 ) false
programRoutine1 / isIncluded( Program1 ) true
programRoutine1 / isIncluded( Program2 ) false
programRoutine2 / isIncluded( Program1 ) true
programRoutine2 / isIncluded( Program2 ) true
main.after / isIncluded( Program1 ) true
main.after / isIncluded( Program2 ) true
Program1
  ${a.abs( 'dir/programRoutine1' )}
Program2
  ${a.abs( 'programRoutine2' )}
orphans
  ${a.abs( 'main' )}
main.after / lengthOf( predeclaredWithNameMap ) 4
main.after / lengthOf( predeclaredWithEntryPathMap ) 4
main.after / lengthOf( modulesMap ) 4
main.after / lengthOf( filesMap ) 2
`
      test.identical( op.exitCode, 0 );
      test.equivalent( op.output, exp );
      return op;
    });

    /* */

  }

  /* - */

  function main()
  {
    const _ = require( toolsPath );
    let ModuleFileNative = require( 'module' );
    let wasFilesMap = _.entity.lengthOf( _.module.filesMap );

    console.log( 'main.before / lengthOf( predeclaredWithNameMap )', _.entity.lengthOf( _.module.predeclaredWithNameMap ) );
    console.log( 'main.before / lengthOf( predeclaredWithEntryPathMap )', _.entity.lengthOf( _.module.predeclaredWithEntryPathMap ) );
    console.log( 'main.before / lengthOf( modulesMap )', _.entity.lengthOf( _.module.modulesMap ) );
    var diff = _.arraySet.diff_( null, [ ... _.module.filesMap.keys() ], [ ... _.module.withName( 'wTools' ).files.keys() ] )
    console.log( `main.before / filesMap but tools.files\n  ${diff.join( '\n  ' )}` );

    _.module.predeclare( 'Program1', __dirname + '/dir/programRoutine1' );
    _.module.predeclare( 'Program2', __dirname + '/programRoutine2/' );

    var module = _.module.predeclaredWithEntryPathMap.get( _.path.canonize( __dirname + '/dir/programRoutine1/' ) );
    console.log( `main.mid / predeclared.programRoutine1 : ${_.entity.strType( module )}` );
    var module = _.module.predeclaredWithEntryPathMap.get( _.path.canonize( __dirname + '/programRoutine2' ) );
    console.log( `main.mid / predeclared.programRoutine2 : ${_.entity.strType( module )}` );

    console.log( 'main.mid / lengthOf( predeclaredWithNameMap )', _.entity.lengthOf( _.module.predeclaredWithNameMap ) );
    console.log( 'main.mid / lengthOf( predeclaredWithEntryPathMap )', _.entity.lengthOf( _.module.predeclaredWithEntryPathMap ) );
    console.log( 'main.mid / lengthOf( modulesMap )', _.entity.lengthOf( _.module.modulesMap ) );
    console.log( 'main.mid / lengthOf( filesMap )', _.entity.lengthOf( _.module.filesMap ) - wasFilesMap );

    console.log( 'main.mid / isIncluded( Program1 )', _.module.isIncluded( 'Program1' ) );
    console.log( 'main.mid / isIncluded( Program2 )', _.module.isIncluded( 'Program2' ) );

    require( './dir/programRoutine1' );

    console.log( 'main.after / isIncluded( Program1 )', _.module.isIncluded( 'Program1' ) );
    console.log( 'main.after / isIncluded( Program2 )', _.module.isIncluded( 'Program2' ) );

    var files = [ ... _.module.withName( 'Program1' ).files.keys() ];
    console.log( `Program1\n  ${files.join( '\n  ' )}` );
    var files = [ ... _.module.withName( 'Program2' ).files.keys() ];
    console.log( `Program2\n  ${files.join( '\n  ' )}` );
    var orphans = [ ... _.module.filesMap.values() ].filter( ( file ) => !file.module ).map( ( file ) => file.sourcePath );
    console.log( `orphans\n  ${orphans.join( '\n  ' )}` );

    console.log( 'main.after / lengthOf( predeclaredWithNameMap )', _.entity.lengthOf( _.module.predeclaredWithNameMap ) );
    console.log( 'main.after / lengthOf( predeclaredWithEntryPathMap )', _.entity.lengthOf( _.module.predeclaredWithEntryPathMap ) );
    console.log( 'main.after / lengthOf( modulesMap )', _.entity.lengthOf( _.module.modulesMap ) );
    console.log( 'main.after / lengthOf( filesMap )', _.entity.lengthOf( _.module.filesMap ) - wasFilesMap );

  }

  /* - */

  function programRoutine1()
  {
    const _ = _global_.wTools;
    console.log( 'programRoutine1 / isIncluded( Program1 )', _.module.isIncluded( 'Program1' ) );
    console.log( 'programRoutine1 / isIncluded( Program2 )', _.module.isIncluded( 'Program2' ) );
    require( '../programRoutine2' );
  }

  /* - */

  function programRoutine2()
  {
    const _ = _global_.wTools;
    console.log( 'programRoutine2 / isIncluded( Program1 )', _.module.isIncluded( 'Program1' ) );
    console.log( 'programRoutine2 / isIncluded( Program2 )', _.module.isIncluded( 'Program2' ) );
  }

  /* - */

}

//

function predeclarePrime( test )
{
  let context = this;
  let a = test.assetFor( false );
  let ready = __.take( null );

  special({ includingWith : 'require' });
  before({ includingWith : 'require' });
  before({ includingWith : 'include' });
  after({ includingWith : 'require', order : 'trp' }); /* tools, require, predeclare */
  after({ includingWith : 'require', order : 'rtp' }); /* require, tools, predeclare */
  after({ includingWith : 'require', order : 'prt' }); /* predeclare, require, tools */

  return ready;

  /* - */

  function localsFrom( env )
  {
    _.assert( _.routineIs( _.global.get ) );
    return _.props.extend( null, env, { get : _.global.get } );
  }

  /* - */

  function special( env )
  {

    /* */

    ready.then( () =>
    {
      test.case = `same entry path for both modules, ${__.entity.exportStringSolo( env )}`;
      var programPath = a.program( mainMultipleDeclare ).programPath;
      a.program( common );
      return a.forkNonThrowing
      ({
        execPath : programPath,
        currentPath : _.path.dir( programPath ),
      })
    })
    .then( ( op ) =>
    {
      var exp = `Module Common2 is trying to register entry path ${a.abs( 'common' )} which is registered for {- Module Common1 -}`;
      test.true( _.strHas( op.output, exp ) );
      test.nil( op.exitCode, 0 );
      return op;
    });

    /* */

  }

  /* - */

  function before( env )
  {

    /* */

    ready.then( () =>
    {
      test.case = `before, single level, ${__.entity.exportStringSolo( env )}`;

      var programPath = a.program({ routine : mainSingleBefore, locals : localsFrom( env ) }).programPath;
      a.program({ routine : single1, locals : localsFrom( env ) });
      a.program({ routine : single2, locals : localsFrom( env ) });

      return a.forkNonThrowing
      ({
        execPath : programPath,
        currentPath : _.path.dir( programPath ),
      })
    })
    .then( ( op ) =>
    {
      var exp =
`
main.mid / predeclared.single1 : Module.constructible
main.mid / predeclared.single2 : Module.constructible
main.mid / isIncluded( Single1 ) false
main.mid / isIncluded( Single2 ) false
single1 / isIncluded( Single1 ) true
single1 / isIncluded( Single2 ) false
single2 / isIncluded( Single1 ) true
single2 / isIncluded( Single2 ) true
main.after / isIncluded( Single1 ) true
main.after / isIncluded( Single2 ) true
Single1
  ${a.abs( 'single1' )}
Single2
  ${a.abs( 'single2' )}
orphans
  ${a.abs( 'mainSingleBefore' )}
`
      test.identical( op.exitCode, 0 );
      test.equivalent( op.output, exp );
      return op;
    });

    /* */

    ready.then( () =>
    {
      test.case = `before, deep, ${__.entity.exportStringSolo( env )}`;

      var programPath = a.program({ routine : mainDeepBefore, locals : localsFrom( env ) }).programPath;
      a.program({ routine : deep1a, locals : localsFrom( env ) });
      a.program({ routine : deep1b, locals : localsFrom( env ) });
      a.program({ routine : deep1c, locals : localsFrom( env ) });
      a.program({ routine : deep1d, locals : localsFrom( env ) });
      a.program({ routine : deep1e, locals : localsFrom( env ) });

      return a.forkNonThrowing
      ({
        execPath : programPath,
        currentPath : _.path.dir( programPath ),
      })
    })
    .then( ( op ) =>
    {
      var exp =
`
main.mid / isIncluded( Deep1b ) false
main.mid / isIncluded( Deep1d ) false
deep1a / isIncluded( Deep1b ) false
deep1a / isIncluded( Deep1d ) false
deep1b / isIncluded( Deep1b ) true
deep1b / isIncluded( Deep1d ) false
deep1c / isIncluded( Deep1b ) true
deep1c / isIncluded( Deep1d ) false
deep1d / isIncluded( Deep1b ) true
deep1d / isIncluded( Deep1d ) true
deep1e / isIncluded( Deep1b ) true
deep1e / isIncluded( Deep1d ) true
main.after / isIncluded( Deep1b ) true
main.after / isIncluded( Deep1d ) true
Deep1b
  ${a.abs( 'deep1b' )}
  ${a.abs( 'deep1c' )}
Deep1d
  ${a.abs( 'deep1d' )}
  ${a.abs( 'deep1e' )}
orphans
  ${a.abs( 'mainDeepBefore' )}
  ${a.abs( 'deep1a' )}
`
      test.identical( op.exitCode, 0 );
      test.equivalent( op.output, exp );
      return op;
    });

    /* */

    ready.then( () =>
    {
      test.case = `before, common sub file, ${__.entity.exportStringSolo( env )}`;

      var programPath = a.program({ routine : mainBeforeCommonSubFile, locals : localsFrom( env ) }).programPath;
      a.program({ routine : common, locals : localsFrom( env ) });
      a.program({ routine : common1, locals : localsFrom( env ) });
      a.program({ routine : common2, locals : localsFrom( env ) });

      return a.forkNonThrowing
      ({
        execPath : programPath,
        currentPath : _.path.dir( programPath ),
      })
    })
    .then( ( op ) =>
    {
      var exp =
`
common
common1 abc
Common1 abc
common2 abc
Common2 abc
Common1
  ${a.abs( 'common1' )}
  ${a.abs( 'common' )}
Common2
  ${a.abs( 'common2' )}
  ${a.abs( 'common' )}
orphans
  ${a.abs( 'mainBeforeCommonSubFile' )}
`
      test.identical( op.exitCode, 0 );
      test.equivalent( op.output, exp );
      return op;
    });

    /* */

    ready.then( () =>
    {
      test.case = `before, common sub file deep, ${__.entity.exportStringSolo( env )}`;

      var programPath = a.program({ routine : mainBeforeCommonSubFileDeep, locals : localsFrom( env ) }).programPath;
      a.program({ routine : common, locals : localsFrom( env ) });
      a.program({ routine : deep2a, locals : localsFrom( env ) });
      a.program({ routine : deep2b, locals : localsFrom( env ) });
      a.program({ routine : deep3a, locals : localsFrom( env ) });
      a.program({ routine : deep3b, locals : localsFrom( env ) });

      return a.forkNonThrowing
      ({
        execPath : programPath,
        currentPath : _.path.dir( programPath ),
      })
    })
    .then( ( op ) =>
    {
      var exp =
`
common
deep2b.1 abc
deep2b.2 abc
deep2a abc
Deep2 abc
deep3b.1 abc
deep3b.2 abc
deep3a abc
Deep3 abc
deep2b.upFiles
  ${a.abs( 'common' )}
deep3b.upFiles
  ${a.abs( 'common' )}
common.downFiles
  ${a.abs( 'deep2b' )}
  ${a.abs( 'deep3b' )}
Deep2
  ${a.abs( 'deep2a' )}
  ${a.abs( 'deep2b' )}
  ${a.abs( 'common' )}
Deep3
  ${a.abs( 'deep3a' )}
  ${a.abs( 'deep3b' )}
  ${a.abs( 'common' )}
orphans
  ${a.abs( 'mainBeforeCommonSubFileDeep' )}
`
      test.identical( op.exitCode, 0 );
      test.equivalent( op.output, exp );
      return op;
    });

    /* */

    ready.then( () =>
    {
      test.case = `before, branching1, ${__.entity.exportStringSolo( env )}`;

      var programPath = a.program({ routine : mainBranchingBefore1, locals : localsFrom( env ) }).programPath;
      a.program({ routine : branching1a, locals : localsFrom( env ) });
      a.program({ routine : branching1b, locals : localsFrom( env ) });
      a.program({ routine : branching2a, locals : localsFrom( env ) });
      a.program({ routine : branching2b, locals : localsFrom( env ) });
      a.program({ routine : branchingCommon, locals : localsFrom( env ) });

      return a.forkNonThrowing
      ({
        execPath : programPath,
        currentPath : _.path.dir( programPath ),
      })
    })
    .then( ( op ) =>
    {
      var exp =
`
main.mid / isIncluded( Branching1 ) false
main.mid / isIncluded( Branching2 ) false
branching1a
branching1b
branchingCommon
branching2b
branching2a
main.after / isIncluded( Branching1 ) true
main.after / isIncluded( Branching2 ) true
Branching1
  ${a.abs( 'branching1a' )}
  ${a.abs( 'branching1b' )}
  ${a.abs( 'branching2b' )}
  ${a.abs( 'branchingCommon' )}
Branching2
  ${a.abs( 'branching1b' )}
  ${a.abs( 'branching2a' )}
  ${a.abs( 'branching2b' )}
  ${a.abs( 'branchingCommon' )}
orphans
  ${a.abs( 'mainBranchingBefore1' )}
`
      test.identical( op.exitCode, 0 );
      test.equivalent( op.output, exp );
      return op;
    });

    /* */

    ready.then( () =>
    {
      test.case = `before, branching2, ${__.entity.exportStringSolo( env )}`;

      var programPath = a.program({ routine : mainBranchingBefore2, locals : localsFrom( env ) }).programPath;
      a.program({ routine : branching1a, locals : localsFrom( env ) });
      a.program({ routine : branching1b, locals : localsFrom( env ) });
      a.program({ routine : branching2a, locals : localsFrom( env ) });
      a.program({ routine : branching2b, locals : localsFrom( env ) });
      a.program({ routine : branchingCommon, locals : localsFrom( env ) });

      return a.forkNonThrowing
      ({
        execPath : programPath,
        currentPath : _.path.dir( programPath ),
      })
    })
    .then( ( op ) =>
    {
      var exp =
`
main.mid / isIncluded( Branching1 ) false
main.mid / isIncluded( Branching2 ) false
branching2a
branching2b
branchingCommon
branching1b
branching1a
main.after / isIncluded( Branching1 ) true
main.after / isIncluded( Branching2 ) true
Branching1
  ${a.abs( 'branching1a' )}
  ${a.abs( 'branching1b' )}
  ${a.abs( 'branching2b' )}
  ${a.abs( 'branchingCommon' )}
Branching2
  ${a.abs( 'branching1b' )}
  ${a.abs( 'branching2a' )}
  ${a.abs( 'branching2b' )}
  ${a.abs( 'branchingCommon' )}
orphans
  ${a.abs( 'mainBranchingBefore2' )}
`
      test.identical( op.exitCode, 0 );
      test.equivalent( op.output, exp );
      return op;
    });

    /* */

  }

  /* - */

  function after( env )
  {

    ready.then( () =>
    {
      test.case = `after, single, top first, ${__.entity.exportStringSolo( env )}`;

      var programPath = a.program({ routine : mainSingleAfterTopFirst, locals : localsFrom( env ) }).programPath;
      a.program({ routine : singleAfter1, locals : localsFrom( env ) });
      a.program({ routine : singleAfter2, locals : localsFrom( env ) });

      return a.forkNonThrowing
      ({
        execPath : programPath,
        currentPath : _.path.dir( programPath ),
      })
    })
    .then( ( op ) =>
    {
      var exp =
`
singleAfter1
singleAfter2
main.after / predeclared.singleAfter1 : Module.constructible
main.after / predeclared.singleAfter2 : Module.constructible
main.after / isIncluded( Single1 ) true
main.after / isIncluded( Single2 ) true
Single1
  ${a.abs( 'singleAfter1' )}
Single2
  ${a.abs( 'singleAfter2' )}
orphans
  ${a.abs( 'mainSingleAfterTopFirst' )}
`
      test.identical( op.exitCode, 0 );
      test.equivalent( op.output, exp );
      return op;
    });

    /* */

    ready.then( () =>
    {
      test.case = `after, single, bottom first, ${__.entity.exportStringSolo( env )}`;

      var programPath = a.program({ routine : mainSingleAfterBottomFirst, locals : localsFrom( env ) }).programPath;
      a.program({ routine : singleAfter1, locals : localsFrom( env ) });
      a.program({ routine : singleAfter2, locals : localsFrom( env ) });

      return a.forkNonThrowing
      ({
        execPath : programPath,
        currentPath : _.path.dir( programPath ),
      })
    })
    .then( ( op ) =>
    {
      var exp =
`
singleAfter1
singleAfter2
main.after / predeclared.singleAfter1 : Module.constructible
main.after / predeclared.singleAfter2 : Module.constructible
main.after / isIncluded( Single1 ) true
main.after / isIncluded( Single2 ) true
Single1
  ${a.abs( 'singleAfter1' )}
Single2
  ${a.abs( 'singleAfter2' )}
orphans
  ${a.abs( 'mainSingleAfterBottomFirst' )}
`
      test.identical( op.exitCode, 0 );
      test.equivalent( op.output, exp );
      return op;
    });

    /* */

    ready.then( () =>
    {
      test.case = `after, deep, b, ${__.entity.exportStringSolo( env )}`;

      var programPath = a.program({ routine : mainDeepAfterB, locals : localsFrom( env ) }).programPath;
      a.program({ routine : deep11a, locals : localsFrom( env ) });
      a.program({ routine : deep11b, locals : localsFrom( env ) });
      a.program({ routine : deep11c, locals : localsFrom( env ) });
      a.program({ routine : deep11d, locals : localsFrom( env ) });
      a.program({ routine : deep11e, locals : localsFrom( env ) });

      return a.forkNonThrowing
      ({
        execPath : programPath,
        currentPath : _.path.dir( programPath ),
      })
    })
    .then( ( op ) =>
    {
      var exp =
`
deep11a
deep11b
deep11c
deep11d
deep11e
main.after / isIncluded( Deep1b ) true
main.after / isIncluded( Deep1d ) true
Deep1b
  ${a.abs( 'deep11b' )}
  ${a.abs( 'deep11c' )}
Deep1d
  ${a.abs( 'deep11d' )}
  ${a.abs( 'deep11e' )}
orphans
  ${a.abs( 'mainDeepAfterB' )}
  ${a.abs( 'deep11a' )}
`
      test.identical( op.exitCode, 0 );
      test.equivalent( op.output, exp );
      return op;
    });

    /* */

    ready.then( () =>
    {
      test.case = `after, deep, d, ${__.entity.exportStringSolo( env )}`;

      var programPath = a.program({ routine : mainDeepAfterD, locals : localsFrom( env ) }).programPath;
      a.program({ routine : deep11a, locals : localsFrom( env ) });
      a.program({ routine : deep11b, locals : localsFrom( env ) });
      a.program({ routine : deep11c, locals : localsFrom( env ) });
      a.program({ routine : deep11d, locals : localsFrom( env ) });
      a.program({ routine : deep11e, locals : localsFrom( env ) });

      return a.forkNonThrowing
      ({
        execPath : programPath,
        currentPath : _.path.dir( programPath ),
      })
    })
    .then( ( op ) =>
    {
      var exp =
`
deep11a
deep11b
deep11c
deep11d
deep11e
main.after / isIncluded( Deep1b ) true
main.after / isIncluded( Deep1d ) true
Deep1b
  ${a.abs( 'deep11b' )}
  ${a.abs( 'deep11c' )}
Deep1d
  ${a.abs( 'deep11d' )}
  ${a.abs( 'deep11e' )}
orphans
  ${a.abs( 'mainDeepAfterD' )}
  ${a.abs( 'deep11a' )}
`
      test.identical( op.exitCode, 0 );
      test.equivalent( op.output, exp );
      return op;
    });

    /* */

    ready.then( () =>
    {
      test.case = `after, common sub file, ${__.entity.exportStringSolo( env )}`;

      var programPath = a.program({ routine : mainAfterCommonSubFile, locals : localsFrom( env ) }).programPath;
      a.program({ routine : common, locals : localsFrom( env ) });
      a.program({ routine : common1, locals : localsFrom( env ) });
      a.program({ routine : common2, locals : localsFrom( env ) });

      return a.forkNonThrowing
      ({
        execPath : programPath,
        currentPath : _.path.dir( programPath ),
      })
    })
    .then( ( op ) =>
    {
      var exp =
`
common
common1 abc
Common1 abc
common2 abc
Common2 abc
common1.upFiles
  ${a.abs( 'common' )}
common2.upFiles
  ${a.abs( 'common' )}
common.downFiles
  ${a.abs( 'common1' )}
  ${a.abs( 'common2' )}
Common1
  ${a.abs( 'common1' )}
  ${a.abs( 'common' )}
Common2
  ${a.abs( 'common2' )}
  ${a.abs( 'common' )}
orphans
  ${a.abs( 'mainAfterCommonSubFile' )}
`
      test.identical( op.exitCode, 0 );
      test.equivalent( op.output, exp );
      return op;
    });

    /* */

    ready.then( () =>
    {
      test.case = `after, common sub file deep, ${__.entity.exportStringSolo( env )}`;

      var programPath = a.program({ routine : mainAfterCommonSubFileDeep, locals : localsFrom( env ) }).programPath;
      a.program({ routine : common, locals : localsFrom( env ) });
      a.program({ routine : deep2a, locals : localsFrom( env ) });
      a.program({ routine : deep2b, locals : localsFrom( env ) });
      a.program({ routine : deep3a, locals : localsFrom( env ) });
      a.program({ routine : deep3b, locals : localsFrom( env ) });

      return a.forkNonThrowing
      ({
        execPath : programPath,
        currentPath : _.path.dir( programPath ),
      })
    })
    .then( ( op ) =>
    {
      var exp =
`
common
deep2b.1 abc
deep2b.2 abc
deep2a abc
Deep2 abc
deep3b.1 abc
deep3b.2 abc
deep3a abc
Deep3 abc
deep2b.upFiles
  ${a.abs( 'common' )}
deep3b.upFiles
  ${a.abs( 'common' )}
common.downFiles
  ${a.abs( 'deep2b' )}
  ${a.abs( 'deep3b' )}
Deep2
  ${a.abs( 'deep2a' )}
  ${a.abs( 'deep2b' )}
  ${a.abs( 'common' )}
Deep3
  ${a.abs( 'deep3a' )}
  ${a.abs( 'deep3b' )}
  ${a.abs( 'common' )}
orphans
  ${a.abs( 'mainAfterCommonSubFileDeep' )}
`
      test.identical( op.exitCode, 0 );
      test.equivalent( op.output, exp );
      return op;
    });

    /* */

    ready.then( () =>
    {
      test.case = `after, branching1, ${__.entity.exportStringSolo( env )}`;

      var programPath = a.program({ routine : mainBranchingAfter1, locals : localsFrom( env ) }).programPath;
      a.program({ routine : branching1a, locals : localsFrom( env ) });
      a.program({ routine : branching1b, locals : localsFrom( env ) });
      a.program({ routine : branching2a, locals : localsFrom( env ) });
      a.program({ routine : branching2b, locals : localsFrom( env ) });
      a.program({ routine : branchingCommon, locals : localsFrom( env ) });

      return a.forkNonThrowing
      ({
        execPath : programPath,
        currentPath : _.path.dir( programPath ),
      })
    })
    .then( ( op ) =>
    {
      var exp =
`
branching1a
branching1b
branchingCommon
branching2b
branching2a
main.after / isIncluded( Branching1 ) true
main.after / isIncluded( Branching2 ) true
Branching1
  ${a.abs( 'branching1a' )}
  ${a.abs( 'branching1b' )}
  ${a.abs( 'branching2b' )}
  ${a.abs( 'branchingCommon' )}
Branching2
  ${a.abs( 'branching1b' )}
  ${a.abs( 'branching2a' )}
  ${a.abs( 'branching2b' )}
  ${a.abs( 'branchingCommon' )}
orphans
  ${a.abs( 'mainBranchingAfter1' )}
`
      test.identical( op.exitCode, 0 );
      test.equivalent( op.output, exp );
      return op;
    });

    /* */

    ready.then( () =>
    {
      test.case = `after, branching2, ${__.entity.exportStringSolo( env )}`;

      var programPath = a.program({ routine : mainBranchingAfter2, locals : localsFrom( env ) }).programPath;
      a.program({ routine : branching1a, locals : localsFrom( env ) });
      a.program({ routine : branching1b, locals : localsFrom( env ) });
      a.program({ routine : branching2a, locals : localsFrom( env ) });
      a.program({ routine : branching2b, locals : localsFrom( env ) });
      a.program({ routine : branchingCommon, locals : localsFrom( env ) });

      return a.forkNonThrowing
      ({
        execPath : programPath,
        currentPath : _.path.dir( programPath ),
      })
    })
    .then( ( op ) =>
    {
      var exp =
`
branching2a
branching2b
branchingCommon
branching1b
branching1a
main.after / isIncluded( Branching1 ) true
main.after / isIncluded( Branching2 ) true
Branching1
  ${a.abs( 'branching1a' )}
  ${a.abs( 'branching1b' )}
  ${a.abs( 'branching2b' )}
  ${a.abs( 'branchingCommon' )}
Branching2
  ${a.abs( 'branching1b' )}
  ${a.abs( 'branching2a' )}
  ${a.abs( 'branching2b' )}
  ${a.abs( 'branchingCommon' )}
orphans
  ${a.abs( 'mainBranchingAfter2' )}
`
      test.identical( op.exitCode, 0 );
      test.equivalent( op.output, exp );
      return op;
    });

    /* */

  }

  /* - */

  function mainSingleBefore()
  {
    const _ = require( toolsPath );
    let ModuleFileNative = require( 'module' );

    _.module.predeclare( 'Single1', __dirname + '/single1' );
    _.module.predeclare( 'Single2', __dirname + '/single2/' );

    var module = _.module.predeclaredWithEntryPathMap.get( _.path.canonize( __dirname + '/single1' ) );
    console.log( `main.mid / predeclared.single1 : ${_.entity.strType( module )}` );
    var module = _.module.predeclaredWithEntryPathMap.get( _.path.canonize( __dirname + '/single2' ) );
    console.log( `main.mid / predeclared.single2 : ${_.entity.strType( module )}` );

    console.log( 'main.mid / isIncluded( Single1 )', _.module.isIncluded( 'Single1' ) );
    console.log( 'main.mid / isIncluded( Single2 )', _.module.isIncluded( 'Single2' ) );

    if( includingWith === 'require' )
    require( './single1' );
    else
    _.include( 'Single1' );

    console.log( 'main.after / isIncluded( Single1 )', _.module.isIncluded( 'Single1' ) );
    console.log( 'main.after / isIncluded( Single2 )', _.module.isIncluded( 'Single2' ) );

    var files = [ ... _.module.withName( 'Single1' ).files.keys() ];
    console.log( `Single1\n  ${files.join( '\n  ' )}` );
    var files = [ ... _.module.withName( 'Single2' ).files.keys() ];
    console.log( `Single2\n  ${files.join( '\n  ' )}` );
    var orphans = [ ... _.module.filesMap.values() ].filter( ( file ) => !file.module ).map( ( file ) => file.sourcePath );
    console.log( `orphans\n  ${orphans.join( '\n  ' )}` );

  }

  /* - */

  function single1()
  {
    const _ = _global_.wTools;
    console.log( 'single1 / isIncluded( Single1 )', _.module.isIncluded( 'Single1' ) );
    console.log( 'single1 / isIncluded( Single2 )', _.module.isIncluded( 'Single2' ) );

    if( includingWith === 'require' )
    require( './single2' );
    else
    _.include( 'Single2' );

  }

  /* - */

  function single2()
  {
    const _ = _global_.wTools;
    console.log( 'single2 / isIncluded( Single1 )', _.module.isIncluded( 'Single1' ) );
    console.log( 'single2 / isIncluded( Single2 )', _.module.isIncluded( 'Single2' ) );
  }

  /* - */

  function mainSingleAfterTopFirst()
  {

    if( order === 'trp' )
    {
      _ = require( toolsPath );
      require( './singleAfter1' );
      _.module.predeclare( 'Single1', __dirname + '/singleAfter1' );
      _.module.predeclare( 'Single2', __dirname + '/singleAfter2/' );
    }
    else if( order === 'rtp' )
    {
      require( './singleAfter1' );
      _ = require( toolsPath );
      _.module.predeclare( 'Single1', __dirname + '/singleAfter1' );
      _.module.predeclare( 'Single2', __dirname + '/singleAfter2/' );
    }
    else if( order === 'prt' )
    {

      let g = get();
      _ = g.wTools = g.wTools || Object.create( null );
      _.module = _.module || Object.create( null );
      _.module._modulesToPredeclare = _.module._modulesToPredeclare || Object.create( null );
      _.module._modulesToPredeclare[ 'Single1' ] = { entryPath : __dirname + '/singleAfter1' };
      _.module._modulesToPredeclare[ 'Single2' ] = { entryPath : __dirname + '/singleAfter2/' };
      require( './singleAfter1' );
      _ = require( toolsPath );
    }

    var module = _.module.predeclaredWithEntryPathMap.get( _.path.canonize( __dirname + '/singleAfter1' ) );
    console.log( `main.after / predeclared.singleAfter1 : ${_.entity.strType( module )}` );
    var module = _.module.predeclaredWithEntryPathMap.get( _.path.canonize( __dirname + '/singleAfter2' ) );
    console.log( `main.after / predeclared.singleAfter2 : ${_.entity.strType( module )}` );

    console.log( 'main.after / isIncluded( Single1 )', _.module.isIncluded( 'Single1' ) );
    console.log( 'main.after / isIncluded( Single2 )', _.module.isIncluded( 'Single2' ) );

    var files = [ ... _.module.withName( 'Single1' ).files.keys() ];
    console.log( `Single1\n  ${files.join( '\n  ' )}` );
    var files = [ ... _.module.withName( 'Single2' ).files.keys() ];
    console.log( `Single2\n  ${files.join( '\n  ' )}` );
    var orphans = [ ... _.module.filesMap.values() ].filter( ( file ) => !file.module ).map( ( file ) => file.sourcePath );
    console.log( `orphans\n  ${orphans.join( '\n  ' )}` );

  }

  /* - */

  function mainSingleAfterBottomFirst()
  {

    if( order === 'trp' )
    {
      _ = require( toolsPath );
      require( './singleAfter1' );
      _.module.predeclare( 'Single2', __dirname + '/singleAfter2/' );
      _.module.predeclare( 'Single1', __dirname + '/singleAfter1' );
    }
    else if( order === 'rtp' )
    {
      require( './singleAfter1' );
      _ = require( toolsPath );
      _.module.predeclare( 'Single2', __dirname + '/singleAfter2/' );
      _.module.predeclare( 'Single1', __dirname + '/singleAfter1' );
    }
    else if( order === 'prt' )
    {
      let g = get();
      _ = g.wTools = g.wTools || Object.create( null );
      _.module = _.module || Object.create( null );
      _.module._modulesToPredeclare = _.module._modulesToPredeclare || Object.create( null );
      _.module._modulesToPredeclare[ 'Single2' ] = { entryPath : __dirname + '/singleAfter2/' };
      _.module._modulesToPredeclare[ 'Single1' ] = { entryPath : __dirname + '/singleAfter1' };
      require( './singleAfter1' );
      _ = require( toolsPath );
    }

    var module = _.module.predeclaredWithEntryPathMap.get( _.path.canonize( __dirname + '/singleAfter1' ) );
    console.log( `main.after / predeclared.singleAfter1 : ${_.entity.strType( module )}` );
    var module = _.module.predeclaredWithEntryPathMap.get( _.path.canonize( __dirname + '/singleAfter2' ) );
    console.log( `main.after / predeclared.singleAfter2 : ${_.entity.strType( module )}` );

    console.log( 'main.after / isIncluded( Single1 )', _.module.isIncluded( 'Single1' ) );
    console.log( 'main.after / isIncluded( Single2 )', _.module.isIncluded( 'Single2' ) );

    var files = [ ... _.module.withName( 'Single1' ).files.keys() ];
    console.log( `Single1\n  ${files.join( '\n  ' )}` );
    var files = [ ... _.module.withName( 'Single2' ).files.keys() ];
    console.log( `Single2\n  ${files.join( '\n  ' )}` );
    var orphans = [ ... _.module.filesMap.values() ].filter( ( file ) => !file.module ).map( ( file ) => file.sourcePath );
    console.log( `orphans\n  ${orphans.join( '\n  ' )}` );

  }

  /* - */

  function singleAfter1()
  {
    console.log( 'singleAfter1' );
    require( './singleAfter2' );
  }

  /* - */

  function singleAfter2()
  {
    console.log( 'singleAfter2' );
  }

  /* - */

  function mainDeepBefore()
  {
    const _ = require( toolsPath );
    let ModuleFileNative = require( 'module' );

    _.module.predeclare( 'Deep1b', __dirname + '/deep1b' );
    _.module.predeclare( 'Deep1d', __dirname + '/deep1d' );

    console.log( 'main.mid / isIncluded( Deep1b )', _.module.isIncluded( 'Deep1b' ) );
    console.log( 'main.mid / isIncluded( Deep1d )', _.module.isIncluded( 'Deep1d' ) );

    require( './deep1a' );

    console.log( 'main.after / isIncluded( Deep1b )', _.module.isIncluded( 'Deep1b' ) );
    console.log( 'main.after / isIncluded( Deep1d )', _.module.isIncluded( 'Deep1d' ) );

    var files = [ ... _.module.withName( 'Deep1b' ).files.keys() ];
    console.log( `Deep1b\n  ${files.join( '\n  ' )}` );
    var files = [ ... _.module.withName( 'Deep1d' ).files.keys() ];
    console.log( `Deep1d\n  ${files.join( '\n  ' )}` );
    var orphans = [ ... _.module.filesMap.values() ].filter( ( file ) => !file.module ).map( ( file ) => file.sourcePath );
    console.log( `orphans\n  ${orphans.join( '\n  ' )}` );

  }

  /* - */

  function deep1a()
  {
    const _ = _global_.wTools;
    console.log( 'deep1a / isIncluded( Deep1b )', _.module.isIncluded( 'Deep1b' ) );
    console.log( 'deep1a / isIncluded( Deep1d )', _.module.isIncluded( 'Deep1d' ) );

    if( includingWith === 'require' )
    require( './deep1b' );
    else
    _.include( 'Deep1b' );

  }

  /* - */

  function deep1b()
  {
    const _ = _global_.wTools;
    console.log( 'deep1b / isIncluded( Deep1b )', _.module.isIncluded( 'Deep1b' ) );
    console.log( 'deep1b / isIncluded( Deep1d )', _.module.isIncluded( 'Deep1d' ) );

    require( './deep1c' );

  }

  /* - */

  function deep1c()
  {
    const _ = _global_.wTools;
    console.log( 'deep1c / isIncluded( Deep1b )', _.module.isIncluded( 'Deep1b' ) );
    console.log( 'deep1c / isIncluded( Deep1d )', _.module.isIncluded( 'Deep1d' ) );

    if( includingWith === 'require' )
    require( './deep1d' );
    else
    _.include( 'Deep1d' );

  }

  /* - */

  function deep1d()
  {
    const _ = _global_.wTools;
    console.log( 'deep1d / isIncluded( Deep1b )', _.module.isIncluded( 'Deep1b' ) );
    console.log( 'deep1d / isIncluded( Deep1d )', _.module.isIncluded( 'Deep1d' ) );

    require( './deep1e' );

  }

  /* - */

  function deep1e()
  {
    const _ = _global_.wTools;
    console.log( 'deep1e / isIncluded( Deep1b )', _.module.isIncluded( 'Deep1b' ) );
    console.log( 'deep1e / isIncluded( Deep1d )', _.module.isIncluded( 'Deep1d' ) );
  }

  /* - */

  function mainDeepAfterB()
  {

    if( order === 'trp' )
    {
      _ = require( toolsPath );
      require( './deep11a' );
      _.module.predeclare( 'Deep1b', __dirname + '/deep11b' );
      _.module.predeclare( 'Deep1d', __dirname + '/deep11d' );
    }
    else if( order === 'rtp' )
    {
      require( './deep11a' );
      _ = require( toolsPath );
      _.module.predeclare( 'Deep1b', __dirname + '/deep11b' );
      _.module.predeclare( 'Deep1d', __dirname + '/deep11d' );
    }
    else if( order === 'prt' )
    {
      let g = get();
      _ = g.wTools = g.wTools || Object.create( null );
      _.module = _.module || Object.create( null );
      _.module._modulesToPredeclare = _.module._modulesToPredeclare || Object.create( null );
      _.module._modulesToPredeclare[ 'Deep1b' ] = { entryPath : __dirname + '/deep11b' };
      _.module._modulesToPredeclare[ 'Deep1d' ] = { entryPath : __dirname + '/deep11d' };
      require( './deep11a' );
      _ = require( toolsPath );
    }

    console.log( 'main.after / isIncluded( Deep1b )', _.module.isIncluded( 'Deep1b' ) );
    console.log( 'main.after / isIncluded( Deep1d )', _.module.isIncluded( 'Deep1d' ) );

    var files = [ ... _.module.withName( 'Deep1b' ).files.keys() ];
    console.log( `Deep1b\n  ${files.join( '\n  ' )}` );
    var files = [ ... _.module.withName( 'Deep1d' ).files.keys() ];
    console.log( `Deep1d\n  ${files.join( '\n  ' )}` );
    var orphans = [ ... _.module.filesMap.values() ].filter( ( file ) => !file.module ).map( ( file ) => file.sourcePath );
    console.log( `orphans\n  ${orphans.join( '\n  ' )}` );

  }

  /* - */

  function mainDeepAfterD()
  {

    if( order === 'trp' )
    {
      _ = require( toolsPath );
      require( './deep11a' );
      _.module.predeclare( 'Deep1d', __dirname + '/deep11d' );
      _.module.predeclare( 'Deep1b', __dirname + '/deep11b' );
    }
    else if( order === 'rtp' )
    {
      require( './deep11a' );
      _ = require( toolsPath );
      _.module.predeclare( 'Deep1d', __dirname + '/deep11d' );
      _.module.predeclare( 'Deep1b', __dirname + '/deep11b' );
    }
    else if( order === 'prt' )
    {

      let g = get();
      _ = g.wTools = g.wTools || Object.create( null );
      _.module = _.module || Object.create( null );
      _.module._modulesToPredeclare = _.module._modulesToPredeclare || Object.create( null );
      _.module._modulesToPredeclare[ 'Deep1d' ] = { entryPath : __dirname + '/deep11d' };
      _.module._modulesToPredeclare[ 'Deep1b' ] = { entryPath : __dirname + '/deep11b' };
      require( './deep11a' );
      _ = require( toolsPath );
    }

    console.log( 'main.after / isIncluded( Deep1b )', _.module.isIncluded( 'Deep1b' ) );
    console.log( 'main.after / isIncluded( Deep1d )', _.module.isIncluded( 'Deep1d' ) );

    var files = [ ... _.module.withName( 'Deep1b' ).files.keys() ];
    console.log( `Deep1b\n  ${files.join( '\n  ' )}` );
    var files = [ ... _.module.withName( 'Deep1d' ).files.keys() ];
    console.log( `Deep1d\n  ${files.join( '\n  ' )}` );
    var orphans = [ ... _.module.filesMap.values() ].filter( ( file ) => !file.module ).map( ( file ) => file.sourcePath );
    console.log( `orphans\n  ${orphans.join( '\n  ' )}` );

  }

  /* - */

  function deep11a()
  {
    console.log( 'deep11a' );
    require( './deep11b' );
  }

  /* - */

  function deep11b()
  {
    console.log( 'deep11b' );
    require( './deep11c' );
  }

  /* - */

  function deep11c()
  {
    console.log( 'deep11c' );
    require( './deep11d' );
  }

  /* - */

  function deep11d()
  {
    console.log( 'deep11d' );
    require( './deep11e' );
  }

  /* - */

  function deep11e()
  {
    console.log( 'deep11e' );
  }

  /* - */

  function mainMultipleDeclare()
  {
    const _ = require( toolsPath );
    let ModuleFileNative = require( 'module' );

    _.module.predeclare( 'Common1', __dirname + '/common' );
    _.module.predeclare( 'Common2', __dirname + '/common' );

  }

  /* - */

  function mainBeforeCommonSubFile()
  {
    const _ = require( toolsPath );
    let ModuleFileNative = require( 'module' );

    _.module.predeclare( 'Common1', __dirname + '/common1' );
    _.module.predeclare( 'Common2', __dirname + '/common2' );

    if( includingWith === 'require' )
    console.log( 'Common1', require( './common1' ) );
    else
    console.log( 'Common1', _.include( 'Common1' ) );

    if( includingWith === 'require' )
    console.log( 'Common2', require( './common2' ) );
    else
    console.log( 'Common2', _.include( 'Common2' ) );

    var files = [ ... _.module.withName( 'Common1' ).files.keys() ];
    console.log( `Common1\n  ${files.join( '\n  ' )}` );
    var files = [ ... _.module.withName( 'Common2' ).files.keys() ];
    console.log( `Common2\n  ${files.join( '\n  ' )}` );
    var orphans = [ ... _.module.filesMap.values() ].filter( ( file ) => !file.module ).map( ( file ) => file.sourcePath );
    console.log( `orphans\n  ${orphans.join( '\n  ' )}` );

  }

  /* - */

  function mainAfterCommonSubFile()
  {
    let _;

    if( order === 'trp' )
    {
      _ = require( toolsPath );
      console.log( 'Common1', require( './common1' ) );
      console.log( 'Common2', require( './common2' ) );
      _.module.predeclare( 'Common1', __dirname + '/common1' );
      _.module.predeclare( 'Common2', __dirname + '/common2' );
    }
    else if( order === 'rtp' )
    {
      console.log( 'Common1', require( './common1' ) );
      console.log( 'Common2', require( './common2' ) );
      _ = require( toolsPath );
      _.module.predeclare( 'Common1', __dirname + '/common1' );
      _.module.predeclare( 'Common2', __dirname + '/common2' );
    }
    else if( order === 'prt' )
    {
      let g = get();
      _ = g.wTools = g.wTools || Object.create( null );
      _.module = _.module || Object.create( null );
      _.module._modulesToPredeclare = _.module._modulesToPredeclare || Object.create( null );
      _.module._modulesToPredeclare[ 'Common1' ] = { entryPath : __dirname + '/common1' };
      _.module._modulesToPredeclare[ 'Common2' ] = { entryPath : __dirname + '/common2' };
      console.log( 'Common1', require( './common1' ) );
      console.log( 'Common2', require( './common2' ) );
      _ = require( toolsPath );
    }

    var file = _.module.fileWith( './common1' );
    var files = [ ... file.upFiles.values() ].map( ( file ) => file.sourcePath );
    console.log( `common1.upFiles\n  ${files.join( '\n  ' )}` );
    var file = _.module.fileWith( './common2' );
    var files = [ ... file.upFiles.values() ].map( ( file ) => file.sourcePath );
    console.log( `common2.upFiles\n  ${files.join( '\n  ' )}` );
    var file = _.module.fileWith( './common' );
    var files = [ ... file.downFiles.values() ].map( ( file ) => file.sourcePath );
    console.log( `common.downFiles\n  ${files.sort().join( '\n  ' )}` );

    var files = [ ... _.module.withName( 'Common1' ).files.keys() ];
    console.log( `Common1\n  ${files.join( '\n  ' )}` );
    var files = [ ... _.module.withName( 'Common2' ).files.keys() ];
    console.log( `Common2\n  ${files.join( '\n  ' )}` );
    var orphans = [ ... _.module.filesMap.values() ].filter( ( file ) => !file.module ).map( ( file ) => file.sourcePath );
    console.log( `orphans\n  ${orphans.join( '\n  ' )}` );

  }

  /* - */

  function common()
  {
    console.log( 'common' );
    module.exports = 'abc';
  }

  /* - */

  function common1()
  {
    let result = require( './common' );
    console.log( 'common1', result );
    module.exports = result;
  }

  /* - */

  function common2()
  {
    let result = require( './common' );
    console.log( 'common2', result );
    module.exports = result;
  }

  /* - */

  function mainBeforeCommonSubFileDeep()
  {
    const _ = require( toolsPath );
    let ModuleFileNative = require( 'module' );

    _.module.predeclare( 'Deep2', __dirname + '/deep2a' );
    _.module.predeclare( 'Deep3', __dirname + '/deep3a' );

    if( includingWith === 'require' )
    console.log( 'Deep2', require( './deep2a' ) );
    else
    console.log( 'Deep2', _.include( 'Deep2' ) );

    if( includingWith === 'require' )
    console.log( 'Deep3', require( './deep3a' ) );
    else
    console.log( 'Deep3', _.include( 'Deep3' ) );

    var file = _.module.fileWith( './deep2b' );
    var files = [ ... file.upFiles.values() ].map( ( file ) => file.sourcePath );
    console.log( `deep2b.upFiles\n  ${files.join( '\n  ' )}` );
    var file = _.module.fileWith( './deep3b' );
    var files = [ ... file.upFiles.values() ].map( ( file ) => file.sourcePath );
    console.log( `deep3b.upFiles\n  ${files.join( '\n  ' )}` );
    var file = _.module.fileWith( './common' );
    var files = [ ... file.downFiles.values() ].map( ( file ) => file.sourcePath );
    console.log( `common.downFiles\n  ${files.sort().join( '\n  ' )}` );

    var files = [ ... _.module.withName( 'Deep2' ).files.keys() ];
    console.log( `Deep2\n  ${files.join( '\n  ' )}` );
    var files = [ ... _.module.withName( 'Deep3' ).files.keys() ];
    console.log( `Deep3\n  ${files.join( '\n  ' )}` );
    var orphans = [ ... _.module.filesMap.values() ].filter( ( file ) => !file.module ).map( ( file ) => file.sourcePath );
    console.log( `orphans\n  ${orphans.join( '\n  ' )}` );

  }

  /* - */

  function mainAfterCommonSubFileDeep()
  {

    if( order === 'trp' )
    {
      _ = require( toolsPath );
      console.log( 'Deep2', require( './deep2a' ) );
      console.log( 'Deep3', require( './deep3a' ) );
      _.module.predeclare( 'Deep2', __dirname + '/deep2a' );
      _.module.predeclare( 'Deep3', __dirname + '/deep3a' );
    }
    else if( order === 'rtp' )
    {
      console.log( 'Deep2', require( './deep2a' ) );
      console.log( 'Deep3', require( './deep3a' ) );
      _ = require( toolsPath );
      _.module.predeclare( 'Deep2', __dirname + '/deep2a' );
      _.module.predeclare( 'Deep3', __dirname + '/deep3a' );
    }
    else if( order === 'prt' )
    {
      let g = get();
      _ = g.wTools = g.wTools || Object.create( null );
      _.module = _.module || Object.create( null );
      _.module._modulesToPredeclare = _.module._modulesToPredeclare || Object.create( null );
      _.module._modulesToPredeclare[ 'Deep2' ] = { entryPath : __dirname + '/deep2a' };
      _.module._modulesToPredeclare[ 'Deep3' ] = { entryPath : __dirname + '/deep3a' };
      console.log( 'Deep2', require( './deep2a' ) );
      console.log( 'Deep3', require( './deep3a' ) );
      _ = require( toolsPath );
    }

    var file = _.module.fileWith( './deep2b' );
    var files = [ ... file.upFiles.values() ].map( ( file ) => file.sourcePath );
    console.log( `deep2b.upFiles\n  ${files.join( '\n  ' )}` );
    var file = _.module.fileWith( './deep3b' );
    var files = [ ... file.upFiles.values() ].map( ( file ) => file.sourcePath );
    console.log( `deep3b.upFiles\n  ${files.join( '\n  ' )}` );
    var file = _.module.fileWith( './common' );
    var files = [ ... file.downFiles.values() ].map( ( file ) => file.sourcePath );
    console.log( `common.downFiles\n  ${files.sort().join( '\n  ' )}` );

    var files = [ ... _.module.withName( 'Deep2' ).files.keys() ];
    console.log( `Deep2\n  ${files.join( '\n  ' )}` );
    var files = [ ... _.module.withName( 'Deep3' ).files.keys() ];
    console.log( `Deep3\n  ${files.join( '\n  ' )}` );
    var orphans = [ ... _.module.filesMap.values() ].filter( ( file ) => !file.module ).map( ( file ) => file.sourcePath );
    console.log( `orphans\n  ${orphans.join( '\n  ' )}` );

  }

  /* - */

  function deep2a()
  {
    let result = require( './deep2b' );
    console.log( 'deep2a', result );
    module.exports = result;
  }

  /* - */

  function deep2b()
  {
    let result = require( './common' );
    console.log( 'deep2b.1', result );
    let result2 = require( './common' );
    console.log( 'deep2b.2', result2 );
    module.exports = result;
  }

  /* - */

  function deep3a()
  {
    let result = require( './deep3b' );
    console.log( 'deep3a', result );
    module.exports = result;
  }

  /* - */

  function deep3b()
  {
    let result = require( './common' );
    console.log( 'deep3b.1', result );
    let result2 = require( './common' );
    console.log( 'deep3b.2', result2 );
    module.exports = result;
  }

  /* - */

  function mainBranchingBefore1()
  {
    const _ = require( toolsPath );
    let ModuleFileNative = require( 'module' );

    _.module.predeclare( 'Branching1', __dirname + '/branching1a' );
    _.module.predeclare( 'Branching2', __dirname + '/branching2a' );

    console.log( 'main.mid / isIncluded( Branching1 )', _.module.isIncluded( 'Branching1' ) );
    console.log( 'main.mid / isIncluded( Branching2 )', _.module.isIncluded( 'Branching2' ) );

    if( includingWith === 'require' )
    require( './branching1a' );
    else
    _.include( 'Branching1' );

    if( includingWith === 'require' )
    require( './branching2a' );
    else
    _.include( 'Branching2' );

    console.log( 'main.after / isIncluded( Branching1 )', _.module.isIncluded( 'Branching1' ) );
    console.log( 'main.after / isIncluded( Branching2 )', _.module.isIncluded( 'Branching2' ) );

    var files = [ ... _.module.withName( 'Branching1' ).files.keys() ].sort();
    console.log( `Branching1\n  ${files.join( '\n  ' )}` );
    var files = [ ... _.module.withName( 'Branching2' ).files.keys() ].sort();
    console.log( `Branching2\n  ${files.join( '\n  ' )}` );
    var orphans = [ ... _.module.filesMap.values() ].filter( ( file ) => !file.module ).map( ( file ) => file.sourcePath );
    console.log( `orphans\n  ${orphans.join( '\n  ' )}` );

  }

  /* - */

  function mainBranchingBefore2()
  {
    const _ = require( toolsPath );
    let ModuleFileNative = require( 'module' );

    _.module.predeclare( 'Branching1', __dirname + '/branching1a' );
    _.module.predeclare( 'Branching2', __dirname + '/branching2a' );

    console.log( 'main.mid / isIncluded( Branching1 )', _.module.isIncluded( 'Branching1' ) );
    console.log( 'main.mid / isIncluded( Branching2 )', _.module.isIncluded( 'Branching2' ) );

    if( includingWith === 'require' )
    require( './branching2a' );
    else
    _.include( 'Branching2' );

    if( includingWith === 'require' )
    require( './branching1a' );
    else
    _.include( 'Branching1' );

    console.log( 'main.after / isIncluded( Branching1 )', _.module.isIncluded( 'Branching1' ) );
    console.log( 'main.after / isIncluded( Branching2 )', _.module.isIncluded( 'Branching2' ) );

    var files = [ ... _.module.withName( 'Branching1' ).files.keys() ].sort();
    console.log( `Branching1\n  ${files.join( '\n  ' )}` );
    var files = [ ... _.module.withName( 'Branching2' ).files.keys() ].sort();
    console.log( `Branching2\n  ${files.join( '\n  ' )}` );
    var orphans = [ ... _.module.filesMap.values() ].filter( ( file ) => !file.module ).map( ( file ) => file.sourcePath );
    console.log( `orphans\n  ${orphans.join( '\n  ' )}` );

  }

  /* - */

  function mainBranchingAfter1()
  {

    if( order === 'trp' )
    {
      _ = require( toolsPath );
      require( './branching1a' );
      require( './branching2a' );
      _.module.predeclare( 'Branching1', __dirname + '/branching1a' );
      _.module.predeclare( 'Branching2', __dirname + '/branching2a' );
    }
    else if( order === 'rtp' )
    {
      require( './branching1a' );
      require( './branching2a' );
      _ = require( toolsPath );
      _.module.predeclare( 'Branching1', __dirname + '/branching1a' );
      _.module.predeclare( 'Branching2', __dirname + '/branching2a' );
    }
    else if( order === 'prt' )
    {
      let g = get();
      _ = g.wTools = g.wTools || Object.create( null );
      _.module = _.module || Object.create( null );
      _.module._modulesToPredeclare = _.module._modulesToPredeclare || Object.create( null );
      _.module._modulesToPredeclare[ 'Branching1' ] = { entryPath : __dirname + '/branching1a' };
      _.module._modulesToPredeclare[ 'Branching2' ] = { entryPath : __dirname + '/branching2a' };
      require( './branching1a' );
      require( './branching2a' );
      _ = require( toolsPath );
    }

    console.log( 'main.after / isIncluded( Branching1 )', _.module.isIncluded( 'Branching1' ) );
    console.log( 'main.after / isIncluded( Branching2 )', _.module.isIncluded( 'Branching2' ) );

    var files = [ ... _.module.withName( 'Branching1' ).files.keys() ].sort();
    console.log( `Branching1\n  ${files.join( '\n  ' )}` );
    var files = [ ... _.module.withName( 'Branching2' ).files.keys() ].sort();
    console.log( `Branching2\n  ${files.join( '\n  ' )}` );
    var orphans = [ ... _.module.filesMap.values() ].filter( ( file ) => !file.module ).map( ( file ) => file.sourcePath );
    console.log( `orphans\n  ${orphans.join( '\n  ' )}` );

  }

  /* - */

  function mainBranchingAfter2()
  {

    if( order === 'trp' )
    {
      _ = require( toolsPath );
      require( './branching2a' );
      require( './branching1a' );
      _.module.predeclare( 'Branching1', __dirname + '/branching1a' );
      _.module.predeclare( 'Branching2', __dirname + '/branching2a' );
    }
    else if( order === 'rtp' )
    {
      require( './branching2a' );
      require( './branching1a' );
      _ = require( toolsPath );
      _.module.predeclare( 'Branching1', __dirname + '/branching1a' );
      _.module.predeclare( 'Branching2', __dirname + '/branching2a' );
    }
    else if( order === 'prt' )
    {
      let g = get();
      _ = g.wTools = g.wTools || Object.create( null );
      _.module = _.module || Object.create( null );
      _.module._modulesToPredeclare = _.module._modulesToPredeclare || Object.create( null );
      _.module._modulesToPredeclare[ 'Branching1' ] = { entryPath : __dirname + '/branching1a' };
      _.module._modulesToPredeclare[ 'Branching2' ] = { entryPath : __dirname + '/branching2a' };
      require( './branching2a' );
      require( './branching1a' );
      _ = require( toolsPath );
    }

    console.log( 'main.after / isIncluded( Branching1 )', _.module.isIncluded( 'Branching1' ) );
    console.log( 'main.after / isIncluded( Branching2 )', _.module.isIncluded( 'Branching2' ) );

    var files = [ ... _.module.withName( 'Branching1' ).files.keys() ].sort();
    console.log( `Branching1\n  ${files.join( '\n  ' )}` );
    var files = [ ... _.module.withName( 'Branching2' ).files.keys() ].sort();
    console.log( `Branching2\n  ${files.join( '\n  ' )}` );
    var orphans = [ ... _.module.filesMap.values() ].filter( ( file ) => !file.module ).map( ( file ) => file.sourcePath );
    console.log( `orphans\n  ${orphans.join( '\n  ' )}` );

  }

  /* - */

  function branching1a()
  {
    console.log( 'branching1a' );
    require( './branching1b' );
  }

  /* - */

  function branching1b()
  {
    console.log( 'branching1b' );
    require( './branchingCommon' );
    require( './branching2b' );
  }

  /* - */

  function branching2a()
  {
    console.log( 'branching2a' );
    require( './branching2b' );
  }

  /* - */

  function branching2b()
  {
    console.log( 'branching2b' );
    require( './branchingCommon' );
    require( './branching1b' );
  }

  /* - */

  function branchingCommon()
  {
    console.log( 'branchingCommon' );
  }

  /* - */

}

predeclarePrime.timeOut = 60000;

//

function predeclareRelative( test )
{
  let context = this;
  let a = test.assetFor( false );
  let ready = __.take( null );

  act({});

  return ready;

  /* - */

  function act( env )
  {

    /* */

    ready.then( () =>
    {
      test.case = `full relative path, ${__.entity.exportStringSolo( env )}`;

      var programPath = a.program( mainWithFullPath ).programPath;
      a.program
      ({
        routine : module1,
        dirPath : 'node_modules',
      });

      return a.forkNonThrowing
      ({
        execPath : programPath,
        currentPath : _.path.dir( programPath ),
      })
    })
    .then( ( op ) =>
    {
      var exp =
`
main
module1
`
      test.identical( op.exitCode, 0 );
      test.equivalent( op.output, exp );
      return op;
    });

    /* */

    ready.then( () =>
    {
      test.case = `require name, ${__.entity.exportStringSolo( env )}`;

      var programPath = a.program( mainWithRequireName ).programPath;
      a.program
      ({
        routine : module1,
        dirPath : 'node_modules',
      });

      return a.forkNonThrowing
      ({
        execPath : programPath,
        currentPath : _.path.dir( programPath ),
      })
    })
    .then( ( op ) =>
    {
      var exp =
`
main
module1
`
      test.identical( op.exitCode, 0 );
      test.equivalent( op.output, exp );
      return op;
    });

    /* */

  }

  /* - */

  function mainWithFullPath()
  {
    const _ = require( toolsPath );
    let ModuleFileNative = require( 'module' );
    console.log( 'main' );
    _.module.predeclare({ name : 'Mod1', entryPath : __dirname + '/node_modules/module1' } );
    _.include( 'Mod1' );
  }

  /* - */

  function mainWithRequireName()
  {
    console.log( 'main' );
    require( 'module1' );
  }

  /* - */

  function module1()
  {
    console.log( 'module1' );
  }

  /* - */

}

//

function predeclareAbsolute( test )
{
  let context = this;
  let a = test.assetFor( false );
  let ready = __.take( null );

  act({});

  return ready;

  /* - */

  function act( env )
  {

    /* */

    ready.then( () =>
    {
      test.case = `assumption, ${__.entity.exportStringSolo( env )}`;

      var programPath = a.program( mainAssuption ).programPath;
      a.program
      ({
        routine : file1,
        dirPath : 'node_modules',
      });

      return a.forkNonThrowing
      ({
        execPath : programPath,
        currentPath : _.path.dir( programPath ),
      })
    })
    .then( ( op ) =>
    {
      var exp =
`
main
file1
`
      test.identical( op.exitCode, 0 );
      test.equivalent( op.output, exp );
      return op;
    });

    /* */

    ready.then( () =>
    {
      test.case = `basic, ${__.entity.exportStringSolo( env )}`;

      var programPath = a.program( mainProperCasedModule ).programPath;
      a.program
      ({
        routine : file1,
        dirPath : 'node_modules',
      });

      return a.forkNonThrowing
      ({
        execPath : programPath,
        currentPath : _.path.dir( programPath ),
      })
    })
    .then( ( op ) =>
    {
      var exp =
`
main
file1
`
      test.identical( op.exitCode, 0 );
      test.equivalent( op.output, exp );
      return op;
    });

    /* */

    ready.then( () =>
    {
      test.case = `upper cased module, ${__.entity.exportStringSolo( env )}`;

      var programPath = a.program( mainUpperCasedModule ).programPath;
      a.program
      ({
        routine : file1,
        dirPath : 'node_modules',
      });

      return a.forkNonThrowing
      ({
        execPath : programPath,
        currentPath : _.path.dir( programPath ),
      })
    })
    .then( ( op ) =>
    {
      var exp =
`= Message of Error#1
    Cant resolve module::MOD1.
    Looked at:
     - MOD1`
      test.nil( op.exitCode, 0 );
      test.true( _.strHas( op.output, exp ) );
      return op;
    });

    /* */

    ready.then( () =>
    {
      test.case = `lower cased module, ${__.entity.exportStringSolo( env )}`;

      var programPath = a.program( mainLowerCasedModule ).programPath;
      a.program
      ({
        routine : file1,
        dirPath : 'node_modules',
      });

      return a.forkNonThrowing
      ({
        execPath : programPath,
        currentPath : _.path.dir( programPath ),
      })
    })
    .then( ( op ) =>
    {
      var exp =
`= Message of Error#1
    Cant resolve module::mod1.
    Looked at:
     - mod1`
      test.nil( op.exitCode, 0 );
      test.true( _.strHas( op.output, exp ) );
      return op;
    });

    /* */

    ready.then( () =>
    {
      test.case = `upper cased include, ${__.entity.exportStringSolo( env )}`;

      var programPath = a.program( mainUpperCaseInclude ).programPath;
      a.program
      ({
        routine : file1,
        dirPath : 'node_modules',
      });

      return a.forkNonThrowing
      ({
        execPath : programPath,
        currentPath : _.path.dir( programPath ),
      })
    })
    .then( ( op ) =>
    {
      var exp =
`
main
file1
`
      test.identical( op.exitCode, 0 );
      test.equivalent( op.output, exp );
      return op;
    });

    /* */

    ready.then( () =>
    {
      test.case = `relative, ${__.entity.exportStringSolo( env )}`;

      var programPath = a.program( mainRelative ).programPath;
      a.program
      ({
        routine : file1,
        dirPath : 'dir1',
      });

      return a.forkNonThrowing
      ({
        execPath : programPath,
        currentPath : _.path.dir( programPath ),
      })
    })
    .then( ( op ) =>
    {
      var exp =
`
main
file1
`
      test.identical( op.exitCode, 0 );
      test.equivalent( op.output, exp );
      return op;
    });

    /* */

  }

  /* - */

  function mainAssuption()
  {
    console.log( 'main' );
    require( 'file1' );
  }

  /* - */

  function mainProperCasedModule()
  {
    const _ = require( toolsPath );
    let ModuleFileNative = require( 'module' );
    console.log( 'main' );
    _.module.predeclare({ name : 'Mod1', entryPath : 'file1' } );
    _.include( 'Mod1' );
  }

  /* - */

  function mainUpperCasedModule()
  {
    const _ = require( toolsPath );
    let ModuleFileNative = require( 'module' );
    console.log( 'main' );
    _.module.predeclare({ name : 'Mod1', entryPath : 'file1' } );
    _.include( 'MOD1' );
  }

  /* - */

  function mainLowerCasedModule()
  {
    const _ = require( toolsPath );
    let ModuleFileNative = require( 'module' );
    console.log( 'main' );
    _.module.predeclare({ name : 'Mod1', entryPath : 'file1' } );
    _.include( 'mod1' );
  }

  /* - */

  function mainUpperCaseInclude()
  {
    const _ = require( toolsPath );
    let ModuleFileNative = require( 'module' );
    console.log( 'main' );
    _.include( 'FILE1' );
  }

  /* - */

  function mainRelative()
  {
    const _ = require( toolsPath );
    let ModuleFileNative = require( 'module' );
    console.log( 'main' );
    _.module.predeclare({ name : 'Mod1', entryPath : './dir1/file1' } );
    _.include( 'Mod1' );
  }

  /* - */

  function file1()
  {
    console.log( 'file1' );
  }

  /* - */

}

predeclareAbsolute.description =
`
  - assumed npm can find file with relative path without dot if such put in node_modules directory
  - it is possible to declare module with name of file ( not absolute path )
  - include with upper-cased name of module cant find the module
  - but include of upper-cased name of npm module works
  - delcaring of module with relative entry path based on path of the current module file
`

//

function predeclareRedeclaring( test )
{
  let context = this;
  let a = test.assetFor( false );
  let ready = __.take( null );

  act({});

  return ready;

  /* - */

  function act( env )
  {

    /* */

    ready.then( () =>
    {
      test.case = `basic, ${__.entity.exportStringSolo( env )}`;

      var programPath = a.program( main1 ).programPath;
      a.program( file1 );
      a.program( file2 );

      return a.forkNonThrowing
      ({
        execPath : programPath,
        currentPath : _.path.dir( programPath ),
      })
    })
    .then( ( op ) =>
    {
      var exp =
`
main
file1
file2
./main1 : {- ModuleFile ./main1 -}
  modules
    {- Module Module1 -}
  upFiles
    {- ModuleFile ${_.module.toolsPathGet()} -}
    {- ModuleFile ./file1 -}
    {- ModuleFile ./file2 -}
./file1 : {- ModuleFile ./file1 -}
  modules
    {- Module Module1 -}
  downFiles
    {- ModuleFile ./main1 -}
    {- ModuleFile ./file2 -}
./file2 : {- ModuleFile ./file2 -}
  modules
    {- Module Module1 -}
  downFiles
    {- ModuleFile ./main1 -}
  upFiles
    {- ModuleFile ./file1 -}
`
      test.identical( op.exitCode, 0 );
      test.equivalent( op.output, exp );
      return op;
    });

    /* */

  }

  /* - */

  function main1()
  {
    console.log( 'main' );
    const _ = require( toolsPath );

    _.module.predeclare
    ({
      alias : [ 'Module1', 'module1' ],
      entryPath : __filename,
    });

    require( './file1' );
    require( './file2' );

    log( './main1' );
    log( './file1' );
    log( './file2' );

    function log( filePath )
    {
      let moduleFile = _.module.fileWith( filePath );
      if( !moduleFile )
      return console.log( `${filePath} : ${moduleFile}` );
      let output = _.module.fileExportString( moduleFile, { verbosity : 2 } );
      output = _.strReplace( output, _.path.normalize( __dirname ), '.' );
      console.log( `${filePath} : ${output}` );
    }

  }

  /* - */

  function file1()
  {
    console.log( 'file1' );
  }

  /* - */

  function file2()
  {
    console.log( 'file2' );
    const _ = require( toolsPath );

    require( './file1' );

    _.module.predeclare
    ({
      alias : [ 'Module1', 'module1' ],
      entryPath : __filename,
    });

  }

  /* - */

}

predeclareRedeclaring.description =
`
  - redeclaring of module does not thow any error
  - module graph is proper after redeclaring
`

//

function predeclareRedeclaringSharedFile( test )
{
  let context = this;
  let a = test.assetFor( false );
  let ready = __.take( null );

  act({ after : 0 });
  act({ after : 1 });

  return ready;

  /* - */

  function act( env )
  {

    /* */

    ready.then( () =>
    {
      test.case = `without redeclaring, ${__.entity.exportStringSolo( env )}`;

      var programPath = a.program({ routine : module1, locals : _.props.extend( null, env, { withRedeclaring : 0 } ) }).programPath;
      a.program({ routine : module2, locals : _.props.extend( null, env, { withRedeclaring : 0 } ) });
      a.program({ routine : file1, locals : _.props.extend( null, env, { withRedeclaring : 0 } ) });
      a.program({ routine : file2, locals : _.props.extend( null, env, { withRedeclaring : 0 } ) });

      return a.forkNonThrowing
      ({
        execPath : programPath,
        currentPath : _.path.dir( programPath ),
      })
    })
    .then( ( op ) =>
    {
      var exp =
`
module1
file1
module2
file2
./module1 : {- ModuleFile ./module1 -}
  modules
    {- Module Module1 -}
  upFiles
    {- ModuleFile ${_.module.toolsPathGet()} -}
    {- ModuleFile ./file1 -}
    {- ModuleFile ./module2 -}
./module2 : {- ModuleFile ./module2 -}
  modules
    {- Module Module2 -}
  downFiles
    {- ModuleFile ./module1 -}
  upFiles
    {- ModuleFile ./file2 -}
    {- ModuleFile ./file1 -}
./file1 : {- ModuleFile ./file1 -}
  modules
    {- Module Module1 -}
    {- Module Module2 -}
  downFiles
    {- ModuleFile ./module1 -}
    {- ModuleFile ./module2 -}
./file2 : {- ModuleFile ./file2 -}
  modules
    {- Module Module2 -}
  downFiles
    {- ModuleFile ./module2 -}
`
      test.identical( op.exitCode, 0 );
      test.equivalent( op.output, exp );
      return op;
    });

    /* */

    ready.then( () =>
    {
      test.case = `without redeclaring, ${__.entity.exportStringSolo( env )}`;

      var programPath = a.program({ routine : module1, locals : _.props.extend( null, env, { withRedeclaring : 1 } ) }).programPath;
      a.program({ routine : module2, locals : _.props.extend( null, env, { withRedeclaring : 1 } ) });
      a.program({ routine : file1, locals : _.props.extend( null, env, { withRedeclaring : 1 } ) });
      a.program({ routine : file2, locals : _.props.extend( null, env, { withRedeclaring : 1 } ) });
      a.program({ routine : file3, locals : _.props.extend( null, env, { withRedeclaring : 1 } ) });

      return a.forkNonThrowing
      ({
        execPath : programPath,
        currentPath : _.path.dir( programPath ),
      })
    })
    .then( ( op ) =>
    {
      var exp =
`
module1
file1
module2
file2
file3
./module1 : {- ModuleFile ./module1 -}
  modules
    {- Module Module1 -}
  upFiles
    {- ModuleFile ${_.module.toolsPathGet()} -}
    {- ModuleFile ./file1 -}
    {- ModuleFile ./module2 -}
    {- ModuleFile ./file3 -}
./module2 : {- ModuleFile ./module2 -}
  modules
    {- Module Module2 -}
  downFiles
    {- ModuleFile ./module1 -}
  upFiles
    {- ModuleFile ./file2 -}
    {- ModuleFile ./file1 -}
./file1 : {- ModuleFile ./file1 -}
  modules
    {- Module Module1 -}
    {- Module Module2 -}
  downFiles
    {- ModuleFile ./module1 -}
    {- ModuleFile ./module2 -}
    {- ModuleFile ./file3 -}
./file2 : {- ModuleFile ./file2 -}
  modules
    {- Module Module2 -}
  downFiles
    {- ModuleFile ./module2 -}
`
      test.identical( op.exitCode, 0 );
      test.equivalent( op.output, exp );
      return op;
    });

    /* */

  }

  /* - */

  function module1()
  {
    console.log( 'module1' );
    const _ = require( toolsPath );

    _.module.predeclare
    ({
      alias : [ 'Module1', 'module1' ],
      entryPath : __filename,
    });

    require( './file1' );
    require( './module2' );

    if( withRedeclaring )
    require( './file3' );

    log( './module1' );
    log( './module2' );
    log( './file1' );
    log( './file2' );

    function log( filePath )
    {
      let moduleFile = _.module.fileWith( filePath );
      if( !moduleFile )
      return console.log( `${filePath} : ${moduleFile}` );
      let output = _.module.fileExportString( moduleFile, { verbosity : 2 } );
      output = _.strReplace( output, _.path.normalize( __dirname ), '.' );
      console.log( `${filePath} : ${output}` );
    }

  }

  /* - */

  function file1()
  {
    console.log( 'file1' );
  }

  /* - */

  function module2()
  {
    console.log( 'module2' );
    let _ = _global_.wTools;

    if( !after )
    _.module.predeclare
    ({
      name : 'Module2',
      entryPath : __filename,
    });

    require( './file2' );
    require( './file1' );

    if( after )
    _.module.predeclare
    ({
      name : 'Module2',
      entryPath : __filename,
    });

  }

  /* - */

  function file2()
  {
    console.log( 'file2' );

  }

  /* - */

  function file3()
  {
    console.log( 'file3' );
    const _ = require( toolsPath );

    require( './file1' );

    _.module.predeclare
    ({
      alias : [ 'Module1', 'module1' ],
      entryPath : __filename,
    });

  }

  /* - */

}

predeclareRedeclaringSharedFile.description =
`
  - redeclaring of module does not unshare shared module file
`

//

function moduleIsIncluded( test )
{
  let context = this;
  let a = test.assetFor( false );
  let ready = __.take( null );

  let start = __.process.starter
  ({
    outputCollecting : 1,
    outputPiping : 1,
    inputMirroring : 1,
    throwingExitCode : 0,
    mode : 'fork',
  });

  test.true( _.module.isIncluded( 'wTesting' ) );
  test.true( !_.module.isIncluded( 'abcdef123' ) );

  act({ routine : _programWithRequire });
  act({ routine : _programWithIncludeLower });
  act({ routine : _programWithIncludeUpper });

  return ready;

  /* - */

  function act( env )
  {

    ready.then( () =>
    {
      test.case = `basic, ${__.entity.exportStringSolo( env )}`;

      let program = __.program.make
      ({
        routine : env.routine,
        withSubmodules : 1,
        moduleFile : _.module.fileWith( 0 ),
        tempPath : a.abs( '.' ),
      });

      console.log( _.strLinesNumber( program.sourceCode ) );

      return start
      ({
        execPath : program.programPath,
        currentPath : _.path.dir( program.programPath ),
      })
    })
    .then( ( op ) =>
    {
      var exp =
  `
isIncluded( wLooker ) false
isIncluded( wlooker ) false
isIncluded( wLooker ) true
isIncluded( wlooker ) true
  `
      test.identical( op.exitCode, 0 );
      test.equivalent( op.output, exp );
      return op;
    });

  }

  /* - */

  function _programWithRequire()
  {
    const _ = require( toolsPath );
    console.log( 'isIncluded( wLooker )', _.module.isIncluded( 'wLooker' ) );
    console.log( 'isIncluded( wlooker )', _.module.isIncluded( 'wlooker' ) );
    _.include( 'wLooker' );
    console.log( 'isIncluded( wLooker )', _.module.isIncluded( 'wLooker' ) );
    console.log( 'isIncluded( wlooker )', _.module.isIncluded( 'wlooker' ) );
  }

  /* - */

  function _programWithIncludeLower()
  {
    const _ = require( toolsPath );
    console.log( 'isIncluded( wLooker )', _.module.isIncluded( 'wLooker' ) );
    console.log( 'isIncluded( wlooker )', _.module.isIncluded( 'wlooker' ) );
    _.include( 'wlooker' );
    console.log( 'isIncluded( wLooker )', _.module.isIncluded( 'wLooker' ) );
    console.log( 'isIncluded( wlooker )', _.module.isIncluded( 'wlooker' ) );
  }

  /* - */

  function _programWithIncludeUpper()
  {
    const _ = require( toolsPath );
    console.log( 'isIncluded( wLooker )', _.module.isIncluded( 'wLooker' ) );
    console.log( 'isIncluded( wlooker )', _.module.isIncluded( 'wlooker' ) );
    _.include( 'WLOOKER' );
    console.log( 'isIncluded( wLooker )', _.module.isIncluded( 'wLooker' ) );
    console.log( 'isIncluded( wlooker )', _.module.isIncluded( 'wlooker' ) );
  }

  /* - */

}

//

function moduleResolveFromAnotherGlobal( test )
{
  let context = this;
  let a = test.assetFor( false );
  let ready = __.take( null );

  act({});

  return ready;

  /* - */

  function act( env )
  {

    /* */

    ready.then( () =>
    {
      test.case = `throwing, ${__.entity.exportStringSolo( env )}`;

      var programPath = a.program( main1 ).programPath;

      return a.forkNonThrowing
      ({
        execPath : programPath,
        currentPath : _.path.dir( programPath ),
      })
    })
    .then( ( op ) =>
    {
      test.identical( op.exitCode, 0 );

      var exp =
`
_.module.resolve( Main1 ) : ${ a.abs( 'main1' ) }
__.module.resolve( Main1 ) : undefined
_.module.resolve( Main1 ) : ${ a.abs( 'main1' ) }
__.module.resolve( Main1 ) : ${ a.abs( 'main1' ) }
`
      test.equivalent( op.output, exp );

      return op;
    });

    /* */

  }

  /* - */

  function main1()
  {
    const _ = require( toolsPath );
    let __ = _.include( 'wTesting' );

    _.module.predeclare
    ({
      name : 'Main1',
      entryPath : __filename,
    });
    console.log( `_.module.resolve( Main1 ) : ${_.module.resolve( 'Main1' )}` );
    console.log( `__.module.resolve( Main1 ) : ${__.module.resolve( 'Main1' )}` );

    __.module.predeclare
    ({
      name : 'Main1',
      entryPath : __filename,
    });
    console.log( `_.module.resolve( Main1 ) : ${_.module.resolve( 'Main1' )}` );
    console.log( `__.module.resolve( Main1 ) : ${__.module.resolve( 'Main1' )}` );
  }

  /* - */

}

moduleResolveFromAnotherGlobal.description =
`
- global namespace::testing have its own space of modules, so __.module.resolve will throw error, unless this special case is handled somehow
- if error not throwen then __.module.resolve after declaration of module should give correct path
`

//

/* xxx : move the test to introspector */
function programWriteOptionWithSubmodule( test )
{
  let context = this;
  let a = test.assetFor( false );
  let ready = __.take( null );

  let start = __.process.starter
  ({
    outputCollecting : 1,
    outputPiping : 1,
    inputMirroring : 1,
    throwingExitCode : 0,
    mode : 'fork',
  });

  act({});

  return ready;

  /* - */

  function act( env )
  {

    ready.then( () =>
    {
      test.case = `basic, ${__.entity.exportStringSolo( env )}`;

      let program = __.program.make
      ({
        routine : env.routine,
        moduleFile : _.module.fileWith( 0 ),
        withSubmodules : 1,
      });

      return start
      ({
        execPath : program.programPath,
        currentPath : _.path.dir( program.programPath ),
      })
    })
    .then( ( op ) =>
    {
      var exp =
  `
  isIncluded( wTesting ) false
  isIncluded( wTesting ) true
  `
      test.identical( op.exitCode, 0 );
      test.equivalent( op.output, exp );
      return op;
    });

  }

  /* - */

  function mainRegisterBefore()
  {
    const _ = require( toolsPath );
    let ModuleFileNative = require( 'module' );
    console.log( 'main / before / isIncluded( Program1 )', _.module.isIncluded( 'Program1' ) );
    console.log( 'main / before / isIncluded( Program2 )', _.module.isIncluded( 'Program2' ) );
    require( 'dir/programRoutine1' );
    console.log( 'main / after / isIncluded( Program1 )', _.module.isIncluded( 'Program1' ) );
    console.log( 'main / after / isIncluded( Program2 )', _.module.isIncluded( 'Program2' ) );
  }

  /* - */

  function programRoutine1()
  {
    const _ = _global_.wTools;
    console.log( 'programRoutine1 / isIncluded( Program1 )', _.module.isIncluded( 'Program1' ) );
    console.log( 'programRoutine1 / isIncluded( Program2 )', _.module.isIncluded( 'Program2' ) );
    require( '../programRoutine2' );
  }

  /* - */

  function programRoutine2()
  {
    const _ = _global_.wTools;
    console.log( 'programRoutine2 / isIncluded( Program1 )', _.module.isIncluded( 'Program1' ) );
    console.log( 'programRoutine2 / isIncluded( Program2 )', _.module.isIncluded( 'Program2' ) );
  }

  /* - */

}

//

function programInheritedModuleFilePaths( test )
{
  let context = this;
  let a = test.assetFor( false );
  let ready = __.take( null );

  act({});

  return ready;

  /* - */

  function act( env )
  {

    ready.then( () =>
    {
      test.case = `basic, ${__.entity.exportStringSolo( env )}`;

      var programPath = a.program( programRoutine1 ).programPath;
      a.program( programRoutine2 );
      a.program({ routine : program3, dirPath : 'dir', });
      return a.forkNonThrowing
      ({
        execPath : programPath,
        currentPath : _.path.dir( programPath ),
      })
    })
    .then( ( op ) =>
    {

      var exp =
`
programRoutine1.paths
  ${trailOf( __dirname, a.abs( '.' ) )}
programRoutine2.paths
  ${trailOf( __dirname, a.abs( '.' ) )}
program3.paths
  ${trailOf( __dirname, a.abs( 'dir' ) )}
`
      test.identical( op.exitCode, 0 );
      test.equivalent( op.output, exp );
      return op;
    });

  }

  /* - */

  function programRoutine1()
  {
    console.log( `programRoutine1.paths\n  ${module.paths.join( '\n  ' )}` );
    require( './programRoutine2' );
  }

  /* - */

  function programRoutine2()
  {
    console.log( `programRoutine2.paths\n  ${module.paths.join( '\n  ' )}` );
    require( './dir/program3' );
  }

  /* - */

  function program3()
  {
    console.log( `program3.paths\n  ${module.paths.join( '\n  ' )}` );
  }

  /* - */

  function trailOf()
  {
    let result = [];
    for( let a = arguments.length-1 ; a >= 0 ; a-- )
    {
      let filePath = arguments[ a ];
      let trace = __.path.traceToRoot( filePath );
      if( process.platform === 'win32' )
      trace.splice( 0, 1 );
      _.arrayPrependArrayOnce( result, __.path.s.nativize( __.path.s.join( trace, 'node_modules' ) ).reverse() );
    }
    return '  ' + result.join( '\n  ' );
  }

  /* - */

}

/* xxx : duplicate test routine in module::wIntrospectorBasics */
programInheritedModuleFilePaths.description =
`
program should inherit path of parent
`

//

/* xxx : duplicate test routine in module::wIntrospectorBasics */
function programLocalsChanging( test )
{
  let context = this;
  let a = test.assetFor( false );
  let ready = __.take( null );

  act({ tools : 'testing' });
  // act({ tools : 'real' });
  // xxx : switch on in introspector

  return ready;

  /* - */

  function act( env )
  {

    ready.then( () =>
    {
      test.case = `basic, ${__.entity.exportStringSolo( env )}`;
      const tools = _globals_[ env.tools ].wTools;

      var locals = { local1 : { a : 1 } };
      var program1 = tools.program.make
      ({
        routine : programRoutine1,
        tempPath : a.abs( '.' ),
        locals,
      });
      test.true( _.aux.is( program1.locals ) );
      test.true( program1.locals.a === locals.a );
      test.true( program1.locals === locals );
      locals.local1 = { a : 2 };
      var program2 = tools.program.make
      ({
        routine : programRoutine2,
        tempPath : a.abs( '.' ),
        locals,
      });
      test.true( _.aux.is( program2.locals ) );
      test.true( program2.locals.a === locals.a );
      test.true( program2.locals === locals );
      locals.local1 = { a : 3 };

      return a.forkNonThrowing
      ({
        execPath : [ program1.programPath, program2.programPath ],
        currentPath : program1.tempPath,
      });
    })
    .then( ( op ) =>
    {
      test.identical( op.exitCode, 0 );

      var exp = `programRoutine1.local1.a : 1`;
      test.equivalent( op.sessions[ 0 ].output, exp );

      var exp = `programRoutine2.local1.a : 2`;
      test.equivalent( op.sessions[ 1 ].output, exp );

      return op;
    });

  }

  /* - */

  function programRoutine1()
  {
    console.log( `programRoutine1.local1.a : ${local1.a}` );
  }

  /* - */

  function programRoutine2()
  {
    console.log( `programRoutine2.local1.a : ${local1.a}` );
  }

  /* - */

}

programLocalsChanging.description =
`
  - changing of locals after call of write does not has impact on written program
  - program.write does not clone lolcals map
`

//

/* xxx : duplicate test routine in module::wIntrospectorBasics */
/* xxx : in module::wIntrospectorBasic evolve exporting of locas and cover it.
  - make possible exporting of more complex structures
  - make possible exporting into global
*/

function programOptionLocalsRoutines( test )
{
  let context = this;
  let a = test.assetFor( false );
  let ready = __.take( null );

  act({});

  return ready;

  /* - */

  function act( env )
  {

    ready.then( () =>
    {
      test.case = `basic, ${__.entity.exportStringSolo( env )}`;
      const tools = __;
      // const tools = _; /* xxx : use in introspector */

      var locals = { a : 1, routine1 };
      var program1 = tools.program.make
      ({
        routine : programRoutine1,
        tempPath : a.abs( '.' ),
        locals,
      });
      test.true( _.aux.is( program1.locals ) );

      return a.forkNonThrowing
      ({
        execPath : program1.programPath,
        currentPath : program1.tempPath,
      });
    })
    .then( ( op ) =>
    {
      test.identical( op.exitCode, 0 );
      var exp =
`
programRoutine1.a : 1
routine1.a : 1
`;
      test.equivalent( op.output, exp );
      return op;
    });

  }

  /* - */

  function programRoutine1()
  {
    console.log( `programRoutine1.a : ${a}` );
    routine1();
  }

  /* - */

  function routine1()
  {
    console.log( `routine1.a : ${a}` );
  }

  /* - */

}

programOptionLocalsRoutines.description =
`
  - basic passing routines in locals map make possible to call it in program
`

//

function selfFindAssumption( test )
{
  let context = this;
  let a = test.assetFor( false );

  programWrite( '.', programRoutine1, 'programRoutine1' );
  programWrite( 'dir1/dir2', programRoutine2, 'programRoutine2' );
  programWrite( 'dir1/node_modules', program3a, 'program3' );
  programWrite( 'node_modules', program3b, 'program3' );

  return a.fork({ execPath : a.abs( 'programRoutine1' ) })
  .then( ( op ) =>
  {
    var exp =
`
programRoutine1
programRoutine2
program3a
`
    test.equivalent( op.output, exp );
    test.identical( op.exitCode, 0 );
    return op;
  });

  /* */

  function programWrite( dirPath, program, name )
  {
    var postfix =
    `
    ${program.name}();
    `
    __.fileProvider.fileWrite( a.abs( dirPath, name ), program.toString() + postfix );
  }

  /* */

  function programRoutine1()
  {
    console.log( 'programRoutine1' );
    require( './dir1/dir2/programRoutine2' );
  }

  /* */

  function programRoutine2()
  {
    console.log( 'programRoutine2' );
    require( 'program3' );
  }

  /* */

  function program3a()
  {
    console.log( 'program3a' );
    require( 'program3' );
  }

  /* */

  function program3b()
  {
    console.log( 'program3b' );
  }

  /* */

}

selfFindAssumption.description =
`
  - include of a file with the same name as itself from node_modules dir does not find it, but find itself
`

//

function localPathAssumption( test )
{
  let context = this;
  let a = test.assetFor( false );

  programWrite( programRoutine1 );
  programWrite( programRoutine2 );
  programWrite( program3 );

  return a.fork({ execPath : a.abs( 'programRoutine1' ) })
  .then( ( op ) =>
  {
    var exp =
`
programRoutine1.before.paths
  ${trailOf( a.abs( '.' ) )}
  /pro
programRoutine2.before.paths
  ${trailOf( a.abs( '.' ) )}
  /programRoutine2/local
program3.paths
  ${trailOf( a.abs( '.' ) )}
  /program3/local
programRoutine2.after.paths
  ${trailOf( a.abs( '.' ) )}
  /programRoutine2/local
programRoutine1.after.paths
  ${trailOf( a.abs( '.' ) )}
  /pro
`
    test.equivalent( op.output, exp );
    test.identical( op.exitCode, 0 );
    return op;
  });

  /* */

  function programWrite( program )
  {
    var postfix =
    `
    ${program.name}();
    `
    __.fileProvider.fileWrite( a.abs( program.name ), program.toString() + postfix );
  }

  /* */

  function programRoutine1()
  {
    module.paths.push( '/pro' );
    console.log( `programRoutine1.before.paths\n  ${module.paths.join( '\n  ' )}` );
    require( './programRoutine2' );
    console.log( `programRoutine1.after.paths\n  ${module.paths.join( '\n  ' )}` );
  }

  /* */

  function programRoutine2()
  {
    module.paths.push( '/programRoutine2/local' );
    console.log( `programRoutine2.before.paths\n  ${module.paths.join( '\n  ' )}` );
    require( './program3' );
    console.log( `programRoutine2.after.paths\n  ${module.paths.join( '\n  ' )}` );
  }

  /* */

  function program3()
  {
    module.paths.push( '/program3/local' );
    console.log( `program3.paths\n  ${module.paths.join( '\n  ' )}` );
  }

  /* - */

  function trailOf()
  {
    let result = [];
    for( let a = arguments.length-1 ; a >= 0 ; a-- )
    {
      let filePath = arguments[ a ];
      let trace = __.path.traceToRoot( filePath );
      if( process.platform === 'win32' )
      trace.splice( 0, 1 );
      _.arrayPrependArrayOnce( result, __.path.s.nativize( __.path.s.join( trace, 'node_modules' ) ).reverse() );
    }
    return '  ' + result.join( '\n  ' );
  }

  /* */

}

localPathAssumption.description =
`
  - verify assumption about inheritance of local paths of module files of NPM
`

//

function globalPathAssumption( test )
{
  let context = this;
  let a = test.assetFor( false );
  let ModuleFileNative = require( 'module' );

  programWrite( programRoutine1 );
  programWrite( programRoutine2 );
  programWrite( program3 );

  return a.fork({ execPath : a.abs( 'programRoutine1' ) })
  .then( ( op ) =>
  {
    var exp =
`
programRoutine1.before.globalPaths
  ${ModuleFileNative.globalPaths.join( '\n' )}
  /programRoutine1/global
programRoutine2.before.globalPaths
  ${ModuleFileNative.globalPaths.join( '\n' )}
  /programRoutine1/global
  /programRoutine2/global
program3.globalPaths
  ${ModuleFileNative.globalPaths.join( '\n' )}
  /programRoutine1/global
  /programRoutine2/global
  /program3/global
programRoutine2.after.globalPaths
  ${ModuleFileNative.globalPaths.join( '\n' )}
  /programRoutine1/global
  /programRoutine2/global
  /program3/global
programRoutine1.after.globalPaths
  ${ModuleFileNative.globalPaths.join( '\n' )}
  /programRoutine1/global
  /programRoutine2/global
  /program3/global
`
    test.equivalent( op.output, exp );
    test.identical( op.exitCode, 0 );
    return op;
  });

  /* */

  function programWrite( program )
  {
    var postfix =
    `
    ${program.name}();
    `
    __.fileProvider.fileWrite( a.abs( program.name ), program.toString() + postfix );
  }

  /* */

  function programRoutine1()
  {
    let ModuleFileNative = require( 'module' );
    ModuleFileNative.globalPaths.push( '/programRoutine1/global' );
    console.log( `programRoutine1.before.globalPaths\n  ${ModuleFileNative.globalPaths.join( '\n  ' )}` );
    require( './programRoutine2' );
    console.log( `programRoutine1.after.globalPaths\n  ${ModuleFileNative.globalPaths.join( '\n  ' )}` );
  }

  /* */

  function programRoutine2()
  {
    let ModuleFileNative = require( 'module' );
    ModuleFileNative.globalPaths.push( '/programRoutine2/global' );
    console.log( `programRoutine2.before.globalPaths\n  ${ModuleFileNative.globalPaths.join( '\n  ' )}` );
    require( './program3' );
    console.log( `programRoutine2.after.globalPaths\n  ${ModuleFileNative.globalPaths.join( '\n  ' )}` );
  }

  /* */

  function program3()
  {
    let ModuleFileNative = require( 'module' );
    ModuleFileNative.globalPaths.push( '/program3/global' );
    console.log( `program3.globalPaths\n  ${ModuleFileNative.globalPaths.join( '\n  ' )}` );
  }

  /* */

}

globalPathAssumption.description =
`
  - verify assumption about inheritance of global paths of module files of NPM
`

//

function experiment( test )
{
  test.true( true );
}

experiment.experimental = 1;

//

function requireModuleFileWithAccessor( test )
{
  let a = test.assetFor( false );
  let programRoutine1Path = a.program({ routine : programRoutine1 }).programPath;

  a.program({ routine : programRoutine2 });

  /* */

  a.fork({ execPath : programRoutine1Path })
  .then( ( op ) =>
  {
    test.identical( op.exitCode, 0 );
    test.identical( _.strCount( op.output, 'nhandled' ), 0 );
    test.identical( _.strCount( op.output, 'error' ), 0 );
    test.identical( _.strCount( op.output, 'programRoutine1.begin' ), 1 );
    test.identical( _.strCount( op.output, 'programRoutine1.end' ), 1 );
    return null;
  });

  /* */

  return a.ready;

  /* */

  function programRoutine1()
  {
    console.log( 'programRoutine1.begin' )

    const _ = require( toolsPath );
    const p2 = require( './programRoutine2' );

    console.log( 'programRoutine1.end' )
  }

  /* */

  function programRoutine2()
  {
    console.log( 'programRoutine2.begin' )

    Object.defineProperty( module, 'exports',
    {
    	enumerable : true,
    	get,
    });

    console.log( 'programRoutine2.end' )

    function get()
    {
      return { a : 1 };
    }

  }

  /* */

}

requireModuleFileWithAccessor.description =
`
- exports of module file may be defined with accessor returning different entity with each attempt of getting it
- no error  should be throwen in such case
`

//

<<<<<<< HEAD
/* xxx : duplicate in module::Testing */
function testingOnL1( test )
{
  let a = test.assetFor( false );
  let locals =
  {
    toolsPath : __.path.normalize( __dirname + '/../../../../node_modules/wTools.l1' ),
    testingPath : _.module.resolve( 'wTesting' ),
    test1,
    programRoutine2,
  }
  let program = a.program({ routine : programRoutine1, locals });

  /* */

  program.start()
=======
function requireSameModuleTwice( test )
{
  let context = this;
  let a = test.assetFor( false );
  let _ToolsPath_ = a.path.nativize( _.module.toolsPathGet() );
  let programRoutine1Path = a.program({ routine : programRoutine1 });

  /* */

  begin()
  a.appStartNonThrowing({ execPath : programRoutine1Path })
>>>>>>> 3288eb4b
  .then( ( op ) =>
  {
    test.identical( op.exitCode, 0 );
    test.identical( _.strCount( op.output, 'nhandled' ), 0 );
    test.identical( _.strCount( op.output, 'error' ), 0 );
<<<<<<< HEAD
    debugger;
=======
    test.identical( _.strCount( op.output, 'programRoutine1.begin' ), 1 );
    test.identical( _.strCount( op.output, 'programRoutine1.end' ), 1 );
>>>>>>> 3288eb4b
    return null;
  });

  /* */

  return a.ready;

<<<<<<< HEAD
  /* */

  /* xxx : fix coloring problems
  node wtools/abase/l0/l9.test/Module.test.s n:1 v:7 s:0 r:testingOnL1
  */

  function programRoutine1()
  {
    console.log( `programRoutine1.toolsPath : ${toolsPath}` );
    console.log( `programRoutine1.testingPath : ${testingPath}` );
    require( testingPath );
    const _ = require( toolsPath );

    const Proto =
    {
      verbosity : 8,
      tests :
      {
        test1,
      }
    }
    const Self = wTestSuite( Proto );
    if( typeof module !== 'undefined' && !module.parent )
    wTester.test( Self.name );

  }

  function test1( test )
  {
    let a = test.assetFor( false );
    let program = a.program({ routine : programRoutine2 });
    test.true( true );
    console.log( 'test1!' );

    program.start()
    .then( ( op ) =>
    {
      test.identical( op.exitCode, 0 );
      return null;
    });

    return a.ready;
  }

  function programRoutine2()
  {
    console.log( `programRoutine2.toolsPath : ${toolsPath}` );
  }

}

testingOnL1.description =
`
- running of test from l1 works
`

//

function environmentWithL1( test )
{
  let a = test.assetFor( false );
  let tools1Path = __.path.normalize( __dirname + '/../../../../node_modules/wTools.l1' );
  let toolsPath = _.module.toolsPathGet();
  let locals =
  {
    tools1Path,
    toolsPath,
  }
  let program = a.program({ routine : r1, locals });
  a.program({ routine : r2, locals });
  a.program({ routine : r3, locals });
  a.program({ routine : r4, locals });

  test.true( a.fileProvider.fileExists( toolsPath ) );
  console.log( `r1.toolsPath : ${toolsPath}` );

  /* */

  program.start()
  .then( ( op ) =>
  {
    test.identical( op.exitCode, 0 );
    test.identical( _.strCount( op.output, 'nhandled' ), 0 );
    test.identical( _.strCount( op.output, 'error' ), 0 );

    var exp =
`
r2
r3
r4
r1.real.name : real
r1.real.theStatus : r1
r1.test1.theStatus : r4
r1.real.name : real
r1.real.theStatus : r1
r1.test1.theStatus : r4
`
    test.equivalent( op.output, exp );
    return null;
  });

  /* */

  return a.ready;

  /* */

  function r1()
  {
    const _ = require( tools1Path );
    _global_.theStatus = 'r1';
    require( './r2' );
    console.log( `r1.${_global_.__GLOBAL_NAME__}.name : ${_global_.__GLOBAL_NAME__}` );
    console.log( `r1.${_globals_.real.__GLOBAL_NAME__}.theStatus : ${_globals_.real.theStatus}` );
    console.log( `r1.${_globals_.test1.__GLOBAL_NAME__}.theStatus : ${_globals_.test1.theStatus}` );
    setTimeout( () =>
    {
      includeR4();
      console.log( `r1.${_global_.__GLOBAL_NAME__}.name : ${_global_.__GLOBAL_NAME__}` );
      console.log( `r1.${_globals_.real.__GLOBAL_NAME__}.theStatus : ${_globals_.real.theStatus}` );
      console.log( `r1.${_globals_.test1.__GLOBAL_NAME__}.theStatus : ${_globals_.test1.theStatus}` );
    }
    , 100 );
  }

  function r2()
  {
    const __ = wTools;
    const _global = __.global.makeAndOpen( module, 'test1' );
    const _ = require( toolsPath );

    _global_.theStatus = 'r2';

    console.log( `r2` );
    require( './r3' );

    _.global.close( 'test1' );
  }

  function r3()
  {
    console.log( `r3` );
    require( './r4' );
    _realGlobal_.includeR4 = function()
    {
      require( './r4' );
    }
  }

  function r4()
  {
    console.log( `r4` );
    _global_.theStatus = 'r4';
  }

}

environmentWithL1.description =
`
- r4 should be included only once and only in namespace::test1
- if real namespace include only l1 then "ModuleFileNative._load = _loadEnvironment" should be assigned anyway in secondary namespace
=======
  function programRoutine1()
  {
    console.log( 'programRoutine1.begin' );
    const _ = require( 'modulea' );
    console.log( 'programRoutine1.end' );
  }

  /* */

  function module1Make()
  {
    let modulea =
    `
    const _ToolsPath_ = '${_ToolsPath_}'
    const _ = require( _ToolsPath_ );

    _.include( 'moduleB' );

    _.assert( !_.modulea, 'Module modulea is included for the second time' );
    _.modulea = Object.create( null );

    module.exports = _global_.wTools;

    _.module.predeclare
    ({
      alias : [ 'moduleA', 'modulea' ],
      entryPath : __filename,
    });
    `

    let packageFile =
    {
      name : 'modulea',
      main : 'proto/node_modules/modulea',
    }

    a.fileProvider.fileWrite({ filePath : a.abs( 'node_modules/modulea/package.json' ), data : packageFile, encoding : 'json' })
    a.fileProvider.fileWrite({ filePath : a.abs( 'node_modules/modulea/proto/node_modules/modulea' ), data : modulea })
  }

  /* */

  function module2Make()
  {
    let moduleb =
    `
    const _ToolsPath_ = '${_ToolsPath_}'
    const _ = require( _ToolsPath_ );

    debugger;
    _.include( 'moduleA' );

    _.assert( !_.moduleb, 'Module moduleb is included for the second time' );
    _.moduleb = Object.create( null );

    module.exports = _global_.wTools;

    _.module.predeclare
    ({
      alias : [ 'moduleB', 'moduleb' ],
      entryPath : __filename,
    });
    `

    let packageFile =
    {
      name : 'moduleb',
      main : 'proto/node_modules/moduleb',
    }

    a.fileProvider.fileWrite({ filePath : a.abs( 'node_modules/moduleb/package.json' ), data : packageFile, encoding : 'json' })
    a.fileProvider.fileWrite({ filePath : a.abs( 'node_modules/moduleb/proto/node_modules/moduleb' ), data : moduleb })
  }

  /* */

  function begin()
  {
    a.ready.then( () =>
    {
      module1Make();
      module2Make();
      return null;
    });
    return a.ready;

  }
}

requireSameModuleTwice.description =
`
- Both modules have lowercase and uppercase version of the name
- Main script includes moduleA via require( 'modulea' )
- Module moduleA is cached using lowercase name of the module
- Module moduleA includes moduleB via _.include( 'moduleB' )
- Module moduleB includes moduleA via _.include( 'moduleA' )
- Module moduleA should not be included for the second time, cached version should be used instead
>>>>>>> 3288eb4b
`

// --
// test suite declaration
// --

const Proto =
{

  name : 'Tools.Module.l0.l9',
  silencing : 1,
  routineTimeOut : 30000,

  onSuiteBegin,
  onSuiteEnd,

  context :
  {
    suiteTempPath : null,
    assetsOriginalPath : null,
    appJsPath : null,
  },

  tests :
  {

    modulePredeclareBasic,
    modulePredeclareBasic2,
    moduleExportsUndefined,
    resolveBasic,

    // toolsPathGetBasic,
    // toolsPathGetProgram,

    modulingLogistic,
    modulingNativeIncludeErrors,
    modulingSourcePathValid,
    modulingGlobalNamespaces,
    preload,
    preloadIncludeModule,

    /* xxx : rename predeclare -> declare */
    predeclareBasic,
    predeclarePrime,
    predeclareRelative,
    predeclareAbsolute,
    predeclareRedeclaring,
    predeclareRedeclaringSharedFile,

    moduleIsIncluded,
    moduleResolveFromAnotherGlobal,

    programInheritedModuleFilePaths,
    programLocalsChanging,
    programOptionLocalsRoutines,

    selfFindAssumption,
    localPathAssumption,
    globalPathAssumption,
    experiment,

    requireModuleFileWithAccessor,
<<<<<<< HEAD
    testingOnL1,
    environmentWithL1,
=======
    requireSameModuleTwice,
>>>>>>> 3288eb4b

  }

}

/*
xxx : test to include file which does not exist to reproduce problem of throwing assert:
_.assert( native === moduleFile.native );
*/

const Self = wTestSuite( Proto );
if( typeof module !== 'undefined' && !module.parent )
wTester.test( Self.name );

})();<|MERGE_RESOLUTION|>--- conflicted
+++ resolved
@@ -4697,9 +4697,322 @@
 - no error  should be throwen in such case
 `
 
-//
-
-<<<<<<< HEAD
+// //
+//
+// <<<<<<< HEAD
+// /* xxx : duplicate in module::Testing */
+// function testingOnL1( test )
+// {
+//   let a = test.assetFor( false );
+//   let locals =
+//   {
+//     toolsPath : __.path.normalize( __dirname + '/../../../../node_modules/wTools.l1' ),
+//     testingPath : _.module.resolve( 'wTesting' ),
+//     test1,
+//     programRoutine2,
+//   }
+//   let program = a.program({ routine : programRoutine1, locals });
+//
+//   /* */
+//
+//   program.start()
+// =======
+// function requireSameModuleTwice( test )
+// {
+//   let context = this;
+//   let a = test.assetFor( false );
+//   let _ToolsPath_ = a.path.nativize( _.module.toolsPathGet() );
+//   let programRoutine1Path = a.program({ routine : programRoutine1 });
+//
+//   /* */
+//
+//   begin()
+//   a.appStartNonThrowing({ execPath : programRoutine1Path })
+// >>>>>>> 3288eb4b8e70daa9191ccbfe569d216e68f60123
+//   .then( ( op ) =>
+//   {
+//     test.identical( op.exitCode, 0 );
+//     test.identical( _.strCount( op.output, 'nhandled' ), 0 );
+//     test.identical( _.strCount( op.output, 'error' ), 0 );
+// <<<<<<< HEAD
+//     debugger;
+// =======
+//     test.identical( _.strCount( op.output, 'programRoutine1.begin' ), 1 );
+//     test.identical( _.strCount( op.output, 'programRoutine1.end' ), 1 );
+// >>>>>>> 3288eb4b8e70daa9191ccbfe569d216e68f60123
+//     return null;
+//   });
+//
+//   /* */
+//
+//   return a.ready;
+//
+// <<<<<<< HEAD
+//   /* */
+//
+//   /* xxx : fix coloring problems
+//   node wtools/abase/l0/l9.test/Module.test.s n:1 v:7 s:0 r:testingOnL1
+//   */
+//
+//   function programRoutine1()
+//   {
+//     console.log( `programRoutine1.toolsPath : ${toolsPath}` );
+//     console.log( `programRoutine1.testingPath : ${testingPath}` );
+//     require( testingPath );
+//     const _ = require( toolsPath );
+//
+//     const Proto =
+//     {
+//       verbosity : 8,
+//       tests :
+//       {
+//         test1,
+//       }
+//     }
+//     const Self = wTestSuite( Proto );
+//     if( typeof module !== 'undefined' && !module.parent )
+//     wTester.test( Self.name );
+//
+//   }
+//
+//   function test1( test )
+//   {
+//     let a = test.assetFor( false );
+//     let program = a.program({ routine : programRoutine2 });
+//     test.true( true );
+//     console.log( 'test1!' );
+//
+//     program.start()
+//     .then( ( op ) =>
+//     {
+//       test.identical( op.exitCode, 0 );
+//       return null;
+//     });
+//
+//     return a.ready;
+//   }
+//
+//   function programRoutine2()
+//   {
+//     console.log( `programRoutine2.toolsPath : ${toolsPath}` );
+//   }
+//
+// }
+//
+// testingOnL1.description =
+// `
+// - running of test from l1 works
+// `
+//
+// //
+//
+// function environmentWithL1( test )
+// {
+//   let a = test.assetFor( false );
+//   let tools1Path = __.path.normalize( __dirname + '/../../../../node_modules/wTools.l1' );
+//   let toolsPath = _.module.toolsPathGet();
+//   let locals =
+//   {
+//     tools1Path,
+//     toolsPath,
+//   }
+//   let program = a.program({ routine : r1, locals });
+//   a.program({ routine : r2, locals });
+//   a.program({ routine : r3, locals });
+//   a.program({ routine : r4, locals });
+//
+//   test.true( a.fileProvider.fileExists( toolsPath ) );
+//   console.log( `r1.toolsPath : ${toolsPath}` );
+//
+//   /* */
+//
+//   program.start()
+//   .then( ( op ) =>
+//   {
+//     test.identical( op.exitCode, 0 );
+//     test.identical( _.strCount( op.output, 'nhandled' ), 0 );
+//     test.identical( _.strCount( op.output, 'error' ), 0 );
+//
+//     var exp =
+// `
+// r2
+// r3
+// r4
+// r1.real.name : real
+// r1.real.theStatus : r1
+// r1.test1.theStatus : r4
+// r1.real.name : real
+// r1.real.theStatus : r1
+// r1.test1.theStatus : r4
+// `
+//     test.equivalent( op.output, exp );
+//     return null;
+//   });
+//
+//   /* */
+//
+//   return a.ready;
+//
+//   /* */
+//
+//   function r1()
+//   {
+//     const _ = require( tools1Path );
+//     _global_.theStatus = 'r1';
+//     require( './r2' );
+//     console.log( `r1.${_global_.__GLOBAL_NAME__}.name : ${_global_.__GLOBAL_NAME__}` );
+//     console.log( `r1.${_globals_.real.__GLOBAL_NAME__}.theStatus : ${_globals_.real.theStatus}` );
+//     console.log( `r1.${_globals_.test1.__GLOBAL_NAME__}.theStatus : ${_globals_.test1.theStatus}` );
+//     setTimeout( () =>
+//     {
+//       includeR4();
+//       console.log( `r1.${_global_.__GLOBAL_NAME__}.name : ${_global_.__GLOBAL_NAME__}` );
+//       console.log( `r1.${_globals_.real.__GLOBAL_NAME__}.theStatus : ${_globals_.real.theStatus}` );
+//       console.log( `r1.${_globals_.test1.__GLOBAL_NAME__}.theStatus : ${_globals_.test1.theStatus}` );
+//     }
+//     , 100 );
+//   }
+//
+//   function r2()
+//   {
+//     const __ = wTools;
+//     const _global = __.global.makeAndOpen( module, 'test1' );
+//     const _ = require( toolsPath );
+//
+//     _global_.theStatus = 'r2';
+//
+//     console.log( `r2` );
+//     require( './r3' );
+//
+//     _.global.close( 'test1' );
+//   }
+//
+//   function r3()
+//   {
+//     console.log( `r3` );
+//     require( './r4' );
+//     _realGlobal_.includeR4 = function()
+//     {
+//       require( './r4' );
+//     }
+//   }
+//
+//   function r4()
+//   {
+//     console.log( `r4` );
+//     _global_.theStatus = 'r4';
+//   }
+//
+// }
+//
+// environmentWithL1.description =
+// `
+// - r4 should be included only once and only in namespace::test1
+// - if real namespace include only l1 then "ModuleFileNative._load = _loadEnvironment" should be assigned anyway in secondary namespace
+// =======
+//   function programRoutine1()
+//   {
+//     console.log( 'programRoutine1.begin' );
+//     const _ = require( 'modulea' );
+//     console.log( 'programRoutine1.end' );
+//   }
+//
+//   /* */
+//
+//   function module1Make()
+//   {
+//     let modulea =
+//     `
+//     const _ToolsPath_ = '${_ToolsPath_}'
+//     const _ = require( _ToolsPath_ );
+//
+//     _.include( 'moduleB' );
+//
+//     _.assert( !_.modulea, 'Module modulea is included for the second time' );
+//     _.modulea = Object.create( null );
+//
+//     module.exports = _global_.wTools;
+//
+//     _.module.predeclare
+//     ({
+//       alias : [ 'moduleA', 'modulea' ],
+//       entryPath : __filename,
+//     });
+//     `
+//
+//     let packageFile =
+//     {
+//       name : 'modulea',
+//       main : 'proto/node_modules/modulea',
+//     }
+//
+//     a.fileProvider.fileWrite({ filePath : a.abs( 'node_modules/modulea/package.json' ), data : packageFile, encoding : 'json' })
+//     a.fileProvider.fileWrite({ filePath : a.abs( 'node_modules/modulea/proto/node_modules/modulea' ), data : modulea })
+//   }
+//
+//   /* */
+//
+//   function module2Make()
+//   {
+//     let moduleb =
+//     `
+//     const _ToolsPath_ = '${_ToolsPath_}'
+//     const _ = require( _ToolsPath_ );
+//
+//     debugger;
+//     _.include( 'moduleA' );
+//
+//     _.assert( !_.moduleb, 'Module moduleb is included for the second time' );
+//     _.moduleb = Object.create( null );
+//
+//     module.exports = _global_.wTools;
+//
+//     _.module.predeclare
+//     ({
+//       alias : [ 'moduleB', 'moduleb' ],
+//       entryPath : __filename,
+//     });
+//     `
+//
+//     let packageFile =
+//     {
+//       name : 'moduleb',
+//       main : 'proto/node_modules/moduleb',
+//     }
+//
+//     a.fileProvider.fileWrite({ filePath : a.abs( 'node_modules/moduleb/package.json' ), data : packageFile, encoding : 'json' })
+//     a.fileProvider.fileWrite({ filePath : a.abs( 'node_modules/moduleb/proto/node_modules/moduleb' ), data : moduleb })
+//   }
+//
+//   /* */
+//
+//   function begin()
+//   {
+//     a.ready.then( () =>
+//     {
+//       module1Make();
+//       module2Make();
+//       return null;
+//     });
+//     return a.ready;
+//
+//   }
+// }
+//
+// requireSameModuleTwice.description =
+// `
+// - Both modules have lowercase and uppercase version of the name
+// - Main script includes moduleA via require( 'modulea' )
+// - Module moduleA is cached using lowercase name of the module
+// - Module moduleA includes moduleB via _.include( 'moduleB' )
+// - Module moduleB includes moduleA via _.include( 'moduleA' )
+// - Module moduleA should not be included for the second time, cached version should be used instead
+// >>>>>>> 3288eb4b8e70daa9191ccbfe569d216e68f60123
+// `
+
+
+//
+
 /* xxx : duplicate in module::Testing */
 function testingOnL1( test )
 {
@@ -4716,30 +5029,12 @@
   /* */
 
   program.start()
-=======
-function requireSameModuleTwice( test )
-{
-  let context = this;
-  let a = test.assetFor( false );
-  let _ToolsPath_ = a.path.nativize( _.module.toolsPathGet() );
-  let programRoutine1Path = a.program({ routine : programRoutine1 });
-
-  /* */
-
-  begin()
-  a.appStartNonThrowing({ execPath : programRoutine1Path })
->>>>>>> 3288eb4b
   .then( ( op ) =>
   {
     test.identical( op.exitCode, 0 );
     test.identical( _.strCount( op.output, 'nhandled' ), 0 );
     test.identical( _.strCount( op.output, 'error' ), 0 );
-<<<<<<< HEAD
     debugger;
-=======
-    test.identical( _.strCount( op.output, 'programRoutine1.begin' ), 1 );
-    test.identical( _.strCount( op.output, 'programRoutine1.end' ), 1 );
->>>>>>> 3288eb4b
     return null;
   });
 
@@ -4747,7 +5042,6 @@
 
   return a.ready;
 
-<<<<<<< HEAD
   /* */
 
   /* xxx : fix coloring problems
@@ -4817,6 +5111,7 @@
     toolsPath,
   }
   let program = a.program({ routine : r1, locals });
+  debugger;
   a.program({ routine : r2, locals });
   a.program({ routine : r3, locals });
   a.program({ routine : r4, locals });
@@ -4893,6 +5188,7 @@
     require( './r4' );
     _realGlobal_.includeR4 = function()
     {
+      debugger;
       require( './r4' );
     }
   }
@@ -4909,7 +5205,35 @@
 `
 - r4 should be included only once and only in namespace::test1
 - if real namespace include only l1 then "ModuleFileNative._load = _loadEnvironment" should be assigned anyway in secondary namespace
-=======
+`
+
+//
+
+function requireSameModuleTwice( test )
+{
+  let context = this;
+  let a = test.assetFor( false );
+  let _ToolsPath_ = a.path.nativize( _.module.toolsPathGet() );
+  let programRoutine1Path = a.program({ routine : programRoutine1 });
+
+  /* */
+
+  begin()
+  a.appStartNonThrowing({ execPath : programRoutine1Path })
+  .then( ( op ) =>
+  {
+    test.identical( op.exitCode, 0 );
+    test.identical( _.strCount( op.output, 'nhandled' ), 0 );
+    test.identical( _.strCount( op.output, 'error' ), 0 );
+    test.identical( _.strCount( op.output, 'programRoutine1.begin' ), 1 );
+    test.identical( _.strCount( op.output, 'programRoutine1.end' ), 1 );
+    return null;
+  });
+
+  /* */
+
+  return a.ready;
+
   function programRoutine1()
   {
     console.log( 'programRoutine1.begin' );
@@ -4925,14 +5249,10 @@
     `
     const _ToolsPath_ = '${_ToolsPath_}'
     const _ = require( _ToolsPath_ );
-
     _.include( 'moduleB' );
-
     _.assert( !_.modulea, 'Module modulea is included for the second time' );
     _.modulea = Object.create( null );
-
     module.exports = _global_.wTools;
-
     _.module.predeclare
     ({
       alias : [ 'moduleA', 'modulea' ],
@@ -4958,15 +5278,11 @@
     `
     const _ToolsPath_ = '${_ToolsPath_}'
     const _ = require( _ToolsPath_ );
-
     debugger;
     _.include( 'moduleA' );
-
     _.assert( !_.moduleb, 'Module moduleb is included for the second time' );
     _.moduleb = Object.create( null );
-
     module.exports = _global_.wTools;
-
     _.module.predeclare
     ({
       alias : [ 'moduleB', 'moduleb' ],
@@ -5007,7 +5323,6 @@
 - Module moduleA includes moduleB via _.include( 'moduleB' )
 - Module moduleB includes moduleA via _.include( 'moduleA' )
 - Module moduleA should not be included for the second time, cached version should be used instead
->>>>>>> 3288eb4b
 `
 
 // --
@@ -5070,12 +5385,9 @@
     experiment,
 
     requireModuleFileWithAccessor,
-<<<<<<< HEAD
     testingOnL1,
     environmentWithL1,
-=======
-    requireSameModuleTwice,
->>>>>>> 3288eb4b
+    // requireSameModuleTwice, /* xxx2 : switch on */
 
   }
 
