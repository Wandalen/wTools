( function _l0_l9_Module_test_s_()
{

'use strict';

if( typeof module !== 'undefined' )
{
  const _ = require( 'Tools' );
  _.include( 'wTesting' );
}

const _ = _global_.wTools;
const __ = _globals_.testing.wTools;
const fileProvider = __.fileProvider;
const path = fileProvider.path;

// --
// context
// --

function onSuiteBegin()
{
  let self = this;

  self.suiteTempPath = path.tempOpen( path.join( __dirname, '../..'  ), 'module' );
  // self.assetsOriginalPath = path.join( __dirname, '_asset' );

}

//

function onSuiteEnd()
{
  let self = this;
  _.assert( _.strHas( self.suiteTempPath, '/module-' ) )
  path.tempClose( self.suiteTempPath );
}

// --
// test routines implementation
// --

function modulePredeclareBasic( test )
{
  let context = this;
  let a = test.assetFor( false );
  let _ToolsPath_ = a.path.nativize( _.module.toolsPathGet() );
  let programRoutine1Path = a.program( programRoutine1 ).programPath;
  let programRoutine2Path = a.program({ entry : programRoutine2, locals : { _ToolsPath_, programRoutine1Path } }).programPath;

  /* */

  a.appStartNonThrowing({ execPath : programRoutine2Path })
  .then( ( op ) =>
  {
    test.identical( op.exitCode, 0 );
    test.identical( _.strCount( op.output, 'nhandled' ), 0 );
    test.identical( _.strCount( op.output, 'error' ), 0 );
    test.identical( _.strCount( op.output, 'programRoutine2.begin' ), 1 );
    test.identical( _.strCount( op.output, 'programRoutine1.begin' ), 1 );
    test.identical( _.strCount( op.output, 'programRoutine1.end' ), 1 );
    test.identical( _.strCount( op.output, 'programRoutine2.end' ), 1 );
    test.identical( _.strCount( op.output, /programRoutine2.begin(.|\n|\r)*programRoutine1.begin(.|\n|\r)*programRoutine1.end(.|\n|\r)*programRoutine2.end(.|\n|\r)*/mg ), 1 );
    return null;
  });

  /* */

  return a.ready;

  function programRoutine1()
  {
    console.log( 'programRoutine1.begin' );
    const _ = require( toolsPath );
    _global_.programRoutine2 = true;
    console.log( 'programRoutine1.end' );
  }

  function programRoutine2()
  {
    console.log( 'programRoutine2.begin' );
    const _ = require( _ToolsPath_ );
    _global_.programRoutine2 = true;
    _.module.predeclare
    ({
      name : 'programRoutine1',
      entryPath : programRoutine1Path,
      basePath : '.',
    });
    _.include( 'programRoutine1' );
    _.include( 'programRoutine1' );
    console.log( 'programRoutine2.end' );
  }

}

//

function modulePredeclareBasic2( test )
{
  let context = this;
  let a = test.assetFor( false );
  let _ToolsPath_ = a.path.nativize( _.module.toolsPathGet() );
  let programRoutine1Path = a.program( programRoutine1 ).programPath;
  let programRoutine2Path = a.program({ entry : programRoutine2, locals : { _ToolsPath_, programRoutine1Path } }).programPath;

  /* */

  a.appStartNonThrowing({ execPath : programRoutine2Path })
  .then( ( op ) =>
  {
    test.identical( op.exitCode, 0 );
    test.identical( _.strCount( op.output, 'nhandled' ), 0 );
    test.identical( _.strCount( op.output, 'error' ), 0 );
    test.identical( _.strCount( op.output, 'programRoutine2.begin' ), 1 );
    test.identical( _.strCount( op.output, 'programRoutine1.begin' ), 1 );
    test.identical( _.strCount( op.output, 'programRoutine1.end' ), 1 );
    test.identical( _.strCount( op.output, 'programRoutine2.end' ), 1 );
    test.identical( _.strCount( op.output, /programRoutine2.begin(.|\n|\r)*programRoutine1.begin(.|\n|\r)*programRoutine1.end(.|\n|\r)*programRoutine2.end(.|\n|\r)*/mg ), 1 );
    return null;
  });

  /* */

  return a.ready;

  function programRoutine1()
  {
    console.log( 'programRoutine1.begin' );
    const _ = require( toolsPath );
    _global_.programRoutine2 = true;
    console.log( 'programRoutine1.end' );
  }

  function programRoutine2()
  {
    console.log( 'programRoutine2.begin' );
    const _ = require( _ToolsPath_ );
    _global_.programRoutine2 = true;
    _.module.predeclare
    ({
      name : 'programRoutine1',
      entryPath : programRoutine1Path,
      basePath : '.',
    });
    _.include( 'programRoutine1' );
    _.include( 'programRoutine1' );
    console.log( 'programRoutine2.end' );
  }

}

//

function moduleExportsUndefined( test )
{
  let context = this;
  let a = test.assetFor( false );
  let programRoutine1Path = a.program( programRoutine1 ).programPath;
  let modulePath = a.path.join( programRoutine1Path, '../module.js' )

  a.fileProvider.fileWrite({ filePath : modulePath, data : `module.exports = undefined;` })

  /* */

  a.appStartNonThrowing({ execPath : programRoutine1Path })
  .then( ( op ) =>
  {
    test.identical( op.exitCode, 0 );
    test.identical( _.strCount( op.output, 'nhandled' ), 0 );
    test.identical( _.strCount( op.output, 'error' ), 0 );
    test.identical( _.strCount( op.output, 'programRoutine1.begin' ), 1 );
    test.identical( _.strCount( op.output, 'importedModule: undefined' ), 1 );
    test.identical( _.strCount( op.output, 'programRoutine1.end' ), 1 );
    return null;
  });

  /* */

  return a.ready;

  function programRoutine1()
  {
    console.log( 'programRoutine1.begin' );
    const _ = require( toolsPath );
    var importedModule = require( './module.js' );
    console.log( 'importedModule:', importedModule)
    console.log( 'programRoutine1.end' );
  }
}

moduleExportsUndefined.description  =
`
  Included module returns undefined
`

//

/* qqq : rewrite test with several programs in differen dirs */
/* qqq : write test with several programs in differen dirs and declaring of modules */
function resolveBasic( test )
{

  let context = this;
  var exp = _.path.normalize( __dirname + '../../../../../node_modules/Tools' );
  var got = _.module.resolve( 'wTools' );
  test.identical( got, exp );
  /* xxx : extend by other resolve calls */

}

resolveBasic.description  =
`
  Routine _.module.resolve return path to include path of module::wTools.
`

//

/* xxx : duplicate test in utility::Testing */
function modulingLogistic( test )
{
  let context = this;
  let a = test.assetFor( false );
  let ready = __.take( null );

  var toolsPath = _.module.resolve( 'wTools' );
  var toolsDirPath = _.module.toolsDirGet();
  var testingPath = _.module.resolve( 'wTesting' );
  var moduleFile = _.module.fileWithResolvedPath( testingPath );
  test.true( _.module.fileIs( moduleFile ) );
  test.true( _.module.fileUniversalIs( moduleFile ) );
  test.true( !_.module.fileNativeIs( moduleFile ) );
  test.true( _.module.fileIs( moduleFile.native ) );
  test.true( !_.module.fileUniversalIs( moduleFile.native ) );
  test.true( _.module.fileNativeIs( moduleFile.native ) );
  test.identical( moduleFile.sourcePath, testingPath );
  test.true( _.module.is( moduleFile.module ) );

  var module = _.module.withPath( testingPath );
  test.ge( _.entity.lengthOf( module.files ), 1 );
  test.identical( _.entity.lengthOf( module.alias ), 2 );
  var exp = new Set
  ([
    'proto/node_modules/wTesting',
    'proto/wtools/atop/testing/entry/Main.s',
    'proto/wtools/atop/testing/include/Top.s',
    'proto/wtools/abase/l0/l0/l0/Global.s',
  ]);
  var files = __.select( [ ... module.files.values() ], '*/sourcePath' );
  _.assert( files[ 0 ] !== undefined );
  test.identical( new Set( __.path.s.relative( testingPath + '/../../..', files ) ), exp ); /* yyy */
  test.true( new Set( __.path.s.relative( testingPath + '/../../..', files ) ).has( 'proto/node_modules/wTesting' ) );
  var module2 = _.module.withName( 'wTesting' );
  test.true( module === module2 );
  var module2 = _.module.withName( 'wtesting' );
  test.true( module === module2 );

  var module = _.module.withName( 'wTools' );
  test.gt( _.entity.lengthOf( module.files ), 100 );
  test.identical( _.entity.lengthOf( module.alias ), 2 );
  test.true( _.module.filesMap.has( toolsPath ) );
  test.true( module.files.has( toolsPath ) );
  test.true( _.module.filesMap.has( __.path.join( toolsDirPath, 'abase/l0/l0/l0/Global.s' ) ) );
  test.true( module.files.has( __.path.join( toolsDirPath, 'abase/l0/l0/l0/Global.s' ) ) );
  var module2 = _.module.withName( 'wTools' );
  test.true( module === module2 );
  var module2 = _.module.withName( 'wtools' );
  test.true( module === module2 );
  log( __.path.join( toolsDirPath, 'abase/l0/l0/l0/Global.s' ) );

  test.identical( _.entity.lengthOf( _.module._modulesToPredeclare ), 0 );
  test.ge( _.entity.lengthOf( _.module.modulesMap ), 4 );

  console.log( 'lengthOf( _modulesToPredeclare )', _.entity.lengthOf( _.module._modulesToPredeclare ) );
  console.log( 'lengthOf( predeclaredWithNameMap )', _.entity.lengthOf( _.module.predeclaredWithNameMap ) );
  console.log( 'lengthOf( predeclaredWithEntryPathMap )', _.entity.lengthOf( _.module.predeclaredWithEntryPathMap ) );
  console.log( 'lengthOf( modulesMap )', _.entity.lengthOf( _.module.modulesMap ) );
  console.log( 'lengthOf( filesMap )', _.entity.lengthOf( _.module.filesMap ) );
  var diff = _.arraySet.diff_( null, [ ... _.module.filesMap.keys() ], [ ... _.module.withName( 'wTools' ).files.keys() ] )
  console.log( `filesMap but tools.files\n  ${diff.join( '\n  ' )}` );

  act({});

  return ready;

  /* - */

  function act( env )
  {

    ready.then( () =>
    {
      test.case = `external program, ${__.entity.exportStringSolo( env )}`;

      var programPath = a.program( programRoutine1 ).programPath;

      return a.forkNonThrowing
      ({
        execPath : programPath,
        currentPath : _.path.dir( programPath ),
      })
    })
    .then( ( op ) =>
    {
      /*
      extra moddule file is program
      */
      var exp =
`
lengthOf( _modulesToPredeclare ) 0
lengthOf( predeclaredWithNameMap ) 2
lengthOf( predeclaredWithEntryPathMap ) 2
lengthOf( modulesMap ) ${_.entity.lengthOf( _.module.withName( 'wTools' ).alias )}
lengthOf( filesMap ) ${_.entity.lengthOf( _.module.withName( 'wTools' ).files ) + 1}
module.fileIs( moduleFile ) true
module.fileUniversalIs( moduleFile ) true
module.fileNativeIs( moduleFile ) false
module.fileIs( moduleFile.native ) true
module.fileUniversalIs( moduleFile.native ) false
module.fileNativeIs( moduleFile.native ) true
moduleFile.sourcePath ${testingPath}
moduleFile.downFile.sourcePath ${a.abs( 'programRoutine1' )}
moduleFile.downFile.module null
module.is( moduleFile.module ) true
filesOfTesting
  ${ __.path.join( _.module.resolve( 'wTesting' ), '.' ) }
  ${ __.path.join( _.module.resolve( 'wTesting' ), '../../wtools/atop/testing/entry/Main.s' ) }
  ${ __.path.join( _.module.resolve( 'wTesting' ), '../../wtools/atop/testing/include/Top.s' ) }
  ${ __.path.join( _.module.resolve( 'wTesting' ), '../../wtools/abase/l0/l0/l0/Global.s' ) }
lengthOf( _modulesToPredeclare ) 0
lengthOf( predeclaredWithNameMap ) 4
lengthOf( predeclaredWithEntryPathMap ) 3
lengthOf( modulesMap ) ${_.entity.lengthOf( _.module.withName( 'wTools' ).alias ) + _.entity.lengthOf( _.module.withName( 'wTesting' ).alias )}
modulesMap wTools wTools wTesting wTesting
`

      test.identical( op.exitCode, 0 );
      test.equivalent( op.output, exp );
      return op;
    });

  }

  /* - */

  function programRoutine1()
  {
    const _ = require( toolsPath );
    let ModuleFileNative = require( 'module' );

    console.log( 'lengthOf( _modulesToPredeclare )', _.entity.lengthOf( _.module._modulesToPredeclare ) );
    console.log( 'lengthOf( predeclaredWithNameMap )', _.entity.lengthOf( _.module.predeclaredWithNameMap ) );
    console.log( 'lengthOf( predeclaredWithEntryPathMap )', _.entity.lengthOf( _.module.predeclaredWithEntryPathMap ) );
    console.log( 'lengthOf( modulesMap )', _.entity.lengthOf( _.module.modulesMap ) );
    console.log( 'lengthOf( filesMap )', _.entity.lengthOf( _.module.filesMap ) );

    debugger;
    let __ = _.include( 'wTesting' );

    var testingPath = _.module.resolve( 'wTesting' );
    var moduleFile = _.module.fileWithResolvedPath( testingPath );
    console.log( `module.fileIs( moduleFile )`, _.module.fileIs( moduleFile ) );
    console.log( `module.fileUniversalIs( moduleFile )`, _.module.fileUniversalIs( moduleFile ) );
    console.log( `module.fileNativeIs( moduleFile )`, _.module.fileNativeIs( moduleFile ) );
    console.log( `module.fileIs( moduleFile.native )`, _.module.fileIs( moduleFile.native ) );
    console.log( `module.fileUniversalIs( moduleFile.native )`, _.module.fileUniversalIs( moduleFile.native ) );
    console.log( `module.fileNativeIs( moduleFile.native )`, _.module.fileNativeIs( moduleFile.native ) );
    console.log( `moduleFile.sourcePath`, moduleFile.sourcePath );
    console.log( `moduleFile.downFile.sourcePath`, moduleFile.downFile.sourcePath );
    console.log( `moduleFile.downFile.module`, moduleFile.downFile.module );
    console.log( `module.is( moduleFile.module )`, _.module.is( moduleFile.module ) );

    var module = _.module.withPath( testingPath );
    var filesOfTesting = __.select( [ ... module.files.values() ], '*/sourcePath' );
    console.log( `filesOfTesting\n  ${filesOfTesting.join( '\n  ' )}` );

    console.log( 'lengthOf( _modulesToPredeclare )', _.entity.lengthOf( _.module._modulesToPredeclare ) );
    console.log( 'lengthOf( predeclaredWithNameMap )', _.entity.lengthOf( _.module.predeclaredWithNameMap ) );
    console.log( 'lengthOf( predeclaredWithEntryPathMap )', _.entity.lengthOf( _.module.predeclaredWithEntryPathMap ) );
    console.log( 'lengthOf( modulesMap )', _.entity.lengthOf( _.module.modulesMap ) );
    console.log( 'modulesMap', [ ... _.module.modulesMap.values() ].map( ( m ) => m.name ).join( ' ' ) );

  }

  /* - */

  function log( filePath )
  {
    let moduleFile = _.module.fileWith( filePath );
    if( !moduleFile )
    return console.log( `${filePath} : ${moduleFile}` );
    let output = _.module.fileExportString( moduleFile, { it : { verbosity : 2 } } ).resultExportString();
    output = _.strReplace( output, _.path.normalize( __dirname ), '.' );
    console.log( `${filePath} : ${output}` );
  }

  /* - */

}

modulingLogistic.description =
`
- relations between module files is sane
`

//

/* xxx : add testing of section "module files stack" */
function modulingNativeIncludeErrors( test )
{
  let context = this;
  let a = test.assetFor( false );
  let ready = __.take( null );

  act({});

  return ready;

  /* - */

  function act( env )
  {

    /* */

    ready.then( () =>
    {
      test.case = `throwing, ${__.entity.exportStringSolo( env )}`;

      var programPath = a.program( mainThrowing ).programPath;
      a.program( throwing1 )

      return a.forkNonThrowing
      ({
        execPath : programPath,
        currentPath : _.path.dir( programPath ),
      })
    })
    .then( ( op ) =>
    {
      test.nil( op.exitCode, 0 );

      var exp =
`    error1
    Module file "${__.path.nativize( a.abs( './mainThrowing' ) )}" failed to include "./throwing1"`
      test.true( _.strHas( op.output, exp ) );

      var exp =
`main
throwing1`
      test.true( _.strHas( op.output, exp ) );


      return op;
    });

    /* */

    ready.then( () =>
    {
      test.case = `throwing, catching ${__.entity.exportStringSolo( env )}`;

      var programPath = a.program( mainThrowingCatching ).programPath;
      a.program( throwing1 )

      return a.forkNonThrowing
      ({
        execPath : programPath,
        currentPath : _.path.dir( programPath ),
      })
    })
    .then( ( op ) =>
    {
      test.nil( op.exitCode, 0 );

      var exp =
`    error1
    Module file "${__.path.nativize( a.abs( './mainThrowingCatching' ) )}" failed to include "./throwing1"`
      test.true( _.strHas( op.output, exp ) );

      var exp =
`main.begin
throwing1
fileNativeWith( throwing1 ) : undefined
fileWith( throwing1 ) : undefined
throwing1`
      test.true( _.strHas( op.output, exp ) );

      return op;
    });

    /* */

    ready.then( () =>
    {
      test.case = `syntax error ${__.entity.exportStringSolo( env )}`;

      let syntax1 =
      `
      function syntax1()
      {
        console.log( 'syntax1' );
        console.log( 'a' 'b' 'c' );
      }
      `

      var programPath = a.program( mainSyntax ).programPath;
      a.program({ routineCode : syntax1, name : 'syntax1' })

      return a.forkNonThrowing
      ({
        execPath : programPath,
        currentPath : _.path.dir( programPath ),
      })
    })
    .then( ( op ) =>
    {
      test.nil( op.exitCode, 0 );

      var exp =
`main
--------------- uncaught error --------------->

 = Message of SyntaxError#1
    missing ) after argument list
    Module file "${__.path.nativize( a.abs( './mainSyntax' ) )}" failed to include "./syntax1"`
      test.true( _.strHas( op.output, exp ) );

      return op;
    });

    /* */

    ready.then( () =>
    {
      test.case = `syntax error catching ${__.entity.exportStringSolo( env )}`;

      let syntax1 =
      `
      function syntax1()
      {
        console.log( 'syntax1' );
        console.log( 'a' 'b' 'c' );
      }
      `

      var programPath = a.program( mainSyntaxCatching ).programPath;
      a.program({ routineCode : syntax1, name : 'syntax1' })

      return a.forkNonThrowing
      ({
        execPath : programPath,
        currentPath : _.path.dir( programPath ),
      })
    })
    .then( ( op ) =>
    {
      test.nil( op.exitCode, 0 );

      var exp =
`main.begin
fileNativeWith( syntax1 ) : undefined
fileWith( syntax1 ) : undefined
--------------- uncaught error --------------->

 = Message of SyntaxError#2
    missing ) after argument list
    Module file "${__.path.nativize( a.abs( './mainSyntaxCatching' ) )}" failed to include "./syntax1"`
      test.true( _.strHas( op.output, exp ) );

      return op;
    });

    /* */

  }

  /* - */

  function mainThrowing()
  {
    console.log( 'main' );
    const _ = require( toolsPath );
    require( './throwing1' );
  }

  /* - */

  function mainThrowingCatching()
  {
    console.log( 'main.begin' );
    const _ = require( toolsPath );
    try
    {
      require( './throwing1' );
    }
    catch( err )
    {
    }
    console.log( 'fileNativeWith( throwing1 ) :', _.module.fileNativeWith( __dirname + '/throwing1' ) );
    console.log( 'fileWith( throwing1 ) :', _.module.fileWith( __dirname + '/throwing1' ) );
    require( './throwing1' );
    console.log( 'main.end' );
  }

  /* - */

  function throwing1()
  {
    console.log( 'throwing1' );
    throw Error( 'error1' );
  }

  /* - */

  function mainSyntax()
  {
    console.log( 'main' );
    const _ = require( toolsPath );
    require( './syntax1' );
  }

  /* - */

  function mainSyntaxCatching()
  {
    console.log( 'main.begin' );
    const _ = require( toolsPath );
    try
    {
      require( './syntax1' );
    }
    catch( err )
    {
    }
    console.log( 'fileNativeWith( syntax1 ) :', _.module.fileNativeWith( __dirname + '/syntax1' ) );
    console.log( 'fileWith( syntax1 ) :', _.module.fileWith( __dirname + '/syntax1' ) );
    require( './syntax1' );
    console.log( 'main.end' );
  }

  /* - */

}

modulingNativeIncludeErrors.description =
`
- module file throwing error does not get neithe native file descriptor nor universal file descriptor
`

//

function modulingSourcePathValid( test )
{
  let context = this;
  let a = test.assetFor( false );
  let ready = __.take( null );

  let start = __.process.starter
  ({
    outputCollecting : 1,
    outputPiping : 1,
    inputMirroring : 1,
    throwingExitCode : 0,
    mode : 'fork',
  });

  act({});

  /* */

  return ready;

  /* - */

  function act( env )
  {

    ready.then( () =>
    {
      test.case = `basic, ${__.entity.exportStringSolo( env )}`;

      let program0 = __.program.make
      ({
        entry : _program0,
        tempPath : a.abs( '.' ),
        moduleFile : _.module.fileWith( 0 ),
      });

      let programRoutine1 = __.program.make
      ({
        entry : _programRoutine1,
        tempPath : a.abs( '.' ),
        moduleFile : _.module.fileWith( 0 ),
      });
      console.log( _.strLinesNumber( programRoutine1.entry.routineCode ) );

      let programRoutine2 = __.program.make
      ({
        entry : _programRoutine2,
        tempPath : a.abs( '.' ),
        moduleFile : _.module.fileWith( 0 ),
      });

      let program3 = __.program.make
      ({
        entry : _program3,
        tempPath : a.abs( '.' ),
        moduleFile : _.module.fileWith( 0 ),
      });

      return start
      ({
        execPath : program0.programPath,
        currentPath : _.path.dir( program0.programPath ),
      })
    })
    .then( ( op ) =>
    {
      var exp =
  `
program0.begin
programRoutine1.begin
programRoutine1.begin : program0 : sourcePath : ${a.abs( '.' )}/_program0
programRoutine1.begin : program0 : requestedSourcePath : null
programRoutine1.begin : program0 : moduleFile : true
programRoutine1.begin : program0 : returned : 0
programRoutine1.begin : program0 : module : null
programRoutine1.begin : programRoutine1 : sourcePath : ${a.abs( '.' )}/_programRoutine1
programRoutine1.begin : programRoutine1 : requestedSourcePath : null
programRoutine1.begin : programRoutine1 : moduleFile : true
programRoutine1.begin : programRoutine1 : returned : [object Object]
programRoutine1.begin : programRoutine1 : module : null
programRoutine2.begin
program3
program3 : programRoutine2 : sourcePath : ${a.abs( '.' )}/_programRoutine2
program3 : programRoutine2 : requestedSourcePath : ./_programRoutine2
program3 : programRoutine2 : moduleFile : true
program3 : programRoutine2 : returned : [object Object]
program3 : programRoutine2 : module : null
program3 : program3 : sourcePath : ${a.abs( '.' )}/_program3
program3 : program3 : requestedSourcePath : ./_program3
program3 : program3 : moduleFile : true
program3 : program3 : returned : 3
program3 : program3 : module : null
programRoutine2.end
programRoutine1.after : program0 : sourcePath : ${a.abs( '.' )}/_program0
programRoutine1.after : program0 : requestedSourcePath : null
programRoutine1.after : program0 : moduleFile : true
programRoutine1.after : program0 : returned : 0
programRoutine1.after : program0 : module : null
programRoutine1.after : programRoutine1 : sourcePath : ${a.abs( '.' )}/_programRoutine1
programRoutine1.after : programRoutine1 : requestedSourcePath : null
programRoutine1.after : programRoutine1 : moduleFile : true
programRoutine1.after : programRoutine1 : returned : 1
programRoutine1.after : programRoutine1 : module : null
programRoutine1.after : programRoutine2 : sourcePath : ${a.abs( '.' )}/_programRoutine2
programRoutine1.after : programRoutine2 : requestedSourcePath : ./_programRoutine2
programRoutine1.after : programRoutine2 : moduleFile : true
programRoutine1.after : programRoutine2 : returned : 2
programRoutine1.after : programRoutine2 : module : null
programRoutine1.after : program3 : sourcePath : ${a.abs( '.' )}/_program3
programRoutine1.after : program3 : requestedSourcePath : ./_program3
programRoutine1.after : program3 : moduleFile : true
programRoutine1.after : program3 : returned : 3
programRoutine1.after : program3 : module : null
programRoutine1.end
program0.end
  `
      test.identical( op.exitCode, 0 );
      test.equivalent( op.output, exp );
      return op;
    });

  }

  /* - */

  function _program0()
  {
    console.log( 'program0.begin' );
    module.exports = 0;
    require( './_programRoutine1' );
    console.log( 'program0.end' );
  }

  /* - */

  function _programRoutine1()
  {
    const _ = require( toolsPath );
    console.log( 'programRoutine1.begin' );

    var moduleFile = _.module.fileWithResolvedPath( __dirname + '/_program0' );
    console.log( `programRoutine1.begin : program0 : sourcePath : ${moduleFile.sourcePath}` );
    console.log( `programRoutine1.begin : program0 : requestedSourcePath : ${moduleFile.requestedSourcePath}` );
    console.log( `programRoutine1.begin : program0 : moduleFile : ${moduleFile.native === module.parent}` );
    console.log( `programRoutine1.begin : program0 : returned : ${moduleFile.returned}` );
    console.log( `programRoutine1.begin : program0 : module : ${moduleFile.module}` );

    var moduleFile = _.module.fileWithResolvedPath( __dirname + '/_programRoutine1' );
    console.log( `programRoutine1.begin : programRoutine1 : sourcePath : ${moduleFile.sourcePath}` );
    console.log( `programRoutine1.begin : programRoutine1 : requestedSourcePath : ${moduleFile.requestedSourcePath}` );
    console.log( `programRoutine1.begin : programRoutine1 : moduleFile : ${moduleFile.native === module}` );
    console.log( `programRoutine1.begin : programRoutine1 : returned : ${moduleFile.returned}` );
    console.log( `programRoutine1.begin : programRoutine1 : module : ${moduleFile.module}` );

    module.exports = 1;
    require( './_programRoutine2' );

    var moduleFile = _.module.fileWithResolvedPath( __dirname + '/_program0' );
    console.log( `programRoutine1.after : program0 : sourcePath : ${moduleFile.sourcePath}` );
    console.log( `programRoutine1.after : program0 : requestedSourcePath : ${moduleFile.requestedSourcePath}` );
    console.log( `programRoutine1.after : program0 : moduleFile : ${moduleFile.native === module.parent}` );
    console.log( `programRoutine1.after : program0 : returned : ${moduleFile.returned}` );
    console.log( `programRoutine1.after : program0 : module : ${moduleFile.module}` );

    var moduleFile = _.module.fileWithResolvedPath( __dirname + '/_programRoutine1' );
    console.log( `programRoutine1.after : programRoutine1 : sourcePath : ${moduleFile.sourcePath}` );
    console.log( `programRoutine1.after : programRoutine1 : requestedSourcePath : ${moduleFile.requestedSourcePath}` );
    console.log( `programRoutine1.after : programRoutine1 : moduleFile : ${moduleFile.native === module}` );
    console.log( `programRoutine1.after : programRoutine1 : returned : ${moduleFile.returned}` );
    console.log( `programRoutine1.after : programRoutine1 : module : ${moduleFile.module}` );

    var moduleFile = _.module.fileWithResolvedPath( __dirname + '/_programRoutine2' );
    console.log( `programRoutine1.after : programRoutine2 : sourcePath : ${moduleFile.sourcePath}` );
    console.log( `programRoutine1.after : programRoutine2 : requestedSourcePath : ${moduleFile.requestedSourcePath}` );
    console.log( `programRoutine1.after : programRoutine2 : moduleFile : ${moduleFile.native === module.children[ 1 ]}` );
    console.log( `programRoutine1.after : programRoutine2 : returned : ${moduleFile.returned}` );
    console.log( `programRoutine1.after : programRoutine2 : module : ${moduleFile.module}` );

    var moduleFile = _.module.fileWithResolvedPath( __dirname + '/_program3' );
    console.log( `programRoutine1.after : program3 : sourcePath : ${moduleFile.sourcePath}` );
    console.log( `programRoutine1.after : program3 : requestedSourcePath : ${moduleFile.requestedSourcePath}` );
    console.log( `programRoutine1.after : program3 : moduleFile : ${moduleFile.native === module.children[ 1 ].children[ 0 ]}` );
    console.log( `programRoutine1.after : program3 : returned : ${moduleFile.returned}` );
    console.log( `programRoutine1.after : program3 : module : ${moduleFile.module}` );

    console.log( 'programRoutine1.end' );
  }

  /* - */

  function _programRoutine2()
  {
    const _ = _global_.wTools;
    console.log( 'programRoutine2.begin' );
    require( './_program3' );
    module.exports = 2;
    console.log( 'programRoutine2.end' );
  }

  /* - */

  function _program3()
  {
    const _ = _global_.wTools;
    console.log( 'program3' );
    module.exports = 3;

    var moduleFile = _.module.fileWithResolvedPath( __dirname + '/_programRoutine2' );
    console.log( `program3 : programRoutine2 : sourcePath : ${moduleFile.sourcePath}` );
    console.log( `program3 : programRoutine2 : requestedSourcePath : ${moduleFile.requestedSourcePath}` );
    console.log( `program3 : programRoutine2 : moduleFile : ${moduleFile.native === module.parent}` );
    console.log( `program3 : programRoutine2 : returned : ${moduleFile.returned}` );
    console.log( `program3 : programRoutine2 : module : ${moduleFile.module}` );

    var moduleFile = _.module.fileWithResolvedPath( __dirname + '/_program3' );
    console.log( `program3 : program3 : sourcePath : ${moduleFile.sourcePath}` );
    console.log( `program3 : program3 : requestedSourcePath : ${moduleFile.requestedSourcePath}` );
    console.log( `program3 : program3 : moduleFile : ${moduleFile.native === module}` );
    console.log( `program3 : program3 : returned : ${moduleFile.returned}` );
    console.log( `program3 : program3 : module : ${moduleFile.module}` );

  }

  /* - */

}

//

function modulingGlobalNamespaces( test )
{
  let context = this;
  let a = test.assetFor( false );
  let ready = __.take( null );

  act({ adeclaration : 'none', bdeclaration : 'before' });
  act({ adeclaration : 'none', bdeclaration : 'after' });

  act({ adeclaration : 'before', bdeclaration : 'before' });
  act({ adeclaration : 'before', bdeclaration : 'after' });

  act({ adeclaration : 'after', bdeclaration : 'before' });
  act({ adeclaration : 'after', bdeclaration : 'after' });

  return ready;

  /* - */

  function act( env )
  {

    ready.then( () =>
    {
      test.case = `basic, ${__.entity.exportStringSolo( env )}`;

      debugger;
      var programPath = a.program({ entry : programRoutine1, locals : env }).programPath;
      debugger;
      a.program({ entry : programRoutine2, locals : env });
      a.program({ entry : programRoutine2b, locals : env });
      a.program({ entry : program3, locals : env });
      a.program({ entry : program4, locals : env });
      a.program({ entry : program5, locals : env });
      a.program({ entry : program6, locals : env });

      return a.forkNonThrowing
      ({
        execPath : programPath,
        currentPath : _.path.dir( programPath ),
      })
    })
    .then( ( op ) =>
    {

      var exp =
`
programRoutine1
programRoutine2
program3
program4
program5.global : space2
program5._global_.wTools : 2
program6 : global : space2
program6 : wTools : space2

program6 : ./programRoutine1 : undefined
program6 : ./programRoutine2 : undefined
program6 : ./programRoutine2b : undefined
program6 : ./program3 : undefined
program6 : ./program4 : undefined
program6 : ./program5 : {- ModuleFile ./program5 -}
  global : space2
  downFiles
    {- ModuleFile ./program4 -}
  upFiles
    {- ModuleFile ${_.module.toolsPathGet()} -}
    {- ModuleFile ./program6 -}
program6 : ./program6 : {- ModuleFile ./program6 -}
  global : space2
  downFiles
    {- ModuleFile ./program5 -}

programRoutine2b

programRoutine1 : ./programRoutine1 : {- ModuleFile ./programRoutine1 -}
  global : real
  upFiles
    {- ModuleFile ${_.module.toolsPathGet()} -}
    {- ModuleFile ./programRoutine2 -}
    {- ModuleFile ./programRoutine2b -}
programRoutine1 : ./programRoutine2 : {- ModuleFile ./programRoutine2 -}
  global : real
  ${ env.adeclaration === 'none' ? '' : 'modules' }
  ${ env.adeclaration === 'none' ? '' : '{- Module Module1 -}' }
  downFiles
    {- ModuleFile ./programRoutine1 -}
  upFiles
    {- ModuleFile ./program3 -}
programRoutine1 : ./programRoutine2b : {- ModuleFile ./programRoutine2b -}
  global : real
  modules
    {- Module Module1 -}
  downFiles
    {- ModuleFile ./programRoutine1 -}
  upFiles
    {- ModuleFile ./program3 -}
programRoutine1 : ./program3 : {- ModuleFile ./program3 -}
  global : real
  modules
    {- Module Module1 -}
  downFiles
    {- ModuleFile ./programRoutine2 -}
    {- ModuleFile ./programRoutine2b -}
  upFiles
    {- ModuleFile ./program4 -}
programRoutine1 : ./program4 : {- ModuleFile ./program4 -}
  virtualEnvironment : space2
  global : real
  modules
    {- Module Module1 -}
  downFiles
    {- ModuleFile ./program3 -}
  upFiles
    {- ModuleFile ./program5 -}
programRoutine1 : ./program5 : undefined
programRoutine1 : ./program6 : undefined
`
      test.identical( op.exitCode, 0 );
      test.equivalent( op.output, exp );
      return op;
    });

  }

  /* - */

  function programRoutine1()
  {
    debugger;
    console.log( 'programRoutine1' );
    const _ = require( toolsPath );
    require( './programRoutine2' );
    require( './programRoutine2b' );

    console.log( '' );
    log( './programRoutine1' );
    log( './programRoutine2' );
    log( './programRoutine2b' );
    log( './program3' );
    log( './program4' );
    log( './program5' );
    log( './program6' );
    console.log( '' );

    function log( filePath )
    {
      let prefix = 'programRoutine1'
      let moduleFile = _.module.fileWith( filePath );
      if( !moduleFile )
      return console.log( `${prefix} : ${filePath} : ${moduleFile}` );
      let output = _.module.fileExportString( moduleFile, { it : { verbosity : 2 } } ).resultExportString();
      output = _.strReplace( output, _.path.normalize( __dirname ), '.' );
      console.log( `${prefix} : ${filePath} : ${output}` );
    }
  }

  /* - */

  function programRoutine2()
  {
    console.log( 'programRoutine2' );
    const _ = _global_.wTools;
    if( adeclaration === 'before' )
    _.module.predeclare( 'Module1', __dirname + '/programRoutine2' );
    require( './program3' );
    if( adeclaration === 'after' )
    _.module.predeclare( 'Module1', __dirname + '/programRoutine2' );
  }

  /* - */

  function programRoutine2b()
  {
    console.log( 'programRoutine2b' );
    const _ = _global_.wTools;
    if( bdeclaration === 'before' )
    _.module.predeclare( 'Module1', __dirname + '/programRoutine2b' );
    require( './program3' );
    if( bdeclaration === 'after' )
    _.module.predeclare( 'Module1', __dirname + '/programRoutine2b' );
  }

  /* - */

  function program3()
  {
    console.log( 'program3' );
    require( './program4' );
  }

  /* - */

  function program4()
  {
    console.log( 'program4' );
    const _ = _global_.wTools;
    _.global.new( 'space2' );
    _.global.open( 'space2' );
    _.module.fileSetEnvironment( module, 'space2' );
    require( './program5' );
    _.global.close( 'space2' );
  }

  /* - */

  function program5()
  {
    console.log( `program5.global : ${_global_.__GLOBAL_NAME__}` );
    console.log( `program5._global_.wTools : ${Object.keys( _global_.wTools ).length}` );
    const _ = require( toolsPath );
    require( './program6' );
  }

  /* - */

  function program6()
  {
    console.log( `program6 : global : ${_global_.__GLOBAL_NAME__}` );
    console.log( `program6 : wTools : ${_global_.wTools.__GLOBAL_NAME__}` );

    const _ = _global_.wTools;

    console.log( '' );
    log( './programRoutine1' );
    log( './programRoutine2' );
    log( './programRoutine2b' );
    log( './program3' );
    log( './program4' );
    log( './program5' );
    log( './program6' );
    console.log( '' );

    function log( filePath )
    {
      let prefix = 'program6'
      let moduleFile = _.module.fileWith( filePath );
      if( !moduleFile )
      return console.log( `${prefix} : ${filePath} : ${moduleFile}` );
      let output = _.module.fileExportString( moduleFile, { it : { verbosity : 2 } } ).resultExportString();
      output = _.strReplace( output, _.path.normalize( __dirname ), '.' );
      console.log( `${prefix} : ${filePath} : ${output}` );
    }
  }

  /* - */

}

modulingGlobalNamespaces.description =
`
- virtual environment in inherited from parent modules
- module is stay in its environment
- no error or unhandled case
`

//

function moduleRedeclare( test )
{
  let a = test.assetFor( false );
  let program1 = a.program( r1 );
  let program2 = a.program( r2 );

  /* */

  program1.start()
  .then( ( op ) =>
  {
    test.case = 'same entry path';
    test.identical( op.exitCode, 0 );
    var exp =
`
{- Module Module1 -}
name : Module1
alias : Module1,module1
entryPath : ${ a.abs( 'r1' ) }
filePath : ${ a.abs( 'r1' ) }
lookPath : ${ a.abs( 'r1' ) },Module1,module1
files : ${ a.abs( 'r1' ) }
`
    test.equivalent( op.output, exp );
    return null;
  });

  /* */

  program2.start()
  .then( ( op ) =>
  {
    test.case = 'different entry path';
    test.identical( op.exitCode, 0 );
    var exp =
`
{- Module Module1 -}
name : Module1
alias : Module1,module1
entryPath : ${ a.abs( 'r2' ) },${ a.abs( 'r1' ) }
filePath : ${ a.abs( 'r2' ) },${ a.abs( 'r1' ) }
lookPath : ${ a.abs( 'r2' ) },Module1,module1,${ a.abs( 'r1' ) }
files : ${ a.abs( 'r2' ) }
`
    test.equivalent( op.output, exp );
    return null;
  });

  /* */

  return a.ready;

  /* */

  function r1()
  {
    const _ = require( toolsPath );
    _.debugger = 1;
    _.module.predeclare
    ({
      alias : [ 'Module1', 'module1' ],
      entryPath : __filename,
    });
    _.module.predeclare
    ({
      alias : [ 'Module1', 'module1' ],
      entryPath : __filename,
      // entryPath : __dirname + '/r2',
    });
    let module1 = _.module.with( 'Module1' );
    console.log( module1 );
    console.log( `name : ${module1.name}` );
    console.log( `alias : ${module1.alias}` );
    console.log( `entryPath : ${module1.entryPath}` );
    console.log( `filePath : ${module1.filePath}` );
    console.log( `lookPath : ${module1.lookPath}` );
    console.log( `files : ${_.container.keys( module1.files )}` );
  }

  /* */

  function r2()
  {
    const _ = require( toolsPath );
    _.debugger = 1;
    _.module.predeclare
    ({
      alias : [ 'Module1', 'module1' ],
      entryPath : __filename,
    });
    _.module.predeclare
    ({
      alias : [ 'Module1', 'module1' ],
      entryPath : __dirname + '/r1',
    });
    let module1 = _.module.with( 'Module1' );
    console.log( module1 );
    console.log( `name : ${module1.name}` );
    console.log( `alias : ${module1.alias}` );
    console.log( `entryPath : ${module1.entryPath}` );
    console.log( `filePath : ${module1.filePath}` );
    console.log( `lookPath : ${module1.lookPath}` );
    console.log( `files : ${_.container.keys( module1.files )}` );
  }

}

moduleRedeclare.description =
`
- redeclaring of a module does not throw an error
`

//

function preload( test )
{
  let context = this;
  let a = test.assetFor( false );
  let _ToolsPath_ = a.path.nativize( _.module.toolsPathGet() );
  let programRoutine1Path = _.path.nativize( a.program( programRoutine1 ).programPath );

  /* */

  a.appStartNonThrowing({ execPath : `-r ${_ToolsPath_} ${programRoutine1Path}` })
  .then( ( op ) =>
  {
    test.identical( op.exitCode, 0 );
    test.identical( _.strCount( op.output, 'nhandled' ), 0 );
    test.identical( _.strCount( op.output, 'error' ), 0 );
    test.identical( _.strCount( op.output, 'program.begin' ), 1 );
    test.identical( _.strCount( op.output, 'program.end' ), 1 );
    test.identical( _.strCount( op.output, _.module.toolsPathGet() ), 1 );
    return null;
  });

  /* */

  return a.ready;

  function programRoutine1()
  {
    console.log( 'program.begin' );
    let _ = _global_.wTools;
    debugger;
    console.log( _.module.toolsPathGet() );
    console.log( 'program.end' );
  }
}

//

function preloadIncludeModule( test )
{
  let context = this;
  let a = test.assetFor( false );
  let _ToolsPath_ = a.path.nativize( _.module.toolsPathGet() );
  let programRoutine1Path = _.path.nativize( a.program( programRoutine1 ).programPath );

  /* */

  a.appStartNonThrowing({ execPath : `-r ${_ToolsPath_} ${programRoutine1Path}` })
  .then( ( op ) =>
  {
    test.identical( op.exitCode, 0 );
    test.identical( _.strCount( op.output, 'nhandled' ), 0 );
    test.identical( _.strCount( op.output, 'error' ), 0 );
    test.identical( _.strCount( op.output, 'program.begin' ), 1 );
    test.identical( _.strCount( op.output, 'program.end' ), 1 );
    test.identical( _.strCount( op.output, 'program is alive : true' ), 1 );
    return null;
  });

  /* */

  return a.ready;

  function programRoutine1()
  {
    console.log( 'program.begin' );
    let _ = _global_.wTools;
    _.include( 'wProcess' );
    console.log( 'program is alive :', _.process.isAlive( process.pid ) );
    console.log( 'program.end' );
  }
}

//

function predeclareBasic( test )
{
  let context = this;
  let a = test.assetFor( false );
  let ready = __.take( null );

  act({});

  return ready;

  /* - */

  function act( env )
  {

    /* */

    ready.then( () =>
    {
      test.case = `predeclare before, ${__.entity.exportStringSolo( env )}`;

      var programPath = a.program( main ).programPath;

      a.program
      ({
        entry : programRoutine1,
        dirPath : 'dir',
      });

      a.program( programRoutine2 )

      return a.forkNonThrowing
      ({
        execPath : programPath,
        currentPath : _.path.dir( programPath ),
      })
    })
    .then( ( op ) =>
    {
      /*
      extra module file is program
      */
      var exp =
`
main.before / lengthOf( predeclaredWithNameMap ) 2
main.before / lengthOf( predeclaredWithEntryPathMap ) 2
main.before / lengthOf( modulesMap ) ${_.entity.lengthOf( _.module.withName( 'wTools' ).alias )}
main.before / filesMap but tools.files
  ${a.abs( 'main' ) }
main.mid / predeclared.programRoutine1 : Module.constructible
main.mid / predeclared.programRoutine2 : Module.constructible
main.mid / lengthOf( predeclaredWithNameMap ) 4
main.mid / lengthOf( predeclaredWithEntryPathMap ) 4
main.mid / lengthOf( modulesMap ) 2
main.mid / lengthOf( filesMap ) 0
main.mid / isIncluded( Program1 ) false
main.mid / isIncluded( Program2 ) false
programRoutine1 / isIncluded( Program1 ) true
programRoutine1 / isIncluded( Program2 ) false
programRoutine2 / isIncluded( Program1 ) true
programRoutine2 / isIncluded( Program2 ) true
main.after / isIncluded( Program1 ) true
main.after / isIncluded( Program2 ) true
Program1
  ${a.abs( 'dir/programRoutine1' )}
Program2
  ${a.abs( 'programRoutine2' )}
orphans
  ${a.abs( 'main' )}
main.after / lengthOf( predeclaredWithNameMap ) 4
main.after / lengthOf( predeclaredWithEntryPathMap ) 4
main.after / lengthOf( modulesMap ) 4
main.after / lengthOf( filesMap ) 2
`
      test.identical( op.exitCode, 0 );
      test.equivalent( op.output, exp );
      return op;
    });

    /* */

  }

  /* - */

  function main()
  {
    const _ = require( toolsPath );
    let ModuleFileNative = require( 'module' );
    let wasFilesMap = _.entity.lengthOf( _.module.filesMap );

    console.log( 'main.before / lengthOf( predeclaredWithNameMap )', _.entity.lengthOf( _.module.predeclaredWithNameMap ) );
    console.log( 'main.before / lengthOf( predeclaredWithEntryPathMap )', _.entity.lengthOf( _.module.predeclaredWithEntryPathMap ) );
    console.log( 'main.before / lengthOf( modulesMap )', _.entity.lengthOf( _.module.modulesMap ) );
    var diff = _.arraySet.diff_( null, [ ... _.module.filesMap.keys() ], [ ... _.module.withName( 'wTools' ).files.keys() ] )
    console.log( `main.before / filesMap but tools.files\n  ${diff.join( '\n  ' )}` );

    _.module.predeclare( 'Program1', __dirname + '/dir/programRoutine1' );
    _.module.predeclare( 'Program2', __dirname + '/programRoutine2/' );

    var module = _.module.predeclaredWithEntryPathMap.get( _.path.canonize( __dirname + '/dir/programRoutine1/' ) );
    console.log( `main.mid / predeclared.programRoutine1 : ${_.entity.strType( module )}` );
    var module = _.module.predeclaredWithEntryPathMap.get( _.path.canonize( __dirname + '/programRoutine2' ) );
    console.log( `main.mid / predeclared.programRoutine2 : ${_.entity.strType( module )}` );

    console.log( 'main.mid / lengthOf( predeclaredWithNameMap )', _.entity.lengthOf( _.module.predeclaredWithNameMap ) );
    console.log( 'main.mid / lengthOf( predeclaredWithEntryPathMap )', _.entity.lengthOf( _.module.predeclaredWithEntryPathMap ) );
    console.log( 'main.mid / lengthOf( modulesMap )', _.entity.lengthOf( _.module.modulesMap ) );
    console.log( 'main.mid / lengthOf( filesMap )', _.entity.lengthOf( _.module.filesMap ) - wasFilesMap );

    console.log( 'main.mid / isIncluded( Program1 )', _.module.isIncluded( 'Program1' ) );
    console.log( 'main.mid / isIncluded( Program2 )', _.module.isIncluded( 'Program2' ) );

    require( './dir/programRoutine1' );

    console.log( 'main.after / isIncluded( Program1 )', _.module.isIncluded( 'Program1' ) );
    console.log( 'main.after / isIncluded( Program2 )', _.module.isIncluded( 'Program2' ) );

    var files = [ ... _.module.withName( 'Program1' ).files.keys() ];
    console.log( `Program1\n  ${files.join( '\n  ' )}` );
    var files = [ ... _.module.withName( 'Program2' ).files.keys() ];
    console.log( `Program2\n  ${files.join( '\n  ' )}` );
    var orphans = [ ... _.module.filesMap.values() ].filter( ( file ) => !file.module ).map( ( file ) => file.sourcePath );
    console.log( `orphans\n  ${orphans.join( '\n  ' )}` );

    console.log( 'main.after / lengthOf( predeclaredWithNameMap )', _.entity.lengthOf( _.module.predeclaredWithNameMap ) );
    console.log( 'main.after / lengthOf( predeclaredWithEntryPathMap )', _.entity.lengthOf( _.module.predeclaredWithEntryPathMap ) );
    console.log( 'main.after / lengthOf( modulesMap )', _.entity.lengthOf( _.module.modulesMap ) );
    console.log( 'main.after / lengthOf( filesMap )', _.entity.lengthOf( _.module.filesMap ) - wasFilesMap );

  }

  /* - */

  function programRoutine1()
  {
    const _ = _global_.wTools;
    console.log( 'programRoutine1 / isIncluded( Program1 )', _.module.isIncluded( 'Program1' ) );
    console.log( 'programRoutine1 / isIncluded( Program2 )', _.module.isIncluded( 'Program2' ) );
    require( '../programRoutine2' );
  }

  /* - */

  function programRoutine2()
  {
    const _ = _global_.wTools;
    console.log( 'programRoutine2 / isIncluded( Program1 )', _.module.isIncluded( 'Program1' ) );
    console.log( 'programRoutine2 / isIncluded( Program2 )', _.module.isIncluded( 'Program2' ) );
  }

  /* - */

}

//

function predeclarePrime( test )
{
  let context = this;
  let a = test.assetFor( false );
  let ready = __.take( null );

  special({ includingWith : 'require' });
  before({ includingWith : 'require' });
  before({ includingWith : 'include' });
  after({ includingWith : 'require', order : 'trp' }); /* tools, require, predeclare */
  after({ includingWith : 'require', order : 'rtp' }); /* require, tools, predeclare */
  after({ includingWith : 'require', order : 'prt' }); /* predeclare, require, tools */

  return ready;

  /* - */

  function localsFrom( env )
  {
    _.assert( _.routineIs( _.global.get ) );
    return _.props.extend( null, env, { get : _.global.get } );
  }

  /* - */

  function special( env )
  {

    /* */

    ready.then( () =>
    {
      test.case = `same entry path for both modules, ${__.entity.exportStringSolo( env )}`;
      var programPath = a.program( mainMultipleDeclare ).programPath;
      a.program( common );
      return a.forkNonThrowing
      ({
        execPath : programPath,
        currentPath : _.path.dir( programPath ),
      })
    })
    .then( ( op ) =>
    {
      var exp = `Module Common2 is trying to register entry path ${a.abs( 'common' )} which is registered for {- Module Common1 -}`;
      test.true( _.strHas( op.output, exp ) );
      test.nil( op.exitCode, 0 );
      return op;
    });

    /* */

  }

  /* - */

  function before( env )
  {

    /* */

    ready.then( () =>
    {
      test.case = `before, single level, ${__.entity.exportStringSolo( env )}`;

      var programPath = a.program({ entry : mainSingleBefore, locals : localsFrom( env ) }).programPath;
      a.program({ entry : single1, locals : localsFrom( env ) });
      a.program({ entry : single2, locals : localsFrom( env ) });

      return a.forkNonThrowing
      ({
        execPath : programPath,
        currentPath : _.path.dir( programPath ),
      })
    })
    .then( ( op ) =>
    {
      var exp =
`
main.mid / predeclared.single1 : Module.constructible
main.mid / predeclared.single2 : Module.constructible
main.mid / isIncluded( Single1 ) false
main.mid / isIncluded( Single2 ) false
single1 / isIncluded( Single1 ) true
single1 / isIncluded( Single2 ) false
single2 / isIncluded( Single1 ) true
single2 / isIncluded( Single2 ) true
main.after / isIncluded( Single1 ) true
main.after / isIncluded( Single2 ) true
Single1
  ${a.abs( 'single1' )}
Single2
  ${a.abs( 'single2' )}
orphans
  ${a.abs( 'mainSingleBefore' )}
`
      test.identical( op.exitCode, 0 );
      test.equivalent( op.output, exp );
      return op;
    });

    /* */

    ready.then( () =>
    {
      test.case = `before, deep, ${__.entity.exportStringSolo( env )}`;

      var programPath = a.program({ entry : mainDeepBefore, locals : localsFrom( env ) }).programPath;
      a.program({ entry : deep1a, locals : localsFrom( env ) });
      a.program({ entry : deep1b, locals : localsFrom( env ) });
      a.program({ entry : deep1c, locals : localsFrom( env ) });
      a.program({ entry : deep1d, locals : localsFrom( env ) });
      a.program({ entry : deep1e, locals : localsFrom( env ) });

      return a.forkNonThrowing
      ({
        execPath : programPath,
        currentPath : _.path.dir( programPath ),
      })
    })
    .then( ( op ) =>
    {
      var exp =
`
main.mid / isIncluded( Deep1b ) false
main.mid / isIncluded( Deep1d ) false
deep1a / isIncluded( Deep1b ) false
deep1a / isIncluded( Deep1d ) false
deep1b / isIncluded( Deep1b ) true
deep1b / isIncluded( Deep1d ) false
deep1c / isIncluded( Deep1b ) true
deep1c / isIncluded( Deep1d ) false
deep1d / isIncluded( Deep1b ) true
deep1d / isIncluded( Deep1d ) true
deep1e / isIncluded( Deep1b ) true
deep1e / isIncluded( Deep1d ) true
main.after / isIncluded( Deep1b ) true
main.after / isIncluded( Deep1d ) true
Deep1b
  ${a.abs( 'deep1b' )}
  ${a.abs( 'deep1c' )}
Deep1d
  ${a.abs( 'deep1d' )}
  ${a.abs( 'deep1e' )}
orphans
  ${a.abs( 'mainDeepBefore' )}
  ${a.abs( 'deep1a' )}
`
      test.identical( op.exitCode, 0 );
      test.equivalent( op.output, exp );
      return op;
    });

    /* */

    ready.then( () =>
    {
      test.case = `before, common sub file, ${__.entity.exportStringSolo( env )}`;

      var programPath = a.program({ entry : mainBeforeCommonSubFile, locals : localsFrom( env ) }).programPath;
      a.program({ entry : common, locals : localsFrom( env ) });
      a.program({ entry : common1, locals : localsFrom( env ) });
      a.program({ entry : common2, locals : localsFrom( env ) });

      return a.forkNonThrowing
      ({
        execPath : programPath,
        currentPath : _.path.dir( programPath ),
      })
    })
    .then( ( op ) =>
    {
      var exp =
`
common
common1 abc
Common1 abc
common2 abc
Common2 abc
Common1
  ${a.abs( 'common1' )}
  ${a.abs( 'common' )}
Common2
  ${a.abs( 'common2' )}
  ${a.abs( 'common' )}
orphans
  ${a.abs( 'mainBeforeCommonSubFile' )}
`
      test.identical( op.exitCode, 0 );
      test.equivalent( op.output, exp );
      return op;
    });

    /* */

    ready.then( () =>
    {
      test.case = `before, common sub file deep, ${__.entity.exportStringSolo( env )}`;

      var programPath = a.program({ entry : mainBeforeCommonSubFileDeep, locals : localsFrom( env ) }).programPath;
      a.program({ entry : common, locals : localsFrom( env ) });
      a.program({ entry : deep2a, locals : localsFrom( env ) });
      a.program({ entry : deep2b, locals : localsFrom( env ) });
      a.program({ entry : deep3a, locals : localsFrom( env ) });
      a.program({ entry : deep3b, locals : localsFrom( env ) });

      return a.forkNonThrowing
      ({
        execPath : programPath,
        currentPath : _.path.dir( programPath ),
      })
    })
    .then( ( op ) =>
    {
      var exp =
`
common
deep2b.1 abc
deep2b.2 abc
deep2a abc
Deep2 abc
deep3b.1 abc
deep3b.2 abc
deep3a abc
Deep3 abc
deep2b.upFiles
  ${a.abs( 'common' )}
deep3b.upFiles
  ${a.abs( 'common' )}
common.downFiles
  ${a.abs( 'deep2b' )}
  ${a.abs( 'deep3b' )}
Deep2
  ${a.abs( 'deep2a' )}
  ${a.abs( 'deep2b' )}
  ${a.abs( 'common' )}
Deep3
  ${a.abs( 'deep3a' )}
  ${a.abs( 'deep3b' )}
  ${a.abs( 'common' )}
orphans
  ${a.abs( 'mainBeforeCommonSubFileDeep' )}
`
      test.identical( op.exitCode, 0 );
      test.equivalent( op.output, exp );
      return op;
    });

    /* */

    ready.then( () =>
    {
      test.case = `before, branching1, ${__.entity.exportStringSolo( env )}`;

      var programPath = a.program({ entry : mainBranchingBefore1, locals : localsFrom( env ) }).programPath;
      a.program({ entry : branching1a, locals : localsFrom( env ) });
      a.program({ entry : branching1b, locals : localsFrom( env ) });
      a.program({ entry : branching2a, locals : localsFrom( env ) });
      a.program({ entry : branching2b, locals : localsFrom( env ) });
      a.program({ entry : branchingCommon, locals : localsFrom( env ) });

      return a.forkNonThrowing
      ({
        execPath : programPath,
        currentPath : _.path.dir( programPath ),
      })
    })
    .then( ( op ) =>
    {
      var exp =
`
main.mid / isIncluded( Branching1 ) false
main.mid / isIncluded( Branching2 ) false
branching1a
branching1b
branchingCommon
branching2b
branching2a
main.after / isIncluded( Branching1 ) true
main.after / isIncluded( Branching2 ) true
Branching1
  ${a.abs( 'branching1a' )}
  ${a.abs( 'branching1b' )}
  ${a.abs( 'branching2b' )}
  ${a.abs( 'branchingCommon' )}
Branching2
  ${a.abs( 'branching1b' )}
  ${a.abs( 'branching2a' )}
  ${a.abs( 'branching2b' )}
  ${a.abs( 'branchingCommon' )}
orphans
  ${a.abs( 'mainBranchingBefore1' )}
`
      test.identical( op.exitCode, 0 );
      test.equivalent( op.output, exp );
      return op;
    });

    /* */

    ready.then( () =>
    {
      test.case = `before, branching2, ${__.entity.exportStringSolo( env )}`;

      var programPath = a.program({ entry : mainBranchingBefore2, locals : localsFrom( env ) }).programPath;
      a.program({ entry : branching1a, locals : localsFrom( env ) });
      a.program({ entry : branching1b, locals : localsFrom( env ) });
      a.program({ entry : branching2a, locals : localsFrom( env ) });
      a.program({ entry : branching2b, locals : localsFrom( env ) });
      a.program({ entry : branchingCommon, locals : localsFrom( env ) });

      return a.forkNonThrowing
      ({
        execPath : programPath,
        currentPath : _.path.dir( programPath ),
      })
    })
    .then( ( op ) =>
    {
      var exp =
`
main.mid / isIncluded( Branching1 ) false
main.mid / isIncluded( Branching2 ) false
branching2a
branching2b
branchingCommon
branching1b
branching1a
main.after / isIncluded( Branching1 ) true
main.after / isIncluded( Branching2 ) true
Branching1
  ${a.abs( 'branching1a' )}
  ${a.abs( 'branching1b' )}
  ${a.abs( 'branching2b' )}
  ${a.abs( 'branchingCommon' )}
Branching2
  ${a.abs( 'branching1b' )}
  ${a.abs( 'branching2a' )}
  ${a.abs( 'branching2b' )}
  ${a.abs( 'branchingCommon' )}
orphans
  ${a.abs( 'mainBranchingBefore2' )}
`
      test.identical( op.exitCode, 0 );
      test.equivalent( op.output, exp );
      return op;
    });

    /* */

  }

  /* - */

  function after( env )
  {

    ready.then( () =>
    {
      test.case = `after, single, top first, ${__.entity.exportStringSolo( env )}`;

      var programPath = a.program({ entry : mainSingleAfterTopFirst, locals : localsFrom( env ) }).programPath;
      a.program({ entry : singleAfter1, locals : localsFrom( env ) });
      a.program({ entry : singleAfter2, locals : localsFrom( env ) });

      return a.forkNonThrowing
      ({
        execPath : programPath,
        currentPath : _.path.dir( programPath ),
      })
    })
    .then( ( op ) =>
    {
      var exp =
`
singleAfter1
singleAfter2
main.after / predeclared.singleAfter1 : Module.constructible
main.after / predeclared.singleAfter2 : Module.constructible
main.after / isIncluded( Single1 ) true
main.after / isIncluded( Single2 ) true
Single1
  ${a.abs( 'singleAfter1' )}
Single2
  ${a.abs( 'singleAfter2' )}
orphans
  ${a.abs( 'mainSingleAfterTopFirst' )}
`
      test.identical( op.exitCode, 0 );
      test.equivalent( op.output, exp );
      return op;
    });

    /* */

    ready.then( () =>
    {
      test.case = `after, single, bottom first, ${__.entity.exportStringSolo( env )}`;

      var programPath = a.program({ entry : mainSingleAfterBottomFirst, locals : localsFrom( env ) }).programPath;
      a.program({ entry : singleAfter1, locals : localsFrom( env ) });
      a.program({ entry : singleAfter2, locals : localsFrom( env ) });

      return a.forkNonThrowing
      ({
        execPath : programPath,
        currentPath : _.path.dir( programPath ),
      })
    })
    .then( ( op ) =>
    {
      var exp =
`
singleAfter1
singleAfter2
main.after / predeclared.singleAfter1 : Module.constructible
main.after / predeclared.singleAfter2 : Module.constructible
main.after / isIncluded( Single1 ) true
main.after / isIncluded( Single2 ) true
Single1
  ${a.abs( 'singleAfter1' )}
Single2
  ${a.abs( 'singleAfter2' )}
orphans
  ${a.abs( 'mainSingleAfterBottomFirst' )}
`
      test.identical( op.exitCode, 0 );
      test.equivalent( op.output, exp );
      return op;
    });

    /* */

    ready.then( () =>
    {
      test.case = `after, deep, b, ${__.entity.exportStringSolo( env )}`;

      var programPath = a.program({ entry : mainDeepAfterB, locals : localsFrom( env ) }).programPath;
      a.program({ entry : deep11a, locals : localsFrom( env ) });
      a.program({ entry : deep11b, locals : localsFrom( env ) });
      a.program({ entry : deep11c, locals : localsFrom( env ) });
      a.program({ entry : deep11d, locals : localsFrom( env ) });
      a.program({ entry : deep11e, locals : localsFrom( env ) });

      return a.forkNonThrowing
      ({
        execPath : programPath,
        currentPath : _.path.dir( programPath ),
      })
    })
    .then( ( op ) =>
    {
      var exp =
`
deep11a
deep11b
deep11c
deep11d
deep11e
main.after / isIncluded( Deep1b ) true
main.after / isIncluded( Deep1d ) true
Deep1b
  ${a.abs( 'deep11b' )}
  ${a.abs( 'deep11c' )}
Deep1d
  ${a.abs( 'deep11d' )}
  ${a.abs( 'deep11e' )}
orphans
  ${a.abs( 'mainDeepAfterB' )}
  ${a.abs( 'deep11a' )}
`
      test.identical( op.exitCode, 0 );
      test.equivalent( op.output, exp );
      return op;
    });

    /* */

    ready.then( () =>
    {
      test.case = `after, deep, d, ${__.entity.exportStringSolo( env )}`;

      var programPath = a.program({ entry : mainDeepAfterD, locals : localsFrom( env ) }).programPath;
      a.program({ entry : deep11a, locals : localsFrom( env ) });
      a.program({ entry : deep11b, locals : localsFrom( env ) });
      a.program({ entry : deep11c, locals : localsFrom( env ) });
      a.program({ entry : deep11d, locals : localsFrom( env ) });
      a.program({ entry : deep11e, locals : localsFrom( env ) });

      return a.forkNonThrowing
      ({
        execPath : programPath,
        currentPath : _.path.dir( programPath ),
      })
    })
    .then( ( op ) =>
    {
      var exp =
`
deep11a
deep11b
deep11c
deep11d
deep11e
main.after / isIncluded( Deep1b ) true
main.after / isIncluded( Deep1d ) true
Deep1b
  ${a.abs( 'deep11b' )}
  ${a.abs( 'deep11c' )}
Deep1d
  ${a.abs( 'deep11d' )}
  ${a.abs( 'deep11e' )}
orphans
  ${a.abs( 'mainDeepAfterD' )}
  ${a.abs( 'deep11a' )}
`
      test.identical( op.exitCode, 0 );
      test.equivalent( op.output, exp );
      return op;
    });

    /* */

    ready.then( () =>
    {
      test.case = `after, common sub file, ${__.entity.exportStringSolo( env )}`;

      var programPath = a.program({ entry : mainAfterCommonSubFile, locals : localsFrom( env ) }).programPath;
      a.program({ entry : common, locals : localsFrom( env ) });
      a.program({ entry : common1, locals : localsFrom( env ) });
      a.program({ entry : common2, locals : localsFrom( env ) });

      return a.forkNonThrowing
      ({
        execPath : programPath,
        currentPath : _.path.dir( programPath ),
      })
    })
    .then( ( op ) =>
    {
      var exp =
`
common
common1 abc
Common1 abc
common2 abc
Common2 abc
common1.upFiles
  ${a.abs( 'common' )}
common2.upFiles
  ${a.abs( 'common' )}
common.downFiles
  ${a.abs( 'common1' )}
  ${a.abs( 'common2' )}
Common1
  ${a.abs( 'common1' )}
  ${a.abs( 'common' )}
Common2
  ${a.abs( 'common2' )}
  ${a.abs( 'common' )}
orphans
  ${a.abs( 'mainAfterCommonSubFile' )}
`
      test.identical( op.exitCode, 0 );
      test.equivalent( op.output, exp );
      return op;
    });

    /* */

    ready.then( () =>
    {
      test.case = `after, common sub file deep, ${__.entity.exportStringSolo( env )}`;

      var programPath = a.program({ entry : mainAfterCommonSubFileDeep, locals : localsFrom( env ) }).programPath;
      a.program({ entry : common, locals : localsFrom( env ) });
      a.program({ entry : deep2a, locals : localsFrom( env ) });
      a.program({ entry : deep2b, locals : localsFrom( env ) });
      a.program({ entry : deep3a, locals : localsFrom( env ) });
      a.program({ entry : deep3b, locals : localsFrom( env ) });

      return a.forkNonThrowing
      ({
        execPath : programPath,
        currentPath : _.path.dir( programPath ),
      })
    })
    .then( ( op ) =>
    {
      var exp =
`
common
deep2b.1 abc
deep2b.2 abc
deep2a abc
Deep2 abc
deep3b.1 abc
deep3b.2 abc
deep3a abc
Deep3 abc
deep2b.upFiles
  ${a.abs( 'common' )}
deep3b.upFiles
  ${a.abs( 'common' )}
common.downFiles
  ${a.abs( 'deep2b' )}
  ${a.abs( 'deep3b' )}
Deep2
  ${a.abs( 'deep2a' )}
  ${a.abs( 'deep2b' )}
  ${a.abs( 'common' )}
Deep3
  ${a.abs( 'deep3a' )}
  ${a.abs( 'deep3b' )}
  ${a.abs( 'common' )}
orphans
  ${a.abs( 'mainAfterCommonSubFileDeep' )}
`
      test.identical( op.exitCode, 0 );
      test.equivalent( op.output, exp );
      return op;
    });

    /* */

    ready.then( () =>
    {
      test.case = `after, branching1, ${__.entity.exportStringSolo( env )}`;

      var programPath = a.program({ entry : mainBranchingAfter1, locals : localsFrom( env ) }).programPath;
      a.program({ entry : branching1a, locals : localsFrom( env ) });
      a.program({ entry : branching1b, locals : localsFrom( env ) });
      a.program({ entry : branching2a, locals : localsFrom( env ) });
      a.program({ entry : branching2b, locals : localsFrom( env ) });
      a.program({ entry : branchingCommon, locals : localsFrom( env ) });

      return a.forkNonThrowing
      ({
        execPath : programPath,
        currentPath : _.path.dir( programPath ),
      })
    })
    .then( ( op ) =>
    {
      var exp =
`
branching1a
branching1b
branchingCommon
branching2b
branching2a
main.after / isIncluded( Branching1 ) true
main.after / isIncluded( Branching2 ) true
Branching1
  ${a.abs( 'branching1a' )}
  ${a.abs( 'branching1b' )}
  ${a.abs( 'branching2b' )}
  ${a.abs( 'branchingCommon' )}
Branching2
  ${a.abs( 'branching1b' )}
  ${a.abs( 'branching2a' )}
  ${a.abs( 'branching2b' )}
  ${a.abs( 'branchingCommon' )}
orphans
  ${a.abs( 'mainBranchingAfter1' )}
`
      test.identical( op.exitCode, 0 );
      test.equivalent( op.output, exp );
      return op;
    });

    /* */

    ready.then( () =>
    {
      test.case = `after, branching2, ${__.entity.exportStringSolo( env )}`;

      var programPath = a.program({ entry : mainBranchingAfter2, locals : localsFrom( env ) }).programPath;
      a.program({ entry : branching1a, locals : localsFrom( env ) });
      a.program({ entry : branching1b, locals : localsFrom( env ) });
      a.program({ entry : branching2a, locals : localsFrom( env ) });
      a.program({ entry : branching2b, locals : localsFrom( env ) });
      a.program({ entry : branchingCommon, locals : localsFrom( env ) });

      return a.forkNonThrowing
      ({
        execPath : programPath,
        currentPath : _.path.dir( programPath ),
      })
    })
    .then( ( op ) =>
    {
      var exp =
`
branching2a
branching2b
branchingCommon
branching1b
branching1a
main.after / isIncluded( Branching1 ) true
main.after / isIncluded( Branching2 ) true
Branching1
  ${a.abs( 'branching1a' )}
  ${a.abs( 'branching1b' )}
  ${a.abs( 'branching2b' )}
  ${a.abs( 'branchingCommon' )}
Branching2
  ${a.abs( 'branching1b' )}
  ${a.abs( 'branching2a' )}
  ${a.abs( 'branching2b' )}
  ${a.abs( 'branchingCommon' )}
orphans
  ${a.abs( 'mainBranchingAfter2' )}
`
      test.identical( op.exitCode, 0 );
      test.equivalent( op.output, exp );
      return op;
    });

    /* */

  }

  /* - */

  function mainSingleBefore()
  {
    const _ = require( toolsPath );
    let ModuleFileNative = require( 'module' );

    _.module.predeclare( 'Single1', __dirname + '/single1' );
    _.module.predeclare( 'Single2', __dirname + '/single2/' );

    var module = _.module.predeclaredWithEntryPathMap.get( _.path.canonize( __dirname + '/single1' ) );
    console.log( `main.mid / predeclared.single1 : ${_.entity.strType( module )}` );
    var module = _.module.predeclaredWithEntryPathMap.get( _.path.canonize( __dirname + '/single2' ) );
    console.log( `main.mid / predeclared.single2 : ${_.entity.strType( module )}` );

    console.log( 'main.mid / isIncluded( Single1 )', _.module.isIncluded( 'Single1' ) );
    console.log( 'main.mid / isIncluded( Single2 )', _.module.isIncluded( 'Single2' ) );

    if( includingWith === 'require' )
    require( './single1' );
    else
    _.include( 'Single1' );

    console.log( 'main.after / isIncluded( Single1 )', _.module.isIncluded( 'Single1' ) );
    console.log( 'main.after / isIncluded( Single2 )', _.module.isIncluded( 'Single2' ) );

    var files = [ ... _.module.withName( 'Single1' ).files.keys() ];
    console.log( `Single1\n  ${files.join( '\n  ' )}` );
    var files = [ ... _.module.withName( 'Single2' ).files.keys() ];
    console.log( `Single2\n  ${files.join( '\n  ' )}` );
    var orphans = [ ... _.module.filesMap.values() ].filter( ( file ) => !file.module ).map( ( file ) => file.sourcePath );
    console.log( `orphans\n  ${orphans.join( '\n  ' )}` );

  }

  /* - */

  function single1()
  {
    const _ = _global_.wTools;
    console.log( 'single1 / isIncluded( Single1 )', _.module.isIncluded( 'Single1' ) );
    console.log( 'single1 / isIncluded( Single2 )', _.module.isIncluded( 'Single2' ) );

    if( includingWith === 'require' )
    require( './single2' );
    else
    _.include( 'Single2' );

  }

  /* - */

  function single2()
  {
    const _ = _global_.wTools;
    console.log( 'single2 / isIncluded( Single1 )', _.module.isIncluded( 'Single1' ) );
    console.log( 'single2 / isIncluded( Single2 )', _.module.isIncluded( 'Single2' ) );
  }

  /* - */

  function mainSingleAfterTopFirst()
  {

    if( order === 'trp' )
    {
      _ = require( toolsPath );
      require( './singleAfter1' );
      _.module.predeclare( 'Single1', __dirname + '/singleAfter1' );
      _.module.predeclare( 'Single2', __dirname + '/singleAfter2/' );
    }
    else if( order === 'rtp' )
    {
      require( './singleAfter1' );
      _ = require( toolsPath );
      _.module.predeclare( 'Single1', __dirname + '/singleAfter1' );
      _.module.predeclare( 'Single2', __dirname + '/singleAfter2/' );
    }
    else if( order === 'prt' )
    {

      let g = get();
      _ = g.wTools = g.wTools || Object.create( null );
      _.module = _.module || Object.create( null );
      _.module._modulesToPredeclare = _.module._modulesToPredeclare || Object.create( null );
      _.module._modulesToPredeclare[ 'Single1' ] = { entryPath : __dirname + '/singleAfter1' };
      _.module._modulesToPredeclare[ 'Single2' ] = { entryPath : __dirname + '/singleAfter2/' };
      require( './singleAfter1' );
      _ = require( toolsPath );
    }

    var module = _.module.predeclaredWithEntryPathMap.get( _.path.canonize( __dirname + '/singleAfter1' ) );
    console.log( `main.after / predeclared.singleAfter1 : ${_.entity.strType( module )}` );
    var module = _.module.predeclaredWithEntryPathMap.get( _.path.canonize( __dirname + '/singleAfter2' ) );
    console.log( `main.after / predeclared.singleAfter2 : ${_.entity.strType( module )}` );

    console.log( 'main.after / isIncluded( Single1 )', _.module.isIncluded( 'Single1' ) );
    console.log( 'main.after / isIncluded( Single2 )', _.module.isIncluded( 'Single2' ) );

    var files = [ ... _.module.withName( 'Single1' ).files.keys() ];
    console.log( `Single1\n  ${files.join( '\n  ' )}` );
    var files = [ ... _.module.withName( 'Single2' ).files.keys() ];
    console.log( `Single2\n  ${files.join( '\n  ' )}` );
    var orphans = [ ... _.module.filesMap.values() ].filter( ( file ) => !file.module ).map( ( file ) => file.sourcePath );
    console.log( `orphans\n  ${orphans.join( '\n  ' )}` );

  }

  /* - */

  function mainSingleAfterBottomFirst()
  {

    if( order === 'trp' )
    {
      _ = require( toolsPath );
      require( './singleAfter1' );
      _.module.predeclare( 'Single2', __dirname + '/singleAfter2/' );
      _.module.predeclare( 'Single1', __dirname + '/singleAfter1' );
    }
    else if( order === 'rtp' )
    {
      require( './singleAfter1' );
      _ = require( toolsPath );
      _.module.predeclare( 'Single2', __dirname + '/singleAfter2/' );
      _.module.predeclare( 'Single1', __dirname + '/singleAfter1' );
    }
    else if( order === 'prt' )
    {
      let g = get();
      _ = g.wTools = g.wTools || Object.create( null );
      _.module = _.module || Object.create( null );
      _.module._modulesToPredeclare = _.module._modulesToPredeclare || Object.create( null );
      _.module._modulesToPredeclare[ 'Single2' ] = { entryPath : __dirname + '/singleAfter2/' };
      _.module._modulesToPredeclare[ 'Single1' ] = { entryPath : __dirname + '/singleAfter1' };
      require( './singleAfter1' );
      _ = require( toolsPath );
    }

    var module = _.module.predeclaredWithEntryPathMap.get( _.path.canonize( __dirname + '/singleAfter1' ) );
    console.log( `main.after / predeclared.singleAfter1 : ${_.entity.strType( module )}` );
    var module = _.module.predeclaredWithEntryPathMap.get( _.path.canonize( __dirname + '/singleAfter2' ) );
    console.log( `main.after / predeclared.singleAfter2 : ${_.entity.strType( module )}` );

    console.log( 'main.after / isIncluded( Single1 )', _.module.isIncluded( 'Single1' ) );
    console.log( 'main.after / isIncluded( Single2 )', _.module.isIncluded( 'Single2' ) );

    var files = [ ... _.module.withName( 'Single1' ).files.keys() ];
    console.log( `Single1\n  ${files.join( '\n  ' )}` );
    var files = [ ... _.module.withName( 'Single2' ).files.keys() ];
    console.log( `Single2\n  ${files.join( '\n  ' )}` );
    var orphans = [ ... _.module.filesMap.values() ].filter( ( file ) => !file.module ).map( ( file ) => file.sourcePath );
    console.log( `orphans\n  ${orphans.join( '\n  ' )}` );

  }

  /* - */

  function singleAfter1()
  {
    console.log( 'singleAfter1' );
    require( './singleAfter2' );
  }

  /* - */

  function singleAfter2()
  {
    console.log( 'singleAfter2' );
  }

  /* - */

  function mainDeepBefore()
  {
    const _ = require( toolsPath );
    let ModuleFileNative = require( 'module' );

    _.module.predeclare( 'Deep1b', __dirname + '/deep1b' );
    _.module.predeclare( 'Deep1d', __dirname + '/deep1d' );

    console.log( 'main.mid / isIncluded( Deep1b )', _.module.isIncluded( 'Deep1b' ) );
    console.log( 'main.mid / isIncluded( Deep1d )', _.module.isIncluded( 'Deep1d' ) );

    require( './deep1a' );

    console.log( 'main.after / isIncluded( Deep1b )', _.module.isIncluded( 'Deep1b' ) );
    console.log( 'main.after / isIncluded( Deep1d )', _.module.isIncluded( 'Deep1d' ) );

    var files = [ ... _.module.withName( 'Deep1b' ).files.keys() ];
    console.log( `Deep1b\n  ${files.join( '\n  ' )}` );
    var files = [ ... _.module.withName( 'Deep1d' ).files.keys() ];
    console.log( `Deep1d\n  ${files.join( '\n  ' )}` );
    var orphans = [ ... _.module.filesMap.values() ].filter( ( file ) => !file.module ).map( ( file ) => file.sourcePath );
    console.log( `orphans\n  ${orphans.join( '\n  ' )}` );

  }

  /* - */

  function deep1a()
  {
    const _ = _global_.wTools;
    console.log( 'deep1a / isIncluded( Deep1b )', _.module.isIncluded( 'Deep1b' ) );
    console.log( 'deep1a / isIncluded( Deep1d )', _.module.isIncluded( 'Deep1d' ) );

    if( includingWith === 'require' )
    require( './deep1b' );
    else
    _.include( 'Deep1b' );

  }

  /* - */

  function deep1b()
  {
    const _ = _global_.wTools;
    console.log( 'deep1b / isIncluded( Deep1b )', _.module.isIncluded( 'Deep1b' ) );
    console.log( 'deep1b / isIncluded( Deep1d )', _.module.isIncluded( 'Deep1d' ) );

    require( './deep1c' );

  }

  /* - */

  function deep1c()
  {
    const _ = _global_.wTools;
    console.log( 'deep1c / isIncluded( Deep1b )', _.module.isIncluded( 'Deep1b' ) );
    console.log( 'deep1c / isIncluded( Deep1d )', _.module.isIncluded( 'Deep1d' ) );

    if( includingWith === 'require' )
    require( './deep1d' );
    else
    _.include( 'Deep1d' );

  }

  /* - */

  function deep1d()
  {
    const _ = _global_.wTools;
    console.log( 'deep1d / isIncluded( Deep1b )', _.module.isIncluded( 'Deep1b' ) );
    console.log( 'deep1d / isIncluded( Deep1d )', _.module.isIncluded( 'Deep1d' ) );

    require( './deep1e' );

  }

  /* - */

  function deep1e()
  {
    const _ = _global_.wTools;
    console.log( 'deep1e / isIncluded( Deep1b )', _.module.isIncluded( 'Deep1b' ) );
    console.log( 'deep1e / isIncluded( Deep1d )', _.module.isIncluded( 'Deep1d' ) );
  }

  /* - */

  function mainDeepAfterB()
  {

    if( order === 'trp' )
    {
      _ = require( toolsPath );
      require( './deep11a' );
      _.module.predeclare( 'Deep1b', __dirname + '/deep11b' );
      _.module.predeclare( 'Deep1d', __dirname + '/deep11d' );
    }
    else if( order === 'rtp' )
    {
      require( './deep11a' );
      _ = require( toolsPath );
      _.module.predeclare( 'Deep1b', __dirname + '/deep11b' );
      _.module.predeclare( 'Deep1d', __dirname + '/deep11d' );
    }
    else if( order === 'prt' )
    {
      let g = get();
      _ = g.wTools = g.wTools || Object.create( null );
      _.module = _.module || Object.create( null );
      _.module._modulesToPredeclare = _.module._modulesToPredeclare || Object.create( null );
      _.module._modulesToPredeclare[ 'Deep1b' ] = { entryPath : __dirname + '/deep11b' };
      _.module._modulesToPredeclare[ 'Deep1d' ] = { entryPath : __dirname + '/deep11d' };
      require( './deep11a' );
      _ = require( toolsPath );
    }

    console.log( 'main.after / isIncluded( Deep1b )', _.module.isIncluded( 'Deep1b' ) );
    console.log( 'main.after / isIncluded( Deep1d )', _.module.isIncluded( 'Deep1d' ) );

    var files = [ ... _.module.withName( 'Deep1b' ).files.keys() ];
    console.log( `Deep1b\n  ${files.join( '\n  ' )}` );
    var files = [ ... _.module.withName( 'Deep1d' ).files.keys() ];
    console.log( `Deep1d\n  ${files.join( '\n  ' )}` );
    var orphans = [ ... _.module.filesMap.values() ].filter( ( file ) => !file.module ).map( ( file ) => file.sourcePath );
    console.log( `orphans\n  ${orphans.join( '\n  ' )}` );

  }

  /* - */

  function mainDeepAfterD()
  {

    if( order === 'trp' )
    {
      _ = require( toolsPath );
      require( './deep11a' );
      _.module.predeclare( 'Deep1d', __dirname + '/deep11d' );
      _.module.predeclare( 'Deep1b', __dirname + '/deep11b' );
    }
    else if( order === 'rtp' )
    {
      require( './deep11a' );
      _ = require( toolsPath );
      _.module.predeclare( 'Deep1d', __dirname + '/deep11d' );
      _.module.predeclare( 'Deep1b', __dirname + '/deep11b' );
    }
    else if( order === 'prt' )
    {

      let g = get();
      _ = g.wTools = g.wTools || Object.create( null );
      _.module = _.module || Object.create( null );
      _.module._modulesToPredeclare = _.module._modulesToPredeclare || Object.create( null );
      _.module._modulesToPredeclare[ 'Deep1d' ] = { entryPath : __dirname + '/deep11d' };
      _.module._modulesToPredeclare[ 'Deep1b' ] = { entryPath : __dirname + '/deep11b' };
      require( './deep11a' );
      _ = require( toolsPath );
    }

    console.log( 'main.after / isIncluded( Deep1b )', _.module.isIncluded( 'Deep1b' ) );
    console.log( 'main.after / isIncluded( Deep1d )', _.module.isIncluded( 'Deep1d' ) );

    var files = [ ... _.module.withName( 'Deep1b' ).files.keys() ];
    console.log( `Deep1b\n  ${files.join( '\n  ' )}` );
    var files = [ ... _.module.withName( 'Deep1d' ).files.keys() ];
    console.log( `Deep1d\n  ${files.join( '\n  ' )}` );
    var orphans = [ ... _.module.filesMap.values() ].filter( ( file ) => !file.module ).map( ( file ) => file.sourcePath );
    console.log( `orphans\n  ${orphans.join( '\n  ' )}` );

  }

  /* - */

  function deep11a()
  {
    console.log( 'deep11a' );
    require( './deep11b' );
  }

  /* - */

  function deep11b()
  {
    console.log( 'deep11b' );
    require( './deep11c' );
  }

  /* - */

  function deep11c()
  {
    console.log( 'deep11c' );
    require( './deep11d' );
  }

  /* - */

  function deep11d()
  {
    console.log( 'deep11d' );
    require( './deep11e' );
  }

  /* - */

  function deep11e()
  {
    console.log( 'deep11e' );
  }

  /* - */

  function mainMultipleDeclare()
  {
    const _ = require( toolsPath );
    let ModuleFileNative = require( 'module' );

    _.module.predeclare( 'Common1', __dirname + '/common' );
    _.module.predeclare( 'Common2', __dirname + '/common' );

  }

  /* - */

  function mainBeforeCommonSubFile()
  {
    const _ = require( toolsPath );
    let ModuleFileNative = require( 'module' );

    _.module.predeclare( 'Common1', __dirname + '/common1' );
    _.module.predeclare( 'Common2', __dirname + '/common2' );

    if( includingWith === 'require' )
    console.log( 'Common1', require( './common1' ) );
    else
    console.log( 'Common1', _.include( 'Common1' ) );

    if( includingWith === 'require' )
    console.log( 'Common2', require( './common2' ) );
    else
    console.log( 'Common2', _.include( 'Common2' ) );

    var files = [ ... _.module.withName( 'Common1' ).files.keys() ];
    console.log( `Common1\n  ${files.join( '\n  ' )}` );
    var files = [ ... _.module.withName( 'Common2' ).files.keys() ];
    console.log( `Common2\n  ${files.join( '\n  ' )}` );
    var orphans = [ ... _.module.filesMap.values() ].filter( ( file ) => !file.module ).map( ( file ) => file.sourcePath );
    console.log( `orphans\n  ${orphans.join( '\n  ' )}` );

  }

  /* - */

  function mainAfterCommonSubFile()
  {
    let _;

    if( order === 'trp' )
    {
      _ = require( toolsPath );
      console.log( 'Common1', require( './common1' ) );
      console.log( 'Common2', require( './common2' ) );
      _.module.predeclare( 'Common1', __dirname + '/common1' );
      _.module.predeclare( 'Common2', __dirname + '/common2' );
    }
    else if( order === 'rtp' )
    {
      console.log( 'Common1', require( './common1' ) );
      console.log( 'Common2', require( './common2' ) );
      _ = require( toolsPath );
      _.module.predeclare( 'Common1', __dirname + '/common1' );
      _.module.predeclare( 'Common2', __dirname + '/common2' );
    }
    else if( order === 'prt' )
    {
      let g = get();
      _ = g.wTools = g.wTools || Object.create( null );
      _.module = _.module || Object.create( null );
      _.module._modulesToPredeclare = _.module._modulesToPredeclare || Object.create( null );
      _.module._modulesToPredeclare[ 'Common1' ] = { entryPath : __dirname + '/common1' };
      _.module._modulesToPredeclare[ 'Common2' ] = { entryPath : __dirname + '/common2' };
      console.log( 'Common1', require( './common1' ) );
      console.log( 'Common2', require( './common2' ) );
      _ = require( toolsPath );
    }

    var file = _.module.fileWith( './common1' );
    var files = [ ... file.upFiles.values() ].map( ( file ) => file.sourcePath );
    console.log( `common1.upFiles\n  ${files.join( '\n  ' )}` );
    var file = _.module.fileWith( './common2' );
    var files = [ ... file.upFiles.values() ].map( ( file ) => file.sourcePath );
    console.log( `common2.upFiles\n  ${files.join( '\n  ' )}` );
    var file = _.module.fileWith( './common' );
    var files = [ ... file.downFiles.values() ].map( ( file ) => file.sourcePath );
    console.log( `common.downFiles\n  ${files.sort().join( '\n  ' )}` );

    var files = [ ... _.module.withName( 'Common1' ).files.keys() ];
    console.log( `Common1\n  ${files.join( '\n  ' )}` );
    var files = [ ... _.module.withName( 'Common2' ).files.keys() ];
    console.log( `Common2\n  ${files.join( '\n  ' )}` );
    var orphans = [ ... _.module.filesMap.values() ].filter( ( file ) => !file.module ).map( ( file ) => file.sourcePath );
    console.log( `orphans\n  ${orphans.join( '\n  ' )}` );

  }

  /* - */

  function common()
  {
    console.log( 'common' );
    module.exports = 'abc';
  }

  /* - */

  function common1()
  {
    let result = require( './common' );
    console.log( 'common1', result );
    module.exports = result;
  }

  /* - */

  function common2()
  {
    let result = require( './common' );
    console.log( 'common2', result );
    module.exports = result;
  }

  /* - */

  function mainBeforeCommonSubFileDeep()
  {
    const _ = require( toolsPath );
    let ModuleFileNative = require( 'module' );

    _.module.predeclare( 'Deep2', __dirname + '/deep2a' );
    _.module.predeclare( 'Deep3', __dirname + '/deep3a' );

    if( includingWith === 'require' )
    console.log( 'Deep2', require( './deep2a' ) );
    else
    console.log( 'Deep2', _.include( 'Deep2' ) );

    if( includingWith === 'require' )
    console.log( 'Deep3', require( './deep3a' ) );
    else
    console.log( 'Deep3', _.include( 'Deep3' ) );

    var file = _.module.fileWith( './deep2b' );
    var files = [ ... file.upFiles.values() ].map( ( file ) => file.sourcePath );
    console.log( `deep2b.upFiles\n  ${files.join( '\n  ' )}` );
    var file = _.module.fileWith( './deep3b' );
    var files = [ ... file.upFiles.values() ].map( ( file ) => file.sourcePath );
    console.log( `deep3b.upFiles\n  ${files.join( '\n  ' )}` );
    var file = _.module.fileWith( './common' );
    var files = [ ... file.downFiles.values() ].map( ( file ) => file.sourcePath );
    console.log( `common.downFiles\n  ${files.sort().join( '\n  ' )}` );

    var files = [ ... _.module.withName( 'Deep2' ).files.keys() ];
    console.log( `Deep2\n  ${files.join( '\n  ' )}` );
    var files = [ ... _.module.withName( 'Deep3' ).files.keys() ];
    console.log( `Deep3\n  ${files.join( '\n  ' )}` );
    var orphans = [ ... _.module.filesMap.values() ].filter( ( file ) => !file.module ).map( ( file ) => file.sourcePath );
    console.log( `orphans\n  ${orphans.join( '\n  ' )}` );

  }

  /* - */

  function mainAfterCommonSubFileDeep()
  {

    if( order === 'trp' )
    {
      _ = require( toolsPath );
      console.log( 'Deep2', require( './deep2a' ) );
      console.log( 'Deep3', require( './deep3a' ) );
      _.module.predeclare( 'Deep2', __dirname + '/deep2a' );
      _.module.predeclare( 'Deep3', __dirname + '/deep3a' );
    }
    else if( order === 'rtp' )
    {
      console.log( 'Deep2', require( './deep2a' ) );
      console.log( 'Deep3', require( './deep3a' ) );
      _ = require( toolsPath );
      _.module.predeclare( 'Deep2', __dirname + '/deep2a' );
      _.module.predeclare( 'Deep3', __dirname + '/deep3a' );
    }
    else if( order === 'prt' )
    {
      let g = get();
      _ = g.wTools = g.wTools || Object.create( null );
      _.module = _.module || Object.create( null );
      _.module._modulesToPredeclare = _.module._modulesToPredeclare || Object.create( null );
      _.module._modulesToPredeclare[ 'Deep2' ] = { entryPath : __dirname + '/deep2a' };
      _.module._modulesToPredeclare[ 'Deep3' ] = { entryPath : __dirname + '/deep3a' };
      console.log( 'Deep2', require( './deep2a' ) );
      console.log( 'Deep3', require( './deep3a' ) );
      _ = require( toolsPath );
    }

    var file = _.module.fileWith( './deep2b' );
    var files = [ ... file.upFiles.values() ].map( ( file ) => file.sourcePath );
    console.log( `deep2b.upFiles\n  ${files.join( '\n  ' )}` );
    var file = _.module.fileWith( './deep3b' );
    var files = [ ... file.upFiles.values() ].map( ( file ) => file.sourcePath );
    console.log( `deep3b.upFiles\n  ${files.join( '\n  ' )}` );
    var file = _.module.fileWith( './common' );
    var files = [ ... file.downFiles.values() ].map( ( file ) => file.sourcePath );
    console.log( `common.downFiles\n  ${files.sort().join( '\n  ' )}` );

    var files = [ ... _.module.withName( 'Deep2' ).files.keys() ];
    console.log( `Deep2\n  ${files.join( '\n  ' )}` );
    var files = [ ... _.module.withName( 'Deep3' ).files.keys() ];
    console.log( `Deep3\n  ${files.join( '\n  ' )}` );
    var orphans = [ ... _.module.filesMap.values() ].filter( ( file ) => !file.module ).map( ( file ) => file.sourcePath );
    console.log( `orphans\n  ${orphans.join( '\n  ' )}` );

  }

  /* - */

  function deep2a()
  {
    let result = require( './deep2b' );
    console.log( 'deep2a', result );
    module.exports = result;
  }

  /* - */

  function deep2b()
  {
    let result = require( './common' );
    console.log( 'deep2b.1', result );
    let result2 = require( './common' );
    console.log( 'deep2b.2', result2 );
    module.exports = result;
  }

  /* - */

  function deep3a()
  {
    let result = require( './deep3b' );
    console.log( 'deep3a', result );
    module.exports = result;
  }

  /* - */

  function deep3b()
  {
    let result = require( './common' );
    console.log( 'deep3b.1', result );
    let result2 = require( './common' );
    console.log( 'deep3b.2', result2 );
    module.exports = result;
  }

  /* - */

  function mainBranchingBefore1()
  {
    const _ = require( toolsPath );
    let ModuleFileNative = require( 'module' );

    _.module.predeclare( 'Branching1', __dirname + '/branching1a' );
    _.module.predeclare( 'Branching2', __dirname + '/branching2a' );

    console.log( 'main.mid / isIncluded( Branching1 )', _.module.isIncluded( 'Branching1' ) );
    console.log( 'main.mid / isIncluded( Branching2 )', _.module.isIncluded( 'Branching2' ) );

    if( includingWith === 'require' )
    require( './branching1a' );
    else
    _.include( 'Branching1' );

    if( includingWith === 'require' )
    require( './branching2a' );
    else
    _.include( 'Branching2' );

    console.log( 'main.after / isIncluded( Branching1 )', _.module.isIncluded( 'Branching1' ) );
    console.log( 'main.after / isIncluded( Branching2 )', _.module.isIncluded( 'Branching2' ) );

    var files = [ ... _.module.withName( 'Branching1' ).files.keys() ].sort();
    console.log( `Branching1\n  ${files.join( '\n  ' )}` );
    var files = [ ... _.module.withName( 'Branching2' ).files.keys() ].sort();
    console.log( `Branching2\n  ${files.join( '\n  ' )}` );
    var orphans = [ ... _.module.filesMap.values() ].filter( ( file ) => !file.module ).map( ( file ) => file.sourcePath );
    console.log( `orphans\n  ${orphans.join( '\n  ' )}` );

  }

  /* - */

  function mainBranchingBefore2()
  {
    const _ = require( toolsPath );
    let ModuleFileNative = require( 'module' );

    _.module.predeclare( 'Branching1', __dirname + '/branching1a' );
    _.module.predeclare( 'Branching2', __dirname + '/branching2a' );

    console.log( 'main.mid / isIncluded( Branching1 )', _.module.isIncluded( 'Branching1' ) );
    console.log( 'main.mid / isIncluded( Branching2 )', _.module.isIncluded( 'Branching2' ) );

    if( includingWith === 'require' )
    require( './branching2a' );
    else
    _.include( 'Branching2' );

    if( includingWith === 'require' )
    require( './branching1a' );
    else
    _.include( 'Branching1' );

    console.log( 'main.after / isIncluded( Branching1 )', _.module.isIncluded( 'Branching1' ) );
    console.log( 'main.after / isIncluded( Branching2 )', _.module.isIncluded( 'Branching2' ) );

    var files = [ ... _.module.withName( 'Branching1' ).files.keys() ].sort();
    console.log( `Branching1\n  ${files.join( '\n  ' )}` );
    var files = [ ... _.module.withName( 'Branching2' ).files.keys() ].sort();
    console.log( `Branching2\n  ${files.join( '\n  ' )}` );
    var orphans = [ ... _.module.filesMap.values() ].filter( ( file ) => !file.module ).map( ( file ) => file.sourcePath );
    console.log( `orphans\n  ${orphans.join( '\n  ' )}` );

  }

  /* - */

  function mainBranchingAfter1()
  {

    if( order === 'trp' )
    {
      _ = require( toolsPath );
      require( './branching1a' );
      require( './branching2a' );
      _.module.predeclare( 'Branching1', __dirname + '/branching1a' );
      _.module.predeclare( 'Branching2', __dirname + '/branching2a' );
    }
    else if( order === 'rtp' )
    {
      require( './branching1a' );
      require( './branching2a' );
      _ = require( toolsPath );
      _.module.predeclare( 'Branching1', __dirname + '/branching1a' );
      _.module.predeclare( 'Branching2', __dirname + '/branching2a' );
    }
    else if( order === 'prt' )
    {
      let g = get();
      _ = g.wTools = g.wTools || Object.create( null );
      _.module = _.module || Object.create( null );
      _.module._modulesToPredeclare = _.module._modulesToPredeclare || Object.create( null );
      _.module._modulesToPredeclare[ 'Branching1' ] = { entryPath : __dirname + '/branching1a' };
      _.module._modulesToPredeclare[ 'Branching2' ] = { entryPath : __dirname + '/branching2a' };
      require( './branching1a' );
      require( './branching2a' );
      _ = require( toolsPath );
    }

    console.log( 'main.after / isIncluded( Branching1 )', _.module.isIncluded( 'Branching1' ) );
    console.log( 'main.after / isIncluded( Branching2 )', _.module.isIncluded( 'Branching2' ) );

    var files = [ ... _.module.withName( 'Branching1' ).files.keys() ].sort();
    console.log( `Branching1\n  ${files.join( '\n  ' )}` );
    var files = [ ... _.module.withName( 'Branching2' ).files.keys() ].sort();
    console.log( `Branching2\n  ${files.join( '\n  ' )}` );
    var orphans = [ ... _.module.filesMap.values() ].filter( ( file ) => !file.module ).map( ( file ) => file.sourcePath );
    console.log( `orphans\n  ${orphans.join( '\n  ' )}` );

  }

  /* - */

  function mainBranchingAfter2()
  {

    if( order === 'trp' )
    {
      _ = require( toolsPath );
      require( './branching2a' );
      require( './branching1a' );
      _.module.predeclare( 'Branching1', __dirname + '/branching1a' );
      _.module.predeclare( 'Branching2', __dirname + '/branching2a' );
    }
    else if( order === 'rtp' )
    {
      require( './branching2a' );
      require( './branching1a' );
      _ = require( toolsPath );
      _.module.predeclare( 'Branching1', __dirname + '/branching1a' );
      _.module.predeclare( 'Branching2', __dirname + '/branching2a' );
    }
    else if( order === 'prt' )
    {
      let g = get();
      _ = g.wTools = g.wTools || Object.create( null );
      _.module = _.module || Object.create( null );
      _.module._modulesToPredeclare = _.module._modulesToPredeclare || Object.create( null );
      _.module._modulesToPredeclare[ 'Branching1' ] = { entryPath : __dirname + '/branching1a' };
      _.module._modulesToPredeclare[ 'Branching2' ] = { entryPath : __dirname + '/branching2a' };
      require( './branching2a' );
      require( './branching1a' );
      _ = require( toolsPath );
    }

    console.log( 'main.after / isIncluded( Branching1 )', _.module.isIncluded( 'Branching1' ) );
    console.log( 'main.after / isIncluded( Branching2 )', _.module.isIncluded( 'Branching2' ) );

    var files = [ ... _.module.withName( 'Branching1' ).files.keys() ].sort();
    console.log( `Branching1\n  ${files.join( '\n  ' )}` );
    var files = [ ... _.module.withName( 'Branching2' ).files.keys() ].sort();
    console.log( `Branching2\n  ${files.join( '\n  ' )}` );
    var orphans = [ ... _.module.filesMap.values() ].filter( ( file ) => !file.module ).map( ( file ) => file.sourcePath );
    console.log( `orphans\n  ${orphans.join( '\n  ' )}` );

  }

  /* - */

  function branching1a()
  {
    console.log( 'branching1a' );
    require( './branching1b' );
  }

  /* - */

  function branching1b()
  {
    console.log( 'branching1b' );
    require( './branchingCommon' );
    require( './branching2b' );
  }

  /* - */

  function branching2a()
  {
    console.log( 'branching2a' );
    require( './branching2b' );
  }

  /* - */

  function branching2b()
  {
    console.log( 'branching2b' );
    require( './branchingCommon' );
    require( './branching1b' );
  }

  /* - */

  function branchingCommon()
  {
    console.log( 'branchingCommon' );
  }

  /* - */

}

predeclarePrime.timeOut = 60000;

//

function predeclareRelative( test )
{
  let context = this;
  let a = test.assetFor( false );
  let ready = __.take( null );

  act({});

  return ready;

  /* - */

  function act( env )
  {

    /* */

    ready.then( () =>
    {
      test.case = `full relative path, ${__.entity.exportStringSolo( env )}`;

      var programPath = a.program( mainWithFullPath ).programPath;
      a.program
      ({
        entry : module1,
        dirPath : 'node_modules',
      });

      return a.forkNonThrowing
      ({
        execPath : programPath,
        currentPath : _.path.dir( programPath ),
      })
    })
    .then( ( op ) =>
    {
      var exp =
`
main
module1
`
      test.identical( op.exitCode, 0 );
      test.equivalent( op.output, exp );
      return op;
    });

    /* */

    ready.then( () =>
    {
      test.case = `require name, ${__.entity.exportStringSolo( env )}`;

      var programPath = a.program( mainWithRequireName ).programPath;
      a.program
      ({
        entry : module1,
        dirPath : 'node_modules',
      });

      return a.forkNonThrowing
      ({
        execPath : programPath,
        currentPath : _.path.dir( programPath ),
      })
    })
    .then( ( op ) =>
    {
      var exp =
`
main
module1
`
      test.identical( op.exitCode, 0 );
      test.equivalent( op.output, exp );
      return op;
    });

    /* */

  }

  /* - */

  function mainWithFullPath()
  {
    const _ = require( toolsPath );
    let ModuleFileNative = require( 'module' );
    console.log( 'main' );
    _.module.predeclare({ name : 'Mod1', entryPath : __dirname + '/node_modules/module1' } );
    _.include( 'Mod1' );
  }

  /* - */

  function mainWithRequireName()
  {
    console.log( 'main' );
    require( 'module1' );
  }

  /* - */

  function module1()
  {
    console.log( 'module1' );
  }

  /* - */

}

//

function predeclareAbsolute( test )
{
  let context = this;
  let a = test.assetFor( false );
  let ready = __.take( null );

  act({});

  return ready;

  /* - */

  function act( env )
  {

    /* */

    ready.then( () =>
    {
      test.case = `assumption, ${__.entity.exportStringSolo( env )}`;

      var programPath = a.program( mainAssuption ).programPath;
      a.program
      ({
        entry : file1,
        dirPath : 'node_modules',
      });

      return a.forkNonThrowing
      ({
        execPath : programPath,
        currentPath : _.path.dir( programPath ),
      })
    })
    .then( ( op ) =>
    {
      var exp =
`
main
file1
`
      test.identical( op.exitCode, 0 );
      test.equivalent( op.output, exp );
      return op;
    });

    /* */

    ready.then( () =>
    {
      test.case = `basic, ${__.entity.exportStringSolo( env )}`;

      var programPath = a.program( mainProperCasedModule ).programPath;
      a.program
      ({
        entry : file1,
        dirPath : 'node_modules',
      });

      return a.forkNonThrowing
      ({
        execPath : programPath,
        currentPath : _.path.dir( programPath ),
      })
    })
    .then( ( op ) =>
    {
      var exp =
`
main
file1
`
      test.identical( op.exitCode, 0 );
      test.equivalent( op.output, exp );
      return op;
    });

    /* */

    ready.then( () =>
    {
      test.case = `upper cased module, ${__.entity.exportStringSolo( env )}`;

      var programPath = a.program( mainUpperCasedModule ).programPath;
      a.program
      ({
        entry : file1,
        dirPath : 'node_modules',
      });

      return a.forkNonThrowing
      ({
        execPath : programPath,
        currentPath : _.path.dir( programPath ),
      })
    })
    .then( ( op ) =>
    {
      var exp =
`= Message of Error#1
    Cant resolve module::MOD1.
    Looked at:
     - MOD1`
      test.nil( op.exitCode, 0 );
      test.true( _.strHas( op.output, exp ) );
      return op;
    });

    /* */

    ready.then( () =>
    {
      test.case = `lower cased module, ${__.entity.exportStringSolo( env )}`;

      var programPath = a.program( mainLowerCasedModule ).programPath;
      a.program
      ({
        entry : file1,
        dirPath : 'node_modules',
      });

      return a.forkNonThrowing
      ({
        execPath : programPath,
        currentPath : _.path.dir( programPath ),
      })
    })
    .then( ( op ) =>
    {
      var exp =
`= Message of Error#1
    Cant resolve module::mod1.
    Looked at:
     - mod1`
      test.nil( op.exitCode, 0 );
      test.true( _.strHas( op.output, exp ) );
      return op;
    });

    /* */

    ready.then( () =>
    {
      test.case = `upper cased include, ${__.entity.exportStringSolo( env )}`;

      var programPath = a.program( mainUpperCaseInclude ).programPath;
      a.program
      ({
        entry : file1,
        dirPath : 'node_modules',
      });

      return a.forkNonThrowing
      ({
        execPath : programPath,
        currentPath : _.path.dir( programPath ),
      })
    })
    .then( ( op ) =>
    {
      var exp =
`
main
file1
`
      test.identical( op.exitCode, 0 );
      test.equivalent( op.output, exp );
      return op;
    });

    /* */

    ready.then( () =>
    {
      test.case = `relative, ${__.entity.exportStringSolo( env )}`;

      var programPath = a.program( mainRelative ).programPath;
      a.program
      ({
        entry : file1,
        dirPath : 'dir1',
      });

      return a.forkNonThrowing
      ({
        execPath : programPath,
        currentPath : _.path.dir( programPath ),
      })
    })
    .then( ( op ) =>
    {
      var exp =
`
main
file1
`
      test.identical( op.exitCode, 0 );
      test.equivalent( op.output, exp );
      return op;
    });

    /* */

  }

  /* - */

  function mainAssuption()
  {
    console.log( 'main' );
    require( 'file1' );
  }

  /* - */

  function mainProperCasedModule()
  {
    const _ = require( toolsPath );
    let ModuleFileNative = require( 'module' );
    console.log( 'main' );
    _.module.predeclare({ name : 'Mod1', entryPath : 'file1' } );
    _.include( 'Mod1' );
  }

  /* - */

  function mainUpperCasedModule()
  {
    const _ = require( toolsPath );
    let ModuleFileNative = require( 'module' );
    console.log( 'main' );
    _.module.predeclare({ name : 'Mod1', entryPath : 'file1' } );
    _.include( 'MOD1' );
  }

  /* - */

  function mainLowerCasedModule()
  {
    const _ = require( toolsPath );
    let ModuleFileNative = require( 'module' );
    console.log( 'main' );
    _.module.predeclare({ name : 'Mod1', entryPath : 'file1' } );
    _.include( 'mod1' );
  }

  /* - */

  function mainUpperCaseInclude()
  {
    const _ = require( toolsPath );
    let ModuleFileNative = require( 'module' );
    console.log( 'main' );
    _.include( 'FILE1' );
  }

  /* - */

  function mainRelative()
  {
    const _ = require( toolsPath );
    let ModuleFileNative = require( 'module' );
    console.log( 'main' );
    _.module.predeclare({ name : 'Mod1', entryPath : './dir1/file1' } );
    _.include( 'Mod1' );
  }

  /* - */

  function file1()
  {
    console.log( 'file1' );
  }

  /* - */

}

predeclareAbsolute.description =
`
  - assumed npm can find file with relative path without dot if such put in node_modules directory
  - it is possible to declare module with name of file ( not absolute path )
  - include with upper-cased name of module cant find the module
  - but include of upper-cased name of npm module works
  - delcaring of module with relative entry path based on path of the current module file
`

//

function predeclareRedeclaring( test )
{
  let context = this;
  let a = test.assetFor( false );
  let ready = __.take( null );

  act({});

  return ready;

  /* - */

  function act( env )
  {

    /* */

    ready.then( () =>
    {
      test.case = `basic, ${__.entity.exportStringSolo( env )}`;

      var programPath = a.program( main1 ).programPath;
      a.program( file1 );
      a.program( file2 );

      return a.forkNonThrowing
      ({
        execPath : programPath,
        currentPath : _.path.dir( programPath ),
      })
    })
    .then( ( op ) =>
    {
      var exp =
`
main
file1
file2
./main1 : {- ModuleFile ./main1 -}
  global : real
  modules
    {- Module Module1 -}
  upFiles
    {- ModuleFile ${_.module.toolsPathGet()} -}
    {- ModuleFile ./file1 -}
    {- ModuleFile ./file2 -}
./file1 : {- ModuleFile ./file1 -}
  global : real
  modules
    {- Module Module1 -}
  downFiles
    {- ModuleFile ./main1 -}
    {- ModuleFile ./file2 -}
./file2 : {- ModuleFile ./file2 -}
  global : real
  modules
    {- Module Module1 -}
  downFiles
    {- ModuleFile ./main1 -}
  upFiles
    {- ModuleFile ${_.module.toolsPathGet()} -}
    {- ModuleFile ./file1 -}
`
      test.identical( op.exitCode, 0 );
      test.equivalent( op.output, exp );
      return op;
    });

    /* */

  }

  /* - */

  function main1()
  {
    console.log( 'main' );
    const _ = require( toolsPath );

    _.module.predeclare
    ({
      alias : [ 'Module1', 'module1' ],
      entryPath : __filename,
    });

    require( './file1' );
    require( './file2' );

    log( './main1' );
    log( './file1' );
    log( './file2' );

    function log( filePath )
    {
      let moduleFile = _.module.fileWith( filePath );
      if( !moduleFile )
      return console.log( `${filePath} : ${moduleFile}` );
      let output = _.module.fileExportString( moduleFile, { it : { verbosity : 2 } } ).resultExportString();
      output = _.strReplace( output, _.path.normalize( __dirname ), '.' );
      console.log( `${filePath} : ${output}` );
    }

  }

  /* - */

  function file1()
  {
    console.log( 'file1' );
  }

  /* - */

  function file2()
  {
    console.log( 'file2' );
    const _ = require( toolsPath );

    require( './file1' );

    _.module.predeclare
    ({
      alias : [ 'Module1', 'module1' ],
      entryPath : __filename,
    });

  }

  /* - */

}

predeclareRedeclaring.description =
`
  - redeclaring of module does not thow any error
  - module graph is proper after redeclaring
`

//

function predeclareRedeclaringSharedFile( test )
{
  let context = this;
  let a = test.assetFor( false );
  let ready = __.take( null );

  act({ after : 0 });
  act({ after : 1 });

  return ready;

  /* - */

  function act( env )
  {

    /* */

    ready.then( () =>
    {
      test.case = `without redeclaring, ${__.entity.exportStringSolo( env )}`;

      var programPath = a.program({ entry : module1, locals : _.props.extend( null, env, { withRedeclaring : 0 } ) }).programPath;
      a.program({ entry : module2, locals : _.props.extend( null, env, { withRedeclaring : 0 } ) });
      a.program({ entry : file1, locals : _.props.extend( null, env, { withRedeclaring : 0 } ) });
      a.program({ entry : file2, locals : _.props.extend( null, env, { withRedeclaring : 0 } ) });

      return a.forkNonThrowing
      ({
        execPath : programPath,
        currentPath : _.path.dir( programPath ),
      })
    })
    .then( ( op ) =>
    {
      var exp =
`
module1
file1
module2
file2
./module1 : {- ModuleFile ./module1 -}
  global : real
  modules
    {- Module Module1 -}
  upFiles
    {- ModuleFile ${_.module.toolsPathGet()} -}
    {- ModuleFile ./file1 -}
    {- ModuleFile ./module2 -}
./module2 : {- ModuleFile ./module2 -}
  global : real
  modules
    {- Module Module2 -}
  downFiles
    {- ModuleFile ./module1 -}
  upFiles
    {- ModuleFile ./file2 -}
    {- ModuleFile ./file1 -}
./file1 : {- ModuleFile ./file1 -}
  global : real
  modules
    {- Module Module1 -}
    {- Module Module2 -}
  downFiles
    {- ModuleFile ./module1 -}
    {- ModuleFile ./module2 -}
./file2 : {- ModuleFile ./file2 -}
  global : real
  modules
    {- Module Module2 -}
  downFiles
    {- ModuleFile ./module2 -}
`
      test.identical( op.exitCode, 0 );
      test.equivalent( op.output, exp );
      return op;
    });

    /* */

    ready.then( () =>
    {
      test.case = `without redeclaring, ${__.entity.exportStringSolo( env )}`;

      var programPath = a.program({ entry : module1, locals : _.props.extend( null, env, { withRedeclaring : 1 } ) }).programPath;
      a.program({ entry : module2, locals : _.props.extend( null, env, { withRedeclaring : 1 } ) });
      a.program({ entry : file1, locals : _.props.extend( null, env, { withRedeclaring : 1 } ) });
      a.program({ entry : file2, locals : _.props.extend( null, env, { withRedeclaring : 1 } ) });
      a.program({ entry : file3, locals : _.props.extend( null, env, { withRedeclaring : 1 } ) });

      return a.forkNonThrowing
      ({
        execPath : programPath,
        currentPath : _.path.dir( programPath ),
      })
    })
    .then( ( op ) =>
    {
      var exp =
`
module1
file1
module2
file2
file3
./module1 : {- ModuleFile ./module1 -}
  global : real
  modules
    {- Module Module1 -}
  upFiles
    {- ModuleFile ${_.module.toolsPathGet()} -}
    {- ModuleFile ./file1 -}
    {- ModuleFile ./module2 -}
    {- ModuleFile ./file3 -}
./module2 : {- ModuleFile ./module2 -}
  global : real
  modules
    {- Module Module2 -}
  downFiles
    {- ModuleFile ./module1 -}
  upFiles
    {- ModuleFile ./file2 -}
    {- ModuleFile ./file1 -}
./file1 : {- ModuleFile ./file1 -}
  global : real
  modules
    {- Module Module1 -}
    {- Module Module2 -}
  downFiles
    {- ModuleFile ./module1 -}
    {- ModuleFile ./module2 -}
    {- ModuleFile ./file3 -}
./file2 : {- ModuleFile ./file2 -}
  global : real
  modules
    {- Module Module2 -}
  downFiles
    {- ModuleFile ./module2 -}
`
      test.identical( op.exitCode, 0 );
      test.equivalent( op.output, exp );
      return op;
    });

    /* */

  }

  /* - */

  function module1()
  {
    console.log( 'module1' );
    const _ = require( toolsPath );

    _.module.predeclare
    ({
      alias : [ 'Module1', 'module1' ],
      entryPath : __filename,
    });

    require( './file1' );
    require( './module2' );

    if( withRedeclaring )
    require( './file3' );

    log( './module1' );
    log( './module2' );
    log( './file1' );
    log( './file2' );

    function log( filePath )
    {
      let moduleFile = _.module.fileWith( filePath );
      if( !moduleFile )
      return console.log( `${filePath} : ${moduleFile}` );
      let output = _.module.fileExportString( moduleFile, { it : { verbosity : 2 } } ).resultExportString();
      output = _.strReplace( output, _.path.normalize( __dirname ), '.' );
      console.log( `${filePath} : ${output}` );
    }

  }

  /* - */

  function file1()
  {
    console.log( 'file1' );
  }

  /* - */

  function module2()
  {
    console.log( 'module2' );
    let _ = _global_.wTools;

    if( !after )
    _.module.predeclare
    ({
      name : 'Module2',
      entryPath : __filename,
    });

    require( './file2' );
    require( './file1' );

    if( after )
    _.module.predeclare
    ({
      name : 'Module2',
      entryPath : __filename,
    });

  }

  /* - */

  function file2()
  {
    console.log( 'file2' );

  }

  /* - */

  function file3()
  {
    console.log( 'file3' );
    const _ = require( toolsPath );

    require( './file1' );

    _.module.predeclare
    ({
      alias : [ 'Module1', 'module1' ],
      entryPath : __filename,
    });

  }

  /* - */

}

predeclareRedeclaringSharedFile.description =
`
  - redeclaring of module does not unshare shared module file
`

//

function moduleIsIncluded( test )
{
  let context = this;
  let a = test.assetFor( false );
  let ready = __.take( null );

  let start = __.process.starter
  ({
    outputCollecting : 1,
    outputPiping : 1,
    inputMirroring : 1,
    throwingExitCode : 0,
    mode : 'fork',
  });

  test.true( _.module.isIncluded( 'wTesting' ) );
  test.true( !_.module.isIncluded( 'abcdef123' ) );

  act({ entry : _programWithRequire });
  act({ entry : _programWithIncludeLower });
  act({ entry : _programWithIncludeUpper });

  return ready;

  /* - */

  function act( env )
  {

    ready.then( () =>
    {
      test.case = `basic, ${__.entity.exportStringSolo( env )}`;

      let program = __.program.make
      ({
        entry : env.entry,
        withSubmodules : 1,
        moduleFile : _.module.fileWith( 0 ),
        tempPath : a.abs( '.' ),
      });

      console.log( _.strLinesNumber( program.entry.routineCode ) );

      return start
      ({
        execPath : program.programPath,
        currentPath : _.path.dir( program.programPath ),
      })
    })
    .then( ( op ) =>
    {
      var exp =
  `
isIncluded( wLooker ) false
isIncluded( wlooker ) false
isIncluded( wLooker ) true
isIncluded( wlooker ) true
  `
      test.identical( op.exitCode, 0 );
      test.equivalent( op.output, exp );
      return op;
    });

  }

  /* - */

  function _programWithRequire()
  {
    const _ = require( toolsPath );
    console.log( 'isIncluded( wLooker )', _.module.isIncluded( 'wLooker' ) );
    console.log( 'isIncluded( wlooker )', _.module.isIncluded( 'wlooker' ) );
    _.include( 'wLooker' );
    console.log( 'isIncluded( wLooker )', _.module.isIncluded( 'wLooker' ) );
    console.log( 'isIncluded( wlooker )', _.module.isIncluded( 'wlooker' ) );
  }

  /* - */

  function _programWithIncludeLower()
  {
    const _ = require( toolsPath );
    console.log( 'isIncluded( wLooker )', _.module.isIncluded( 'wLooker' ) );
    console.log( 'isIncluded( wlooker )', _.module.isIncluded( 'wlooker' ) );
    _.include( 'wlooker' );
    console.log( 'isIncluded( wLooker )', _.module.isIncluded( 'wLooker' ) );
    console.log( 'isIncluded( wlooker )', _.module.isIncluded( 'wlooker' ) );
  }

  /* - */

  function _programWithIncludeUpper()
  {
    const _ = require( toolsPath );
    console.log( 'isIncluded( wLooker )', _.module.isIncluded( 'wLooker' ) );
    console.log( 'isIncluded( wlooker )', _.module.isIncluded( 'wlooker' ) );
    _.include( 'WLOOKER' );
    console.log( 'isIncluded( wLooker )', _.module.isIncluded( 'wLooker' ) );
    console.log( 'isIncluded( wlooker )', _.module.isIncluded( 'wlooker' ) );
  }

  /* - */

}

//

function moduleResolveFromAnotherGlobal( test )
{
  let context = this;
  let a = test.assetFor( false );
  let ready = __.take( null );

  act({});

  return ready;

  /* - */

  function act( env )
  {

    /* */

    ready.then( () =>
    {
      test.case = `throwing, ${__.entity.exportStringSolo( env )}`;

      var programPath = a.program( main1 ).programPath;

      return a.forkNonThrowing
      ({
        execPath : programPath,
        currentPath : _.path.dir( programPath ),
      })
    })
    .then( ( op ) =>
    {
      test.identical( op.exitCode, 0 );

      var exp =
`
_.module.resolve( Main1 ) : ${ a.abs( 'main1' ) }
__.module.resolve( Main1 ) : undefined
_.module.resolve( Main1 ) : ${ a.abs( 'main1' ) }
__.module.resolve( Main1 ) : ${ a.abs( 'main1' ) }
`
      test.equivalent( op.output, exp );

      return op;
    });

    /* */

  }

  /* - */

  function main1()
  {
    const _ = require( toolsPath );
    let __ = _.include( 'wTesting' );

    _.module.predeclare
    ({
      name : 'Main1',
      entryPath : __filename,
    });
    console.log( `_.module.resolve( Main1 ) : ${_.module.resolve( 'Main1' )}` );
    console.log( `__.module.resolve( Main1 ) : ${__.module.resolve( 'Main1' )}` );

    __.module.predeclare
    ({
      name : 'Main1',
      entryPath : __filename,
    });
    console.log( `_.module.resolve( Main1 ) : ${_.module.resolve( 'Main1' )}` );
    console.log( `__.module.resolve( Main1 ) : ${__.module.resolve( 'Main1' )}` );
  }

  /* - */

}

moduleResolveFromAnotherGlobal.description =
`
- global namespace::testing have its own space of modules, so __.module.resolve will throw error, unless this special case is handled somehow
- if error not throwen then __.module.resolve after declaration of module should give correct path
`

//

/* xxx : move the test to introspector */
function programWriteOptionWithSubmodule( test )
{
  let context = this;
  let a = test.assetFor( false );
  let ready = __.take( null );

  let start = __.process.starter
  ({
    outputCollecting : 1,
    outputPiping : 1,
    inputMirroring : 1,
    throwingExitCode : 0,
    mode : 'fork',
  });

  act({});

  return ready;

  /* - */

  function act( env )
  {

    ready.then( () =>
    {
      test.case = `basic, ${__.entity.exportStringSolo( env )}`;

      let program = __.program.make
      ({
        entry : env.routine,
        moduleFile : _.module.fileWith( 0 ),
        withSubmodules : 1,
      });

      return start
      ({
        execPath : program.programPath,
        currentPath : _.path.dir( program.programPath ),
      })
    })
    .then( ( op ) =>
    {
      var exp =
  `
  isIncluded( wTesting ) false
  isIncluded( wTesting ) true
  `
      test.identical( op.exitCode, 0 );
      test.equivalent( op.output, exp );
      return op;
    });

  }

  /* - */

  function mainRegisterBefore()
  {
    const _ = require( toolsPath );
    let ModuleFileNative = require( 'module' );
    console.log( 'main / before / isIncluded( Program1 )', _.module.isIncluded( 'Program1' ) );
    console.log( 'main / before / isIncluded( Program2 )', _.module.isIncluded( 'Program2' ) );
    require( 'dir/programRoutine1' );
    console.log( 'main / after / isIncluded( Program1 )', _.module.isIncluded( 'Program1' ) );
    console.log( 'main / after / isIncluded( Program2 )', _.module.isIncluded( 'Program2' ) );
  }

  /* - */

  function programRoutine1()
  {
    const _ = _global_.wTools;
    console.log( 'programRoutine1 / isIncluded( Program1 )', _.module.isIncluded( 'Program1' ) );
    console.log( 'programRoutine1 / isIncluded( Program2 )', _.module.isIncluded( 'Program2' ) );
    require( '../programRoutine2' );
  }

  /* - */

  function programRoutine2()
  {
    const _ = _global_.wTools;
    console.log( 'programRoutine2 / isIncluded( Program1 )', _.module.isIncluded( 'Program1' ) );
    console.log( 'programRoutine2 / isIncluded( Program2 )', _.module.isIncluded( 'Program2' ) );
  }

  /* - */

}

//

function programInheritedModuleFilePaths( test )
{
  let context = this;
  let a = test.assetFor( false );
  let ready = __.take( null );

  act({});

  return ready;

  /* - */

  function act( env )
  {

    ready.then( () =>
    {
      test.case = `basic, ${__.entity.exportStringSolo( env )}`;

      var programPath = a.program( programRoutine1 ).programPath;
      a.program( programRoutine2 );
      a.program({ entry : program3, dirPath : 'dir', });
      return a.forkNonThrowing
      ({
        execPath : programPath,
        currentPath : _.path.dir( programPath ),
      })
    })
    .then( ( op ) =>
    {

      var exp =
`
programRoutine1.paths
  ${trailOf( __dirname, a.abs( '.' ) )}
programRoutine2.paths
  ${trailOf( __dirname, a.abs( '.' ) )}
program3.paths
  ${trailOf( __dirname, a.abs( 'dir' ) )}
`
      test.identical( op.exitCode, 0 );
      test.equivalent( op.output, exp );
      return op;
    });

  }

  /* - */

  function programRoutine1()
  {
    console.log( `programRoutine1.paths\n  ${module.paths.join( '\n  ' )}` );
    require( './programRoutine2' );
  }

  /* - */

  function programRoutine2()
  {
    console.log( `programRoutine2.paths\n  ${module.paths.join( '\n  ' )}` );
    require( './dir/program3' );
  }

  /* - */

  function program3()
  {
    console.log( `program3.paths\n  ${module.paths.join( '\n  ' )}` );
  }

  /* - */

  function trailOf()
  {
    let result = [];
    for( let a = arguments.length-1 ; a >= 0 ; a-- )
    {
      let filePath = arguments[ a ];
      let trace = __.path.traceToRoot( filePath );
      if( process.platform === 'win32' )
      trace.splice( 0, 1 );
      _.arrayPrependArrayOnce( result, __.path.s.nativize( __.path.s.join( trace, 'node_modules' ) ).reverse() );
    }
    return '  ' + result.join( '\n  ' );
  }

  /* - */

}

/* xxx : duplicate test routine in module::wIntrospectorBasics */
programInheritedModuleFilePaths.description =
`
program should inherit path of parent
`

//

/* xxx : duplicate test routine in module::wIntrospectorBasics */
function programLocalsChanging( test )
{
  let context = this;
  let a = test.assetFor( false );
  let ready = __.take( null );

  act({ tools : 'testing' });
  // act({ tools : 'real' });
  // xxx : switch on in introspector

  return ready;

  /* - */

  function act( env )
  {

    ready.then( () =>
    {
      test.case = `basic, ${__.entity.exportStringSolo( env )}`;
      const tools = _globals_[ env.tools ].wTools;

      var locals = { local1 : { a : 1 } };
      var program1 = tools.program.make
      ({
        entry : programRoutine1,
        tempPath : a.abs( '.' ),
        locals,
      });
      test.true( _.aux.is( program1.group.locals ) );
      test.true( program1.group.locals.a === locals.a );
      test.true( program1.group.locals === locals );
      locals.local1 = { a : 2 };
      var program2 = tools.program.make
      ({
        entry : programRoutine2,
        tempPath : a.abs( '.' ),
        locals,
      });
      test.true( _.aux.is( program2.group.locals ) );
      test.true( program2.group.locals.a === locals.a );
      test.true( program2.group.locals === locals );
      locals.local1 = { a : 3 };

      return a.forkNonThrowing
      ({
        execPath : [ program1.programPath, program2.programPath ],
        currentPath : program1.group.tempPath,
      });
    })
    .then( ( op ) =>
    {
      test.identical( op.exitCode, 0 );

      var exp = `programRoutine1.local1.a : 1`;
      test.equivalent( op.sessions[ 0 ].output, exp );

      var exp = `programRoutine2.local1.a : 2`;
      test.equivalent( op.sessions[ 1 ].output, exp );

      return op;
    });

  }

  /* - */

  function programRoutine1()
  {
    console.log( `programRoutine1.local1.a : ${local1.a}` );
  }

  /* - */

  function programRoutine2()
  {
    console.log( `programRoutine2.local1.a : ${local1.a}` );
  }

  /* - */

}

programLocalsChanging.description =
`
  - changing of locals after call of write does not has impact on written program
  - program.write does not clone lolcals map
`

//

/* xxx : duplicate test routine in module::wIntrospectorBasics */
/* xxx : in module::wIntrospectorBasic evolve exporting of locas and cover it.
  - make possible exporting of more complex structures
  - make possible exporting into global
*/

function programOptionLocalsRoutines( test )
{
  let context = this;
  let a = test.assetFor( false );
  let ready = __.take( null );

  act({});

  return ready;

  /* - */

  function act( env )
  {

    ready.then( () =>
    {
      test.case = `basic, ${__.entity.exportStringSolo( env )}`;
      const tools = __;
      // const tools = _; /* xxx : use in introspector */

      var locals = { a : 1, routine1 };
      var program1 = tools.program.make
      ({
        entry : programRoutine1,
        tempPath : a.abs( '.' ),
        locals,
      });
      test.true( _.aux.is( program1.group.locals ) );

      return a.forkNonThrowing
      ({
        execPath : program1.programPath,
        currentPath : program1.group.tempPath,
      });
    })
    .then( ( op ) =>
    {
      test.identical( op.exitCode, 0 );
      var exp =
`
programRoutine1.a : 1
routine1.a : 1
`;
      test.equivalent( op.output, exp );
      return op;
    });

  }

  /* - */

  function programRoutine1()
  {
    console.log( `programRoutine1.a : ${a}` );
    routine1();
  }

  /* - */

  function routine1()
  {
    console.log( `routine1.a : ${a}` );
  }

  /* - */

}

programOptionLocalsRoutines.description =
`
  - basic passing routines in locals map make possible to call it in program
`

//

function selfFindAssumption( test )
{
  let context = this;
  let a = test.assetFor( false );

  programWrite( '.', programRoutine1, 'programRoutine1' );
  programWrite( 'dir1/dir2', programRoutine2, 'programRoutine2' );
  programWrite( 'dir1/node_modules', program3a, 'program3' );
  programWrite( 'node_modules', program3b, 'program3' );

  return a.fork({ execPath : a.abs( 'programRoutine1' ) })
  .then( ( op ) =>
  {
    var exp =
`
programRoutine1
programRoutine2
program3a
`
    test.equivalent( op.output, exp );
    test.identical( op.exitCode, 0 );
    return op;
  });

  /* */

  function programWrite( dirPath, program, name )
  {
    var postfix =
    `
    ${program.name}();
    `
    __.fileProvider.fileWrite( a.abs( dirPath, name ), program.toString() + postfix );
  }

  /* */

  function programRoutine1()
  {
    console.log( 'programRoutine1' );
    require( './dir1/dir2/programRoutine2' );
  }

  /* */

  function programRoutine2()
  {
    console.log( 'programRoutine2' );
    require( 'program3' );
  }

  /* */

  function program3a()
  {
    console.log( 'program3a' );
    require( 'program3' );
  }

  /* */

  function program3b()
  {
    console.log( 'program3b' );
  }

  /* */

}

selfFindAssumption.description =
`
  - include of a file with the same name as itself from node_modules dir does not find it, but find itself
`

//

function localPathAssumption( test )
{
  let context = this;
  let a = test.assetFor( false );

  programWrite( programRoutine1 );
  programWrite( programRoutine2 );
  programWrite( program3 );

  return a.fork({ execPath : a.abs( 'programRoutine1' ) })
  .then( ( op ) =>
  {
    var exp =
`
programRoutine1.before.paths
  ${trailOf( a.abs( '.' ) )}
  /pro
programRoutine2.before.paths
  ${trailOf( a.abs( '.' ) )}
  /programRoutine2/local
program3.paths
  ${trailOf( a.abs( '.' ) )}
  /program3/local
programRoutine2.after.paths
  ${trailOf( a.abs( '.' ) )}
  /programRoutine2/local
programRoutine1.after.paths
  ${trailOf( a.abs( '.' ) )}
  /pro
`
    test.equivalent( op.output, exp );
    test.identical( op.exitCode, 0 );
    return op;
  });

  /* */

  function programWrite( program )
  {
    var postfix =
    `
    ${program.name}();
    `
    __.fileProvider.fileWrite( a.abs( program.name ), program.toString() + postfix );
  }

  /* */

  function programRoutine1()
  {
    module.paths.push( '/pro' );
    console.log( `programRoutine1.before.paths\n  ${module.paths.join( '\n  ' )}` );
    require( './programRoutine2' );
    console.log( `programRoutine1.after.paths\n  ${module.paths.join( '\n  ' )}` );
  }

  /* */

  function programRoutine2()
  {
    module.paths.push( '/programRoutine2/local' );
    console.log( `programRoutine2.before.paths\n  ${module.paths.join( '\n  ' )}` );
    require( './program3' );
    console.log( `programRoutine2.after.paths\n  ${module.paths.join( '\n  ' )}` );
  }

  /* */

  function program3()
  {
    module.paths.push( '/program3/local' );
    console.log( `program3.paths\n  ${module.paths.join( '\n  ' )}` );
  }

  /* - */

  function trailOf()
  {
    let result = [];
    for( let a = arguments.length-1 ; a >= 0 ; a-- )
    {
      let filePath = arguments[ a ];
      let trace = __.path.traceToRoot( filePath );
      if( process.platform === 'win32' )
      trace.splice( 0, 1 );
      _.arrayPrependArrayOnce( result, __.path.s.nativize( __.path.s.join( trace, 'node_modules' ) ).reverse() );
    }
    return '  ' + result.join( '\n  ' );
  }

  /* */

}

localPathAssumption.description =
`
  - verify assumption about inheritance of local paths of module files of NPM
`

//

function globalPathAssumption( test )
{
  let context = this;
  let a = test.assetFor( false );
  let ModuleFileNative = require( 'module' );

  programWrite( programRoutine1 );
  programWrite( programRoutine2 );
  programWrite( program3 );

  return a.fork({ execPath : a.abs( 'programRoutine1' ) })
  .then( ( op ) =>
  {
    var exp =
`
programRoutine1.before.globalPaths
  ${ModuleFileNative.globalPaths.join( '\n' )}
  /programRoutine1/global
programRoutine2.before.globalPaths
  ${ModuleFileNative.globalPaths.join( '\n' )}
  /programRoutine1/global
  /programRoutine2/global
program3.globalPaths
  ${ModuleFileNative.globalPaths.join( '\n' )}
  /programRoutine1/global
  /programRoutine2/global
  /program3/global
programRoutine2.after.globalPaths
  ${ModuleFileNative.globalPaths.join( '\n' )}
  /programRoutine1/global
  /programRoutine2/global
  /program3/global
programRoutine1.after.globalPaths
  ${ModuleFileNative.globalPaths.join( '\n' )}
  /programRoutine1/global
  /programRoutine2/global
  /program3/global
`
    test.equivalent( op.output, exp );
    test.identical( op.exitCode, 0 );
    return op;
  });

  /* */

  function programWrite( program )
  {
    var postfix =
    `
    ${program.name}();
    `
    __.fileProvider.fileWrite( a.abs( program.name ), program.toString() + postfix );
  }

  /* */

  function programRoutine1()
  {
    let ModuleFileNative = require( 'module' );
    ModuleFileNative.globalPaths.push( '/programRoutine1/global' );
    console.log( `programRoutine1.before.globalPaths\n  ${ModuleFileNative.globalPaths.join( '\n  ' )}` );
    require( './programRoutine2' );
    console.log( `programRoutine1.after.globalPaths\n  ${ModuleFileNative.globalPaths.join( '\n  ' )}` );
  }

  /* */

  function programRoutine2()
  {
    let ModuleFileNative = require( 'module' );
    ModuleFileNative.globalPaths.push( '/programRoutine2/global' );
    console.log( `programRoutine2.before.globalPaths\n  ${ModuleFileNative.globalPaths.join( '\n  ' )}` );
    require( './program3' );
    console.log( `programRoutine2.after.globalPaths\n  ${ModuleFileNative.globalPaths.join( '\n  ' )}` );
  }

  /* */

  function program3()
  {
    let ModuleFileNative = require( 'module' );
    ModuleFileNative.globalPaths.push( '/program3/global' );
    console.log( `program3.globalPaths\n  ${ModuleFileNative.globalPaths.join( '\n  ' )}` );
  }

  /* */

}

globalPathAssumption.description =
`
  - verify assumption about inheritance of global paths of module files of NPM
`

//

function experiment( test )
{
  test.true( true );
}

experiment.experimental = 1;

//

function requireModuleFileWithAccessor( test )
{
  let a = test.assetFor( false );
  let programRoutine1Path = a.program({ entry : programRoutine1 }).programPath;

  a.program({ entry : programRoutine2 });

  /* */

  a.fork({ execPath : programRoutine1Path })
  .then( ( op ) =>
  {
    test.identical( op.exitCode, 0 );
    test.identical( _.strCount( op.output, 'nhandled' ), 0 );
    test.identical( _.strCount( op.output, 'error' ), 0 );
    test.identical( _.strCount( op.output, 'programRoutine1.begin' ), 1 );
    test.identical( _.strCount( op.output, 'programRoutine1.end' ), 1 );
    return null;
  });

  /* */

  return a.ready;

  /* */

  function programRoutine1()
  {
    console.log( 'programRoutine1.begin' )

    const _ = require( toolsPath );
    const p2 = require( './programRoutine2' );

    console.log( 'programRoutine1.end' )
  }

  /* */

  function programRoutine2()
  {
    console.log( 'programRoutine2.begin' )

    Object.defineProperty( module, 'exports',
    {
    	enumerable : true,
    	get,
    });

    console.log( 'programRoutine2.end' )

    function get()
    {
      return { a : 1 };
    }

  }

  /* */

}

requireModuleFileWithAccessor.description =
`
- exports of module file may be defined with accessor returning different entity with each attempt of getting it
- no error  should be throwen in such case
`

//

/* xxx : duplicate in module::Testing */
function testingOnL1( test )
{
  let a = test.assetFor( false );
  let locals =
  {
    toolsPath : __.path.nativize( __.path.normalize( __dirname + '/../../../../node_modules/wTools.l1' ) ),
    testingPath : __.path.nativize( _.module.resolve( 'wTesting' ) ),
    test1,
    programRoutine2,
  }
  let program = a.program({ entry : programRoutine1, locals });

  /* */

  program.start()
  .then( ( op ) =>
  {
    test.identical( op.exitCode, 0 );
    test.identical( _.strCount( op.output, 'nhandled' ), 0 );
    test.identical( _.strCount( op.output, 'error' ), 0 );
    return null;
  });

  /* */

  return a.ready;

  /* */

  /* xxx : fix coloring problems
  node wtools/abase/l0/l9.test/Module.test.s n:1 v:7 s:0 r:testingOnL1
  */

  function programRoutine1()
  {
    console.log( `programRoutine1.toolsPath : ${toolsPath}` );
    console.log( `programRoutine1.testingPath : ${testingPath}` );
    require( testingPath );
    const _ = require( toolsPath );

    const Proto =
    {
      verbosity : 8,
      tests :
      {
        test1,
      }
    }
    const Self = wTestSuite( Proto );
    if( typeof module !== 'undefined' && !module.parent )
    wTester.test( Self.name );

  }

  function test1( test )
  {
    let a = test.assetFor( false );
    let program = a.program({ entry : programRoutine2 });
    test.true( true );
    console.log( 'test1!' );

    program.start()
    .then( ( op ) =>
    {
      test.identical( op.exitCode, 0 );
      return null;
    });

    return a.ready;
  }

  function programRoutine2()
  {
    console.log( `programRoutine2.toolsPath : ${toolsPath}` );
  }

}

testingOnL1.description =
`
- running of test from l1 works
`

//

function l1Environment( test )
{
  let a = test.assetFor( false );
  let tools1Path = __.path.nativize( __.path.normalize( __dirname + '/../../../../node_modules/wTools.l1' ) );
  let toolsPath = _.module.toolsPathGet();
  let locals =
  {
    tools1Path,
    toolsPath,
  }
  let program = a.program({ entry : r1, locals });
  a.program({ entry : r2, locals });
  a.program({ entry : r3, locals });
  a.program({ entry : r4, locals });

  test.true( a.fileProvider.fileExists( toolsPath ) );
  console.log( `r1.toolsPath : ${toolsPath}` );

  /* */

  program.start()
  .then( ( op ) =>
  {
    test.identical( op.exitCode, 0 );
    test.identical( _.strCount( op.output, 'nhandled' ), 0 );
    test.identical( _.strCount( op.output, 'error' ), 0 );

    var exp =
`
r2
r3
r4
r1.real.name : real
r1.real.theStatus : r1
r1.test1.theStatus : r4
r1.real.name : real
r1.real.theStatus : r1
r1.test1.theStatus : r4
`
    test.equivalent( op.output, exp );
    return null;
  });

  /* */

  return a.ready;

  /* */

  function r1()
  {
    const _ = require( tools1Path );
    _global_.theStatus = 'r1';
    require( './r2' );
    console.log( `r1.${_global_.__GLOBAL_NAME__}.name : ${_global_.__GLOBAL_NAME__}` );
    console.log( `r1.${_globals_.real.__GLOBAL_NAME__}.theStatus : ${_globals_.real.theStatus}` );
    console.log( `r1.${_globals_.test1.__GLOBAL_NAME__}.theStatus : ${_globals_.test1.theStatus}` );
    setTimeout( () =>
    {
      includeR4();
      console.log( `r1.${_global_.__GLOBAL_NAME__}.name : ${_global_.__GLOBAL_NAME__}` );
      console.log( `r1.${_globals_.real.__GLOBAL_NAME__}.theStatus : ${_globals_.real.theStatus}` );
      console.log( `r1.${_globals_.test1.__GLOBAL_NAME__}.theStatus : ${_globals_.test1.theStatus}` );
    }
    , 100 );
  }

  function r2()
  {
    const __ = wTools;
    const _global = __.global.makeAndOpen( module, 'test1' );
    const _ = require( toolsPath );

    _global_.theStatus = 'r2';

    console.log( `r2` );
    require( './r3' );

    _.global.close( 'test1' );
  }

  function r3()
  {
    console.log( `r3` );
    require( './r4' );
    _realGlobal_.includeR4 = function()
    {
      debugger;
      require( './r4' );
    }
  }

  function r4()
  {
    console.log( `r4` );
    _global_.theStatus = 'r4';
  }

}

l1Environment.description =
`
- r4 should be included only once and only in namespace::test1
- if real namespace include only l1 then "ModuleFileNative._load = _loadEnvironment" should be assigned anyway in secondary namespace
`

//

function l1SecondRequire( test )
{
  let a = test.assetFor( false );
  let tools1Path = __.path.nativize( __.path.normalize( __dirname + '/../../../../node_modules/wTools.l1' ) );
  let toolsPath = _.module.toolsPathGet();
  let locals =
  {
    tools1Path,
    toolsPath,
  }
  let program = a.program({ entry : r1, locals });
  a.program({ entry : r2, locals });
  a.program({ entry : r3, locals });
  a.program({ entry : includeTools, locals });

  test.true( a.fileProvider.fileExists( toolsPath ) );
  console.log( `r1.toolsPath : ${toolsPath}` );

  /* */

  program.start()
  .then( ( op ) =>
  {
    test.identical( op.exitCode, 0 );
    test.identical( _.strCount( op.output, 'nhandled' ), 0 );
    test.identical( _.strCount( op.output, 'error' ), 0 );

    var exp =
`
r2
r3
r2
_ = __ : true
r1.real.name : real
{- ModuleFile ${a.abs( 'r1' )} -}
  {- ModuleFile ${__.path.dir( _.module.toolsPathGet() )}/wTools.l1 -}
  {- ModuleFile ${a.abs( 'r2' )} -}
  {- ModuleFile ${a.abs( 'includeTools' )} -}
  {- ModuleFile ${_.module.toolsPathGet()} -}
  {- ModuleFile ${a.abs( 'r3' )} -}
`
    test.equivalent( op.output, exp );

    return null;
  });

  /* */

  return a.ready;

  /* */

  function r1()
  {
    let _ = require( tools1Path );
    require( './r2' );
    require( './includeTools' );
    let __ = require( toolsPath );
    console.log( `_ = __ : ${_ === __}` );
    console.log( `r1.${_global_.__GLOBAL_NAME__}.name : ${_global_.__GLOBAL_NAME__}` );
    require( './r3' );

    console.log( module.universal );
    module.universal.upFiles.forEach( ( file ) => console.log( `  ${file}` ) );
    debugger;

  }

  function r2()
  {
    console.log( `r2` );
    require( './r3' );
  }

  function r3()
  {
    console.log( `r3` );
  }

  function includeTools()
  {
    const __ = wTools;
    const _global = __.global.makeAndOpen( module, 'test1' );
    const _ = require( toolsPath );
    console.log( `r2` );
    _.global.close( 'test1' );
  }

}

l1SecondRequire.description =
`
- second require in the main namespace should add up even if _loadEnvironment is registered in secondary namespace
`

//

function secondaryNamespaceSecondRequire( test )
{
  let a = test.assetFor( false );
  let files =
  {
    r1,
    r2,
    r3,
    secondary1,
    secondary2,
    secondary3,
    secondary4,
    common2,
    common3,
  }
  let program = a.program({ entry : r1, files });

  /* */

  act({ method : 'require' });
  act({ method : 'include' });

  return a.ready;

  /* - */

  function act( env )
  {

    program.start({ args : [ 0, env.method ] })
    .then( ( op ) =>
    {
      test.case = `without tree, ${__.entity.exportStringSolo( env )}`;
      test.identical( op.exitCode, 0 );
      var exp =
  `
  secondary3
  secondary4
  {- ModuleFile ${ a.abs( 'secondary2' ) } -}
    secondary2  {- ModuleFile ${ a.abs( 'secondary3' ) } -}
    secondary2  {- ModuleFile ${ a.abs( 'secondary4' ) } -}
  common2
  common3
  {- ModuleFile ${ a.abs( 'secondary1' ) } -}
    secondary1  {- ModuleFile ${ _.module.toolsPathGet() } -}
    secondary1  {- ModuleFile ${ a.abs( 'secondary2' ) } -}
    secondary1  {- ModuleFile ${ a.abs( 'secondary3' ) } -}
    secondary1  {- ModuleFile ${ a.abs( 'common2' ) } -}
    secondary1  {- ModuleFile ${ a.abs( 'common3' ) } -}
  r2
  r3
  common2
  common3
  {- ModuleFile ${ a.abs( 'r1' ) } -}
    r1  {- ModuleFile ${ _.module.toolsPathGet() } -}
    r1  {- ModuleFile ${ a.abs( 'secondary1' ) } -}
    r1  {- ModuleFile ${ a.abs( 'r2' ) } -}
    r1  {- ModuleFile ${ a.abs( 'r3' ) } -}
    r1  {- ModuleFile ${ a.abs( 'common2' ) } -}
    r1  {- ModuleFile ${ a.abs( 'common3' ) } -}
  `
      test.equivalent( op.output, exp );

      return null;
    });

    /* */

    program.start({ args : [ 1, env.method ] })
    .then( ( op ) =>
    {
      test.case = `with tree, ${__.entity.exportStringSolo( env )}`;
      test.identical( op.exitCode, 0 );
      var exp =
  `
  secondary3
  secondary4

  secondary2:
  {- ModuleFile ${ a.abs( 'secondary2' ) } -}
    {- ModuleFile ${ a.abs( 'secondary3' ) } -}
      {- ModuleFile ${ a.abs( 'secondary4' ) } -}
    {- ModuleFile ${ a.abs( 'secondary4' ) } -}

  common2
  common3

  secondary1:
  {- ModuleFile ${ a.abs( 'secondary1' ) } -}
    {- ModuleFile ${ _.module.toolsPathGet() } -}
      {- ModuleFile ${ __.path.join( _.module.toolsPathGet(), '../wTools' ) } -}
    {- ModuleFile ${ a.abs( 'secondary2' ) } -}
      {- ModuleFile ${ a.abs( 'secondary3' ) } -}
      {- ModuleFile ${ a.abs( 'secondary4' ) } -}
    {- ModuleFile ${ a.abs( 'secondary3' ) } -}
      {- ModuleFile ${ a.abs( 'secondary4' ) } -}
    {- ModuleFile ${ a.abs( 'common2' ) } -}
      {- ModuleFile ${ a.abs( 'common3' ) } -}
    {- ModuleFile ${ a.abs( 'common3' ) } -}

  r2
  r3
  common2
  common3

  r1:
  {- ModuleFile ${ a.abs( 'r1' ) } -}
    {- ModuleFile ${ _.module.toolsPathGet() } -}
      {- ModuleFile ${ __.path.join( _.module.toolsPathGet(), '../wTools' ) } -}
    {- ModuleFile ${ a.abs( 'secondary1' ) } -}
      {- ModuleFile ${ _.module.toolsPathGet() } -}
      {- ModuleFile ${ a.abs( 'secondary2' ) } -}
      {- ModuleFile ${ a.abs( 'secondary3' ) } -}
      {- ModuleFile ${ a.abs( 'common2' ) } -}
      {- ModuleFile ${ a.abs( 'common3' ) } -}
    {- ModuleFile ${ a.abs( 'r2' ) } -}
      {- ModuleFile ${ a.abs( 'r3' ) } -}
    {- ModuleFile ${ a.abs( 'r3' ) } -}
    {- ModuleFile ${ a.abs( 'common2' ) } -}
      {- ModuleFile ${ a.abs( 'common3' ) } -}
    {- ModuleFile ${ a.abs( 'common3' ) } -}
  `
      test.equivalent( op.output, exp );

      return null;
    });

  }

  /* */

  return a.ready;

  /* */

  function r1()
  {
    const _ = require( toolsPath );
    _realGlobal_.withTree = Number( process.argv[ 2 ] );
    _realGlobal_.method = process.argv[ 3 ];
    require( './secondary1' );
    require( './r2' );
    if( method === 'require' )
    require( './r3' );
    else
    _.include( 'moduleR3' );
    require( './common2' );

    if( method === 'require' )
    require( './common3' );
    else
    _.include( 'moduleCommon3' );

    if( withTree )
    {
      console.log( '\nr1:\n' + _.module.fileExportString( module.universal, { it : { verbosity : 1, recursive : 3 } } ).resultExportString() + '\n' );
    }
    else
    {
      console.log( module.universal );
      module.universal.upFiles.forEach( ( file ) => console.log( `  r1  ${file}` ) );
    }

  }

  function r2()
  {
    console.log( `r2` );
    require( './r3' );
  }

  function r3()
  {
    const _ = _global_.wTools;
    _.module.predeclare
    ({
      alias : [ 'moduleR3' ],
      entryPath : __filename,
    });
    console.log( `r3` );
  }

  function secondary1()
  {
    const __ = wTools;
    const _global = __.global.makeAndOpen( module, 'test1' );
    const _ = require( toolsPath );

    require( './secondary2' );
    if( method === 'require' )
    require( './secondary3' );
    else
    _.include( 'moduleSecondary3' );

    require( './common2' );
    if( method === 'require' )
    require( './common3' );
    else
    _.include( 'moduleCommon3' );

    if( withTree )
    {
      console.log( '\nsecondary1:\n' + _.module.fileExportString( module.universal, { it : { verbosity : 1, recursive : 3 } } ).resultExportString() + '\n' );
    }
    else
    {
      console.log( module.universal );
      module.universal.upFiles.forEach( ( file ) => console.log( `  secondary1  ${file}` ) );
    }

    _.global.close( 'test1' );
  }

  function secondary2()
  {
    const _ = _global_.wTools;
    require( './secondary3' );
    if( method === 'require' )
    require( './secondary4' );
    else
    _.include( 'moduleSecondary4' );

    if( withTree )
    {
      console.log( '\nsecondary2:\n' + _.module.fileExportString( module.universal, { it : { verbosity : 1, recursive : 3 } } ).resultExportString() + '\n' );
    }
    else
    {
      console.log( module.universal );
      module.universal.upFiles.forEach( ( file ) => console.log( `  secondary2  ${file}` ) );
    }

  }

  function secondary3()
  {
    const _ = _global_.wTools;
    _.module.predeclare
    ({
      alias : [ 'moduleSecondary3' ],
      entryPath : __filename,
    });
    console.log( `secondary3` );
    require( './secondary4' );
  }

  function secondary4()
  {
    const _ = _global_.wTools;
    _.module.predeclare
    ({
      alias : [ 'moduleSecondary4' ],
      entryPath : __filename,
    });
    console.log( `secondary4` );
  }

  function common2()
  {
    console.log( `common2` );
    require( './common3' );
  }

  function common3()
  {
    const _ = _global_.wTools;
    _.module.predeclare
    ({
      alias : [ 'moduleCommon3' ],
      entryPath : __filename,
    });
    console.log( `common3` );
  }

}

secondaryNamespaceSecondRequire.description =
`
- second require in both main and secondary namespace should add element to upFiles of down module file
`

//

function requireSameModuleTwice( test )
{
  let context = this;
  let a = test.assetFor( false );
  let program;

  /* */

  a.ready.then( () =>
  {
    test.case = 'with require';
    program = a.program({ entry : withRequire, tempPath : a.abs( 'node_modules/withrequire' ) });
    var packageFile = { name : 'withrequire', main : 'withrequire' };
    a.fileProvider.fileWrite
    ({
      filePath : a.abs( `node_modules/withrequire/package.json` ),
      data : packageFile,
      encoding : 'json',
    })
    program.start();
    return null;
  })
  .then( ( op ) =>
  {
    test.identical( op.exitCode, 0 );
    test.identical( _.strCount( op.output, 'nhandled' ), 0 );
    test.identical( _.strCount( op.output, 'error' ), 0 );
    return null;
  });

  /* */

  a.ready.then( () =>
  {
    test.case = 'with include';
    program = a.program({ entry : withInclude, tempPath : a.abs( 'node_modules/withinclude' ) });
    var packageFile = { name : 'withinclude', main : 'withinclude' };
    a.fileProvider.fileWrite
    ({
      filePath : a.abs( `node_modules/withinclude/package.json` ),
      data : packageFile,
      encoding : 'json',
    })
    program.start();
    return null;
  })
  .then( ( op ) =>
  {
    test.identical( op.exitCode, 0 );
    test.identical( _.strCount( op.output, 'nhandled' ), 0 );
    test.identical( _.strCount( op.output, 'error' ), 0 );
    return null;
  });

  /* */

  return a.ready;

  /* */

  function withRequire()
  {
    _ = Object.create( null );
    debugger;
    require( 'withRequire' );
    if( _.included )
    throw new Error( 'Module withRequire is included for the second time' );
    _.included = Object.create( null );
    module.exports = _;
  }

  /* */

  function withInclude()
  {
    const _ = require( toolsPath );
<<<<<<< HEAD
    _.module.predeclare
    ({
      alias : [ 'moduleA', 'modulea' ],
      entryPath : __filename,
    });
    _.include( 'moduleA' );
    _.assert( !_.modulea, 'Module moduleA is included for the second time' );
    _.modulea = Object.create( null );
=======
    debugger;
    _.include( 'withInclude' );
    if( _.included )
    throw new Error( 'Module withRequire is included for the second time' );
    _.included = Object.create( null );
>>>>>>> 5cf196d8
    module.exports = _global_.wTools;
  }

}

requireSameModuleTwice.description =
`
- Module moduleA should not be included for the second time, cached version should be used instead
`

/*

  let _ToolsPath_ = a.path.nativize( _.module.toolsPathGet() );
  let programRoutine1Path = a.program({ routine : programRoutine1, locals : { _ToolsPath_ } }).programPath;

*/

//

function nativeModuleFileDeleting( test )
{
  let a = test.assetFor( false );
  let files =
  {
    r1,
    r2,
  }
  let locals =
  {
    log,
  }
  let program = a.program({ entry : r1, files, locals });

  /* */

  act({});

  return a.ready;

  /* - */

  function act( env )
  {

    /* */

    program.start({ args : [ 0 ] })
    .then( ( op ) =>
    {
      test.case = `without deleting, ${__.entity.exportStringSolo( env )}`;
      test.identical( op.exitCode, 0 );
      var exp =
`
r2
= f:r1
{- ModuleFile ${ a.abs( 'r1' ) } -}
  {- ModuleFile ${_.module.toolsPathGet()} -}
  {- ModuleFile ${ a.abs( 'r2' ) } -}
`

      test.equivalent( op.output, exp );
      return null;
    });

    /* */

    program.start({ args : [ 1 ] })
    .then( ( op ) =>
    {
      test.case = `with deleting, ${__.entity.exportStringSolo( env )}`;
      test.identical( op.exitCode, 0 );
      var exp =
`
r2
r2
= f:r1
{- ModuleFile ${ a.abs( 'r1' ) } -}
  {- ModuleFile ${_.module.toolsPathGet()} -}
  {- ModuleFile ${ a.abs( 'r2' ) } -}
`

      test.equivalent( op.output, exp );
      return null;
    });

    /* */

  }

  /* - */

  function log( moduleFile, verbosity )
  {
    const _ = _global_.wTools;
    let prefix = `f:${_.path.fullName( moduleFile.sourcePath )}`;
    console.log( `= ${prefix}\n${_.module.fileExportString( moduleFile, { it : { verbosity : 1, recursive : 2 } } ).resultExportString()}` );
  }

  /* - */

  function r1()
  {
    const _ = require( toolsPath );
    _realGlobal_.deleting = Number( process.argv[ 2 ] );
    require( './r2' );
    if( deleting )
    delete _.module.nativeFilesMap[ _.path.nativize( __dirname + '/r2' ) ];
    require( './r2' );
    log( _.module.fileUniversalFrom( module ) );
  }

  /* - */

  function r2()
  {
    console.log( `r2` );
  }

  /* - */

}

nativeModuleFileDeleting.description =
`
- deleting native module file is possible by user land code. it should not cause problems
`

//

function stealthyRequireIssue( test )
{
  let context = this;
  let a = test.assetFor( false );
  let programRoutine1Path = a.program( programRoutine1 ).programPath;

  /* */

  begin()
  a.appStartNonThrowing({ execPath : programRoutine1Path })
  .then( ( op ) =>
  {
    test.identical( op.exitCode, 0 );
    test.identical( _.strCount( op.output, 'nhandled' ), 0 );
    test.identical( _.strCount( op.output, 'error' ), 0 );
    test.identical( _.strCount( op.output, 'programRoutine1.begin' ), 1 );
    test.identical( _.strCount( op.output, 'programRoutine1.end' ), 1 );
    return null;
  });

  /* */

  return a.ready;

  function programRoutine1()
  {
    console.log( 'programRoutine1.begin' );
    const _ = require( toolsPath );
    require( 'jsdom' );
    console.log( 'programRoutine1.end' );
  }

  /* */

  function begin()
  {
    let packageFile =
    {
      dependencies :
      {
        "jsdom": "16.4.0"
      }
    }

    a.fileProvider.fileWrite({ filePath : a.abs( 'package.json' ), data : packageFile, encoding : 'json' })

    a.shell( 'npm i' )
  }
}

stealthyRequireIssue.description =
`
- That https://github.com/analog-nico/stealthy-require is working
`

//

function moduleFileExportBasic( test )
{
  const basePath = _.path.normalize( _.module.toolsPathGet() + '/../../wtools/abase' );
  const baseAbs = __.routine.join( __.path, __.path.join, [ basePath ] );

  console.log( '' );
  console.log( _.module.rootFile.sourcePath );
  console.log( _.module.fileExportString( _.module.rootFile, { it : { verbosity : 2, recursive : 4 } } ).resultExportString() );
  console.log( '' );
  console.log( _.module.resolve( 'wTesting' ) );
  console.log( _.module.fileExportString( _.module.fileWith( _.module.resolve( 'wTesting' ) ), { it : { verbosity : 2, recursive : 4 } } ).resultExportString() );

  console.log( '' );
  console.log( _.module.resolve( 'wTesting' ) );
  console.log( _.module.exportString( _.module.fileWith( _.module.resolve( 'wTesting' ) ).module, { it : { verbosity : 2, recursive : 4 } } ).resultExportString() );

  // console.log( '' );
  // console.log( _globals_.testing.wTools.module.resolve( 'wTesting' ) );
  // console.log( _.module.exportString( __.module.fileWith( _globals_.testing.wTools.module.resolve( 'wTesting' ) ).module, { it : { verbosity : 2, recursive : 4 } } ).resultExportString() );

  /* */

  test.case = 'Array.s v:implicit';
  var modulePath = baseAbs( 'l0/l5/Array.s' );
  var moduleFile = _.module.fileWith( modulePath );
  var got = _.module.fileExportString( moduleFile ).resultExportString();
  var exp = `{- ModuleFile ${baseAbs( 'l0/l5/Array.s' )} -}`;
  test.identical( got, exp );

  /* */

  test.case = 'Array.s v:1';
  var modulePath = baseAbs( 'l0/l5/Array.s' );
  var moduleFile = _.module.fileWith( modulePath );
  var got = _.module.fileExportString( moduleFile, { it : { verbosity : 1 } } ).resultExportString();
  var exp = `{- ModuleFile ${baseAbs( 'l0/l5/Array.s' )} -}`;
  test.identical( got, exp );

  /* */

  test.case = 'Array.s v:2';
  var modulePath = baseAbs( 'l0/l5/Array.s' );
  var moduleFile = _.module.fileWith( modulePath );
  var got = _.module.fileExportString( moduleFile, { it : { verbosity : 2 } } ).resultExportString();
  var exp =
`{- ModuleFile ${baseAbs( 'l0/l5/Array.s' )} -}
  global : real
  modules
    {- Module wTools -}
  downFiles
    {- ModuleFile ${baseAbs( 'l0/Include5.s' )} -}`;
  test.identical( got, exp );

  /* */

  test.case = 'Array.s v:3';
  var modulePath = baseAbs( 'l0/l5/Array.s' );
  var moduleFile = _.module.fileWith( modulePath );
  var got = _.module.fileExportString( moduleFile, { it : { verbosity : 3 } } ).resultExportString();
  var exp =
`{- ModuleFile ${baseAbs( 'l0/l5/Array.s' )} -}
  global : real
  modules
    {- Module wTools -}
  downFiles
    {- ModuleFile ${baseAbs( 'l0/Include5.s' )} -}`;
  test.identical( got, exp );

  /* */

}

//

function moduleFileExportExternal( test )
{
  let a = test.assetFor( false );
  let program1 = a.program( r1 );
  let program2 = a.program( r2 );
  let program3 = a.program( r3 );
  let program4a = a.program( r4a );
  let program4b = a.program( r4b );
  let program5 = a.program( r5 );
  let verbosityProgram = a.program( verbosityRoutine );
  let basePath = _.path.normalize( _.module.toolsPathGet() + '/../../wtools/abase' );
  let baseAbs = __.routine.join( __.path, __.path.join, [ basePath ] );

  /* */

  verbosityProgram.start()
  .then( ( op ) =>
  {
    test.case = 'recursive:1';
    test.identical( op.exitCode, 0 );
    var exp =
`
== ${ a.abs( 'verbosityRoutine' )}

= v:undefined f:verbosityRoutine
{- ModuleFile ${ a.abs( 'verbosityRoutine' )} -}
= v:0 f:verbosityRoutine

= v:1 f:verbosityRoutine
{- ModuleFile ${ a.abs( 'verbosityRoutine' )} -}
= v:2 f:verbosityRoutine
{- ModuleFile ${ a.abs( 'verbosityRoutine' )} -}
  global : real
  upFiles
    {- ModuleFile ${ _.module.toolsPathGet() } -}
= v:3 f:verbosityRoutine
{- ModuleFile ${ a.abs( 'verbosityRoutine' )} -}
  global : real
  upFiles
    {- ModuleFile ${ _.module.toolsPathGet() } -}

== ${baseAbs( 'l0/l5/Array.s' )}

= v:undefined f:Array.s
{- ModuleFile ${baseAbs( 'l0/l5/Array.s' )} -}
= v:0 f:Array.s

= v:1 f:Array.s
{- ModuleFile ${baseAbs( 'l0/l5/Array.s' )} -}
= v:2 f:Array.s
{- ModuleFile ${baseAbs( 'l0/l5/Array.s' )} -}
  global : real
  modules
    {- Module wTools -}
  downFiles
    {- ModuleFile ${baseAbs( 'l0/Include5.s' )} -}
= v:3 f:Array.s
{- ModuleFile ${baseAbs( 'l0/l5/Array.s' )} -}
  global : real
  modules
    {- Module wTools -}
  downFiles
    {- ModuleFile ${baseAbs( 'l0/Include5.s' )} -}
`
    test.identical( op.output, exp );
    return null;
  });
  /* */

  program1.start({ args : [ '1', '1' ] })
  .then( ( op ) =>
  {
    test.case = 'verbosity:1 recursive:1';
    test.identical( op.exitCode, 0 );
    var basePath = _.path.normalize( _.module.toolsPathGet() + '/../../wtools/abase' );
    var exp = `{- ModuleFile ${a.abs( 'r3' )} -}
`;
    test.identical( op.output, exp );
    return null;
  });

  /* */

  program1.start({ args : [ '1', '2' ] })
  .then( ( op ) =>
  {
    test.case = 'verbosity:1 recursive:2';
    test.identical( op.exitCode, 0 );
    var basePath = _.path.normalize( _.module.toolsPathGet() + '/../../wtools/abase' );
    var exp = `{- ModuleFile ${a.abs( 'r3' )} -}
  {- ModuleFile ${a.abs( 'r4a' )} -}
  {- ModuleFile ${a.abs( 'r4b' )} -}
`;
    test.identical( op.output, exp );
    return null;
  });

  /* */

  program1.start({ args : [ '1', '3' ] })
  .then( ( op ) =>
  {
    test.case = 'verbosity:1 recursive:3';
    test.identical( op.exitCode, 0 );
    var basePath = _.path.normalize( _.module.toolsPathGet() + '/../../wtools/abase' );
    var exp = `{- ModuleFile ${a.abs( 'r3' )} -}
  {- ModuleFile ${a.abs( 'r4a' )} -}
  {- ModuleFile ${a.abs( 'r4b' )} -}
    {- ModuleFile ${a.abs( 'r5' )} -}
`;
    test.identical( op.output, exp );
    return null;
  });

  /* */

  program1.start({ args : [ '1', '4' ] })
  .then( ( op ) =>
  {
    test.case = 'verbosity:1 recursive:4';
    test.identical( op.exitCode, 0 );
    var basePath = _.path.normalize( _.module.toolsPathGet() + '/../../wtools/abase' );
    var exp = `{- ModuleFile ${a.abs( 'r3' )} -}
  {- ModuleFile ${a.abs( 'r4a' )} -}
  {- ModuleFile ${a.abs( 'r4b' )} -}
    {- ModuleFile ${a.abs( 'r5' )} -}
`;
    test.identical( op.output, exp );
    return null;
  });

  /* */

  program1.start({ args : [ '2', '1' ] })
  .then( ( op ) =>
  {
    test.case = 'verbosity:2 recursive:1';
    test.identical( op.exitCode, 0 );
    var basePath = _.path.normalize( _.module.toolsPathGet() + '/../../wtools/abase' );
    var exp = `{- ModuleFile ${a.abs( 'r3' )} -}
  global : test1
  downFiles
    {- ModuleFile ${a.abs( 'r2' )} -}
  upFiles
    {- ModuleFile ${a.abs( 'r4a' )} -}
    {- ModuleFile ${a.abs( 'r4b' )} -}
`;
    test.identical( op.output, exp );
    return null;
  });

  /* */

  program1.start({ args : [ '2', '2' ] })
  .then( ( op ) =>
  {
    test.case = 'verbosity:2 recursive:2';
    test.identical( op.exitCode, 0 );
    var basePath = _.path.normalize( _.module.toolsPathGet() + '/../../wtools/abase' );
    var exp = `{- ModuleFile ${a.abs( 'r3' )} -}
  global : test1
  downFiles
    {- ModuleFile ${a.abs( 'r2' )} -}
  upFiles
    {- ModuleFile ${a.abs( 'r4a' )} -}
    {- ModuleFile ${a.abs( 'r4b' )} -}
  ups
    {- ModuleFile ${a.abs( 'r4a' )} -}
      global : test1
      downFiles
        {- ModuleFile ${a.abs( 'r3' )} -}
    {- ModuleFile ${a.abs( 'r4b' )} -}
      global : test1
      downFiles
        {- ModuleFile ${a.abs( 'r3' )} -}
      upFiles
        {- ModuleFile ${a.abs( 'r5' )} -}
`;
    test.identical( op.output, exp );
    return null;
  });

  /* */

  program1.start({ args : [ '2', '3' ] })
  .then( ( op ) =>
  {
    test.case = 'verbosity:2 recursive:3';
    test.identical( op.exitCode, 0 );
    var basePath = _.path.normalize( _.module.toolsPathGet() + '/../../wtools/abase' );
    var exp = `{- ModuleFile ${a.abs( 'r3' )} -}
  global : test1
  downFiles
    {- ModuleFile ${a.abs( 'r2' )} -}
  upFiles
    {- ModuleFile ${a.abs( 'r4a' )} -}
    {- ModuleFile ${a.abs( 'r4b' )} -}
  ups
    {- ModuleFile ${a.abs( 'r4a' )} -}
      global : test1
      downFiles
        {- ModuleFile ${a.abs( 'r3' )} -}
    {- ModuleFile ${a.abs( 'r4b' )} -}
      global : test1
      downFiles
        {- ModuleFile ${a.abs( 'r3' )} -}
      upFiles
        {- ModuleFile ${a.abs( 'r5' )} -}
      ups
        {- ModuleFile ${a.abs( 'r5' )} -}
          global : test1
          downFiles
            {- ModuleFile ${a.abs( 'r4b' )} -}
`;
    test.identical( op.output, exp );
    return null;
  });

  /* */

  return a.ready;

  /* */

  function r1()
  {
    const _ = require( toolsPath );
    require( './r2' );
  }

  function r2()
  {
    const _ = _global_.wTools;
    const _global = _.global.makeAndOpen( module, 'test1' );
    const __ = require( toolsPath );
    require( './r3' );
    _.global.close( 'test1' );
  }

  function r3()
  {
    require( './r4a' );
    require( './r4b' );
  }

  function r4a()
  {
  }

  function r4b()
  {
    require( './r5' );
  }

  function r5()
  {
    const _ = _globals_.real.wTools;
    let verbosity = Number( process.argv[ 2 ] );
    let recursive = Number( process.argv[ 3 ] );
    let moduleFile = _.module.fileUniversalFrom( module.parent.parent );
    console.log( _.module.fileExportString( moduleFile, { it : { verbosity, recursive } } ).resultExportString() );
  }

  function verbosityRoutine()
  {
    const _ = require( toolsPath );

    var moduleFile = _.module.fileUniversalFrom( module );
    console.log( `\n== ${moduleFile.sourcePath}\n` );
    log( moduleFile, undefined );
    log( moduleFile, 0 );
    log( moduleFile, 1 );
    log( moduleFile, 2 );
    log( moduleFile, 3 );

    var modulePath = _.path.normalize( _.module.toolsPathGet() + '/../../wtools/abase/l0/l5/Array.s' );
    var moduleFile = _.module.fileWith( modulePath );
    console.log( `\n== ${moduleFile.sourcePath}\n` );
    log( moduleFile, undefined );
    log( moduleFile, 0 );
    log( moduleFile, 1 );
    log( moduleFile, 2 );
    log( moduleFile, 3 );

    function log( moduleFile, verbosity )
    {
      let prefix = `v:${verbosity} f:${_.path.fullName( moduleFile.sourcePath )}`;
      if( verbosity !== undefined )
      console.log( `= ${prefix}\n${_.module.fileExportString( moduleFile, { it : { verbosity } } ).resultExportString()}` );
      else
      console.log( `= ${prefix}\n${_.module.fileExportString( moduleFile ).resultExportString()}` );
    }

  }

}

moduleFileExportExternal.description =
`
- change of option verbosity change level of verbosity of the output
`

// --
// test suite declaration
// --

const Proto =
{

  name : 'Tools.Module.l0.l9',
  silencing : 1,
  routineTimeOut : 30000,

  onSuiteBegin,
  onSuiteEnd,

  context :
  {
    suiteTempPath : null,
    assetsOriginalPath : null,
    appJsPath : null,
  },

  tests :
  {

    modulePredeclareBasic,
    modulePredeclareBasic2,
    moduleExportsUndefined,
    resolveBasic,

    modulingLogistic,
    modulingNativeIncludeErrors,
    modulingSourcePathValid,
    modulingGlobalNamespaces,
    moduleRedeclare,
    preload,
    preloadIncludeModule,

    /* xxx : rename predeclare -> declare */
    predeclareBasic,
    predeclarePrime,
    predeclareRelative,
    predeclareAbsolute,
    predeclareRedeclaring,
    predeclareRedeclaringSharedFile,

    moduleIsIncluded,
    moduleResolveFromAnotherGlobal,

    programInheritedModuleFilePaths,
    programLocalsChanging,
    programOptionLocalsRoutines,

    selfFindAssumption,
    localPathAssumption,
    globalPathAssumption,
    experiment,

    requireModuleFileWithAccessor,
    testingOnL1,
    l1Environment,
    l1SecondRequire,
    secondaryNamespaceSecondRequire,
    requireSameModuleTwice, /* xxx2 : switch on */
    nativeModuleFileDeleting,
    stealthyRequireIssue,

    moduleFileExportBasic,
    moduleFileExportExternal,

  }

}

/*
xxx : test to include file which does not exist to reproduce problem of throwing assert:
_.assert( native === moduleFile.native );
*/

const Self = wTestSuite( Proto );
if( typeof module !== 'undefined' && !module.parent )
wTester.test( Self.name );

})();<|MERGE_RESOLUTION|>--- conflicted
+++ resolved
@@ -5411,22 +5411,11 @@
   function withInclude()
   {
     const _ = require( toolsPath );
-<<<<<<< HEAD
-    _.module.predeclare
-    ({
-      alias : [ 'moduleA', 'modulea' ],
-      entryPath : __filename,
-    });
-    _.include( 'moduleA' );
-    _.assert( !_.modulea, 'Module moduleA is included for the second time' );
-    _.modulea = Object.create( null );
-=======
     debugger;
     _.include( 'withInclude' );
     if( _.included )
     throw new Error( 'Module withRequire is included for the second time' );
     _.included = Object.create( null );
->>>>>>> 5cf196d8
     module.exports = _global_.wTools;
   }
 
