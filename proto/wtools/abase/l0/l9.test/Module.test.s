( function _l0_l9_Module_test_s_()
{

'use strict';

if( typeof module !== 'undefined' )
{
  const _ = require( 'Tools' );
  _.include( 'wTesting' );
}

const _ = _global_.wTools;
const __ = _globals_.testing.wTools;
const fileProvider = __.fileProvider;
const path = fileProvider.path;

// --
// context
// --

function onSuiteBegin()
{
  let self = this;

  self.suiteTempPath = path.tempOpen( path.join( __dirname, '../..'  ), 'module' );
  // self.assetsOriginalPath = path.join( __dirname, '_asset' );

}

//

function onSuiteEnd()
{
  let self = this;
  _.assert( _.strHas( self.suiteTempPath, '/module-' ) )
  path.tempClose( self.suiteTempPath );
}

// --
// test routines implementation
// --

function modulePredeclareBasic( test )
{
  let context = this;
  let a = test.assetFor( false );
  let _ToolsPath_ = a.path.nativize( _.module.toolsPathGet() );
  let programRoutine1Path = a.program( programRoutine1 ).filePath;
  let programRoutine2Path = a.program({ entry : programRoutine2, locals : { _ToolsPath_, programRoutine1Path } }).filePath;

  /* */

  a.appStartNonThrowing({ execPath : programRoutine2Path })
  .then( ( op ) =>
  {
    test.identical( op.exitCode, 0 );
    test.identical( _.strCount( op.output, 'nhandled' ), 0 );
    test.identical( _.strCount( op.output, 'error' ), 0 );
    test.identical( _.strCount( op.output, 'programRoutine2.begin' ), 1 );
    test.identical( _.strCount( op.output, 'programRoutine1.begin' ), 1 );
    test.identical( _.strCount( op.output, 'programRoutine1.end' ), 1 );
    test.identical( _.strCount( op.output, 'programRoutine2.end' ), 1 );
    test.identical( _.strCount( op.output, /programRoutine2.begin(.|\n|\r)*programRoutine1.begin(.|\n|\r)*programRoutine1.end(.|\n|\r)*programRoutine2.end(.|\n|\r)*/mg ), 1 );
    return null;
  });

  /* */

  return a.ready;

  function programRoutine1()
  {
    console.log( 'programRoutine1.begin' );
    const _ = require( toolsPath );
    _global_.programRoutine2 = true;
    console.log( 'programRoutine1.end' );
  }

  function programRoutine2()
  {
    console.log( 'programRoutine2.begin' );
    const _ = require( _ToolsPath_ );
    _global_.programRoutine2 = true;
    _.module.predeclare
    ({
      name : 'programRoutine1',
      entryPath : programRoutine1Path,
      basePath : '.',
    });
    _.include( 'programRoutine1' );
    _.include( 'programRoutine1' );
    console.log( 'programRoutine2.end' );
  }

}

//

function modulePredeclareBasic2( test )
{
  let context = this;
  let a = test.assetFor( false );
  let _ToolsPath_ = a.path.nativize( _.module.toolsPathGet() );
  let programRoutine1Path = a.program( programRoutine1 ).filePath;
  let programRoutine2Path = a.program({ entry : programRoutine2, locals : { _ToolsPath_, programRoutine1Path } }).filePath;

  /* */

  a.appStartNonThrowing({ execPath : programRoutine2Path })
  .then( ( op ) =>
  {
    test.identical( op.exitCode, 0 );
    test.identical( _.strCount( op.output, 'nhandled' ), 0 );
    test.identical( _.strCount( op.output, 'error' ), 0 );
    test.identical( _.strCount( op.output, 'programRoutine2.begin' ), 1 );
    test.identical( _.strCount( op.output, 'programRoutine1.begin' ), 1 );
    test.identical( _.strCount( op.output, 'programRoutine1.end' ), 1 );
    test.identical( _.strCount( op.output, 'programRoutine2.end' ), 1 );
    test.identical( _.strCount( op.output, /programRoutine2.begin(.|\n|\r)*programRoutine1.begin(.|\n|\r)*programRoutine1.end(.|\n|\r)*programRoutine2.end(.|\n|\r)*/mg ), 1 );
    return null;
  });

  /* */

  return a.ready;

  function programRoutine1()
  {
    console.log( 'programRoutine1.begin' );
    const _ = require( toolsPath );
    _global_.programRoutine2 = true;
    console.log( 'programRoutine1.end' );
  }

  function programRoutine2()
  {
    console.log( 'programRoutine2.begin' );
    const _ = require( _ToolsPath_ );
    _global_.programRoutine2 = true;
    _.module.predeclare
    ({
      name : 'programRoutine1',
      entryPath : programRoutine1Path,
      basePath : '.',
    });
    _.include( 'programRoutine1' );
    _.include( 'programRoutine1' );
    console.log( 'programRoutine2.end' );
  }

}

//

function moduleExportsUndefined( test )
{
  let context = this;
  let a = test.assetFor( false );
  let programRoutine1Path = a.program( programRoutine1 ).filePath;
  let modulePath = a.path.join( programRoutine1Path, '../module.js' )

  a.fileProvider.fileWrite({ filePath : modulePath, data : `module.exports = undefined;` })

  /* */

  a.appStartNonThrowing({ execPath : programRoutine1Path })
  .then( ( op ) =>
  {
    test.identical( op.exitCode, 0 );
    test.identical( _.strCount( op.output, 'nhandled' ), 0 );
    test.identical( _.strCount( op.output, 'error' ), 0 );
    test.identical( _.strCount( op.output, 'programRoutine1.begin' ), 1 );
    test.identical( _.strCount( op.output, 'importedModule: undefined' ), 1 );
    test.identical( _.strCount( op.output, 'programRoutine1.end' ), 1 );
    return null;
  });

  /* */

  return a.ready;

  function programRoutine1()
  {
    console.log( 'programRoutine1.begin' );
    const _ = require( toolsPath );
    var importedModule = require( './module.js' );
    console.log( 'importedModule:', importedModule)
    console.log( 'programRoutine1.end' );
  }
}

moduleExportsUndefined.description  =
`
  Included module returns undefined
`

//

/* qqq : rewrite test with several programs in differen dirs */
/* qqq : write test with several programs in differen dirs and declaring of modules */
function resolveBasic( test )
{

  let context = this;
  var exp = _.path.normalize( __dirname + '../../../../../node_modules/Tools' );
  var got = _.module.resolve( 'wTools' );
  test.identical( got, exp );
  /* xxx : extend by other resolve calls */

}

resolveBasic.description  =
`
  Routine _.module.resolve return path to include path of module::wTools.
`

//

/* xxx : implement and cover _.module.fileStack() */
/* xxx : add testing of section "module files stack" */
function modulingNativeIncludeErrors( test )
{
  let context = this;
  let a = test.assetFor( false );
  let ready = __.take( null );

  act({});

  return ready;

  /* - */

  function act( env )
  {

    /* */

    ready.then( () =>
    {
      test.case = `throwing, ${__.entity.exportStringSolo( env )}`;

      var filePath = a.program( mainThrowing ).filePath;
      a.program( throwing1 )

      return a.forkNonThrowing
      ({
        execPath : filePath,
        currentPath : _.path.dir( filePath ),
      })
    })
    .then( ( op ) =>
    {
      test.nil( op.exitCode, 0 );

      var exp =
`    error1
    Module file "${__.path.nativize( a.abs( './mainThrowing' ) )}" failed to include "./throwing1"`
      test.true( _.strHas( op.output, exp ) );

      var exp =
`main
throwing1`
      test.true( _.strHas( op.output, exp ) );


      return op;
    });

    /* */

    ready.then( () =>
    {
      test.case = `throwing, catching ${__.entity.exportStringSolo( env )}`;

      var filePath = a.program( mainThrowingCatching ).filePath;
      a.program( throwing1 )

      return a.forkNonThrowing
      ({
        execPath : filePath,
        currentPath : _.path.dir( filePath ),
      })
    })
    .then( ( op ) =>
    {
      test.nil( op.exitCode, 0 );

      var exp =
`    error1
    Module file "${__.path.nativize( a.abs( './mainThrowingCatching' ) )}" failed to include "./throwing1"`
      test.true( _.strHas( op.output, exp ) );

      var exp =
`main.begin
throwing1
fileNativeWith( throwing1 ) : undefined
fileWith( throwing1 ) : undefined
throwing1`
      test.true( _.strHas( op.output, exp ) );

      return op;
    });

    /* */

    ready.then( () =>
    {
      test.case = `syntax error ${__.entity.exportStringSolo( env )}`;

      let syntax1 =
      `
      function syntax1()
      {
        console.log( 'syntax1' );
        console.log( 'a' 'b' 'c' );
      }
      `

      var filePath = a.program( mainSyntax ).filePath;
      a.program({ routineCode : syntax1, name : 'syntax1' })

      return a.forkNonThrowing
      ({
        execPath : filePath,
        currentPath : _.path.dir( filePath ),
      })
    })
    .then( ( op ) =>
    {
      test.nil( op.exitCode, 0 );

      var exp =
`main
--------------- uncaught error --------------->

 = Message of SyntaxError#1
    missing ) after argument list
    Module file "${__.path.nativize( a.abs( './mainSyntax' ) )}" failed to include "./syntax1"`
      test.true( _.strHas( op.output, exp ) );

      return op;
    });

    /* */

    ready.then( () =>
    {
      test.case = `syntax error catching ${__.entity.exportStringSolo( env )}`;

      let syntax1 =
      `
      function syntax1()
      {
        console.log( 'syntax1' );
        console.log( 'a' 'b' 'c' );
      }
      `

      var filePath = a.program( mainSyntaxCatching ).filePath;
      a.program({ routineCode : syntax1, name : 'syntax1' })

      return a.forkNonThrowing
      ({
        execPath : filePath,
        currentPath : _.path.dir( filePath ),
      })
    })
    .then( ( op ) =>
    {
      test.nil( op.exitCode, 0 );

      var exp =
`main.begin
fileNativeWith( syntax1 ) : undefined
fileWith( syntax1 ) : undefined
--------------- uncaught error --------------->

 = Message of SyntaxError#2
    missing ) after argument list
    Module file "${__.path.nativize( a.abs( './mainSyntaxCatching' ) )}" failed to include "./syntax1"`
      test.true( _.strHas( op.output, exp ) );

      return op;
    });

    /* */

  }

  /* - */

  function mainThrowing()
  {
    console.log( 'main' );
    const _ = require( toolsPath );
    require( './throwing1' );
  }

  /* - */

  function mainThrowingCatching()
  {
    console.log( 'main.begin' );
    const _ = require( toolsPath );
    try
    {
      require( './throwing1' );
    }
    catch( err )
    {
    }
    console.log( 'fileNativeWith( throwing1 ) :', _.module.fileNativeWith( __dirname + '/throwing1' ) );
    console.log( 'fileWith( throwing1 ) :', _.module.fileWith( __dirname + '/throwing1' ) );
    require( './throwing1' );
    console.log( 'main.end' );
  }

  /* - */

  function throwing1()
  {
    console.log( 'throwing1' );
    throw Error( 'error1' );
  }

  /* - */

  function mainSyntax()
  {
    console.log( 'main' );
    const _ = require( toolsPath );
    require( './syntax1' );
  }

  /* - */

  function mainSyntaxCatching()
  {
    console.log( 'main.begin' );
    const _ = require( toolsPath );
    try
    {
      require( './syntax1' );
    }
    catch( err )
    {
    }
    console.log( 'fileNativeWith( syntax1 ) :', _.module.fileNativeWith( __dirname + '/syntax1' ) );
    console.log( 'fileWith( syntax1 ) :', _.module.fileWith( __dirname + '/syntax1' ) );
    require( './syntax1' );
    console.log( 'main.end' );
  }

  /* - */

}

modulingNativeIncludeErrors.description =
`
- module file throwing error does not get neithe native file descriptor nor universal file descriptor
`

//

function modulingSourcePathValid( test )
{
  let context = this;
  let a = test.assetFor( false );
  let ready = __.take( null );

  let start = __.process.starter
  ({
    outputCollecting : 1,
    outputPiping : 1,
    inputMirroring : 1,
    throwingExitCode : 0,
    mode : 'fork',
  });

  act({});

  /* */

  return ready;

  /* - */

  function act( env )
  {

    ready.then( () =>
    {
      test.case = `basic, ${__.entity.exportStringSolo( env )}`;

      let program0 = __.program.make
      ({
        entry : _program0,
        tempPath : a.abs( '.' ),
        moduleFile : _.module.fileWith( 0 ),
      });

      let programRoutine1 = __.program.make
      ({
        entry : _programRoutine1,
        tempPath : a.abs( '.' ),
        moduleFile : _.module.fileWith( 0 ),
      });
      console.log( _.strLinesNumber( programRoutine1.entry.routineCode ) );

      let programRoutine2 = __.program.make
      ({
        entry : _programRoutine2,
        tempPath : a.abs( '.' ),
        moduleFile : _.module.fileWith( 0 ),
      });

      let program3 = __.program.make
      ({
        entry : _program3,
        tempPath : a.abs( '.' ),
        moduleFile : _.module.fileWith( 0 ),
      });

      return start
      ({
        execPath : program0.filePath,
        currentPath : _.path.dir( program0.filePath ),
      })
    })
    .then( ( op ) =>
    {
      var exp =
  `
program0.begin
programRoutine1.begin
programRoutine1.begin : program0 : sourcePath : ${a.abs( '.' )}/_program0
programRoutine1.begin : program0 : requestedSourcePath : null
programRoutine1.begin : program0 : moduleFile : true
programRoutine1.begin : program0 : returned : 0
programRoutine1.begin : program0 : module : null
programRoutine1.begin : programRoutine1 : sourcePath : ${a.abs( '.' )}/_programRoutine1
programRoutine1.begin : programRoutine1 : requestedSourcePath : null
programRoutine1.begin : programRoutine1 : moduleFile : true
programRoutine1.begin : programRoutine1 : returned : [object Object]
programRoutine1.begin : programRoutine1 : module : null
programRoutine2.begin
program3
program3 : programRoutine2 : sourcePath : ${a.abs( '.' )}/_programRoutine2
program3 : programRoutine2 : requestedSourcePath : ./_programRoutine2
program3 : programRoutine2 : moduleFile : true
program3 : programRoutine2 : returned : [object Object]
program3 : programRoutine2 : module : null
program3 : program3 : sourcePath : ${a.abs( '.' )}/_program3
program3 : program3 : requestedSourcePath : ./_program3
program3 : program3 : moduleFile : true
program3 : program3 : returned : 3
program3 : program3 : module : null
programRoutine2.end
programRoutine1.after : program0 : sourcePath : ${a.abs( '.' )}/_program0
programRoutine1.after : program0 : requestedSourcePath : null
programRoutine1.after : program0 : moduleFile : true
programRoutine1.after : program0 : returned : 0
programRoutine1.after : program0 : module : null
programRoutine1.after : programRoutine1 : sourcePath : ${a.abs( '.' )}/_programRoutine1
programRoutine1.after : programRoutine1 : requestedSourcePath : null
programRoutine1.after : programRoutine1 : moduleFile : true
programRoutine1.after : programRoutine1 : returned : 1
programRoutine1.after : programRoutine1 : module : null
programRoutine1.after : programRoutine2 : sourcePath : ${a.abs( '.' )}/_programRoutine2
programRoutine1.after : programRoutine2 : requestedSourcePath : ./_programRoutine2
programRoutine1.after : programRoutine2 : moduleFile : true
programRoutine1.after : programRoutine2 : returned : 2
programRoutine1.after : programRoutine2 : module : null
programRoutine1.after : program3 : sourcePath : ${a.abs( '.' )}/_program3
programRoutine1.after : program3 : requestedSourcePath : ./_program3
programRoutine1.after : program3 : moduleFile : true
programRoutine1.after : program3 : returned : 3
programRoutine1.after : program3 : module : null
programRoutine1.end
program0.end
  `
      test.identical( op.exitCode, 0 );
      test.equivalent( op.output, exp );
      return op;
    });

  }

  /* - */

  function _program0()
  {
    console.log( 'program0.begin' );
    module.exports = 0;
    require( './_programRoutine1' );
    console.log( 'program0.end' );
  }

  /* - */

  function _programRoutine1()
  {
    const _ = require( toolsPath );
    console.log( 'programRoutine1.begin' );

    var moduleFile = _.module.fileWithResolvedPath( __dirname + '/_program0' );
    console.log( `programRoutine1.begin : program0 : sourcePath : ${moduleFile.sourcePath}` );
    console.log( `programRoutine1.begin : program0 : requestedSourcePath : ${moduleFile.requestedSourcePath}` );
    console.log( `programRoutine1.begin : program0 : moduleFile : ${moduleFile.native === module.parent}` );
    console.log( `programRoutine1.begin : program0 : returned : ${moduleFile.returned}` );
    console.log( `programRoutine1.begin : program0 : module : ${moduleFile.module}` );

    var moduleFile = _.module.fileWithResolvedPath( __dirname + '/_programRoutine1' );
    console.log( `programRoutine1.begin : programRoutine1 : sourcePath : ${moduleFile.sourcePath}` );
    console.log( `programRoutine1.begin : programRoutine1 : requestedSourcePath : ${moduleFile.requestedSourcePath}` );
    console.log( `programRoutine1.begin : programRoutine1 : moduleFile : ${moduleFile.native === module}` );
    console.log( `programRoutine1.begin : programRoutine1 : returned : ${moduleFile.returned}` );
    console.log( `programRoutine1.begin : programRoutine1 : module : ${moduleFile.module}` );

    module.exports = 1;
    require( './_programRoutine2' );

    var moduleFile = _.module.fileWithResolvedPath( __dirname + '/_program0' );
    console.log( `programRoutine1.after : program0 : sourcePath : ${moduleFile.sourcePath}` );
    console.log( `programRoutine1.after : program0 : requestedSourcePath : ${moduleFile.requestedSourcePath}` );
    console.log( `programRoutine1.after : program0 : moduleFile : ${moduleFile.native === module.parent}` );
    console.log( `programRoutine1.after : program0 : returned : ${moduleFile.returned}` );
    console.log( `programRoutine1.after : program0 : module : ${moduleFile.module}` );

    var moduleFile = _.module.fileWithResolvedPath( __dirname + '/_programRoutine1' );
    console.log( `programRoutine1.after : programRoutine1 : sourcePath : ${moduleFile.sourcePath}` );
    console.log( `programRoutine1.after : programRoutine1 : requestedSourcePath : ${moduleFile.requestedSourcePath}` );
    console.log( `programRoutine1.after : programRoutine1 : moduleFile : ${moduleFile.native === module}` );
    console.log( `programRoutine1.after : programRoutine1 : returned : ${moduleFile.returned}` );
    console.log( `programRoutine1.after : programRoutine1 : module : ${moduleFile.module}` );

    var moduleFile = _.module.fileWithResolvedPath( __dirname + '/_programRoutine2' );
    console.log( `programRoutine1.after : programRoutine2 : sourcePath : ${moduleFile.sourcePath}` );
    console.log( `programRoutine1.after : programRoutine2 : requestedSourcePath : ${moduleFile.requestedSourcePath}` );
    console.log( `programRoutine1.after : programRoutine2 : moduleFile : ${moduleFile.native === module.children[ 1 ]}` );
    console.log( `programRoutine1.after : programRoutine2 : returned : ${moduleFile.returned}` );
    console.log( `programRoutine1.after : programRoutine2 : module : ${moduleFile.module}` );

    var moduleFile = _.module.fileWithResolvedPath( __dirname + '/_program3' );
    console.log( `programRoutine1.after : program3 : sourcePath : ${moduleFile.sourcePath}` );
    console.log( `programRoutine1.after : program3 : requestedSourcePath : ${moduleFile.requestedSourcePath}` );
    console.log( `programRoutine1.after : program3 : moduleFile : ${moduleFile.native === module.children[ 1 ].children[ 0 ]}` );
    console.log( `programRoutine1.after : program3 : returned : ${moduleFile.returned}` );
    console.log( `programRoutine1.after : program3 : module : ${moduleFile.module}` );

    console.log( 'programRoutine1.end' );
  }

  /* - */

  function _programRoutine2()
  {
    const _ = _global_.wTools;
    console.log( 'programRoutine2.begin' );
    require( './_program3' );
    module.exports = 2;
    console.log( 'programRoutine2.end' );
  }

  /* - */

  function _program3()
  {
    const _ = _global_.wTools;
    console.log( 'program3' );
    module.exports = 3;

    var moduleFile = _.module.fileWithResolvedPath( __dirname + '/_programRoutine2' );
    console.log( `program3 : programRoutine2 : sourcePath : ${moduleFile.sourcePath}` );
    console.log( `program3 : programRoutine2 : requestedSourcePath : ${moduleFile.requestedSourcePath}` );
    console.log( `program3 : programRoutine2 : moduleFile : ${moduleFile.native === module.parent}` );
    console.log( `program3 : programRoutine2 : returned : ${moduleFile.returned}` );
    console.log( `program3 : programRoutine2 : module : ${moduleFile.module}` );

    var moduleFile = _.module.fileWithResolvedPath( __dirname + '/_program3' );
    console.log( `program3 : program3 : sourcePath : ${moduleFile.sourcePath}` );
    console.log( `program3 : program3 : requestedSourcePath : ${moduleFile.requestedSourcePath}` );
    console.log( `program3 : program3 : moduleFile : ${moduleFile.native === module}` );
    console.log( `program3 : program3 : returned : ${moduleFile.returned}` );
    console.log( `program3 : program3 : module : ${moduleFile.module}` );

  }

  /* - */

}

//

function modulingGlobalNamespaces( test )
{
  let context = this;
  let a = test.assetFor( false );
  let ready = __.take( null );

  act({ adeclaration : 'none', bdeclaration : 'before' });
  act({ adeclaration : 'none', bdeclaration : 'after' });

  act({ adeclaration : 'before', bdeclaration : 'before' });
  act({ adeclaration : 'before', bdeclaration : 'after' });

  act({ adeclaration : 'after', bdeclaration : 'before' });
  act({ adeclaration : 'after', bdeclaration : 'after' });

  return ready;

  /* - */

  function act( env )
  {

    ready.then( () =>
    {
      test.case = `basic, ${__.entity.exportStringSolo( env )}`;

<<<<<<< HEAD
      debugger;
      var filePath = a.program({ entry : programRoutine1, locals : env }).filePath;
      debugger;
=======
      var filePath/*programPath*/ = a.program({ entry : programRoutine1, locals : env }).filePath/*programPath*/;
>>>>>>> ad45831d
      a.program({ entry : programRoutine2, locals : env });
      a.program({ entry : programRoutine2b, locals : env });
      a.program({ entry : program3, locals : env });
      a.program({ entry : program4, locals : env });
      a.program({ entry : program5, locals : env });
      a.program({ entry : program6, locals : env });

      return a.forkNonThrowing
      ({
        execPath : filePath,
        currentPath : _.path.dir( filePath ),
      })
    })
    .then( ( op ) =>
    {

      var exp =
`
programRoutine1
programRoutine2
program3
program4
program5.global : space2
program5._global_.wTools : 2
program6 : global : space2
program6 : wTools : space2

program6 : ./programRoutine1 : undefined
program6 : ./programRoutine2 : undefined
program6 : ./programRoutine2b : undefined
program6 : ./program3 : undefined
program6 : ./program4 : undefined
program6 : ./program5 : {- ModuleFile ./program5 -}
  global : space2
  downFiles
    {- ModuleFile ./program4 -}
  upFiles
    {- ModuleFile ${_.module.toolsPathGet()} -}
    {- ModuleFile ./program6 -}
program6 : ./program6 : {- ModuleFile ./program6 -}
  global : space2
  downFiles
    {- ModuleFile ./program5 -}

programRoutine2b

programRoutine1 : ./programRoutine1 : {- ModuleFile ./programRoutine1 -}
  global : real
  upFiles
    {- ModuleFile ${_.module.toolsPathGet()} -}
    {- ModuleFile ./programRoutine2 -}
    {- ModuleFile ./programRoutine2b -}
programRoutine1 : ./programRoutine2 : {- ModuleFile ./programRoutine2 -}
  global : real
  ${ env.adeclaration === 'none' ? '' : 'modules' }
  ${ env.adeclaration === 'none' ? '' : '{- Module Module1 -}' }
  downFiles
    {- ModuleFile ./programRoutine1 -}
  upFiles
    {- ModuleFile ./program3 -}
programRoutine1 : ./programRoutine2b : {- ModuleFile ./programRoutine2b -}
  global : real
  modules
    {- Module Module1 -}
  downFiles
    {- ModuleFile ./programRoutine1 -}
  upFiles
    {- ModuleFile ./program3 -}
programRoutine1 : ./program3 : {- ModuleFile ./program3 -}
  global : real
  modules
    {- Module Module1 -}
  downFiles
    {- ModuleFile ./programRoutine2 -}
    {- ModuleFile ./programRoutine2b -}
  upFiles
    {- ModuleFile ./program4 -}
programRoutine1 : ./program4 : {- ModuleFile ./program4 -}
  virtualEnvironment : space2
  global : real
  modules
    {- Module Module1 -}
  downFiles
    {- ModuleFile ./program3 -}
  upFiles
    {- ModuleFile ./program5 -}
programRoutine1 : ./program5 : undefined
programRoutine1 : ./program6 : undefined
`
      test.identical( op.exitCode, 0 );
      test.equivalent( op.output, exp );
      return op;
    });

  }

  /* - */

  function programRoutine1()
  {
    console.log( 'programRoutine1' );
    const _ = require( toolsPath );
    require( './programRoutine2' );
    require( './programRoutine2b' );

    console.log( '' );
    log( './programRoutine1' );
    log( './programRoutine2' );
    log( './programRoutine2b' );
    log( './program3' );
    log( './program4' );
    log( './program5' );
    log( './program6' );
    console.log( '' );

    function log( filePath )
    {
      let prefix = 'programRoutine1'
      let moduleFile = _.module.fileWith( filePath );
      if( !moduleFile )
      return console.log( `${prefix} : ${filePath} : ${moduleFile}` );
      let output = _.module.fileExportString( moduleFile, { it : { verbosity : 2 } } ).resultExportString();
      output = _.strReplace( output, _.path.normalize( __dirname ), '.' );
      console.log( `${prefix} : ${filePath} : ${output}` );
    }
  }

  /* - */

  function programRoutine2()
  {
    console.log( 'programRoutine2' );
    const _ = _global_.wTools;
    if( adeclaration === 'before' )
    _.module.predeclare( 'Module1', __dirname + '/programRoutine2' );
    require( './program3' );
    if( adeclaration === 'after' )
    _.module.predeclare( 'Module1', __dirname + '/programRoutine2' );
  }

  /* - */

  function programRoutine2b()
  {
    console.log( 'programRoutine2b' );
    const _ = _global_.wTools;
    if( bdeclaration === 'before' )
    _.module.predeclare( 'Module1', __dirname + '/programRoutine2b' );
    require( './program3' );
    if( bdeclaration === 'after' )
    _.module.predeclare( 'Module1', __dirname + '/programRoutine2b' );
  }

  /* - */

  function program3()
  {
    console.log( 'program3' );
    require( './program4' );
  }

  /* - */

  function program4()
  {
    console.log( 'program4' );
    const _ = _global_.wTools;
    _.global.new( 'space2' );
    _.global.open( 'space2' );
    _.module.fileSetEnvironment( module, 'space2' );
    require( './program5' );
    _.global.close( 'space2' );
  }

  /* - */

  function program5()
  {
    console.log( `program5.global : ${_global_.__GLOBAL_NAME__}` );
    console.log( `program5._global_.wTools : ${Object.keys( _global_.wTools ).length}` );
    const _ = require( toolsPath );
    require( './program6' );
  }

  /* - */

  function program6()
  {
    console.log( `program6 : global : ${_global_.__GLOBAL_NAME__}` );
    console.log( `program6 : wTools : ${_global_.wTools.__GLOBAL_NAME__}` );

    const _ = _global_.wTools;

    console.log( '' );
    log( './programRoutine1' );
    log( './programRoutine2' );
    log( './programRoutine2b' );
    log( './program3' );
    log( './program4' );
    log( './program5' );
    log( './program6' );
    console.log( '' );

    function log( filePath )
    {
      let prefix = 'program6'
      let moduleFile = _.module.fileWith( filePath );
      if( !moduleFile )
      return console.log( `${prefix} : ${filePath} : ${moduleFile}` );
      let output = _.module.fileExportString( moduleFile, { it : { verbosity : 2 } } ).resultExportString();
      output = _.strReplace( output, _.path.normalize( __dirname ), '.' );
      console.log( `${prefix} : ${filePath} : ${output}` );
    }
  }

  /* - */

}

modulingGlobalNamespaces.description =
`
- virtual environment in inherited from parent modules
- module is stay in its environment
- no error or unhandled case
`

//

function moduleRedeclare( test )
{
  let a = test.assetFor( false );
  let program1 = a.program( r1 );
  let program2 = a.program( r2 );

  /* */

  program1.start()
  .then( ( op ) =>
  {
    test.case = 'same entry path';
    test.identical( op.exitCode, 0 );
    var exp =
`
{- Module Module1 -}
name : Module1
alias : Module1,module1
entryPath : ${ a.abs( 'r1' ) }
filePath : ${ a.abs( 'r1' ) }
lookPath : ${ a.abs( 'r1' ) },Module1,module1
files : ${ a.abs( 'r1' ) }
`
    test.equivalent( op.output, exp );
    return null;
  });

  /* */

  program2.start()
  .then( ( op ) =>
  {
    test.case = 'different entry path';
    test.identical( op.exitCode, 0 );
    var exp =
`
{- Module Module1 -}
name : Module1
alias : Module1,module1
entryPath : ${ a.abs( 'r2' ) },${ a.abs( 'r1' ) }
filePath : ${ a.abs( 'r2' ) },${ a.abs( 'r1' ) }
lookPath : ${ a.abs( 'r2' ) },Module1,module1,${ a.abs( 'r1' ) }
files : ${ a.abs( 'r2' ) }
`
    test.equivalent( op.output, exp );
    return null;
  });

  /* */

  return a.ready;

  /* */

  function r1()
  {
    const _ = require( toolsPath );
    _.debugger = 1;
    _.module.predeclare
    ({
      alias : [ 'Module1', 'module1' ],
      entryPath : __filename,
    });
    _.module.predeclare
    ({
      alias : [ 'Module1', 'module1' ],
      entryPath : __filename,
      // entryPath : __dirname + '/r2',
    });
    let module1 = _.module.with( 'Module1' );
    console.log( module1 );
    console.log( `name : ${module1.name}` );
    console.log( `alias : ${module1.alias}` );
    console.log( `entryPath : ${module1.entryPath}` );
    console.log( `filePath : ${module1.filePath}` );
    console.log( `lookPath : ${module1.lookPath}` );
    console.log( `files : ${_.container.keys( module1.files )}` );
  }

  /* */

  function r2()
  {
    const _ = require( toolsPath );
    _.debugger = 1;
    _.module.predeclare
    ({
      alias : [ 'Module1', 'module1' ],
      entryPath : __filename,
    });
    _.module.predeclare
    ({
      alias : [ 'Module1', 'module1' ],
      entryPath : __dirname + '/r1',
    });
    let module1 = _.module.with( 'Module1' );
    console.log( module1 );
    console.log( `name : ${module1.name}` );
    console.log( `alias : ${module1.alias}` );
    console.log( `entryPath : ${module1.entryPath}` );
    console.log( `filePath : ${module1.filePath}` );
    console.log( `lookPath : ${module1.lookPath}` );
    console.log( `files : ${_.container.keys( module1.files )}` );
  }

}

moduleRedeclare.description =
`
- redeclaring of a module does not throw an error
`

//

function preload( test )
{
  let context = this;
  let a = test.assetFor( false );
  let _ToolsPath_ = a.path.nativize( _.module.toolsPathGet() );
  let programRoutine1Path = _.path.nativize( a.program( programRoutine1 ).filePath );

  /* */

  a.appStartNonThrowing({ execPath : `-r ${_ToolsPath_} ${programRoutine1Path}` })
  .then( ( op ) =>
  {
    test.identical( op.exitCode, 0 );
    test.identical( _.strCount( op.output, 'nhandled' ), 0 );
    test.identical( _.strCount( op.output, 'error' ), 0 );
    test.identical( _.strCount( op.output, 'program.begin' ), 1 );
    test.identical( _.strCount( op.output, 'program.end' ), 1 );
    test.identical( _.strCount( op.output, _.module.toolsPathGet() ), 1 );
    return null;
  });

  /* */

  return a.ready;

  function programRoutine1()
  {
    console.log( 'program.begin' );
    let _ = _global_.wTools;
    console.log( _.module.toolsPathGet() );
    console.log( 'program.end' );
  }
}

//

function preloadIncludeModule( test )
{
  let context = this;
  let a = test.assetFor( false );
  let _ToolsPath_ = a.path.nativize( _.module.toolsPathGet() );
  let programRoutine1Path = _.path.nativize( a.program( programRoutine1 ).filePath );

  /* */

  a.appStartNonThrowing({ execPath : `-r ${_ToolsPath_} ${programRoutine1Path}` })
  .then( ( op ) =>
  {
    test.identical( op.exitCode, 0 );
    test.identical( _.strCount( op.output, 'nhandled' ), 0 );
    test.identical( _.strCount( op.output, 'error' ), 0 );
    test.identical( _.strCount( op.output, 'program.begin' ), 1 );
    test.identical( _.strCount( op.output, 'program.end' ), 1 );
    test.identical( _.strCount( op.output, 'program is alive : true' ), 1 );
    return null;
  });

  /* */

  return a.ready;

  function programRoutine1()
  {
    console.log( 'program.begin' );
    let _ = _global_.wTools;
    _.include( 'wProcess' );
    console.log( 'program is alive :', _.process.isAlive( process.pid ) );
    console.log( 'program.end' );
  }
}

//

function predeclareBasic( test )
{
  let context = this;
  let a = test.assetFor( false );
  let ready = __.take( null );

  act({});

  return ready;

  /* - */

  function act( env )
  {

    /* */

    ready.then( () =>
    {
      test.case = `predeclare before, ${__.entity.exportStringSolo( env )}`;

      var filePath = a.program( main ).filePath;

      a.program
      ({
        entry : programRoutine1,
        dirPath : 'dir',
      });

      a.program( programRoutine2 )

      return a.forkNonThrowing
      ({
        execPath : filePath,
        currentPath : _.path.dir( filePath ),
      })
    })
    .then( ( op ) =>
    {
      /*
      extra module file is program
      */
      var exp =
`
main.before / lengthOf( predeclaredWithNameMap ) 2
main.before / lengthOf( predeclaredWithEntryPathMap ) 2
main.before / lengthOf( modulesMap ) ${_.entity.lengthOf( _.module.withName( 'wTools' ).alias )}
main.before / filesMap but tools.files
  ${a.abs( 'main' ) }
main.mid / predeclared.programRoutine1 : Module.constructible
main.mid / predeclared.programRoutine2 : Module.constructible
main.mid / lengthOf( predeclaredWithNameMap ) 4
main.mid / lengthOf( predeclaredWithEntryPathMap ) 4
main.mid / lengthOf( modulesMap ) 2
main.mid / lengthOf( filesMap ) 0
main.mid / isIncluded( Program1 ) false
main.mid / isIncluded( Program2 ) false
programRoutine1 / isIncluded( Program1 ) true
programRoutine1 / isIncluded( Program2 ) false
programRoutine2 / isIncluded( Program1 ) true
programRoutine2 / isIncluded( Program2 ) true
main.after / isIncluded( Program1 ) true
main.after / isIncluded( Program2 ) true
Program1
  ${a.abs( 'dir/programRoutine1' )}
Program2
  ${a.abs( 'programRoutine2' )}
orphans
  ${a.abs( 'main' )}
main.after / lengthOf( predeclaredWithNameMap ) 4
main.after / lengthOf( predeclaredWithEntryPathMap ) 4
main.after / lengthOf( modulesMap ) 4
main.after / lengthOf( filesMap ) 2
`
      test.identical( op.exitCode, 0 );
      test.equivalent( op.output, exp );
      return op;
    });

    /* */

  }

  /* - */

  function main()
  {
    const _ = require( toolsPath );
    let ModuleFileNative = require( 'module' );
    let wasFilesMap = _.entity.lengthOf( _.module.filesMap );

    console.log( 'main.before / lengthOf( predeclaredWithNameMap )', _.entity.lengthOf( _.module.predeclaredWithNameMap ) );
    console.log( 'main.before / lengthOf( predeclaredWithEntryPathMap )', _.entity.lengthOf( _.module.predeclaredWithEntryPathMap ) );
    console.log( 'main.before / lengthOf( modulesMap )', _.entity.lengthOf( _.module.modulesMap ) );
    var diff = _.arraySet.diff_( null, [ ... _.module.filesMap.keys() ], [ ... _.module.withName( 'wTools' ).files.keys() ] )
    console.log( `main.before / filesMap but tools.files\n  ${diff.join( '\n  ' )}` );

    _.module.predeclare( 'Program1', __dirname + '/dir/programRoutine1' );
    _.module.predeclare( 'Program2', __dirname + '/programRoutine2/' );

    var module = _.module.predeclaredWithEntryPathMap.get( _.path.canonize( __dirname + '/dir/programRoutine1/' ) );
    console.log( `main.mid / predeclared.programRoutine1 : ${_.entity.strType( module )}` );
    var module = _.module.predeclaredWithEntryPathMap.get( _.path.canonize( __dirname + '/programRoutine2' ) );
    console.log( `main.mid / predeclared.programRoutine2 : ${_.entity.strType( module )}` );

    console.log( 'main.mid / lengthOf( predeclaredWithNameMap )', _.entity.lengthOf( _.module.predeclaredWithNameMap ) );
    console.log( 'main.mid / lengthOf( predeclaredWithEntryPathMap )', _.entity.lengthOf( _.module.predeclaredWithEntryPathMap ) );
    console.log( 'main.mid / lengthOf( modulesMap )', _.entity.lengthOf( _.module.modulesMap ) );
    console.log( 'main.mid / lengthOf( filesMap )', _.entity.lengthOf( _.module.filesMap ) - wasFilesMap );

    console.log( 'main.mid / isIncluded( Program1 )', _.module.isIncluded( 'Program1' ) );
    console.log( 'main.mid / isIncluded( Program2 )', _.module.isIncluded( 'Program2' ) );

    require( './dir/programRoutine1' );

    console.log( 'main.after / isIncluded( Program1 )', _.module.isIncluded( 'Program1' ) );
    console.log( 'main.after / isIncluded( Program2 )', _.module.isIncluded( 'Program2' ) );

    var files = [ ... _.module.withName( 'Program1' ).files.keys() ];
    console.log( `Program1\n  ${files.join( '\n  ' )}` );
    var files = [ ... _.module.withName( 'Program2' ).files.keys() ];
    console.log( `Program2\n  ${files.join( '\n  ' )}` );
    var orphans = [ ... _.module.filesMap.values() ].filter( ( file ) => !file.module ).map( ( file ) => file.sourcePath );
    console.log( `orphans\n  ${orphans.join( '\n  ' )}` );

    console.log( 'main.after / lengthOf( predeclaredWithNameMap )', _.entity.lengthOf( _.module.predeclaredWithNameMap ) );
    console.log( 'main.after / lengthOf( predeclaredWithEntryPathMap )', _.entity.lengthOf( _.module.predeclaredWithEntryPathMap ) );
    console.log( 'main.after / lengthOf( modulesMap )', _.entity.lengthOf( _.module.modulesMap ) );
    console.log( 'main.after / lengthOf( filesMap )', _.entity.lengthOf( _.module.filesMap ) - wasFilesMap );

  }

  /* - */

  function programRoutine1()
  {
    const _ = _global_.wTools;
    console.log( 'programRoutine1 / isIncluded( Program1 )', _.module.isIncluded( 'Program1' ) );
    console.log( 'programRoutine1 / isIncluded( Program2 )', _.module.isIncluded( 'Program2' ) );
    require( '../programRoutine2' );
  }

  /* - */

  function programRoutine2()
  {
    const _ = _global_.wTools;
    console.log( 'programRoutine2 / isIncluded( Program1 )', _.module.isIncluded( 'Program1' ) );
    console.log( 'programRoutine2 / isIncluded( Program2 )', _.module.isIncluded( 'Program2' ) );
  }

  /* - */

}

//

function predeclarePrime( test )
{
  let context = this;
  let a = test.assetFor( false );
  let ready = __.take( null );

  special({ includingWith : 'require' });
  before({ includingWith : 'require' });
  before({ includingWith : 'include' });
  after({ includingWith : 'require', order : 'trp' }); /* tools, require, predeclare */
  after({ includingWith : 'require', order : 'rtp' }); /* require, tools, predeclare */
  after({ includingWith : 'require', order : 'prt' }); /* predeclare, require, tools */

  return ready;

  /* - */

  function localsFrom( env )
  {
    _.assert( _.routineIs( _.global.get ) );
    return _.props.extend( null, env, { get : _.global.get } );
  }

  /* - */

  function special( env )
  {

    /* */

    ready.then( () =>
    {
      test.case = `same entry path for both modules, ${__.entity.exportStringSolo( env )}`;
      var filePath = a.program( mainMultipleDeclare ).filePath;
      a.program( common );
      return a.forkNonThrowing
      ({
        execPath : filePath,
        currentPath : _.path.dir( filePath ),
      })
    })
    .then( ( op ) =>
    {
      var exp = `Module Common2 is trying to register entry path ${a.abs( 'common' )} which is registered for {- Module Common1 -}`;
      test.true( _.strHas( op.output, exp ) );
      test.nil( op.exitCode, 0 );
      return op;
    });

    /* */

  }

  /* - */

  function before( env )
  {

    /* */

    ready.then( () =>
    {
      test.case = `before, single level, ${__.entity.exportStringSolo( env )}`;

      var filePath = a.program({ entry : mainSingleBefore, locals : localsFrom( env ) }).filePath;
      a.program({ entry : single1, locals : localsFrom( env ) });
      a.program({ entry : single2, locals : localsFrom( env ) });

      return a.forkNonThrowing
      ({
        execPath : filePath,
        currentPath : _.path.dir( filePath ),
      })
    })
    .then( ( op ) =>
    {
      var exp =
`
main.mid / predeclared.single1 : Module.constructible
main.mid / predeclared.single2 : Module.constructible
main.mid / isIncluded( Single1 ) false
main.mid / isIncluded( Single2 ) false
single1 / isIncluded( Single1 ) true
single1 / isIncluded( Single2 ) false
single2 / isIncluded( Single1 ) true
single2 / isIncluded( Single2 ) true
main.after / isIncluded( Single1 ) true
main.after / isIncluded( Single2 ) true
Single1
  ${a.abs( 'single1' )}
Single2
  ${a.abs( 'single2' )}
orphans
  ${a.abs( 'mainSingleBefore' )}
`
      test.identical( op.exitCode, 0 );
      test.equivalent( op.output, exp );
      return op;
    });

    /* */

    ready.then( () =>
    {
      test.case = `before, deep, ${__.entity.exportStringSolo( env )}`;

      var filePath = a.program({ entry : mainDeepBefore, locals : localsFrom( env ) }).filePath;
      a.program({ entry : deep1a, locals : localsFrom( env ) });
      a.program({ entry : deep1b, locals : localsFrom( env ) });
      a.program({ entry : deep1c, locals : localsFrom( env ) });
      a.program({ entry : deep1d, locals : localsFrom( env ) });
      a.program({ entry : deep1e, locals : localsFrom( env ) });

      return a.forkNonThrowing
      ({
        execPath : filePath,
        currentPath : _.path.dir( filePath ),
      })
    })
    .then( ( op ) =>
    {
      var exp =
`
main.mid / isIncluded( Deep1b ) false
main.mid / isIncluded( Deep1d ) false
deep1a / isIncluded( Deep1b ) false
deep1a / isIncluded( Deep1d ) false
deep1b / isIncluded( Deep1b ) true
deep1b / isIncluded( Deep1d ) false
deep1c / isIncluded( Deep1b ) true
deep1c / isIncluded( Deep1d ) false
deep1d / isIncluded( Deep1b ) true
deep1d / isIncluded( Deep1d ) true
deep1e / isIncluded( Deep1b ) true
deep1e / isIncluded( Deep1d ) true
main.after / isIncluded( Deep1b ) true
main.after / isIncluded( Deep1d ) true
Deep1b
  ${a.abs( 'deep1b' )}
  ${a.abs( 'deep1c' )}
Deep1d
  ${a.abs( 'deep1d' )}
  ${a.abs( 'deep1e' )}
orphans
  ${a.abs( 'mainDeepBefore' )}
  ${a.abs( 'deep1a' )}
`
      test.identical( op.exitCode, 0 );
      test.equivalent( op.output, exp );
      return op;
    });

    /* */

    ready.then( () =>
    {
      test.case = `before, common sub file, ${__.entity.exportStringSolo( env )}`;

      var filePath = a.program({ entry : mainBeforeCommonSubFile, locals : localsFrom( env ) }).filePath;
      a.program({ entry : common, locals : localsFrom( env ) });
      a.program({ entry : common1, locals : localsFrom( env ) });
      a.program({ entry : common2, locals : localsFrom( env ) });

      return a.forkNonThrowing
      ({
        execPath : filePath,
        currentPath : _.path.dir( filePath ),
      })
    })
    .then( ( op ) =>
    {
      var exp =
`
common
common1 abc
Common1 abc
common2 abc
Common2 abc
Common1
  ${a.abs( 'common1' )}
  ${a.abs( 'common' )}
Common2
  ${a.abs( 'common2' )}
  ${a.abs( 'common' )}
orphans
  ${a.abs( 'mainBeforeCommonSubFile' )}
`
      test.identical( op.exitCode, 0 );
      test.equivalent( op.output, exp );
      return op;
    });

    /* */

    ready.then( () =>
    {
      test.case = `before, common sub file deep, ${__.entity.exportStringSolo( env )}`;

      var filePath = a.program({ entry : mainBeforeCommonSubFileDeep, locals : localsFrom( env ) }).filePath;
      a.program({ entry : common, locals : localsFrom( env ) });
      a.program({ entry : deep2a, locals : localsFrom( env ) });
      a.program({ entry : deep2b, locals : localsFrom( env ) });
      a.program({ entry : deep3a, locals : localsFrom( env ) });
      a.program({ entry : deep3b, locals : localsFrom( env ) });

      return a.forkNonThrowing
      ({
        execPath : filePath,
        currentPath : _.path.dir( filePath ),
      })
    })
    .then( ( op ) =>
    {
      var exp =
`
common
deep2b.1 abc
deep2b.2 abc
deep2a abc
Deep2 abc
deep3b.1 abc
deep3b.2 abc
deep3a abc
Deep3 abc
deep2b.upFiles
  ${a.abs( 'common' )}
deep3b.upFiles
  ${a.abs( 'common' )}
common.downFiles
  ${a.abs( 'deep2b' )}
  ${a.abs( 'deep3b' )}
Deep2
  ${a.abs( 'deep2a' )}
  ${a.abs( 'deep2b' )}
  ${a.abs( 'common' )}
Deep3
  ${a.abs( 'deep3a' )}
  ${a.abs( 'deep3b' )}
  ${a.abs( 'common' )}
orphans
  ${a.abs( 'mainBeforeCommonSubFileDeep' )}
`
      test.identical( op.exitCode, 0 );
      test.equivalent( op.output, exp );
      return op;
    });

    /* */

    ready.then( () =>
    {
      test.case = `before, branching1, ${__.entity.exportStringSolo( env )}`;

      var filePath = a.program({ entry : mainBranchingBefore1, locals : localsFrom( env ) }).filePath;
      a.program({ entry : branching1a, locals : localsFrom( env ) });
      a.program({ entry : branching1b, locals : localsFrom( env ) });
      a.program({ entry : branching2a, locals : localsFrom( env ) });
      a.program({ entry : branching2b, locals : localsFrom( env ) });
      a.program({ entry : branchingCommon, locals : localsFrom( env ) });

      return a.forkNonThrowing
      ({
        execPath : filePath,
        currentPath : _.path.dir( filePath ),
      })
    })
    .then( ( op ) =>
    {
      var exp =
`
main.mid / isIncluded( Branching1 ) false
main.mid / isIncluded( Branching2 ) false
branching1a
branching1b
branchingCommon
branching2b
branching2a
main.after / isIncluded( Branching1 ) true
main.after / isIncluded( Branching2 ) true
Branching1
  ${a.abs( 'branching1a' )}
  ${a.abs( 'branching1b' )}
  ${a.abs( 'branching2b' )}
  ${a.abs( 'branchingCommon' )}
Branching2
  ${a.abs( 'branching1b' )}
  ${a.abs( 'branching2a' )}
  ${a.abs( 'branching2b' )}
  ${a.abs( 'branchingCommon' )}
orphans
  ${a.abs( 'mainBranchingBefore1' )}
`
      test.identical( op.exitCode, 0 );
      test.equivalent( op.output, exp );
      return op;
    });

    /* */

    ready.then( () =>
    {
      test.case = `before, branching2, ${__.entity.exportStringSolo( env )}`;

      var filePath = a.program({ entry : mainBranchingBefore2, locals : localsFrom( env ) }).filePath;
      a.program({ entry : branching1a, locals : localsFrom( env ) });
      a.program({ entry : branching1b, locals : localsFrom( env ) });
      a.program({ entry : branching2a, locals : localsFrom( env ) });
      a.program({ entry : branching2b, locals : localsFrom( env ) });
      a.program({ entry : branchingCommon, locals : localsFrom( env ) });

      return a.forkNonThrowing
      ({
        execPath : filePath,
        currentPath : _.path.dir( filePath ),
      })
    })
    .then( ( op ) =>
    {
      var exp =
`
main.mid / isIncluded( Branching1 ) false
main.mid / isIncluded( Branching2 ) false
branching2a
branching2b
branchingCommon
branching1b
branching1a
main.after / isIncluded( Branching1 ) true
main.after / isIncluded( Branching2 ) true
Branching1
  ${a.abs( 'branching1a' )}
  ${a.abs( 'branching1b' )}
  ${a.abs( 'branching2b' )}
  ${a.abs( 'branchingCommon' )}
Branching2
  ${a.abs( 'branching1b' )}
  ${a.abs( 'branching2a' )}
  ${a.abs( 'branching2b' )}
  ${a.abs( 'branchingCommon' )}
orphans
  ${a.abs( 'mainBranchingBefore2' )}
`
      test.identical( op.exitCode, 0 );
      test.equivalent( op.output, exp );
      return op;
    });

    /* */

  }

  /* - */

  function after( env )
  {

    ready.then( () =>
    {
      test.case = `after, single, top first, ${__.entity.exportStringSolo( env )}`;

      var filePath = a.program({ entry : mainSingleAfterTopFirst, locals : localsFrom( env ) }).filePath;
      a.program({ entry : singleAfter1, locals : localsFrom( env ) });
      a.program({ entry : singleAfter2, locals : localsFrom( env ) });

      return a.forkNonThrowing
      ({
        execPath : filePath,
        currentPath : _.path.dir( filePath ),
      })
    })
    .then( ( op ) =>
    {
      var exp =
`
singleAfter1
singleAfter2
main.after / predeclared.singleAfter1 : Module.constructible
main.after / predeclared.singleAfter2 : Module.constructible
main.after / isIncluded( Single1 ) true
main.after / isIncluded( Single2 ) true
Single1
  ${a.abs( 'singleAfter1' )}
Single2
  ${a.abs( 'singleAfter2' )}
orphans
  ${a.abs( 'mainSingleAfterTopFirst' )}
`
      test.identical( op.exitCode, 0 );
      test.equivalent( op.output, exp );
      return op;
    });

    /* */

    ready.then( () =>
    {
      test.case = `after, single, bottom first, ${__.entity.exportStringSolo( env )}`;

      var filePath = a.program({ entry : mainSingleAfterBottomFirst, locals : localsFrom( env ) }).filePath;
      a.program({ entry : singleAfter1, locals : localsFrom( env ) });
      a.program({ entry : singleAfter2, locals : localsFrom( env ) });

      return a.forkNonThrowing
      ({
        execPath : filePath,
        currentPath : _.path.dir( filePath ),
      })
    })
    .then( ( op ) =>
    {
      var exp =
`
singleAfter1
singleAfter2
main.after / predeclared.singleAfter1 : Module.constructible
main.after / predeclared.singleAfter2 : Module.constructible
main.after / isIncluded( Single1 ) true
main.after / isIncluded( Single2 ) true
Single1
  ${a.abs( 'singleAfter1' )}
Single2
  ${a.abs( 'singleAfter2' )}
orphans
  ${a.abs( 'mainSingleAfterBottomFirst' )}
`
      test.identical( op.exitCode, 0 );
      test.equivalent( op.output, exp );
      return op;
    });

    /* */

    ready.then( () =>
    {
      test.case = `after, deep, b, ${__.entity.exportStringSolo( env )}`;

      var filePath = a.program({ entry : mainDeepAfterB, locals : localsFrom( env ) }).filePath;
      a.program({ entry : deep11a, locals : localsFrom( env ) });
      a.program({ entry : deep11b, locals : localsFrom( env ) });
      a.program({ entry : deep11c, locals : localsFrom( env ) });
      a.program({ entry : deep11d, locals : localsFrom( env ) });
      a.program({ entry : deep11e, locals : localsFrom( env ) });

      return a.forkNonThrowing
      ({
        execPath : filePath,
        currentPath : _.path.dir( filePath ),
      })
    })
    .then( ( op ) =>
    {
      var exp =
`
deep11a
deep11b
deep11c
deep11d
deep11e
main.after / isIncluded( Deep1b ) true
main.after / isIncluded( Deep1d ) true
Deep1b
  ${a.abs( 'deep11b' )}
  ${a.abs( 'deep11c' )}
Deep1d
  ${a.abs( 'deep11d' )}
  ${a.abs( 'deep11e' )}
orphans
  ${a.abs( 'mainDeepAfterB' )}
  ${a.abs( 'deep11a' )}
`
      test.identical( op.exitCode, 0 );
      test.equivalent( op.output, exp );
      return op;
    });

    /* */

    ready.then( () =>
    {
      test.case = `after, deep, d, ${__.entity.exportStringSolo( env )}`;

      var filePath = a.program({ entry : mainDeepAfterD, locals : localsFrom( env ) }).filePath;
      a.program({ entry : deep11a, locals : localsFrom( env ) });
      a.program({ entry : deep11b, locals : localsFrom( env ) });
      a.program({ entry : deep11c, locals : localsFrom( env ) });
      a.program({ entry : deep11d, locals : localsFrom( env ) });
      a.program({ entry : deep11e, locals : localsFrom( env ) });

      return a.forkNonThrowing
      ({
        execPath : filePath,
        currentPath : _.path.dir( filePath ),
      })
    })
    .then( ( op ) =>
    {
      var exp =
`
deep11a
deep11b
deep11c
deep11d
deep11e
main.after / isIncluded( Deep1b ) true
main.after / isIncluded( Deep1d ) true
Deep1b
  ${a.abs( 'deep11b' )}
  ${a.abs( 'deep11c' )}
Deep1d
  ${a.abs( 'deep11d' )}
  ${a.abs( 'deep11e' )}
orphans
  ${a.abs( 'mainDeepAfterD' )}
  ${a.abs( 'deep11a' )}
`
      test.identical( op.exitCode, 0 );
      test.equivalent( op.output, exp );
      return op;
    });

    /* */

    ready.then( () =>
    {
      test.case = `after, common sub file, ${__.entity.exportStringSolo( env )}`;

      var filePath = a.program({ entry : mainAfterCommonSubFile, locals : localsFrom( env ) }).filePath;
      a.program({ entry : common, locals : localsFrom( env ) });
      a.program({ entry : common1, locals : localsFrom( env ) });
      a.program({ entry : common2, locals : localsFrom( env ) });

      return a.forkNonThrowing
      ({
        execPath : filePath,
        currentPath : _.path.dir( filePath ),
      })
    })
    .then( ( op ) =>
    {
      var exp =
`
common
common1 abc
Common1 abc
common2 abc
Common2 abc
common1.upFiles
  ${a.abs( 'common' )}
common2.upFiles
  ${a.abs( 'common' )}
common.downFiles
  ${a.abs( 'common1' )}
  ${a.abs( 'common2' )}
Common1
  ${a.abs( 'common1' )}
  ${a.abs( 'common' )}
Common2
  ${a.abs( 'common2' )}
  ${a.abs( 'common' )}
orphans
  ${a.abs( 'mainAfterCommonSubFile' )}
`
      test.identical( op.exitCode, 0 );
      test.equivalent( op.output, exp );
      return op;
    });

    /* */

    ready.then( () =>
    {
      test.case = `after, common sub file deep, ${__.entity.exportStringSolo( env )}`;

      var filePath = a.program({ entry : mainAfterCommonSubFileDeep, locals : localsFrom( env ) }).filePath;
      a.program({ entry : common, locals : localsFrom( env ) });
      a.program({ entry : deep2a, locals : localsFrom( env ) });
      a.program({ entry : deep2b, locals : localsFrom( env ) });
      a.program({ entry : deep3a, locals : localsFrom( env ) });
      a.program({ entry : deep3b, locals : localsFrom( env ) });

      return a.forkNonThrowing
      ({
        execPath : filePath,
        currentPath : _.path.dir( filePath ),
      })
    })
    .then( ( op ) =>
    {
      var exp =
`
common
deep2b.1 abc
deep2b.2 abc
deep2a abc
Deep2 abc
deep3b.1 abc
deep3b.2 abc
deep3a abc
Deep3 abc
deep2b.upFiles
  ${a.abs( 'common' )}
deep3b.upFiles
  ${a.abs( 'common' )}
common.downFiles
  ${a.abs( 'deep2b' )}
  ${a.abs( 'deep3b' )}
Deep2
  ${a.abs( 'deep2a' )}
  ${a.abs( 'deep2b' )}
  ${a.abs( 'common' )}
Deep3
  ${a.abs( 'deep3a' )}
  ${a.abs( 'deep3b' )}
  ${a.abs( 'common' )}
orphans
  ${a.abs( 'mainAfterCommonSubFileDeep' )}
`
      test.identical( op.exitCode, 0 );
      test.equivalent( op.output, exp );
      return op;
    });

    /* */

    ready.then( () =>
    {
      test.case = `after, branching1, ${__.entity.exportStringSolo( env )}`;

      var filePath = a.program({ entry : mainBranchingAfter1, locals : localsFrom( env ) }).filePath;
      a.program({ entry : branching1a, locals : localsFrom( env ) });
      a.program({ entry : branching1b, locals : localsFrom( env ) });
      a.program({ entry : branching2a, locals : localsFrom( env ) });
      a.program({ entry : branching2b, locals : localsFrom( env ) });
      a.program({ entry : branchingCommon, locals : localsFrom( env ) });

      return a.forkNonThrowing
      ({
        execPath : filePath,
        currentPath : _.path.dir( filePath ),
      })
    })
    .then( ( op ) =>
    {
      var exp =
`
branching1a
branching1b
branchingCommon
branching2b
branching2a
main.after / isIncluded( Branching1 ) true
main.after / isIncluded( Branching2 ) true
Branching1
  ${a.abs( 'branching1a' )}
  ${a.abs( 'branching1b' )}
  ${a.abs( 'branching2b' )}
  ${a.abs( 'branchingCommon' )}
Branching2
  ${a.abs( 'branching1b' )}
  ${a.abs( 'branching2a' )}
  ${a.abs( 'branching2b' )}
  ${a.abs( 'branchingCommon' )}
orphans
  ${a.abs( 'mainBranchingAfter1' )}
`
      test.identical( op.exitCode, 0 );
      test.equivalent( op.output, exp );
      return op;
    });

    /* */

    ready.then( () =>
    {
      test.case = `after, branching2, ${__.entity.exportStringSolo( env )}`;

      var filePath = a.program({ entry : mainBranchingAfter2, locals : localsFrom( env ) }).filePath;
      a.program({ entry : branching1a, locals : localsFrom( env ) });
      a.program({ entry : branching1b, locals : localsFrom( env ) });
      a.program({ entry : branching2a, locals : localsFrom( env ) });
      a.program({ entry : branching2b, locals : localsFrom( env ) });
      a.program({ entry : branchingCommon, locals : localsFrom( env ) });

      return a.forkNonThrowing
      ({
        execPath : filePath,
        currentPath : _.path.dir( filePath ),
      })
    })
    .then( ( op ) =>
    {
      var exp =
`
branching2a
branching2b
branchingCommon
branching1b
branching1a
main.after / isIncluded( Branching1 ) true
main.after / isIncluded( Branching2 ) true
Branching1
  ${a.abs( 'branching1a' )}
  ${a.abs( 'branching1b' )}
  ${a.abs( 'branching2b' )}
  ${a.abs( 'branchingCommon' )}
Branching2
  ${a.abs( 'branching1b' )}
  ${a.abs( 'branching2a' )}
  ${a.abs( 'branching2b' )}
  ${a.abs( 'branchingCommon' )}
orphans
  ${a.abs( 'mainBranchingAfter2' )}
`
      test.identical( op.exitCode, 0 );
      test.equivalent( op.output, exp );
      return op;
    });

    /* */

  }

  /* - */

  function mainSingleBefore()
  {
    const _ = require( toolsPath );
    let ModuleFileNative = require( 'module' );

    _.module.predeclare( 'Single1', __dirname + '/single1' );
    _.module.predeclare( 'Single2', __dirname + '/single2/' );

    var module = _.module.predeclaredWithEntryPathMap.get( _.path.canonize( __dirname + '/single1' ) );
    console.log( `main.mid / predeclared.single1 : ${_.entity.strType( module )}` );
    var module = _.module.predeclaredWithEntryPathMap.get( _.path.canonize( __dirname + '/single2' ) );
    console.log( `main.mid / predeclared.single2 : ${_.entity.strType( module )}` );

    console.log( 'main.mid / isIncluded( Single1 )', _.module.isIncluded( 'Single1' ) );
    console.log( 'main.mid / isIncluded( Single2 )', _.module.isIncluded( 'Single2' ) );

    if( includingWith === 'require' )
    require( './single1' );
    else
    _.include( 'Single1' );

    console.log( 'main.after / isIncluded( Single1 )', _.module.isIncluded( 'Single1' ) );
    console.log( 'main.after / isIncluded( Single2 )', _.module.isIncluded( 'Single2' ) );

    var files = [ ... _.module.withName( 'Single1' ).files.keys() ];
    console.log( `Single1\n  ${files.join( '\n  ' )}` );
    var files = [ ... _.module.withName( 'Single2' ).files.keys() ];
    console.log( `Single2\n  ${files.join( '\n  ' )}` );
    var orphans = [ ... _.module.filesMap.values() ].filter( ( file ) => !file.module ).map( ( file ) => file.sourcePath );
    console.log( `orphans\n  ${orphans.join( '\n  ' )}` );

  }

  /* - */

  function single1()
  {
    const _ = _global_.wTools;
    console.log( 'single1 / isIncluded( Single1 )', _.module.isIncluded( 'Single1' ) );
    console.log( 'single1 / isIncluded( Single2 )', _.module.isIncluded( 'Single2' ) );

    if( includingWith === 'require' )
    require( './single2' );
    else
    _.include( 'Single2' );

  }

  /* - */

  function single2()
  {
    const _ = _global_.wTools;
    console.log( 'single2 / isIncluded( Single1 )', _.module.isIncluded( 'Single1' ) );
    console.log( 'single2 / isIncluded( Single2 )', _.module.isIncluded( 'Single2' ) );
  }

  /* - */

  function mainSingleAfterTopFirst()
  {

    if( order === 'trp' )
    {
      _ = require( toolsPath );
      require( './singleAfter1' );
      _.module.predeclare( 'Single1', __dirname + '/singleAfter1' );
      _.module.predeclare( 'Single2', __dirname + '/singleAfter2/' );
    }
    else if( order === 'rtp' )
    {
      require( './singleAfter1' );
      _ = require( toolsPath );
      _.module.predeclare( 'Single1', __dirname + '/singleAfter1' );
      _.module.predeclare( 'Single2', __dirname + '/singleAfter2/' );
    }
    else if( order === 'prt' )
    {

      let g = get();
      _ = g.wTools = g.wTools || Object.create( null );
      _.module = _.module || Object.create( null );
      _.module._modulesToPredeclare = _.module._modulesToPredeclare || Object.create( null );
      _.module._modulesToPredeclare[ 'Single1' ] = { entryPath : __dirname + '/singleAfter1' };
      _.module._modulesToPredeclare[ 'Single2' ] = { entryPath : __dirname + '/singleAfter2/' };
      require( './singleAfter1' );
      _ = require( toolsPath );
    }

    var module = _.module.predeclaredWithEntryPathMap.get( _.path.canonize( __dirname + '/singleAfter1' ) );
    console.log( `main.after / predeclared.singleAfter1 : ${_.entity.strType( module )}` );
    var module = _.module.predeclaredWithEntryPathMap.get( _.path.canonize( __dirname + '/singleAfter2' ) );
    console.log( `main.after / predeclared.singleAfter2 : ${_.entity.strType( module )}` );

    console.log( 'main.after / isIncluded( Single1 )', _.module.isIncluded( 'Single1' ) );
    console.log( 'main.after / isIncluded( Single2 )', _.module.isIncluded( 'Single2' ) );

    var files = [ ... _.module.withName( 'Single1' ).files.keys() ];
    console.log( `Single1\n  ${files.join( '\n  ' )}` );
    var files = [ ... _.module.withName( 'Single2' ).files.keys() ];
    console.log( `Single2\n  ${files.join( '\n  ' )}` );
    var orphans = [ ... _.module.filesMap.values() ].filter( ( file ) => !file.module ).map( ( file ) => file.sourcePath );
    console.log( `orphans\n  ${orphans.join( '\n  ' )}` );

  }

  /* - */

  function mainSingleAfterBottomFirst()
  {

    if( order === 'trp' )
    {
      _ = require( toolsPath );
      require( './singleAfter1' );
      _.module.predeclare( 'Single2', __dirname + '/singleAfter2/' );
      _.module.predeclare( 'Single1', __dirname + '/singleAfter1' );
    }
    else if( order === 'rtp' )
    {
      require( './singleAfter1' );
      _ = require( toolsPath );
      _.module.predeclare( 'Single2', __dirname + '/singleAfter2/' );
      _.module.predeclare( 'Single1', __dirname + '/singleAfter1' );
    }
    else if( order === 'prt' )
    {
      let g = get();
      _ = g.wTools = g.wTools || Object.create( null );
      _.module = _.module || Object.create( null );
      _.module._modulesToPredeclare = _.module._modulesToPredeclare || Object.create( null );
      _.module._modulesToPredeclare[ 'Single2' ] = { entryPath : __dirname + '/singleAfter2/' };
      _.module._modulesToPredeclare[ 'Single1' ] = { entryPath : __dirname + '/singleAfter1' };
      require( './singleAfter1' );
      _ = require( toolsPath );
    }

    var module = _.module.predeclaredWithEntryPathMap.get( _.path.canonize( __dirname + '/singleAfter1' ) );
    console.log( `main.after / predeclared.singleAfter1 : ${_.entity.strType( module )}` );
    var module = _.module.predeclaredWithEntryPathMap.get( _.path.canonize( __dirname + '/singleAfter2' ) );
    console.log( `main.after / predeclared.singleAfter2 : ${_.entity.strType( module )}` );

    console.log( 'main.after / isIncluded( Single1 )', _.module.isIncluded( 'Single1' ) );
    console.log( 'main.after / isIncluded( Single2 )', _.module.isIncluded( 'Single2' ) );

    var files = [ ... _.module.withName( 'Single1' ).files.keys() ];
    console.log( `Single1\n  ${files.join( '\n  ' )}` );
    var files = [ ... _.module.withName( 'Single2' ).files.keys() ];
    console.log( `Single2\n  ${files.join( '\n  ' )}` );
    var orphans = [ ... _.module.filesMap.values() ].filter( ( file ) => !file.module ).map( ( file ) => file.sourcePath );
    console.log( `orphans\n  ${orphans.join( '\n  ' )}` );

  }

  /* - */

  function singleAfter1()
  {
    console.log( 'singleAfter1' );
    require( './singleAfter2' );
  }

  /* - */

  function singleAfter2()
  {
    console.log( 'singleAfter2' );
  }

  /* - */

  function mainDeepBefore()
  {
    const _ = require( toolsPath );
    let ModuleFileNative = require( 'module' );

    _.module.predeclare( 'Deep1b', __dirname + '/deep1b' );
    _.module.predeclare( 'Deep1d', __dirname + '/deep1d' );

    console.log( 'main.mid / isIncluded( Deep1b )', _.module.isIncluded( 'Deep1b' ) );
    console.log( 'main.mid / isIncluded( Deep1d )', _.module.isIncluded( 'Deep1d' ) );

    require( './deep1a' );

    console.log( 'main.after / isIncluded( Deep1b )', _.module.isIncluded( 'Deep1b' ) );
    console.log( 'main.after / isIncluded( Deep1d )', _.module.isIncluded( 'Deep1d' ) );

    var files = [ ... _.module.withName( 'Deep1b' ).files.keys() ];
    console.log( `Deep1b\n  ${files.join( '\n  ' )}` );
    var files = [ ... _.module.withName( 'Deep1d' ).files.keys() ];
    console.log( `Deep1d\n  ${files.join( '\n  ' )}` );
    var orphans = [ ... _.module.filesMap.values() ].filter( ( file ) => !file.module ).map( ( file ) => file.sourcePath );
    console.log( `orphans\n  ${orphans.join( '\n  ' )}` );

  }

  /* - */

  function deep1a()
  {
    const _ = _global_.wTools;
    console.log( 'deep1a / isIncluded( Deep1b )', _.module.isIncluded( 'Deep1b' ) );
    console.log( 'deep1a / isIncluded( Deep1d )', _.module.isIncluded( 'Deep1d' ) );

    if( includingWith === 'require' )
    require( './deep1b' );
    else
    _.include( 'Deep1b' );

  }

  /* - */

  function deep1b()
  {
    const _ = _global_.wTools;
    console.log( 'deep1b / isIncluded( Deep1b )', _.module.isIncluded( 'Deep1b' ) );
    console.log( 'deep1b / isIncluded( Deep1d )', _.module.isIncluded( 'Deep1d' ) );

    require( './deep1c' );

  }

  /* - */

  function deep1c()
  {
    const _ = _global_.wTools;
    console.log( 'deep1c / isIncluded( Deep1b )', _.module.isIncluded( 'Deep1b' ) );
    console.log( 'deep1c / isIncluded( Deep1d )', _.module.isIncluded( 'Deep1d' ) );

    if( includingWith === 'require' )
    require( './deep1d' );
    else
    _.include( 'Deep1d' );

  }

  /* - */

  function deep1d()
  {
    const _ = _global_.wTools;
    console.log( 'deep1d / isIncluded( Deep1b )', _.module.isIncluded( 'Deep1b' ) );
    console.log( 'deep1d / isIncluded( Deep1d )', _.module.isIncluded( 'Deep1d' ) );

    require( './deep1e' );

  }

  /* - */

  function deep1e()
  {
    const _ = _global_.wTools;
    console.log( 'deep1e / isIncluded( Deep1b )', _.module.isIncluded( 'Deep1b' ) );
    console.log( 'deep1e / isIncluded( Deep1d )', _.module.isIncluded( 'Deep1d' ) );
  }

  /* - */

  function mainDeepAfterB()
  {

    if( order === 'trp' )
    {
      _ = require( toolsPath );
      require( './deep11a' );
      _.module.predeclare( 'Deep1b', __dirname + '/deep11b' );
      _.module.predeclare( 'Deep1d', __dirname + '/deep11d' );
    }
    else if( order === 'rtp' )
    {
      require( './deep11a' );
      _ = require( toolsPath );
      _.module.predeclare( 'Deep1b', __dirname + '/deep11b' );
      _.module.predeclare( 'Deep1d', __dirname + '/deep11d' );
    }
    else if( order === 'prt' )
    {
      let g = get();
      _ = g.wTools = g.wTools || Object.create( null );
      _.module = _.module || Object.create( null );
      _.module._modulesToPredeclare = _.module._modulesToPredeclare || Object.create( null );
      _.module._modulesToPredeclare[ 'Deep1b' ] = { entryPath : __dirname + '/deep11b' };
      _.module._modulesToPredeclare[ 'Deep1d' ] = { entryPath : __dirname + '/deep11d' };
      require( './deep11a' );
      _ = require( toolsPath );
    }

    console.log( 'main.after / isIncluded( Deep1b )', _.module.isIncluded( 'Deep1b' ) );
    console.log( 'main.after / isIncluded( Deep1d )', _.module.isIncluded( 'Deep1d' ) );

    var files = [ ... _.module.withName( 'Deep1b' ).files.keys() ];
    console.log( `Deep1b\n  ${files.join( '\n  ' )}` );
    var files = [ ... _.module.withName( 'Deep1d' ).files.keys() ];
    console.log( `Deep1d\n  ${files.join( '\n  ' )}` );
    var orphans = [ ... _.module.filesMap.values() ].filter( ( file ) => !file.module ).map( ( file ) => file.sourcePath );
    console.log( `orphans\n  ${orphans.join( '\n  ' )}` );

  }

  /* - */

  function mainDeepAfterD()
  {

    if( order === 'trp' )
    {
      _ = require( toolsPath );
      require( './deep11a' );
      _.module.predeclare( 'Deep1d', __dirname + '/deep11d' );
      _.module.predeclare( 'Deep1b', __dirname + '/deep11b' );
    }
    else if( order === 'rtp' )
    {
      require( './deep11a' );
      _ = require( toolsPath );
      _.module.predeclare( 'Deep1d', __dirname + '/deep11d' );
      _.module.predeclare( 'Deep1b', __dirname + '/deep11b' );
    }
    else if( order === 'prt' )
    {

      let g = get();
      _ = g.wTools = g.wTools || Object.create( null );
      _.module = _.module || Object.create( null );
      _.module._modulesToPredeclare = _.module._modulesToPredeclare || Object.create( null );
      _.module._modulesToPredeclare[ 'Deep1d' ] = { entryPath : __dirname + '/deep11d' };
      _.module._modulesToPredeclare[ 'Deep1b' ] = { entryPath : __dirname + '/deep11b' };
      require( './deep11a' );
      _ = require( toolsPath );
    }

    console.log( 'main.after / isIncluded( Deep1b )', _.module.isIncluded( 'Deep1b' ) );
    console.log( 'main.after / isIncluded( Deep1d )', _.module.isIncluded( 'Deep1d' ) );

    var files = [ ... _.module.withName( 'Deep1b' ).files.keys() ];
    console.log( `Deep1b\n  ${files.join( '\n  ' )}` );
    var files = [ ... _.module.withName( 'Deep1d' ).files.keys() ];
    console.log( `Deep1d\n  ${files.join( '\n  ' )}` );
    var orphans = [ ... _.module.filesMap.values() ].filter( ( file ) => !file.module ).map( ( file ) => file.sourcePath );
    console.log( `orphans\n  ${orphans.join( '\n  ' )}` );

  }

  /* - */

  function deep11a()
  {
    console.log( 'deep11a' );
    require( './deep11b' );
  }

  /* - */

  function deep11b()
  {
    console.log( 'deep11b' );
    require( './deep11c' );
  }

  /* - */

  function deep11c()
  {
    console.log( 'deep11c' );
    require( './deep11d' );
  }

  /* - */

  function deep11d()
  {
    console.log( 'deep11d' );
    require( './deep11e' );
  }

  /* - */

  function deep11e()
  {
    console.log( 'deep11e' );
  }

  /* - */

  function mainMultipleDeclare()
  {
    const _ = require( toolsPath );
    let ModuleFileNative = require( 'module' );

    _.module.predeclare( 'Common1', __dirname + '/common' );
    _.module.predeclare( 'Common2', __dirname + '/common' );

  }

  /* - */

  function mainBeforeCommonSubFile()
  {
    const _ = require( toolsPath );
    let ModuleFileNative = require( 'module' );

    _.module.predeclare( 'Common1', __dirname + '/common1' );
    _.module.predeclare( 'Common2', __dirname + '/common2' );

    if( includingWith === 'require' )
    console.log( 'Common1', require( './common1' ) );
    else
    console.log( 'Common1', _.include( 'Common1' ) );

    if( includingWith === 'require' )
    console.log( 'Common2', require( './common2' ) );
    else
    console.log( 'Common2', _.include( 'Common2' ) );

    var files = [ ... _.module.withName( 'Common1' ).files.keys() ];
    console.log( `Common1\n  ${files.join( '\n  ' )}` );
    var files = [ ... _.module.withName( 'Common2' ).files.keys() ];
    console.log( `Common2\n  ${files.join( '\n  ' )}` );
    var orphans = [ ... _.module.filesMap.values() ].filter( ( file ) => !file.module ).map( ( file ) => file.sourcePath );
    console.log( `orphans\n  ${orphans.join( '\n  ' )}` );

  }

  /* - */

  function mainAfterCommonSubFile()
  {
    let _;

    if( order === 'trp' )
    {
      _ = require( toolsPath );
      console.log( 'Common1', require( './common1' ) );
      console.log( 'Common2', require( './common2' ) );
      _.module.predeclare( 'Common1', __dirname + '/common1' );
      _.module.predeclare( 'Common2', __dirname + '/common2' );
    }
    else if( order === 'rtp' )
    {
      console.log( 'Common1', require( './common1' ) );
      console.log( 'Common2', require( './common2' ) );
      _ = require( toolsPath );
      _.module.predeclare( 'Common1', __dirname + '/common1' );
      _.module.predeclare( 'Common2', __dirname + '/common2' );
    }
    else if( order === 'prt' )
    {
      let g = get();
      _ = g.wTools = g.wTools || Object.create( null );
      _.module = _.module || Object.create( null );
      _.module._modulesToPredeclare = _.module._modulesToPredeclare || Object.create( null );
      _.module._modulesToPredeclare[ 'Common1' ] = { entryPath : __dirname + '/common1' };
      _.module._modulesToPredeclare[ 'Common2' ] = { entryPath : __dirname + '/common2' };
      console.log( 'Common1', require( './common1' ) );
      console.log( 'Common2', require( './common2' ) );
      _ = require( toolsPath );
    }

    var file = _.module.fileWith( './common1' );
    var files = [ ... file.upFiles.values() ].map( ( file ) => file.sourcePath );
    console.log( `common1.upFiles\n  ${files.join( '\n  ' )}` );
    var file = _.module.fileWith( './common2' );
    var files = [ ... file.upFiles.values() ].map( ( file ) => file.sourcePath );
    console.log( `common2.upFiles\n  ${files.join( '\n  ' )}` );
    var file = _.module.fileWith( './common' );
    var files = [ ... file.downFiles.values() ].map( ( file ) => file.sourcePath );
    console.log( `common.downFiles\n  ${files.sort().join( '\n  ' )}` );

    var files = [ ... _.module.withName( 'Common1' ).files.keys() ];
    console.log( `Common1\n  ${files.join( '\n  ' )}` );
    var files = [ ... _.module.withName( 'Common2' ).files.keys() ];
    console.log( `Common2\n  ${files.join( '\n  ' )}` );
    var orphans = [ ... _.module.filesMap.values() ].filter( ( file ) => !file.module ).map( ( file ) => file.sourcePath );
    console.log( `orphans\n  ${orphans.join( '\n  ' )}` );

  }

  /* - */

  function common()
  {
    console.log( 'common' );
    module.exports = 'abc';
  }

  /* - */

  function common1()
  {
    let result = require( './common' );
    console.log( 'common1', result );
    module.exports = result;
  }

  /* - */

  function common2()
  {
    let result = require( './common' );
    console.log( 'common2', result );
    module.exports = result;
  }

  /* - */

  function mainBeforeCommonSubFileDeep()
  {
    const _ = require( toolsPath );
    let ModuleFileNative = require( 'module' );

    _.module.predeclare( 'Deep2', __dirname + '/deep2a' );
    _.module.predeclare( 'Deep3', __dirname + '/deep3a' );

    if( includingWith === 'require' )
    console.log( 'Deep2', require( './deep2a' ) );
    else
    console.log( 'Deep2', _.include( 'Deep2' ) );

    if( includingWith === 'require' )
    console.log( 'Deep3', require( './deep3a' ) );
    else
    console.log( 'Deep3', _.include( 'Deep3' ) );

    var file = _.module.fileWith( './deep2b' );
    var files = [ ... file.upFiles.values() ].map( ( file ) => file.sourcePath );
    console.log( `deep2b.upFiles\n  ${files.join( '\n  ' )}` );
    var file = _.module.fileWith( './deep3b' );
    var files = [ ... file.upFiles.values() ].map( ( file ) => file.sourcePath );
    console.log( `deep3b.upFiles\n  ${files.join( '\n  ' )}` );
    var file = _.module.fileWith( './common' );
    var files = [ ... file.downFiles.values() ].map( ( file ) => file.sourcePath );
    console.log( `common.downFiles\n  ${files.sort().join( '\n  ' )}` );

    var files = [ ... _.module.withName( 'Deep2' ).files.keys() ];
    console.log( `Deep2\n  ${files.join( '\n  ' )}` );
    var files = [ ... _.module.withName( 'Deep3' ).files.keys() ];
    console.log( `Deep3\n  ${files.join( '\n  ' )}` );
    var orphans = [ ... _.module.filesMap.values() ].filter( ( file ) => !file.module ).map( ( file ) => file.sourcePath );
    console.log( `orphans\n  ${orphans.join( '\n  ' )}` );

  }

  /* - */

  function mainAfterCommonSubFileDeep()
  {

    if( order === 'trp' )
    {
      _ = require( toolsPath );
      console.log( 'Deep2', require( './deep2a' ) );
      console.log( 'Deep3', require( './deep3a' ) );
      _.module.predeclare( 'Deep2', __dirname + '/deep2a' );
      _.module.predeclare( 'Deep3', __dirname + '/deep3a' );
    }
    else if( order === 'rtp' )
    {
      console.log( 'Deep2', require( './deep2a' ) );
      console.log( 'Deep3', require( './deep3a' ) );
      _ = require( toolsPath );
      _.module.predeclare( 'Deep2', __dirname + '/deep2a' );
      _.module.predeclare( 'Deep3', __dirname + '/deep3a' );
    }
    else if( order === 'prt' )
    {
      let g = get();
      _ = g.wTools = g.wTools || Object.create( null );
      _.module = _.module || Object.create( null );
      _.module._modulesToPredeclare = _.module._modulesToPredeclare || Object.create( null );
      _.module._modulesToPredeclare[ 'Deep2' ] = { entryPath : __dirname + '/deep2a' };
      _.module._modulesToPredeclare[ 'Deep3' ] = { entryPath : __dirname + '/deep3a' };
      console.log( 'Deep2', require( './deep2a' ) );
      console.log( 'Deep3', require( './deep3a' ) );
      _ = require( toolsPath );
    }

    var file = _.module.fileWith( './deep2b' );
    var files = [ ... file.upFiles.values() ].map( ( file ) => file.sourcePath );
    console.log( `deep2b.upFiles\n  ${files.join( '\n  ' )}` );
    var file = _.module.fileWith( './deep3b' );
    var files = [ ... file.upFiles.values() ].map( ( file ) => file.sourcePath );
    console.log( `deep3b.upFiles\n  ${files.join( '\n  ' )}` );
    var file = _.module.fileWith( './common' );
    var files = [ ... file.downFiles.values() ].map( ( file ) => file.sourcePath );
    console.log( `common.downFiles\n  ${files.sort().join( '\n  ' )}` );

    var files = [ ... _.module.withName( 'Deep2' ).files.keys() ];
    console.log( `Deep2\n  ${files.join( '\n  ' )}` );
    var files = [ ... _.module.withName( 'Deep3' ).files.keys() ];
    console.log( `Deep3\n  ${files.join( '\n  ' )}` );
    var orphans = [ ... _.module.filesMap.values() ].filter( ( file ) => !file.module ).map( ( file ) => file.sourcePath );
    console.log( `orphans\n  ${orphans.join( '\n  ' )}` );

  }

  /* - */

  function deep2a()
  {
    let result = require( './deep2b' );
    console.log( 'deep2a', result );
    module.exports = result;
  }

  /* - */

  function deep2b()
  {
    let result = require( './common' );
    console.log( 'deep2b.1', result );
    let result2 = require( './common' );
    console.log( 'deep2b.2', result2 );
    module.exports = result;
  }

  /* - */

  function deep3a()
  {
    let result = require( './deep3b' );
    console.log( 'deep3a', result );
    module.exports = result;
  }

  /* - */

  function deep3b()
  {
    let result = require( './common' );
    console.log( 'deep3b.1', result );
    let result2 = require( './common' );
    console.log( 'deep3b.2', result2 );
    module.exports = result;
  }

  /* - */

  function mainBranchingBefore1()
  {
    const _ = require( toolsPath );
    let ModuleFileNative = require( 'module' );

    _.module.predeclare( 'Branching1', __dirname + '/branching1a' );
    _.module.predeclare( 'Branching2', __dirname + '/branching2a' );

    console.log( 'main.mid / isIncluded( Branching1 )', _.module.isIncluded( 'Branching1' ) );
    console.log( 'main.mid / isIncluded( Branching2 )', _.module.isIncluded( 'Branching2' ) );

    if( includingWith === 'require' )
    require( './branching1a' );
    else
    _.include( 'Branching1' );

    if( includingWith === 'require' )
    require( './branching2a' );
    else
    _.include( 'Branching2' );

    console.log( 'main.after / isIncluded( Branching1 )', _.module.isIncluded( 'Branching1' ) );
    console.log( 'main.after / isIncluded( Branching2 )', _.module.isIncluded( 'Branching2' ) );

    var files = [ ... _.module.withName( 'Branching1' ).files.keys() ].sort();
    console.log( `Branching1\n  ${files.join( '\n  ' )}` );
    var files = [ ... _.module.withName( 'Branching2' ).files.keys() ].sort();
    console.log( `Branching2\n  ${files.join( '\n  ' )}` );
    var orphans = [ ... _.module.filesMap.values() ].filter( ( file ) => !file.module ).map( ( file ) => file.sourcePath );
    console.log( `orphans\n  ${orphans.join( '\n  ' )}` );

  }

  /* - */

  function mainBranchingBefore2()
  {
    const _ = require( toolsPath );
    let ModuleFileNative = require( 'module' );

    _.module.predeclare( 'Branching1', __dirname + '/branching1a' );
    _.module.predeclare( 'Branching2', __dirname + '/branching2a' );

    console.log( 'main.mid / isIncluded( Branching1 )', _.module.isIncluded( 'Branching1' ) );
    console.log( 'main.mid / isIncluded( Branching2 )', _.module.isIncluded( 'Branching2' ) );

    if( includingWith === 'require' )
    require( './branching2a' );
    else
    _.include( 'Branching2' );

    if( includingWith === 'require' )
    require( './branching1a' );
    else
    _.include( 'Branching1' );

    console.log( 'main.after / isIncluded( Branching1 )', _.module.isIncluded( 'Branching1' ) );
    console.log( 'main.after / isIncluded( Branching2 )', _.module.isIncluded( 'Branching2' ) );

    var files = [ ... _.module.withName( 'Branching1' ).files.keys() ].sort();
    console.log( `Branching1\n  ${files.join( '\n  ' )}` );
    var files = [ ... _.module.withName( 'Branching2' ).files.keys() ].sort();
    console.log( `Branching2\n  ${files.join( '\n  ' )}` );
    var orphans = [ ... _.module.filesMap.values() ].filter( ( file ) => !file.module ).map( ( file ) => file.sourcePath );
    console.log( `orphans\n  ${orphans.join( '\n  ' )}` );

  }

  /* - */

  function mainBranchingAfter1()
  {

    if( order === 'trp' )
    {
      _ = require( toolsPath );
      require( './branching1a' );
      require( './branching2a' );
      _.module.predeclare( 'Branching1', __dirname + '/branching1a' );
      _.module.predeclare( 'Branching2', __dirname + '/branching2a' );
    }
    else if( order === 'rtp' )
    {
      require( './branching1a' );
      require( './branching2a' );
      _ = require( toolsPath );
      _.module.predeclare( 'Branching1', __dirname + '/branching1a' );
      _.module.predeclare( 'Branching2', __dirname + '/branching2a' );
    }
    else if( order === 'prt' )
    {
      let g = get();
      _ = g.wTools = g.wTools || Object.create( null );
      _.module = _.module || Object.create( null );
      _.module._modulesToPredeclare = _.module._modulesToPredeclare || Object.create( null );
      _.module._modulesToPredeclare[ 'Branching1' ] = { entryPath : __dirname + '/branching1a' };
      _.module._modulesToPredeclare[ 'Branching2' ] = { entryPath : __dirname + '/branching2a' };
      require( './branching1a' );
      require( './branching2a' );
      _ = require( toolsPath );
    }

    console.log( 'main.after / isIncluded( Branching1 )', _.module.isIncluded( 'Branching1' ) );
    console.log( 'main.after / isIncluded( Branching2 )', _.module.isIncluded( 'Branching2' ) );

    var files = [ ... _.module.withName( 'Branching1' ).files.keys() ].sort();
    console.log( `Branching1\n  ${files.join( '\n  ' )}` );
    var files = [ ... _.module.withName( 'Branching2' ).files.keys() ].sort();
    console.log( `Branching2\n  ${files.join( '\n  ' )}` );
    var orphans = [ ... _.module.filesMap.values() ].filter( ( file ) => !file.module ).map( ( file ) => file.sourcePath );
    console.log( `orphans\n  ${orphans.join( '\n  ' )}` );

  }

  /* - */

  function mainBranchingAfter2()
  {

    if( order === 'trp' )
    {
      _ = require( toolsPath );
      require( './branching2a' );
      require( './branching1a' );
      _.module.predeclare( 'Branching1', __dirname + '/branching1a' );
      _.module.predeclare( 'Branching2', __dirname + '/branching2a' );
    }
    else if( order === 'rtp' )
    {
      require( './branching2a' );
      require( './branching1a' );
      _ = require( toolsPath );
      _.module.predeclare( 'Branching1', __dirname + '/branching1a' );
      _.module.predeclare( 'Branching2', __dirname + '/branching2a' );
    }
    else if( order === 'prt' )
    {
      let g = get();
      _ = g.wTools = g.wTools || Object.create( null );
      _.module = _.module || Object.create( null );
      _.module._modulesToPredeclare = _.module._modulesToPredeclare || Object.create( null );
      _.module._modulesToPredeclare[ 'Branching1' ] = { entryPath : __dirname + '/branching1a' };
      _.module._modulesToPredeclare[ 'Branching2' ] = { entryPath : __dirname + '/branching2a' };
      require( './branching2a' );
      require( './branching1a' );
      _ = require( toolsPath );
    }

    console.log( 'main.after / isIncluded( Branching1 )', _.module.isIncluded( 'Branching1' ) );
    console.log( 'main.after / isIncluded( Branching2 )', _.module.isIncluded( 'Branching2' ) );

    var files = [ ... _.module.withName( 'Branching1' ).files.keys() ].sort();
    console.log( `Branching1\n  ${files.join( '\n  ' )}` );
    var files = [ ... _.module.withName( 'Branching2' ).files.keys() ].sort();
    console.log( `Branching2\n  ${files.join( '\n  ' )}` );
    var orphans = [ ... _.module.filesMap.values() ].filter( ( file ) => !file.module ).map( ( file ) => file.sourcePath );
    console.log( `orphans\n  ${orphans.join( '\n  ' )}` );

  }

  /* - */

  function branching1a()
  {
    console.log( 'branching1a' );
    require( './branching1b' );
  }

  /* - */

  function branching1b()
  {
    console.log( 'branching1b' );
    require( './branchingCommon' );
    require( './branching2b' );
  }

  /* - */

  function branching2a()
  {
    console.log( 'branching2a' );
    require( './branching2b' );
  }

  /* - */

  function branching2b()
  {
    console.log( 'branching2b' );
    require( './branchingCommon' );
    require( './branching1b' );
  }

  /* - */

  function branchingCommon()
  {
    console.log( 'branchingCommon' );
  }

  /* - */

}

predeclarePrime.timeOut = 120000;

//

function predeclareRelative( test )
{
  let context = this;
  let a = test.assetFor( false );
  let ready = __.take( null );

  act({});

  return ready;

  /* - */

  function act( env )
  {

    /* */

    ready.then( () =>
    {
      test.case = `full relative path, ${__.entity.exportStringSolo( env )}`;

      var filePath = a.program( mainWithFullPath ).filePath;
      a.program
      ({
        entry : module1,
        dirPath : 'node_modules',
      });

      return a.forkNonThrowing
      ({
        execPath : filePath,
        currentPath : _.path.dir( filePath ),
      })
    })
    .then( ( op ) =>
    {
      var exp =
`
main
module1
`
      test.identical( op.exitCode, 0 );
      test.equivalent( op.output, exp );
      return op;
    });

    /* */

    ready.then( () =>
    {
      test.case = `require name, ${__.entity.exportStringSolo( env )}`;

      var filePath = a.program( mainWithRequireName ).filePath;
      a.program
      ({
        entry : module1,
        dirPath : 'node_modules',
      });

      return a.forkNonThrowing
      ({
        execPath : filePath,
        currentPath : _.path.dir( filePath ),
      })
    })
    .then( ( op ) =>
    {
      var exp =
`
main
module1
`
      test.identical( op.exitCode, 0 );
      test.equivalent( op.output, exp );
      return op;
    });

    /* */

  }

  /* - */

  function mainWithFullPath()
  {
    const _ = require( toolsPath );
    let ModuleFileNative = require( 'module' );
    console.log( 'main' );
    _.module.predeclare({ name : 'Mod1', entryPath : __dirname + '/node_modules/module1' } );
    _.include( 'Mod1' );
  }

  /* - */

  function mainWithRequireName()
  {
    console.log( 'main' );
    require( 'module1' );
  }

  /* - */

  function module1()
  {
    console.log( 'module1' );
  }

  /* - */

}

//

function predeclareAbsolute( test )
{
  let context = this;
  let a = test.assetFor( false );
  let ready = __.take( null );

  act({});

  return ready;

  /* - */

  function act( env )
  {

    /* */

    ready.then( () =>
    {
      test.case = `assumption, ${__.entity.exportStringSolo( env )}`;

      var filePath = a.program( mainAssuption ).filePath;
      a.program
      ({
        entry : file1,
        dirPath : 'node_modules',
      });

      return a.forkNonThrowing
      ({
        execPath : filePath,
        currentPath : _.path.dir( filePath ),
      })
    })
    .then( ( op ) =>
    {
      var exp =
`
main
file1
`
      test.identical( op.exitCode, 0 );
      test.equivalent( op.output, exp );
      return op;
    });

    /* */

    ready.then( () =>
    {
      test.case = `basic, ${__.entity.exportStringSolo( env )}`;

      var filePath = a.program( mainProperCasedModule ).filePath;
      a.program
      ({
        entry : file1,
        dirPath : 'node_modules',
      });

      return a.forkNonThrowing
      ({
        execPath : filePath,
        currentPath : _.path.dir( filePath ),
      })
    })
    .then( ( op ) =>
    {
      var exp =
`
main
file1
`
      test.identical( op.exitCode, 0 );
      test.equivalent( op.output, exp );
      return op;
    });

    /* */

    ready.then( () =>
    {
      test.case = `upper cased module, ${__.entity.exportStringSolo( env )}`;

      var filePath = a.program( mainUpperCasedModule ).filePath;
      a.program
      ({
        entry : file1,
        dirPath : 'node_modules',
      });

      return a.forkNonThrowing
      ({
        execPath : filePath,
        currentPath : _.path.dir( filePath ),
      })
    })
    .then( ( op ) =>
    {
      var exp =
`= Message of Error#1
    Cant resolve module::MOD1.
    Looked at:
     - MOD1`
      test.nil( op.exitCode, 0 );
      test.true( _.strHas( op.output, exp ) );
      return op;
    });

    /* */

    ready.then( () =>
    {
      test.case = `lower cased module, ${__.entity.exportStringSolo( env )}`;

      var filePath = a.program( mainLowerCasedModule ).filePath;
      a.program
      ({
        entry : file1,
        dirPath : 'node_modules',
      });

      return a.forkNonThrowing
      ({
        execPath : filePath,
        currentPath : _.path.dir( filePath ),
      })
    })
    .then( ( op ) =>
    {
      var exp =
`= Message of Error#1
    Cant resolve module::mod1.
    Looked at:
     - mod1`
      test.nil( op.exitCode, 0 );
      test.true( _.strHas( op.output, exp ) );
      return op;
    });

    /* */

    ready.then( () =>
    {
      test.case = `upper cased include, ${__.entity.exportStringSolo( env )}`;

      var filePath = a.program( mainUpperCaseInclude ).filePath;
      a.program
      ({
        entry : file1,
        dirPath : 'node_modules',
      });

      return a.forkNonThrowing
      ({
        execPath : filePath,
        currentPath : _.path.dir( filePath ),
      })
    })
    .then( ( op ) =>
    {
      var exp =
`
main
file1
`
      test.identical( op.exitCode, 0 );
      test.equivalent( op.output, exp );
      return op;
    });

    /* */

    ready.then( () =>
    {
      test.case = `relative, ${__.entity.exportStringSolo( env )}`;

      var filePath = a.program( mainRelative ).filePath;
      a.program
      ({
        entry : file1,
        dirPath : 'dir1',
      });

      return a.forkNonThrowing
      ({
        execPath : filePath,
        currentPath : _.path.dir( filePath ),
      })
    })
    .then( ( op ) =>
    {
      var exp =
`
main
file1
`
      test.identical( op.exitCode, 0 );
      test.equivalent( op.output, exp );
      return op;
    });

    /* */

  }

  /* - */

  function mainAssuption()
  {
    console.log( 'main' );
    require( 'file1' );
  }

  /* - */

  function mainProperCasedModule()
  {
    const _ = require( toolsPath );
    let ModuleFileNative = require( 'module' );
    console.log( 'main' );
    _.module.predeclare({ name : 'Mod1', entryPath : 'file1' } );
    _.include( 'Mod1' );
  }

  /* - */

  function mainUpperCasedModule()
  {
    const _ = require( toolsPath );
    let ModuleFileNative = require( 'module' );
    console.log( 'main' );
    _.module.predeclare({ name : 'Mod1', entryPath : 'file1' } );
    _.include( 'MOD1' );
  }

  /* - */

  function mainLowerCasedModule()
  {
    const _ = require( toolsPath );
    let ModuleFileNative = require( 'module' );
    console.log( 'main' );
    _.module.predeclare({ name : 'Mod1', entryPath : 'file1' } );
    _.include( 'mod1' );
  }

  /* - */

  function mainUpperCaseInclude()
  {
    const _ = require( toolsPath );
    let ModuleFileNative = require( 'module' );
    console.log( 'main' );
    _.include( 'FILE1' );
  }

  /* - */

  function mainRelative()
  {
    const _ = require( toolsPath );
    let ModuleFileNative = require( 'module' );
    console.log( 'main' );
    _.module.predeclare({ name : 'Mod1', entryPath : './dir1/file1' } );
    _.include( 'Mod1' );
  }

  /* - */

  function file1()
  {
    console.log( 'file1' );
  }

  /* - */

}

predeclareAbsolute.description =
`
  - assumed npm can find file with relative path without dot if such put in node_modules directory
  - it is possible to declare module with name of file ( not absolute path )
  - include with upper-cased name of module cant find the module
  - but include of upper-cased name of npm module works
  - delcaring of module with relative entry path based on path of the current module file
`

//

function predeclareRedeclaring( test )
{
  let context = this;
  let a = test.assetFor( false );
  let ready = __.take( null );

  act({});

  return ready;

  /* - */

  function act( env )
  {

    /* */

    ready.then( () =>
    {
      test.case = `basic, ${__.entity.exportStringSolo( env )}`;

      var filePath = a.program( main1 ).filePath;
      a.program( file1 );
      a.program( file2 );

      return a.forkNonThrowing
      ({
        execPath : filePath,
        currentPath : _.path.dir( filePath ),
      })
    })
    .then( ( op ) =>
    {
      var exp =
`
main
file1
file2
./main1 : {- ModuleFile ./main1 -}
  global : real
  modules
    {- Module Module1 -}
  upFiles
    {- ModuleFile ${_.module.toolsPathGet()} -}
    {- ModuleFile ./file1 -}
    {- ModuleFile ./file2 -}
./file1 : {- ModuleFile ./file1 -}
  global : real
  modules
    {- Module Module1 -}
  downFiles
    {- ModuleFile ./main1 -}
    {- ModuleFile ./file2 -}
./file2 : {- ModuleFile ./file2 -}
  global : real
  modules
    {- Module Module1 -}
  downFiles
    {- ModuleFile ./main1 -}
  upFiles
    {- ModuleFile ${_.module.toolsPathGet()} -}
    {- ModuleFile ./file1 -}
`
      test.identical( op.exitCode, 0 );
      test.equivalent( op.output, exp );
      return op;
    });

    /* */

  }

  /* - */

  function main1()
  {
    console.log( 'main' );
    const _ = require( toolsPath );

    _.module.predeclare
    ({
      alias : [ 'Module1', 'module1' ],
      entryPath : __filename,
    });

    require( './file1' );
    require( './file2' );

    log( './main1' );
    log( './file1' );
    log( './file2' );

    function log( filePath )
    {
      let moduleFile = _.module.fileWith( filePath );
      if( !moduleFile )
      return console.log( `${filePath} : ${moduleFile}` );
      let output = _.module.fileExportString( moduleFile, { it : { verbosity : 2 } } ).resultExportString();
      output = _.strReplace( output, _.path.normalize( __dirname ), '.' );
      console.log( `${filePath} : ${output}` );
    }

  }

  /* - */

  function file1()
  {
    console.log( 'file1' );
  }

  /* - */

  function file2()
  {
    console.log( 'file2' );
    const _ = require( toolsPath );

    require( './file1' );

    _.module.predeclare
    ({
      alias : [ 'Module1', 'module1' ],
      entryPath : __filename,
    });

  }

  /* - */

}

predeclareRedeclaring.description =
`
  - redeclaring of module does not thow any error
  - module graph is proper after redeclaring
`

//

function predeclareRedeclaringSharedFile( test )
{
  let context = this;
  let a = test.assetFor( false );
  let ready = __.take( null );

  act({ after : 0 });
  act({ after : 1 });

  return ready;

  /* - */

  function act( env )
  {

    /* */

    ready.then( () =>
    {
      test.case = `without redeclaring, ${__.entity.exportStringSolo( env )}`;

      var filePath = a.program({ entry : module1, locals : _.props.extend( null, env, { withRedeclaring : 0 } ) }).filePath;
      a.program({ entry : module2, locals : _.props.extend( null, env, { withRedeclaring : 0 } ) });
      a.program({ entry : file1, locals : _.props.extend( null, env, { withRedeclaring : 0 } ) });
      a.program({ entry : file2, locals : _.props.extend( null, env, { withRedeclaring : 0 } ) });

      return a.forkNonThrowing
      ({
        execPath : filePath,
        currentPath : _.path.dir( filePath ),
      })
    })
    .then( ( op ) =>
    {
      var exp =
`
module1
file1
module2
file2
./module1 : {- ModuleFile ./module1 -}
  global : real
  modules
    {- Module Module1 -}
  upFiles
    {- ModuleFile ${_.module.toolsPathGet()} -}
    {- ModuleFile ./file1 -}
    {- ModuleFile ./module2 -}
./module2 : {- ModuleFile ./module2 -}
  global : real
  modules
    {- Module Module2 -}
  downFiles
    {- ModuleFile ./module1 -}
  upFiles
    {- ModuleFile ./file2 -}
    {- ModuleFile ./file1 -}
./file1 : {- ModuleFile ./file1 -}
  global : real
  modules
    {- Module Module1 -}
    {- Module Module2 -}
  downFiles
    {- ModuleFile ./module1 -}
    {- ModuleFile ./module2 -}
./file2 : {- ModuleFile ./file2 -}
  global : real
  modules
    {- Module Module2 -}
  downFiles
    {- ModuleFile ./module2 -}
`
      test.identical( op.exitCode, 0 );
      test.equivalent( op.output, exp );
      return op;
    });

    /* */

    ready.then( () =>
    {
      test.case = `without redeclaring, ${__.entity.exportStringSolo( env )}`;

      var filePath = a.program({ entry : module1, locals : _.props.extend( null, env, { withRedeclaring : 1 } ) }).filePath;
      a.program({ entry : module2, locals : _.props.extend( null, env, { withRedeclaring : 1 } ) });
      a.program({ entry : file1, locals : _.props.extend( null, env, { withRedeclaring : 1 } ) });
      a.program({ entry : file2, locals : _.props.extend( null, env, { withRedeclaring : 1 } ) });
      a.program({ entry : file3, locals : _.props.extend( null, env, { withRedeclaring : 1 } ) });

      return a.forkNonThrowing
      ({
        execPath : filePath,
        currentPath : _.path.dir( filePath ),
      })
    })
    .then( ( op ) =>
    {
      var exp =
`
module1
file1
module2
file2
file3
./module1 : {- ModuleFile ./module1 -}
  global : real
  modules
    {- Module Module1 -}
  upFiles
    {- ModuleFile ${_.module.toolsPathGet()} -}
    {- ModuleFile ./file1 -}
    {- ModuleFile ./module2 -}
    {- ModuleFile ./file3 -}
./module2 : {- ModuleFile ./module2 -}
  global : real
  modules
    {- Module Module2 -}
  downFiles
    {- ModuleFile ./module1 -}
  upFiles
    {- ModuleFile ./file2 -}
    {- ModuleFile ./file1 -}
./file1 : {- ModuleFile ./file1 -}
  global : real
  modules
    {- Module Module1 -}
    {- Module Module2 -}
  downFiles
    {- ModuleFile ./module1 -}
    {- ModuleFile ./module2 -}
    {- ModuleFile ./file3 -}
./file2 : {- ModuleFile ./file2 -}
  global : real
  modules
    {- Module Module2 -}
  downFiles
    {- ModuleFile ./module2 -}
`
      test.identical( op.exitCode, 0 );
      test.equivalent( op.output, exp );
      return op;
    });

    /* */

  }

  /* - */

  function module1()
  {
    console.log( 'module1' );
    const _ = require( toolsPath );

    _.module.predeclare
    ({
      alias : [ 'Module1', 'module1' ],
      entryPath : __filename,
    });

    require( './file1' );
    require( './module2' );

    if( withRedeclaring )
    require( './file3' );

    log( './module1' );
    log( './module2' );
    log( './file1' );
    log( './file2' );

    function log( filePath )
    {
      let moduleFile = _.module.fileWith( filePath );
      if( !moduleFile )
      return console.log( `${filePath} : ${moduleFile}` );
      let output = _.module.fileExportString( moduleFile, { it : { verbosity : 2 } } ).resultExportString();
      output = _.strReplace( output, _.path.normalize( __dirname ), '.' );
      console.log( `${filePath} : ${output}` );
    }

  }

  /* - */

  function file1()
  {
    console.log( 'file1' );
  }

  /* - */

  function module2()
  {
    console.log( 'module2' );
    let _ = _global_.wTools;

    if( !after )
    _.module.predeclare
    ({
      name : 'Module2',
      entryPath : __filename,
    });

    require( './file2' );
    require( './file1' );

    if( after )
    _.module.predeclare
    ({
      name : 'Module2',
      entryPath : __filename,
    });

  }

  /* - */

  function file2()
  {
    console.log( 'file2' );

  }

  /* - */

  function file3()
  {
    console.log( 'file3' );
    const _ = require( toolsPath );

    require( './file1' );

    _.module.predeclare
    ({
      alias : [ 'Module1', 'module1' ],
      entryPath : __filename,
    });

  }

  /* - */

}

predeclareRedeclaringSharedFile.description =
`
  - redeclaring of module does not unshare shared module file
`

//

function moduleIsIncluded( test )
{
  let context = this;
  let a = test.assetFor( false );
  let ready = __.take( null );

  let start = __.process.starter
  ({
    outputCollecting : 1,
    outputPiping : 1,
    inputMirroring : 1,
    throwingExitCode : 0,
    mode : 'fork',
  });

  test.true( _.module.isIncluded( 'wTesting' ) );
  test.true( !_.module.isIncluded( 'abcdef123' ) );

  act({ entry : _programWithRequire });
  act({ entry : _programWithIncludeLower });
  act({ entry : _programWithIncludeUpper });

  return ready;

  /* - */

  function act( env )
  {

    ready.then( () =>
    {
      test.case = `basic, ${__.entity.exportStringSolo( env )}`;

      let program = __.program.make
      ({
        entry : env.entry,
        withSubmodules : 1,
        moduleFile : _.module.fileWith( 0 ),
        tempPath : a.abs( '.' ),
      });

      console.log( _.strLinesNumber( program.entry.routineCode ) );

      return start
      ({
        execPath : program.filePath,
        currentPath : _.path.dir( program.filePath ),
      })
    })
    .then( ( op ) =>
    {
      var exp =
  `
isIncluded( wLooker ) false
isIncluded( wlooker ) false
isIncluded( wLooker ) true
isIncluded( wlooker ) true
  `
      test.identical( op.exitCode, 0 );
      test.equivalent( op.output, exp );
      return op;
    });

  }

  /* - */

  function _programWithRequire()
  {
    const _ = require( toolsPath );
    console.log( 'isIncluded( wLooker )', _.module.isIncluded( 'wLooker' ) );
    console.log( 'isIncluded( wlooker )', _.module.isIncluded( 'wlooker' ) );
    _.include( 'wLooker' );
    console.log( 'isIncluded( wLooker )', _.module.isIncluded( 'wLooker' ) );
    console.log( 'isIncluded( wlooker )', _.module.isIncluded( 'wlooker' ) );
  }

  /* - */

  function _programWithIncludeLower()
  {
    const _ = require( toolsPath );
    console.log( 'isIncluded( wLooker )', _.module.isIncluded( 'wLooker' ) );
    console.log( 'isIncluded( wlooker )', _.module.isIncluded( 'wlooker' ) );
    _.include( 'wlooker' );
    console.log( 'isIncluded( wLooker )', _.module.isIncluded( 'wLooker' ) );
    console.log( 'isIncluded( wlooker )', _.module.isIncluded( 'wlooker' ) );
  }

  /* - */

  function _programWithIncludeUpper()
  {
    const _ = require( toolsPath );
    console.log( 'isIncluded( wLooker )', _.module.isIncluded( 'wLooker' ) );
    console.log( 'isIncluded( wlooker )', _.module.isIncluded( 'wlooker' ) );
    _.include( 'WLOOKER' );
    console.log( 'isIncluded( wLooker )', _.module.isIncluded( 'wLooker' ) );
    console.log( 'isIncluded( wlooker )', _.module.isIncluded( 'wlooker' ) );
  }

  /* - */

}

//

function moduleResolveFromAnotherGlobal( test )
{
  let context = this;
  let a = test.assetFor( false );
  let ready = __.take( null );

  act({});

  return ready;

  /* - */

  function act( env )
  {

    /* */

    ready.then( () =>
    {
      test.case = `throwing, ${__.entity.exportStringSolo( env )}`;

      var filePath = a.program( main1 ).filePath;

      return a.forkNonThrowing
      ({
        execPath : filePath,
        currentPath : _.path.dir( filePath ),
      })
    })
    .then( ( op ) =>
    {
      test.identical( op.exitCode, 0 );

      var exp =
`
_.module.resolve( Main1 ) : ${ a.abs( 'main1' ) }
__.module.resolve( Main1 ) : undefined
_.module.resolve( Main1 ) : ${ a.abs( 'main1' ) }
__.module.resolve( Main1 ) : ${ a.abs( 'main1' ) }
`
      test.equivalent( op.output, exp );

      return op;
    });

    /* */

  }

  /* - */

  function main1()
  {
    const _ = require( toolsPath );
    let __ = _.include( 'wTesting' );

    _.module.predeclare
    ({
      name : 'Main1',
      entryPath : __filename,
    });
    console.log( `_.module.resolve( Main1 ) : ${_.module.resolve( 'Main1' )}` );
    console.log( `__.module.resolve( Main1 ) : ${__.module.resolve( 'Main1' )}` );

    __.module.predeclare
    ({
      name : 'Main1',
      entryPath : __filename,
    });
    console.log( `_.module.resolve( Main1 ) : ${_.module.resolve( 'Main1' )}` );
    console.log( `__.module.resolve( Main1 ) : ${__.module.resolve( 'Main1' )}` );
  }

  /* - */

}

moduleResolveFromAnotherGlobal.description =
`
- global namespace::testing have its own space of modules, so __.module.resolve will throw error, unless this special case is handled somehow
- if error not throwen then __.module.resolve after declaration of module should give correct path
`

//

/* xxx : move the test to introspector */
function programMakeOptionWithSubmodule( test )
{
  let context = this;
  let a = test.assetFor( false );
  let ready = __.take( null );

  act({});

  return ready;

  /* - */

  function act( env )
  {

    ready.then( () =>
    {
      test.case = `basic, ${__.entity.exportStringSolo( env )}`;

      let files =
      {
        mainRegisterBefore,
        programRoutine1 : { routine : programRoutine1, dirPath : 'dir' },
        programRoutine2,
      }

      /* xxx : add test of program.make with different name of program file and name of routine and reusing the same routine */
      /* xxx : add test of program.make with different dirPaths */
      let program = __.program.make
      ({
        files,
        entry : mainRegisterBefore,
        moduleFile : module,
        withSubmodules : 1,
      });

      return program.start();
    })
    .then( ( op ) =>
    {
      var exp =
  `
  isIncluded( wTesting ) false
  isIncluded( wTesting ) true
  `
      test.identical( op.exitCode, 0 );
      test.equivalent( op.output, exp );
      return op;
    });

  }

  /* - */

  function mainRegisterBefore()
  {
    const _ = require( toolsPath );
    let ModuleFileNative = require( 'module' );
    console.log( 'main / before / isIncluded( Program1 )', _.module.isIncluded( 'Program1' ) );
    console.log( 'main / before / isIncluded( Program2 )', _.module.isIncluded( 'Program2' ) );
    require( 'dir/programRoutine1' );
    console.log( 'main / after / isIncluded( Program1 )', _.module.isIncluded( 'Program1' ) );
    console.log( 'main / after / isIncluded( Program2 )', _.module.isIncluded( 'Program2' ) );
  }

  /* - */

  function programRoutine1()
  {
    const _ = _global_.wTools;
    console.log( 'programRoutine1 / isIncluded( Program1 )', _.module.isIncluded( 'Program1' ) );
    console.log( 'programRoutine1 / isIncluded( Program2 )', _.module.isIncluded( 'Program2' ) );
    require( '../programRoutine2' );
  }

  /* - */

  function programRoutine2()
  {
    const _ = _global_.wTools;
    console.log( 'programRoutine2 / isIncluded( Program1 )', _.module.isIncluded( 'Program1' ) );
    console.log( 'programRoutine2 / isIncluded( Program2 )', _.module.isIncluded( 'Program2' ) );
  }

  /* - */

}

programMakeOptionWithSubmodule.experimental = 1; /* xxx : remove */

//

function programInheritedModuleFilePaths( test )
{
  let context = this;
  let a = test.assetFor( false );
  let ready = __.take( null );

  act({});

  return ready;

  /* - */

  function act( env )
  {

    ready.then( () =>
    {
      test.case = `basic, ${__.entity.exportStringSolo( env )}`;

      var filePath = a.program( programRoutine1 ).filePath;
      a.program( programRoutine2 );
      a.program({ entry : program3, dirPath : 'dir', });
      return a.forkNonThrowing
      ({
        execPath : filePath,
        currentPath : _.path.dir( filePath ),
      })
    })
    .then( ( op ) =>
    {

      var exp =
`
programRoutine1.paths
  ${trailOf( __dirname, a.abs( '.' ) )}
programRoutine2.paths
  ${trailOf( __dirname, a.abs( '.' ) )}
program3.paths
  ${trailOf( __dirname, a.abs( 'dir' ) )}
`
      test.identical( op.exitCode, 0 );
      test.equivalent( op.output, exp );
      return op;
    });

  }

  /* - */

  function programRoutine1()
  {
    console.log( `programRoutine1.paths\n  ${module.paths.join( '\n  ' )}` );
    require( './programRoutine2' );
  }

  /* - */

  function programRoutine2()
  {
    console.log( `programRoutine2.paths\n  ${module.paths.join( '\n  ' )}` );
    require( './dir/program3' );
  }

  /* - */

  function program3()
  {
    console.log( `program3.paths\n  ${module.paths.join( '\n  ' )}` );
  }

  /* - */

  function trailOf()
  {
    let result = [];
    for( let a = arguments.length-1 ; a >= 0 ; a-- )
    {
      let filePath = arguments[ a ];
      let trace = __.path.traceToRoot( filePath );
      if( process.platform === 'win32' )
      trace.splice( 0, 1 );
      _.arrayPrependArrayOnce( result, __.path.s.nativize( __.path.s.join( trace, 'node_modules' ) ).reverse() );
    }
    return '  ' + result.join( '\n  ' );
  }

  /* - */

}

/* xxx : duplicate test routine in module::wIntrospectorBasics */
programInheritedModuleFilePaths.description =
`
program should inherit path of parent
`

//

/* xxx : duplicate test routine in module::wIntrospectorBasics */
function programLocalsChanging( test )
{
  let context = this;
  let a = test.assetFor( false );
  let ready = __.take( null );

  act({ tools : 'testing' });
  // act({ tools : 'real' });
  // xxx : switch on in introspector

  return ready;

  /* - */

  function act( env )
  {

    ready.then( () =>
    {
      test.case = `basic, ${__.entity.exportStringSolo( env )}`;
      const tools = _globals_[ env.tools ].wTools;

      var locals = { local1 : { a : 1 } };
      var program1 = tools.program.make
      ({
        entry : programRoutine1,
        tempPath : a.abs( '.' ),
        locals,
      });
      test.true( _.aux.is( program1.group.locals ) );
      test.true( program1.group.locals.a === locals.a );
      test.true( program1.group.locals === locals );
      locals.local1 = { a : 2 };
      var program2 = tools.program.make
      ({
        entry : programRoutine2,
        tempPath : a.abs( '.' ),
        locals,
      });
      test.true( _.aux.is( program2.group.locals ) );
      test.true( program2.group.locals.a === locals.a );
      test.true( program2.group.locals === locals );
      locals.local1 = { a : 3 };

      return a.forkNonThrowing
      ({
        execPath : [ program1.filePath, program2.filePath ],
        currentPath : program1.group.tempPath,
      });
    })
    .then( ( op ) =>
    {
      test.identical( op.exitCode, 0 );

      var exp = `programRoutine1.local1.a : 1`;
      test.equivalent( op.sessions[ 0 ].output, exp );

      var exp = `programRoutine2.local1.a : 2`;
      test.equivalent( op.sessions[ 1 ].output, exp );

      return op;
    });

  }

  /* - */

  function programRoutine1()
  {
    console.log( `programRoutine1.local1.a : ${local1.a}` );
  }

  /* - */

  function programRoutine2()
  {
    console.log( `programRoutine2.local1.a : ${local1.a}` );
  }

  /* - */

}

programLocalsChanging.description =
`
  - changing of locals after call of write does not has impact on written program
  - program.write does not clone lolcals map
`

//

/* xxx : duplicate test routine in module::wIntrospectorBasics */
/* xxx : in module::wIntrospectorBasic evolve exporting of locas and cover it.
  - make possible exporting of more complex structures
  - make possible exporting into global
*/

function programOptionLocalsRoutines( test )
{
  let context = this;
  let a = test.assetFor( false );
  let ready = __.take( null );

  act({});

  return ready;

  /* - */

  function act( env )
  {

    ready.then( () =>
    {
      test.case = `basic, ${__.entity.exportStringSolo( env )}`;
      const tools = __;
      // const tools = _; /* xxx : use in introspector */

      var locals = { a : 1, routine1 };
      var program1 = tools.program.make
      ({
        entry : programRoutine1,
        tempPath : a.abs( '.' ),
        locals,
      });
      test.true( _.aux.is( program1.group.locals ) );

      return a.forkNonThrowing
      ({
        execPath : program1.filePath,
        currentPath : program1.group.tempPath,
      });
    })
    .then( ( op ) =>
    {
      test.identical( op.exitCode, 0 );
      var exp =
`
programRoutine1.a : 1
routine1.a : 1
`;
      test.equivalent( op.output, exp );
      return op;
    });

  }

  /* - */

  function programRoutine1()
  {
    console.log( `programRoutine1.a : ${a}` );
    routine1();
  }

  /* - */

  function routine1()
  {
    console.log( `routine1.a : ${a}` );
  }

  /* - */

}

programOptionLocalsRoutines.description =
`
  - basic passing routines in locals map make possible to call it in program
`

//

function selfFindAssumption( test )
{
  let context = this;
  let a = test.assetFor( false );

  programWrite( '.', programRoutine1, 'programRoutine1' );
  programWrite( 'dir1/dir2', programRoutine2, 'programRoutine2' );
  programWrite( 'dir1/node_modules', program3a, 'program3' );
  programWrite( 'node_modules', program3b, 'program3' );

  return a.fork({ execPath : a.abs( 'programRoutine1' ) })
  .then( ( op ) =>
  {
    var exp =
`
programRoutine1
programRoutine2
program3a
`
    test.equivalent( op.output, exp );
    test.identical( op.exitCode, 0 );
    return op;
  });

  /* */

  function programWrite( dirPath, program, name )
  {
    var postfix =
    `
    ${program.name}();
    `
    __.fileProvider.fileWrite( a.abs( dirPath, name ), program.toString() + postfix );
  }

  /* */

  function programRoutine1()
  {
    console.log( 'programRoutine1' );
    require( './dir1/dir2/programRoutine2' );
  }

  /* */

  function programRoutine2()
  {
    console.log( 'programRoutine2' );
    require( 'program3' );
  }

  /* */

  function program3a()
  {
    console.log( 'program3a' );
    require( 'program3' );
  }

  /* */

  function program3b()
  {
    console.log( 'program3b' );
  }

  /* */

}

selfFindAssumption.description =
`
  - include of a file with the same name as itself from node_modules dir does not find it, but find itself
`

//

function localPathAssumption( test )
{
  let context = this;
  let a = test.assetFor( false );

  programWrite( programRoutine1 );
  programWrite( programRoutine2 );
  programWrite( program3 );

  return a.fork({ execPath : a.abs( 'programRoutine1' ) })
  .then( ( op ) =>
  {
    var exp =
`
programRoutine1.before.paths
  ${trailOf( a.abs( '.' ) )}
  /pro
programRoutine2.before.paths
  ${trailOf( a.abs( '.' ) )}
  /programRoutine2/local
program3.paths
  ${trailOf( a.abs( '.' ) )}
  /program3/local
programRoutine2.after.paths
  ${trailOf( a.abs( '.' ) )}
  /programRoutine2/local
programRoutine1.after.paths
  ${trailOf( a.abs( '.' ) )}
  /pro
`
    test.equivalent( op.output, exp );
    test.identical( op.exitCode, 0 );
    return op;
  });

  /* */

  function programWrite( program )
  {
    var postfix =
    `
    ${program.name}();
    `
    __.fileProvider.fileWrite( a.abs( program.name ), program.toString() + postfix );
  }

  /* */

  function programRoutine1()
  {
    module.paths.push( '/pro' );
    console.log( `programRoutine1.before.paths\n  ${module.paths.join( '\n  ' )}` );
    require( './programRoutine2' );
    console.log( `programRoutine1.after.paths\n  ${module.paths.join( '\n  ' )}` );
  }

  /* */

  function programRoutine2()
  {
    module.paths.push( '/programRoutine2/local' );
    console.log( `programRoutine2.before.paths\n  ${module.paths.join( '\n  ' )}` );
    require( './program3' );
    console.log( `programRoutine2.after.paths\n  ${module.paths.join( '\n  ' )}` );
  }

  /* */

  function program3()
  {
    module.paths.push( '/program3/local' );
    console.log( `program3.paths\n  ${module.paths.join( '\n  ' )}` );
  }

  /* - */

  function trailOf()
  {
    let result = [];
    for( let a = arguments.length-1 ; a >= 0 ; a-- )
    {
      let filePath = arguments[ a ];
      let trace = __.path.traceToRoot( filePath );
      if( process.platform === 'win32' )
      trace.splice( 0, 1 );
      _.arrayPrependArrayOnce( result, __.path.s.nativize( __.path.s.join( trace, 'node_modules' ) ).reverse() );
    }
    return '  ' + result.join( '\n  ' );
  }

  /* */

}

localPathAssumption.description =
`
  - verify assumption about inheritance of local paths of module files of NPM
`

//

function globalPathAssumption( test )
{
  let context = this;
  let a = test.assetFor( false );
  let ModuleFileNative = require( 'module' );

  programWrite( programRoutine1 );
  programWrite( programRoutine2 );
  programWrite( program3 );

  return a.fork({ execPath : a.abs( 'programRoutine1' ) })
  .then( ( op ) =>
  {
    var exp =
`
programRoutine1.before.globalPaths
  ${ModuleFileNative.globalPaths.join( '\n' )}
  /programRoutine1/global
programRoutine2.before.globalPaths
  ${ModuleFileNative.globalPaths.join( '\n' )}
  /programRoutine1/global
  /programRoutine2/global
program3.globalPaths
  ${ModuleFileNative.globalPaths.join( '\n' )}
  /programRoutine1/global
  /programRoutine2/global
  /program3/global
programRoutine2.after.globalPaths
  ${ModuleFileNative.globalPaths.join( '\n' )}
  /programRoutine1/global
  /programRoutine2/global
  /program3/global
programRoutine1.after.globalPaths
  ${ModuleFileNative.globalPaths.join( '\n' )}
  /programRoutine1/global
  /programRoutine2/global
  /program3/global
`
    test.equivalent( op.output, exp );
    test.identical( op.exitCode, 0 );
    return op;
  });

  /* */

  function programWrite( program )
  {
    var postfix =
    `
    ${program.name}();
    `
    __.fileProvider.fileWrite( a.abs( program.name ), program.toString() + postfix );
  }

  /* */

  function programRoutine1()
  {
    let ModuleFileNative = require( 'module' );
    ModuleFileNative.globalPaths.push( '/programRoutine1/global' );
    console.log( `programRoutine1.before.globalPaths\n  ${ModuleFileNative.globalPaths.join( '\n  ' )}` );
    require( './programRoutine2' );
    console.log( `programRoutine1.after.globalPaths\n  ${ModuleFileNative.globalPaths.join( '\n  ' )}` );
  }

  /* */

  function programRoutine2()
  {
    let ModuleFileNative = require( 'module' );
    ModuleFileNative.globalPaths.push( '/programRoutine2/global' );
    console.log( `programRoutine2.before.globalPaths\n  ${ModuleFileNative.globalPaths.join( '\n  ' )}` );
    require( './program3' );
    console.log( `programRoutine2.after.globalPaths\n  ${ModuleFileNative.globalPaths.join( '\n  ' )}` );
  }

  /* */

  function program3()
  {
    let ModuleFileNative = require( 'module' );
    ModuleFileNative.globalPaths.push( '/program3/global' );
    console.log( `program3.globalPaths\n  ${ModuleFileNative.globalPaths.join( '\n  ' )}` );
  }

  /* */

}

globalPathAssumption.description =
`
  - verify assumption about inheritance of global paths of module files of NPM
`

//

function experiment( test )
{
  test.true( true );
}

experiment.experimental = 1;

//

function requireModuleFileWithAccessor( test )
{
  let a = test.assetFor( false );
  let programRoutine1Path = a.program({ entry : programRoutine1 }).filePath;

  a.program({ entry : programRoutine2 });

  /* */

  a.fork({ execPath : programRoutine1Path })
  .then( ( op ) =>
  {
    test.identical( op.exitCode, 0 );
    test.identical( _.strCount( op.output, 'nhandled' ), 0 );
    test.identical( _.strCount( op.output, 'error' ), 0 );
    test.identical( _.strCount( op.output, 'programRoutine1.begin' ), 1 );
    test.identical( _.strCount( op.output, 'programRoutine1.end' ), 1 );
    return null;
  });

  /* */

  return a.ready;

  /* */

  function programRoutine1()
  {
    console.log( 'programRoutine1.begin' )

    const _ = require( toolsPath );
    const p2 = require( './programRoutine2' );

    console.log( 'programRoutine1.end' )
  }

  /* */

  function programRoutine2()
  {
    console.log( 'programRoutine2.begin' )

    Object.defineProperty( module, 'exports',
    {
    	enumerable : true,
    	get,
    });

    console.log( 'programRoutine2.end' )

    function get()
    {
      return { a : 1 };
    }

  }

  /* */

}

requireModuleFileWithAccessor.description =
`
- exports of module file may be defined with accessor returning different entity with each attempt of getting it
- no error  should be throwen in such case
`

//

/* xxx : duplicate in module::Testing */
function testingOnL1( test )
{
  let a = test.assetFor( false );
  let locals =
  {
    toolsPath : __.path.nativize( __.path.normalize( __dirname + '/../../../../node_modules/wTools.l1' ) ),
    testingPath : __.path.nativize( _.module.resolve( 'wTesting' ) ),
    test1,
    programRoutine2,
  }
  let program = a.program({ entry : programRoutine1, locals });

  /* */

  program.start()
  .then( ( op ) =>
  {
    test.identical( op.exitCode, 0 );
    test.identical( _.strCount( op.output, 'nhandled' ), 0 );
    test.identical( _.strCount( op.output, 'error' ), 0 );
    return null;
  });

  /* */

  return a.ready;

  /* */

  /* xxx : fix coloring problems
  node wtools/abase/l0/l9.test/Module.test.s n:1 v:7 s:0 r:testingOnL1
  */

  function programRoutine1()
  {
    console.log( `programRoutine1.toolsPath : ${toolsPath}` );
    console.log( `programRoutine1.testingPath : ${testingPath}` );
    require( testingPath );
    const _ = require( toolsPath );

    const Proto =
    {
      verbosity : 8,
      tests :
      {
        test1,
      }
    }
    const Self = wTestSuite( Proto );
    if( typeof module !== 'undefined' && !module.parent )
    wTester.test( Self.name );

  }

  function test1( test )
  {
    let a = test.assetFor( false );
    let program = a.program({ entry : programRoutine2 });
    test.true( true );
    console.log( 'test1!' );

    program.start()
    .then( ( op ) =>
    {
      test.identical( op.exitCode, 0 );
      return null;
    });

    return a.ready;
  }

  function programRoutine2()
  {
    console.log( `programRoutine2.toolsPath : ${toolsPath}` );
  }

}

testingOnL1.description =
`
- running of test from l1 works
`

//

function l1Environment( test )
{
  let a = test.assetFor( false );
  let tools1Path = __.path.nativize( __.path.normalize( __dirname + '/../../../../node_modules/wTools.l1' ) );
  let toolsPath = _.module.toolsPathGet();
  let locals =
  {
    tools1Path,
    toolsPath,
  }
  let program = a.program({ entry : r1, locals });
  a.program({ entry : r2, locals });
  a.program({ entry : r3, locals });
  a.program({ entry : r4, locals });

  test.true( a.fileProvider.fileExists( toolsPath ) );
  console.log( `r1.toolsPath : ${toolsPath}` );

  /* */

  program.start()
  .then( ( op ) =>
  {
    test.identical( op.exitCode, 0 );
    test.identical( _.strCount( op.output, 'nhandled' ), 0 );
    test.identical( _.strCount( op.output, 'error' ), 0 );

    var exp =
`
r2
r3
r4
r1.real.name : real
r1.real.theStatus : r1
r1.test1.theStatus : r4
r1.real.name : real
r1.real.theStatus : r1
r1.test1.theStatus : r4
`
    test.equivalent( op.output, exp );
    return null;
  });

  /* */

  return a.ready;

  /* */

  function r1()
  {
    const _ = require( tools1Path );
    _global_.theStatus = 'r1';
    require( './r2' );
    console.log( `r1.${_global_.__GLOBAL_NAME__}.name : ${_global_.__GLOBAL_NAME__}` );
    console.log( `r1.${_globals_.real.__GLOBAL_NAME__}.theStatus : ${_globals_.real.theStatus}` );
    console.log( `r1.${_globals_.test1.__GLOBAL_NAME__}.theStatus : ${_globals_.test1.theStatus}` );
    setTimeout( () =>
    {
      includeR4();
      console.log( `r1.${_global_.__GLOBAL_NAME__}.name : ${_global_.__GLOBAL_NAME__}` );
      console.log( `r1.${_globals_.real.__GLOBAL_NAME__}.theStatus : ${_globals_.real.theStatus}` );
      console.log( `r1.${_globals_.test1.__GLOBAL_NAME__}.theStatus : ${_globals_.test1.theStatus}` );
    }
    , 100 );
  }

  function r2()
  {
    const __ = wTools;
    const _global = __.global.makeAndOpen( module, 'test1' );
    const _ = require( toolsPath );

    _global_.theStatus = 'r2';

    console.log( `r2` );
    require( './r3' );

    _.global.close( 'test1' );
  }

  function r3()
  {
    console.log( `r3` );
    require( './r4' );
    _realGlobal_.includeR4 = function()
    {
      require( './r4' );
    }
  }

  function r4()
  {
    console.log( `r4` );
    _global_.theStatus = 'r4';
  }

}

l1Environment.description =
`
- r4 should be included only once and only in namespace::test1
- if real namespace include only l1 then "ModuleFileNative._load = _loadEnvironment" should be assigned anyway in secondary namespace
`

//

function l1SecondRequire( test )
{
  let a = test.assetFor( false );
  let tools1Path = __.path.nativize( __.path.normalize( __dirname + '/../../../../node_modules/wTools.l1' ) );
  let toolsPath = _.module.toolsPathGet();
  let locals =
  {
    tools1Path,
    toolsPath,
  }
  let program = a.program({ entry : r1, locals });
  a.program({ entry : r2, locals });
  a.program({ entry : r3, locals });
  a.program({ entry : includeTools, locals });

  test.true( a.fileProvider.fileExists( toolsPath ) );
  console.log( `r1.toolsPath : ${toolsPath}` );

  /* */

  program.start()
  .then( ( op ) =>
  {
    test.identical( op.exitCode, 0 );
    test.identical( _.strCount( op.output, 'nhandled' ), 0 );
    test.identical( _.strCount( op.output, 'error' ), 0 );

    var exp =
`
r2
r3
r2
_ = __ : true
r1.real.name : real
{- ModuleFile ${a.abs( 'r1' )} -}
  {- ModuleFile ${__.path.dir( _.module.toolsPathGet() )}/wTools.l1 -}
  {- ModuleFile ${a.abs( 'r2' )} -}
  {- ModuleFile ${a.abs( 'includeTools' )} -}
  {- ModuleFile ${_.module.toolsPathGet()} -}
  {- ModuleFile ${a.abs( 'r3' )} -}
`
    test.equivalent( op.output, exp );

    return null;
  });

  /* */

  return a.ready;

  /* */

  function r1()
  {
    let _ = require( tools1Path );
    require( './r2' );
    require( './includeTools' );
    let __ = require( toolsPath );
    console.log( `_ = __ : ${_ === __}` );
    console.log( `r1.${_global_.__GLOBAL_NAME__}.name : ${_global_.__GLOBAL_NAME__}` );
    require( './r3' );

    console.log( module.universal );
    module.universal.upFiles.forEach( ( file ) => console.log( `  ${file}` ) );

  }

  function r2()
  {
    console.log( `r2` );
    require( './r3' );
  }

  function r3()
  {
    console.log( `r3` );
  }

  function includeTools()
  {
    const __ = wTools;
    const _global = __.global.makeAndOpen( module, 'test1' );
    const _ = require( toolsPath );
    console.log( `r2` );
    _.global.close( 'test1' );
  }

}

l1SecondRequire.description =
`
- second require in the main namespace should add up even if _loadEnvironment is registered in secondary namespace
`

//

function secondaryNamespaceSecondRequire( test )
{
  let a = test.assetFor( false );
  let files =
  {
    r1,
    r2,
    r3,
    secondary1,
    secondary2,
    secondary3,
    secondary4,
    common2,
    common3,
  }
  let program = a.program({ entry : r1, files });

  /* */

  act({ method : 'require' });
  act({ method : 'include' });

  return a.ready;

  /* - */

  function act( env )
  {

    program.start({ args : [ 0, env.method ] })
    .then( ( op ) =>
    {
      test.case = `without tree, ${__.entity.exportStringSolo( env )}`;
      test.identical( op.exitCode, 0 );
      var exp =
  `
  secondary3
  secondary4
  {- ModuleFile ${ a.abs( 'secondary2' ) } -}
    secondary2  {- ModuleFile ${ a.abs( 'secondary3' ) } -}
    secondary2  {- ModuleFile ${ a.abs( 'secondary4' ) } -}
  common2
  common3
  {- ModuleFile ${ a.abs( 'secondary1' ) } -}
    secondary1  {- ModuleFile ${ _.module.toolsPathGet() } -}
    secondary1  {- ModuleFile ${ a.abs( 'secondary2' ) } -}
    secondary1  {- ModuleFile ${ a.abs( 'secondary3' ) } -}
    secondary1  {- ModuleFile ${ a.abs( 'common2' ) } -}
    secondary1  {- ModuleFile ${ a.abs( 'common3' ) } -}
  r2
  r3
  common2
  common3
  {- ModuleFile ${ a.abs( 'r1' ) } -}
    r1  {- ModuleFile ${ _.module.toolsPathGet() } -}
    r1  {- ModuleFile ${ a.abs( 'secondary1' ) } -}
    r1  {- ModuleFile ${ a.abs( 'r2' ) } -}
    r1  {- ModuleFile ${ a.abs( 'r3' ) } -}
    r1  {- ModuleFile ${ a.abs( 'common2' ) } -}
    r1  {- ModuleFile ${ a.abs( 'common3' ) } -}
  `
      test.equivalent( op.output, exp );

      return null;
    });

    /* */

    program.start({ args : [ 1, env.method ] })
    .then( ( op ) =>
    {
      test.case = `with tree, ${__.entity.exportStringSolo( env )}`;
      test.identical( op.exitCode, 0 );
      var exp =
  `
  secondary3
  secondary4

  secondary2:
  {- ModuleFile ${ a.abs( 'secondary2' ) } -}
    {- ModuleFile ${ a.abs( 'secondary3' ) } -}
      {- ModuleFile ${ a.abs( 'secondary4' ) } -}
    {- ModuleFile ${ a.abs( 'secondary4' ) } -}

  common2
  common3

  secondary1:
  {- ModuleFile ${ a.abs( 'secondary1' ) } -}
    {- ModuleFile ${ _.module.toolsPathGet() } -}
      {- ModuleFile ${ __.path.join( _.module.toolsPathGet(), '../wTools' ) } -}
    {- ModuleFile ${ a.abs( 'secondary2' ) } -}
      {- ModuleFile ${ a.abs( 'secondary3' ) } -}
      {- ModuleFile ${ a.abs( 'secondary4' ) } -}
    {- ModuleFile ${ a.abs( 'secondary3' ) } -}
      {- ModuleFile ${ a.abs( 'secondary4' ) } -}
    {- ModuleFile ${ a.abs( 'common2' ) } -}
      {- ModuleFile ${ a.abs( 'common3' ) } -}
    {- ModuleFile ${ a.abs( 'common3' ) } -}

  r2
  r3
  common2
  common3

  r1:
  {- ModuleFile ${ a.abs( 'r1' ) } -}
    {- ModuleFile ${ _.module.toolsPathGet() } -}
      {- ModuleFile ${ __.path.join( _.module.toolsPathGet(), '../wTools' ) } -}
    {- ModuleFile ${ a.abs( 'secondary1' ) } -}
      {- ModuleFile ${ _.module.toolsPathGet() } -}
      {- ModuleFile ${ a.abs( 'secondary2' ) } -}
      {- ModuleFile ${ a.abs( 'secondary3' ) } -}
      {- ModuleFile ${ a.abs( 'common2' ) } -}
      {- ModuleFile ${ a.abs( 'common3' ) } -}
    {- ModuleFile ${ a.abs( 'r2' ) } -}
      {- ModuleFile ${ a.abs( 'r3' ) } -}
    {- ModuleFile ${ a.abs( 'r3' ) } -}
    {- ModuleFile ${ a.abs( 'common2' ) } -}
      {- ModuleFile ${ a.abs( 'common3' ) } -}
    {- ModuleFile ${ a.abs( 'common3' ) } -}
  `
      test.equivalent( op.output, exp );

      return null;
    });

  }

  /* */

  return a.ready;

  /* */

  function r1()
  {
    const _ = require( toolsPath );
    _realGlobal_.withTree = Number( process.argv[ 2 ] );
    _realGlobal_.method = process.argv[ 3 ];
    require( './secondary1' );
    require( './r2' );
    if( method === 'require' )
    require( './r3' );
    else
    _.include( 'moduleR3' );
    require( './common2' );

    if( method === 'require' )
    require( './common3' );
    else
    _.include( 'moduleCommon3' );

    if( withTree )
    {
      console.log( '\nr1:\n' + _.module.fileExportString( module.universal, { it : { verbosity : 1, recursive : 3 } } ).resultExportString() + '\n' );
    }
    else
    {
      console.log( module.universal );
      module.universal.upFiles.forEach( ( file ) => console.log( `  r1  ${file}` ) );
    }

  }

  function r2()
  {
    console.log( `r2` );
    require( './r3' );
  }

  function r3()
  {
    const _ = _global_.wTools;
    _.module.predeclare
    ({
      alias : [ 'moduleR3' ],
      entryPath : __filename,
    });
    console.log( `r3` );
  }

  function secondary1()
  {
    const __ = wTools;
    const _global = __.global.makeAndOpen( module, 'test1' );
    const _ = require( toolsPath );

    require( './secondary2' );
    if( method === 'require' )
    require( './secondary3' );
    else
    _.include( 'moduleSecondary3' );

    require( './common2' );
    if( method === 'require' )
    require( './common3' );
    else
    _.include( 'moduleCommon3' );

    if( withTree )
    {
      console.log( '\nsecondary1:\n' + _.module.fileExportString( module.universal, { it : { verbosity : 1, recursive : 3 } } ).resultExportString() + '\n' );
    }
    else
    {
      console.log( module.universal );
      module.universal.upFiles.forEach( ( file ) => console.log( `  secondary1  ${file}` ) );
    }

    _.global.close( 'test1' );
  }

  function secondary2()
  {
    const _ = _global_.wTools;
    require( './secondary3' );
    if( method === 'require' )
    require( './secondary4' );
    else
    _.include( 'moduleSecondary4' );

    if( withTree )
    {
      console.log( '\nsecondary2:\n' + _.module.fileExportString( module.universal, { it : { verbosity : 1, recursive : 3 } } ).resultExportString() + '\n' );
    }
    else
    {
      console.log( module.universal );
      module.universal.upFiles.forEach( ( file ) => console.log( `  secondary2  ${file}` ) );
    }

  }

  function secondary3()
  {
    const _ = _global_.wTools;
    _.module.predeclare
    ({
      alias : [ 'moduleSecondary3' ],
      entryPath : __filename,
    });
    console.log( `secondary3` );
    require( './secondary4' );
  }

  function secondary4()
  {
    const _ = _global_.wTools;
    _.module.predeclare
    ({
      alias : [ 'moduleSecondary4' ],
      entryPath : __filename,
    });
    console.log( `secondary4` );
  }

  function common2()
  {
    console.log( `common2` );
    require( './common3' );
  }

  function common3()
  {
    const _ = _global_.wTools;
    _.module.predeclare
    ({
      alias : [ 'moduleCommon3' ],
      entryPath : __filename,
    });
    console.log( `common3` );
  }

}

secondaryNamespaceSecondRequire.description =
`
- second require in both main and secondary namespace should add element to upFiles of down module file
`

//

function requireSameModuleTwice( test )
{
  let context = this;
  let a = test.assetFor( false );
  let program;

  /* */

  a.ready.then( () =>
  {
    test.case = 'with require';
    program = a.program({ entry : withRequire, tempPath : a.abs( 'node_modules/withrequire' ) });
    var packageFile = { name : 'withrequire', main : 'withRequire' };
    a.fileProvider.fileWrite
    ({
      filePath : a.abs( `node_modules/withrequire/package.json` ),
      data : packageFile,
      encoding : 'json',
    })
    return program.start({ ready : null });
  })
  .then( ( op ) =>
  {
    test.identical( op.exitCode, 0 );
    test.identical( _.strCount( op.output, 'nhandled' ), 0 );
    test.identical( _.strCount( op.output, 'error' ), 0 );
    return null;
  });

  /* */

  a.ready.then( () =>
  {
    test.case = 'with include';
    program = a.program({ entry : withInclude, tempPath : a.abs( 'node_modules/withinclude' ) });
    var packageFile = { name : 'withinclude', main : 'withInclude' };
    a.fileProvider.fileWrite
    ({
      filePath : a.abs( `node_modules/withinclude/package.json` ),
      data : packageFile,
      encoding : 'json',
    })
    return program.start({ ready : null });
  })
  .then( ( op ) =>
  {
    test.identical( op.exitCode, 0 );
    test.identical( _.strCount( op.output, 'nhandled' ), 0 );
    test.identical( _.strCount( op.output, 'error' ), 0 );
    return null;
  });

  /* */

  return a.ready;

  /* */

  function withRequire()
  {
    _ = Object.create( null );
    if( process.platform === 'linux' )
    require( 'withrequire' );
    else
    require( 'withRequire' );
    if( _.included )
    throw new Error( 'Module withRequire is included for the second time' );
    _.included = Object.create( null );
    module.exports = _;
  }

  /* */

  function withInclude()
  {
    const _ = require( toolsPath );
    _.include( 'withInclude' );
    if( _.included )
    throw new Error( 'Module withInclude is included for the second time' );
    _.included = Object.create( null );
    module.exports = _global_.wTools;
  }

}

requireSameModuleTwice.description =
`
- Module moduleA should not be included for the second time, cached version should be used instead
`

/*

  let _ToolsPath_ = a.path.nativize( _.module.toolsPathGet() );
  let programRoutine1Path = a.program({ routine : programRoutine1, locals : { _ToolsPath_ } }).filePath;

*/

//

function nativeModuleFileDeleting( test )
{
  let a = test.assetFor( false );
  let files =
  {
    r1,
    r2,
  }
  let locals =
  {
    log,
  }
  let program = a.program({ entry : r1, files, locals });

  /* */

  act({});

  return a.ready;

  /* - */

  function act( env )
  {

    /* */

    program.start({ args : [ 0 ] })
    .then( ( op ) =>
    {
      test.case = `without deleting, ${__.entity.exportStringSolo( env )}`;
      test.identical( op.exitCode, 0 );
      var exp =
`
r2
= f:r1
{- ModuleFile ${ a.abs( 'r1' ) } -}
  {- ModuleFile ${_.module.toolsPathGet()} -}
  {- ModuleFile ${ a.abs( 'r2' ) } -}
`

      test.equivalent( op.output, exp );
      return null;
    });

    /* */

    program.start({ args : [ 1 ] })
    .then( ( op ) =>
    {
      test.case = `with deleting, ${__.entity.exportStringSolo( env )}`;
      test.identical( op.exitCode, 0 );
      var exp =
`
r2
r2
= f:r1
{- ModuleFile ${ a.abs( 'r1' ) } -}
  {- ModuleFile ${_.module.toolsPathGet()} -}
  {- ModuleFile ${ a.abs( 'r2' ) } -}
`

      test.equivalent( op.output, exp );
      return null;
    });

    /* */

  }

  /* - */

  function log( moduleFile, verbosity )
  {
    const _ = _global_.wTools;
    let prefix = `f:${_.path.fullName( moduleFile.sourcePath )}`;
    console.log( `= ${prefix}\n${_.module.fileExportString( moduleFile, { it : { verbosity : 1, recursive : 2 } } ).resultExportString()}` );
  }

  /* - */

  function r1()
  {
    const _ = require( toolsPath );
    _realGlobal_.deleting = Number( process.argv[ 2 ] );
    require( './r2' );
    if( deleting )
    delete _.module.nativeFilesMap[ _.path.nativize( __dirname + '/r2' ) ];
    require( './r2' );
    log( _.module.fileUniversalFrom( module ) );
  }

  /* - */

  function r2()
  {
    console.log( `r2` );
  }

  /* - */

}

nativeModuleFileDeleting.description =
`
- deleting native module file is possible by user land code. it should not cause problems
`

//

function stealthyRequireIssue( test )
{
  let context = this;
  let a = test.assetFor( false );
  let programRoutine1Path = a.program( programRoutine1 ).filePath;

  /* */

  begin()
  a.appStartNonThrowing({ execPath : programRoutine1Path })
  .then( ( op ) =>
  {
    test.identical( op.exitCode, 0 );
    test.identical( _.strCount( op.output, 'nhandled' ), 0 );
    test.identical( _.strCount( op.output, 'error' ), 0 );
    test.identical( _.strCount( op.output, 'programRoutine1.begin' ), 1 );
    test.identical( _.strCount( op.output, 'programRoutine1.end' ), 1 );
    return null;
  });

  /* */

  return a.ready;

  function programRoutine1()
  {
    console.log( 'programRoutine1.begin' );
    const _ = require( toolsPath );
    require( 'jsdom' );
    console.log( 'programRoutine1.end' );
  }

  /* */

  function begin()
  {
    let packageFile =
    {
      dependencies :
      {
        "jsdom": "16.4.0"
      }
    }

    a.fileProvider.fileWrite({ filePath : a.abs( 'package.json' ), data : packageFile, encoding : 'json' })

    a.shell( 'npm i' )
  }
}

stealthyRequireIssue.timeOut = 60000;
stealthyRequireIssue.description =
`
- That https://github.com/analog-nico/stealthy-require is working
`;

//

function fileExportBasic( test )
{
  const basePath = _.path.normalize( _.module.toolsPathGet() + '/../../wtools/abase' );
  const baseAbs = __.routine.join( __.path, __.path.join, [ basePath ] );

  console.log( '' );
  console.log( _.module.rootFile.sourcePath );
  console.log( _.module.fileExportString( _.module.rootFile, { it : { verbosity : 2, recursive : 4 } } ).resultExportString() );
  console.log( '' );
  console.log( _.module.resolve( 'wTesting' ) );
  console.log( _.module.fileExportString( _.module.fileWith( _.module.resolve( 'wTesting' ) ), { it : { verbosity : 2, recursive : 4 } } ).resultExportString() );

  console.log( '' );
  console.log( _.module.resolve( 'wTesting' ) );
  console.log( _.module.exportString( _.module.fileWith( _.module.resolve( 'wTesting' ) ).module, { it : { verbosity : 2, recursive : 4 } } ).resultExportString() );

  // console.log( '' );
  // console.log( _globals_.testing.wTools.module.resolve( 'wTesting' ) );
  // console.log( _.module.exportString( __.module.fileWith( _globals_.testing.wTools.module.resolve( 'wTesting' ) ).module, { it : { verbosity : 2, recursive : 4 } } ).resultExportString() );

  /* */

  test.case = 'Array.s v:implicit';
  var modulePath = baseAbs( 'l0/l5/Array.s' );
  var moduleFile = _.module.fileWith( modulePath );
  var got = _.module.fileExportString( moduleFile ).resultExportString();
  var exp = `{- ModuleFile ${baseAbs( 'l0/l5/Array.s' )} -}`;
  test.identical( got, exp );

  /* */

  test.case = 'Array.s v:1';
  var modulePath = baseAbs( 'l0/l5/Array.s' );
  var moduleFile = _.module.fileWith( modulePath );
  var got = _.module.fileExportString( moduleFile, { it : { verbosity : 1 } } ).resultExportString();
  var exp = `{- ModuleFile ${baseAbs( 'l0/l5/Array.s' )} -}`;
  test.identical( got, exp );

  /* */

  test.case = 'Array.s v:2';
  var modulePath = baseAbs( 'l0/l5/Array.s' );
  var moduleFile = _.module.fileWith( modulePath );
  var got = _.module.fileExportString( moduleFile, { it : { verbosity : 2 } } ).resultExportString();
  var exp =
`{- ModuleFile ${baseAbs( 'l0/l5/Array.s' )} -}
  global : real
  modules
    {- Module wTools -}
  downFiles
    {- ModuleFile ${baseAbs( 'l0/Include5.s' )} -}`;
  test.identical( got, exp );

  /* */

  test.case = 'Array.s v:3';
  var modulePath = baseAbs( 'l0/l5/Array.s' );
  var moduleFile = _.module.fileWith( modulePath );
  var got = _.module.fileExportString( moduleFile, { it : { verbosity : 3 } } ).resultExportString();
  var exp =
`{- ModuleFile ${baseAbs( 'l0/l5/Array.s' )} -}
  global : real
  modules
    {- Module wTools -}
  downFiles
    {- ModuleFile ${baseAbs( 'l0/Include5.s' )} -}`;
  test.identical( got, exp );

  /* */

}

//

function fileExportExternal( test )
{
  let a = test.assetFor( false );
  let program1 = a.program( r1 );
  let program2 = a.program( r2 );
  let program3 = a.program( r3 );
  let program4a = a.program( r4a );
  let program4b = a.program( r4b );
  let program5 = a.program( r5 );
  let verbosityProgram = a.program( verbosityRoutine );
  let basePath = _.path.normalize( _.module.toolsPathGet() + '/../../wtools/abase' );
  let baseAbs = __.routine.join( __.path, __.path.join, [ basePath ] );

  /* */

  verbosityProgram.start()
  .then( ( op ) =>
  {
    test.case = 'recursive:1';
    test.identical( op.exitCode, 0 );
    var exp =
`
== ${ a.abs( 'verbosityRoutine' )}

= v:undefined f:verbosityRoutine
{- ModuleFile ${ a.abs( 'verbosityRoutine' )} -}
= v:0 f:verbosityRoutine

= v:1 f:verbosityRoutine
{- ModuleFile ${ a.abs( 'verbosityRoutine' )} -}
= v:2 f:verbosityRoutine
{- ModuleFile ${ a.abs( 'verbosityRoutine' )} -}
  global : real
  upFiles
    {- ModuleFile ${ _.module.toolsPathGet() } -}
= v:3 f:verbosityRoutine
{- ModuleFile ${ a.abs( 'verbosityRoutine' )} -}
  global : real
  upFiles
    {- ModuleFile ${ _.module.toolsPathGet() } -}

== ${baseAbs( 'l0/l5/Array.s' )}

= v:undefined f:Array.s
{- ModuleFile ${baseAbs( 'l0/l5/Array.s' )} -}
= v:0 f:Array.s

= v:1 f:Array.s
{- ModuleFile ${baseAbs( 'l0/l5/Array.s' )} -}
= v:2 f:Array.s
{- ModuleFile ${baseAbs( 'l0/l5/Array.s' )} -}
  global : real
  modules
    {- Module wTools -}
  downFiles
    {- ModuleFile ${baseAbs( 'l0/Include5.s' )} -}
= v:3 f:Array.s
{- ModuleFile ${baseAbs( 'l0/l5/Array.s' )} -}
  global : real
  modules
    {- Module wTools -}
  downFiles
    {- ModuleFile ${baseAbs( 'l0/Include5.s' )} -}
`
    test.identical( op.output, exp );
    return null;
  });
  /* */

  program1.start({ args : [ '1', '1' ] })
  .then( ( op ) =>
  {
    test.case = 'verbosity:1 recursive:1';
    test.identical( op.exitCode, 0 );
    var basePath = _.path.normalize( _.module.toolsPathGet() + '/../../wtools/abase' );
    var exp = `{- ModuleFile ${a.abs( 'r3' )} -}
`;
    test.identical( op.output, exp );
    return null;
  });

  /* */

  program1.start({ args : [ '1', '2' ] })
  .then( ( op ) =>
  {
    test.case = 'verbosity:1 recursive:2';
    test.identical( op.exitCode, 0 );
    var basePath = _.path.normalize( _.module.toolsPathGet() + '/../../wtools/abase' );
    var exp = `{- ModuleFile ${a.abs( 'r3' )} -}
  {- ModuleFile ${a.abs( 'r4a' )} -}
  {- ModuleFile ${a.abs( 'r4b' )} -}
`;
    test.identical( op.output, exp );
    return null;
  });

  /* */

  program1.start({ args : [ '1', '3' ] })
  .then( ( op ) =>
  {
    test.case = 'verbosity:1 recursive:3';
    test.identical( op.exitCode, 0 );
    var basePath = _.path.normalize( _.module.toolsPathGet() + '/../../wtools/abase' );
    var exp = `{- ModuleFile ${a.abs( 'r3' )} -}
  {- ModuleFile ${a.abs( 'r4a' )} -}
  {- ModuleFile ${a.abs( 'r4b' )} -}
    {- ModuleFile ${a.abs( 'r5' )} -}
`;
    test.identical( op.output, exp );
    return null;
  });

  /* */

  program1.start({ args : [ '1', '4' ] })
  .then( ( op ) =>
  {
    test.case = 'verbosity:1 recursive:4';
    test.identical( op.exitCode, 0 );
    var basePath = _.path.normalize( _.module.toolsPathGet() + '/../../wtools/abase' );
    var exp = `{- ModuleFile ${a.abs( 'r3' )} -}
  {- ModuleFile ${a.abs( 'r4a' )} -}
  {- ModuleFile ${a.abs( 'r4b' )} -}
    {- ModuleFile ${a.abs( 'r5' )} -}
`;
    test.identical( op.output, exp );
    return null;
  });

  /* */

  program1.start({ args : [ '2', '1' ] })
  .then( ( op ) =>
  {
    test.case = 'verbosity:2 recursive:1';
    test.identical( op.exitCode, 0 );
    var basePath = _.path.normalize( _.module.toolsPathGet() + '/../../wtools/abase' );
    var exp = `{- ModuleFile ${a.abs( 'r3' )} -}
  global : test1
  downFiles
    {- ModuleFile ${a.abs( 'r2' )} -}
  upFiles
    {- ModuleFile ${a.abs( 'r4a' )} -}
    {- ModuleFile ${a.abs( 'r4b' )} -}
`;
    test.identical( op.output, exp );
    return null;
  });

  /* */

  program1.start({ args : [ '2', '2' ] })
  .then( ( op ) =>
  {
    test.case = 'verbosity:2 recursive:2';
    test.identical( op.exitCode, 0 );
    var basePath = _.path.normalize( _.module.toolsPathGet() + '/../../wtools/abase' );
    var exp = `{- ModuleFile ${a.abs( 'r3' )} -}
  global : test1
  downFiles
    {- ModuleFile ${a.abs( 'r2' )} -}
  upFiles
    {- ModuleFile ${a.abs( 'r4a' )} -}
    {- ModuleFile ${a.abs( 'r4b' )} -}
  ups
    {- ModuleFile ${a.abs( 'r4a' )} -}
      global : test1
      downFiles
        {- ModuleFile ${a.abs( 'r3' )} -}
    {- ModuleFile ${a.abs( 'r4b' )} -}
      global : test1
      downFiles
        {- ModuleFile ${a.abs( 'r3' )} -}
      upFiles
        {- ModuleFile ${a.abs( 'r5' )} -}
`;
    test.identical( op.output, exp );
    return null;
  });

  /* */

  program1.start({ args : [ '2', '3' ] })
  .then( ( op ) =>
  {
    test.case = 'verbosity:2 recursive:3';
    test.identical( op.exitCode, 0 );
    var basePath = _.path.normalize( _.module.toolsPathGet() + '/../../wtools/abase' );
    var exp = `{- ModuleFile ${a.abs( 'r3' )} -}
  global : test1
  downFiles
    {- ModuleFile ${a.abs( 'r2' )} -}
  upFiles
    {- ModuleFile ${a.abs( 'r4a' )} -}
    {- ModuleFile ${a.abs( 'r4b' )} -}
  ups
    {- ModuleFile ${a.abs( 'r4a' )} -}
      global : test1
      downFiles
        {- ModuleFile ${a.abs( 'r3' )} -}
    {- ModuleFile ${a.abs( 'r4b' )} -}
      global : test1
      downFiles
        {- ModuleFile ${a.abs( 'r3' )} -}
      upFiles
        {- ModuleFile ${a.abs( 'r5' )} -}
      ups
        {- ModuleFile ${a.abs( 'r5' )} -}
          global : test1
          downFiles
            {- ModuleFile ${a.abs( 'r4b' )} -}
`;
    test.identical( op.output, exp );
    return null;
  });

  /* */

  return a.ready;

  /* */

  function r1()
  {
    const _ = require( toolsPath );
    require( './r2' );
  }

  function r2()
  {
    const _ = _global_.wTools;
    const _global = _.global.makeAndOpen( module, 'test1' );
    const __ = require( toolsPath );
    require( './r3' );
    _.global.close( 'test1' );
  }

  function r3()
  {
    require( './r4a' );
    require( './r4b' );
  }

  function r4a()
  {
  }

  function r4b()
  {
    require( './r5' );
  }

  function r5()
  {
    const _ = _globals_.real.wTools;
    let verbosity = Number( process.argv[ 2 ] );
    let recursive = Number( process.argv[ 3 ] );
    let moduleFile = _.module.fileUniversalFrom( module.parent.parent );
    console.log( _.module.fileExportString( moduleFile, { it : { verbosity, recursive } } ).resultExportString() );
  }

  function verbosityRoutine()
  {
    const _ = require( toolsPath );

    var moduleFile = _.module.fileUniversalFrom( module );
    console.log( `\n== ${moduleFile.sourcePath}\n` );
    log( moduleFile, undefined );
    log( moduleFile, 0 );
    log( moduleFile, 1 );
    log( moduleFile, 2 );
    log( moduleFile, 3 );

    var modulePath = _.path.normalize( _.module.toolsPathGet() + '/../../wtools/abase/l0/l5/Array.s' );
    var moduleFile = _.module.fileWith( modulePath );
    console.log( `\n== ${moduleFile.sourcePath}\n` );
    log( moduleFile, undefined );
    log( moduleFile, 0 );
    log( moduleFile, 1 );
    log( moduleFile, 2 );
    log( moduleFile, 3 );

    function log( moduleFile, verbosity )
    {
      let prefix = `v:${verbosity} f:${_.path.fullName( moduleFile.sourcePath )}`;
      if( verbosity !== undefined )
      console.log( `= ${prefix}\n${_.module.fileExportString( moduleFile, { it : { verbosity } } ).resultExportString()}` );
      else
      console.log( `= ${prefix}\n${_.module.fileExportString( moduleFile ).resultExportString()}` );
    }

  }

}

fileExportExternal.description =
`
- change of option verbosity change level of verbosity of the output
`

//

function fileInvalidateBasic( test )
{
  let context = this;
  let a = test.assetFor( false );

  var data = { a : 1 }
  __.fileProvider.fileWrite({ filePath : a.abs( 'f.json' ), data, encoding : 'json' });
  var got = require( a.abs( 'f.json' ) );
  test.identical( got, data );

  var deleted = _.module.fileInvalidate( a.abs( 'f.json' ) );
  test.true( deleted );

  var data = { b : 2 }
  __.fileProvider.fileWrite({ filePath : a.abs( 'f.json' ), data, encoding : 'json' });
  var got = require( a.abs( 'f.json' ) );
  test.identical( got, data );

}

//

function fileInvalidateProgram( test )
{
  let context = this;
  let a = test.assetFor( false );
  let programAbsolute = a.program( programRoutineAbsolute );
  let programRelative = a.program( programRoutineRelative );
  let programNpm = a.program( programRoutineNpm );

  /* */

  programAbsolute.start()
  .then( ( op ) =>
  {
    test.case = 'absolute path';
    test.identical( op.exitCode, 0 );
    var exp =
`
{ a: 1 }
deleted : true
{ b: 2 }
`
    test.equivalent( op.output, exp );
    return null;
  });

  /* */

  programRelative.start()
  .then( ( op ) =>
  {
    test.case = 'relative path';
    test.identical( op.exitCode, 0 );
    var exp =
`
{ a: 1 }
deleted : true
{ b: 2 }
`
    test.equivalent( op.output, exp );
    return null;
  });

  /* */

  programNpm.start()
  .then( ( op ) =>
  {
    test.case = 'npm path';
    test.identical( op.exitCode, 0 );
    var exp =
`
{ a: 1 }
deleted : true
{ b: 2 }
`
    test.equivalent( op.output, exp );
    return null;
  });

  /* */

  return a.ready;

  /* */

  function programRoutineAbsolute()
  {
    let _ = require( toolsPath );
    _.include( 'wFiles' );

    var data = { a : 1 }
    _.fileProvider.fileWrite({ filePath : __dirname + '/f.json', data, encoding : 'json' });
    var got = require( __dirname + '/f.json' );
    console.log( got )

    var deleted = _.module.fileInvalidate( __dirname + '/f.json' );
    console.log( `deleted : ${deleted}` );

    var data = { b : 2 }
    _.fileProvider.fileWrite({ filePath : __dirname + '/f.json', data, encoding : 'json' });
    var got = require( __dirname + '/f.json' );
    console.log( got )

  }

  /* */

  function programRoutineRelative()
  {
    let _ = require( toolsPath );
    _.include( 'wFiles' );

    var data = { a : 1 }
    _.fileProvider.fileWrite({ filePath : __dirname + '/f.json', data, encoding : 'json' });
    var got = require( './f.json' );
    console.log( got )

    var deleted = _.module.fileInvalidate( './f.json' );
    console.log( `deleted : ${deleted}` );

    var data = { b : 2 }
    _.fileProvider.fileWrite({ filePath : __dirname + '/f.json', data, encoding : 'json' });
    var got = require( './f.json' );
    console.log( got )

  }

  /* */

  function programRoutineNpm()
  {
    let _ = require( toolsPath );
    _.include( 'wFiles' );

    var data = { a : 1 }
    _.fileProvider.fileWrite({ filePath : __dirname + '/node_modules/f.json', data, encoding : 'json' });
    var got = require( 'f.json' );
    console.log( got )

    let deleted = _.module.fileInvalidate( 'f.json' );
    console.log( `deleted : ${deleted}` );

    var data = { b : 2 }
    _.fileProvider.fileWrite({ filePath : __dirname + '/node_modules/f.json', data, encoding : 'json' });
    var got = require( 'f.json' );
    console.log( got )

  }

  /* */

}

//

function fileWith( test )
{
  let context = this;
  let a = test.assetFor( false );
  let programAbsolute = a.program( programRoutineAbsolute );
  let programRelative = a.program( programRoutineRelative );
  let programNpm = a.program( programRoutineNpm );

  /* */

  programAbsolute.start()
  .then( ( op ) =>
  {
    test.case = 'absolute path';
    test.identical( op.exitCode, 0 );
    var exp =
`
{ a: 1 }
`
    test.equivalent( op.output, exp );
    return null;
  });

  /* */

  programRelative.start()
  .then( ( op ) =>
  {
    test.case = 'relative path';
    test.identical( op.exitCode, 0 );
    var exp =
`
{ a: 1 }
`
    test.equivalent( op.output, exp );
    return null;
  });

  /* */

  programNpm.start()
  .then( ( op ) =>
  {
    test.case = 'npm path';
    test.identical( op.exitCode, 0 );
    var exp =
`
{ a: 1 }
`
    test.equivalent( op.output, exp );
    return null;
  });

  /* */

  return a.ready;

  /* */

  function programRoutineAbsolute()
  {
    let _ = require( toolsPath );
    _.include( 'wFiles' );

    var data = { a : 1 }
    _.fileProvider.fileWrite({ filePath : __dirname + '/f.json', data, encoding : 'json' });
    var got = require( __dirname + '/f.json' );
    console.log( got )

  }

  /* */

  function programRoutineRelative()
  {
    let _ = require( toolsPath );
    _.include( 'wFiles' );

    var data = { a : 1 }
    _.fileProvider.fileWrite({ filePath : __dirname + '/f.json', data, encoding : 'json' });
    var got = require( './f.json' );
    console.log( got )

  }

  /* */

  function programRoutineNpm()
  {
    let _ = require( toolsPath );
    _.include( 'wFiles' );

    var data = { a : 1 }
    _.fileProvider.fileWrite({ filePath : __dirname + '/node_modules/f.json', data, encoding : 'json' });
    var got = require( 'f.json' );
    console.log( got )

  }

  /* */

}

//

function requireModuleProcess( test )
{
  let context = this;
  let a = test.assetFor( false );
  let program = a.program( program1 );

  /* */

  a.shell( `npm add wprocess@gamma` )
  program.start()
  .then( ( op ) =>
  {
    test.identical( op.exitCode, 0 );
    test.identical( _.strCount( op.output, 'nhandled' ), 0 );
    test.identical( _.strCount( op.output, 'error' ), 0 );
    return null;
  });

  return a.ready;

  /* */

  function program1()
  {
    require( 'wprocess' );
  }
}

//

function moduleBinProblem( test )
{
  let a = test.assetFor( false );

  // a.shell.predefined.sync = 1;
  // a.shell.predefined.ready = null;

  /* - */

  // a.ready.then( () =>
  // {
    a.fileProvider.dirMake( a.abs( '.' ) );
    a.shell({ execPath : 'git init', sync : 1 });
    require( 'wdeasync' );
    return test.true( true );
    return null;
  // });
  // a.ready.then( () =>
  // {
  //   // test.true( a.fileProvider.fileExists( a.abs( '.git' ) ) );
  //   return test.true( true );
  //   // return null;
  // });

  /* - */

  return a.ready;
}

moduleBinProblem.description =
`
Demonstrate problem 'Module did not self-register'
Fails only on njs v10
Maybe, the reason of the problem is loading native module from hard drive, not from cache
`

//

function requireElectronProblem( test )
{
  let a = test.assetFor( false );

  a.program({ entry : program1, filePath : a.abs( 'program.js' ) });

  let noSandbox = _.process.insideTestContainer() ? '' : ' --no-sandbox';
  let packagedPath =
  {
    'win32' : `dist/win-unpacked/test.exe${ noSandbox }`,
    'darwin' : `dist/mac/test.app/Contents/MacOS/test${ noSandbox }`,
    'linux' : `dist/linux-unpacked/test${ noSandbox }`,
  };

  let packageJson =
  {
    name : 'test',
    version : '0.0.1',
    main : 'program.js',
    scripts :
    {
      postinstall : "electron-builder build --publish never --dir true"
    },
    devDependencies :
    {
      'electron' : '8.2.5',
      'electron-builder': '22.6.0'
    }
  };

  a.fileProvider.fileWrite({ filePath : a.abs( 'package.json' ), data : packageJson, encoding : 'json' })

  /* */

  a.shell( 'npm i' )
  a.shell({ execPath : `${packagedPath[ process.platform ]}` })
  // a.shell( `${packagedPath[ process.platform]} --inspect-brk`) /* Vova: use to debug in chrome*/
  .then( ( op ) =>
  {
    test.identical( op.exitCode, 0 );
    test.false( _.strHas( op.output, 'Assertion fails' ) )
    return null;
  })

  return a.ready;

  /* */

  function program1()
  {
    const _ = require( toolsPath );
    var electron = require( 'electron' );
    process.exit();
  }
}

requireElectronProblem.routineTimeOut = 120000;

//

// function requireProductionModuleProblem( test )
// {
//   const a = test.assetFor( false );
//
//   /* */
//
//   const packageJson = { dependencies : { 'wgittools' : 'stable' } };
//   a.fileProvider.fileWrite({ filePath : a.abs( 'package.json' ), data : packageJson, encoding : 'json' })
//
//   const programInclude = a.path.nativize( a.program({ entry : program1, filePath : a.abs( 'program1.js' ) }).filePath );
//   const programRequire = a.path.nativize( a.program({ entry : program2, filePath : a.abs( 'program2.js' ) }).filePath );
//
//   /* - */
//
//   a.shell( 'npm i --production' );
//
//   /* - */
//
//   a.ready.then( () =>
//   {
//     test.open( 'with unlinked module directory' );
//     return null;
//   });
//
//   a.shell( `node ${ programInclude }` )
//   .then( ( op ) =>
//   {
//     test.case = 'require file by routine `include`';
//     test.identical( op.exitCode, 0 );
//     test.identical( op.output, 'Module `GitTools` succefully loaded.\n' );
//     return null;
//   });
//
//   /* */
//
//   a.shell( `node ${ programRequire }` )
//   .then( ( op ) =>
//   {
//     test.case = 'require file directly';
//     test.identical( op.exitCode, 0 );
//     test.identical( op.output, 'Module `GitTools` succefully loaded.\n' );
//     return null;
//   });
//
//   a.ready.then( () =>
//   {
//     test.close( 'with unlinked module directory' );
//     return null;
//   });
//
//   /* - */
//
//   a.ready.then( () =>
//   {
//     test.open( 'with linked module directory' );
//     return null;
//   });
//
//   a.ready.then( () =>
//   {
//       a.fileProvider.softLink
//       ({
//         dstPath : a.abs( 'node_modules/wgittools/node_modules/wgittools' ),
//         srcPath : `hd://${ a.abs( 'node_modules/wgittools' ) }`,
//         makingDirectory : 1,
//         rewritingDirs : 1,
//       });
//     return null;
//   });
//
//   a.shell( `node ${ programInclude }` )
//   .then( ( op ) =>
//   {
//     test.case = 'require file by routine `include`';
//     test.identical( op.exitCode, 0 );
//     test.identical( op.output, 'Module `GitTools` succefully loaded.\n' );
//     return null;
//   });
//
//   a.shell( `node ${ programRequire }` )
//   .then( ( op ) =>
//   {
//     test.case = 'require file directly';
//     test.identical( op.exitCode, 0 );
//     test.identical( op.output, 'Module `GitTools` succefully loaded.\n' );
//     return null;
//   });
//
//   a.ready.then( () =>
//   {
//     test.close( 'with module directory' );
//     return null;
//   });
//
//   /* - */
//
//   return a.ready;
//
//   /* */
//
//   function program1()
//   {
//     const _ = require( toolsPath );
//     _.include( 'wGitTools' );
//     console.log( 'Module `GitTools` succefully loaded.' );
//   }
//
//   /* */
//
//   function program2()
//   {
//     const _ = require( 'wgittools' );
//     console.log( 'Module `GitTools` succefully loaded.' );
//   }
// }

//

function requireMongooseAfterTestingProblem( test )
{
  let a = test.assetFor( false );

  let filePath = a.program({ entry : program1, filePath : a.abs( 'program.js' ) }).filePath;
  let packageJson =
  {
    dependencies : { 'mongoose' : '' },
    devDependencies : { 'wTesting' : 'latest' },
  };
  a.fileProvider.fileWrite({ filePath : a.abs( 'package.json' ), data : packageJson, encoding : 'json' })

  /* */

  a.shell( 'npm i' );
  a.shell({ execPath : `node ${ filePath }` });
  a.ready.then( ( op ) =>
  {
    test.identical( op.exitCode, 0 );
    test.identical( op.output, 'succefully loaded modules\n' );
    return null;
  });

  /* - */

  return a.ready;

  /* */

  function program1()
  {
    const _ = require( 'wTesting' );
    const Mongoose_ = require( 'mongoose' );
    console.log( 'succefully loaded modules' );
  }
}

requireMongooseAfterTestingProblem.experimental = 1;

//

function requireProductionModuleProblemWithGitTools( test )
{
  const a = test.assetFor( false );

  const packageJson = { dependencies : { 'wgittools' : 'stable' } };
  a.fileProvider.fileWrite({ filePath : a.abs( 'package.json' ), data : packageJson, encoding : 'json' })
  const programRequire = a.path.nativize( a.program({ entry : program1, filePath : a.abs( 'program1.js' ) }).filePath );

  /* - */

  a.shell( 'npm i --production' );
  a.ready.then( () =>
  {
    const directories = a.find({ filePath : a.abs( 'node_modules/*/node_modules' ) });
    console.log( __.entity.exportStringNice( directories ) );
    const filesMap = Object.create( null );
    _.each( directories, ( filePath ) =>
    {
      filesMap[ filePath ] = a.find( a.abs( 'node_modules', filePath, './*' ) );
    });
    console.log( __.entity.exportStringNice( filesMap, { levels : 2 } ) );
    return null;
  });
  a.shell( `node ${ programRequire }` )
  .then( ( op ) =>
  {
    test.case = 'require file directly';
    test.identical( op.exitCode, 0 );
    test.identical( op.output, 'Module `GitTools` succefully loaded.\n' );
    return null;
  });

  /* - */

  return a.ready;

  /* */

  function program1()
  {
    const _ = require( 'wgittools' );
    console.log( 'Module `GitTools` succefully loaded.' );
  }
}

requireProductionModuleProblemWithGitTools.experimental = 1;

//

function requireProductionModuleProblemWithGitToolsAlternative( test )
{
  const a = test.assetFor( false );

  const packageJson = { dependencies : { 'wgittools' : 'stable' } };
  a.fileProvider.fileWrite({ filePath : a.abs( 'package.json' ), data : packageJson, encoding : 'json' })
  const programRequire = a.path.nativize( a.program({ entry : program1, filePath : a.abs( 'program1.js' ) }).filePath );

  /* - */

  a.shell( 'npm i --production' );
  a.ready.then( () =>
  {
    const directories = a.find({ filePath : a.abs( 'node_modules/*/node_modules' ) });
    console.log( __.entity.exportStringNice( directories ) );
    const filesMap = Object.create( null );
    _.each( directories, ( filePath ) =>
    {
      filesMap[ filePath ] = a.find( a.abs( 'node_modules', filePath, './' ) );
    });
    console.log( __.entity.exportStringNice( filesMap, { levels : 2 } ) );
    return null;
  });
  a.shell( `node ${ programRequire }` )
  .then( ( op ) =>
  {
    test.case = 'require file directly';
    test.identical( op.exitCode, 0 );
    test.identical( op.output, 'Module `GitTools` succefully loaded.\n' );
    return null;
  });

  /* - */

  return a.ready;

  /* */

  function program1()
  {
    require( 'wTools' );
    require( 'wgittools' );
    console.log( 'Module `GitTools` succefully loaded.' );
  }
}

requireProductionModuleProblemWithGitToolsAlternative.experimental = 1;

//

function requireProductionModuleProblemWithGdf( test )
{
  const a = test.assetFor( false );

  const packageJson = { dependencies : { 'wgdf' : 'stable' } };
  a.fileProvider.fileWrite({ filePath : a.abs( 'package.json' ), data : packageJson, encoding : 'json' })
  const programRequire = a.path.nativize( a.program({ entry : program1, filePath : a.abs( 'program1.js' ) }).filePath );

  /* - */

  a.shell( 'npm i --production' );
  a.ready.then( () =>
  {
    const directories = a.find({ filePath : a.abs( 'node_modules/*/node_modules' ) });
    console.log( __.entity.exportStringNice( directories ) );
    const filesMap = Object.create( null );
    _.each( directories, ( filePath ) =>
    {
      filesMap[ filePath ] = a.find( a.abs( 'node_modules', filePath, './*' ) );
    });
    console.log( __.entity.exportStringNice( filesMap, { levels : 2 } ) );
    return null;
  });
  a.shell( `node ${ programRequire }` )
  .then( ( op ) =>
  {
    test.case = 'require file directly';
    test.identical( op.exitCode, 0 );
    test.identical( op.output, 'Module `GitTools` succefully loaded.\n' );
    return null;
  });

  /* - */

  return a.ready;

  /* */

  function program1()
  {
    const _ = require( 'wgdf' );
    console.log( 'Module `GitTools` succefully loaded.' );
  }
}

requireProductionModuleProblemWithGdf.experimental = 1;

// --
// test suite declaration
// --

const Proto =
{

  name : 'Tools.module.l0.l9.Basic',
  silencing : 1,
  routineTimeOut : 30000,

  onSuiteBegin,
  onSuiteEnd,

  context :
  {
    suiteTempPath : null,
    assetsOriginalPath : null,
    appJsPath : null,
  },

  tests :
  {

    modulePredeclareBasic,
    modulePredeclareBasic2,
    moduleExportsUndefined,
    resolveBasic,

    modulingNativeIncludeErrors,
    modulingSourcePathValid,
    modulingGlobalNamespaces,
    moduleRedeclare,
    preload,
    preloadIncludeModule,

    /* xxx : rename predeclare -> declare */
    predeclareBasic,
    predeclarePrime,
    predeclareRelative,
    predeclareAbsolute,
    predeclareRedeclaring,
    predeclareRedeclaringSharedFile,

    moduleIsIncluded,
    moduleResolveFromAnotherGlobal,
    programMakeOptionWithSubmodule,

    programInheritedModuleFilePaths,
    programLocalsChanging,
    programOptionLocalsRoutines,

    selfFindAssumption,
    localPathAssumption,
    globalPathAssumption,
    experiment,

    requireModuleFileWithAccessor,
    testingOnL1,
    l1Environment,
    l1SecondRequire,
    secondaryNamespaceSecondRequire,
    // requireSameModuleTwice, /* not a bug */
    nativeModuleFileDeleting,
    stealthyRequireIssue,

    fileExportBasic,
    fileExportExternal,
    fileInvalidateBasic,
    fileInvalidateProgram,

    // requireModuleProcess, /* not a bug */
    moduleBinProblem,

    requireElectronProblem,
    requireMongooseAfterTestingProblem,

    requireProductionModuleProblemWithGitTools,
    requireProductionModuleProblemWithGitToolsAlternative,
    requireProductionModuleProblemWithGdf,

  }

}

/*
xxx : test to include file which does not exist to reproduce problem of throwing assert:
_.assert( native === moduleFile.native );
*/

const Self = wTestSuite( Proto );
if( typeof module !== 'undefined' && !module.parent )
wTester.test( Self.name );

})();<|MERGE_RESOLUTION|>--- conflicted
+++ resolved
@@ -718,13 +718,7 @@
     {
       test.case = `basic, ${__.entity.exportStringSolo( env )}`;
 
-<<<<<<< HEAD
-      debugger;
       var filePath = a.program({ entry : programRoutine1, locals : env }).filePath;
-      debugger;
-=======
-      var filePath/*programPath*/ = a.program({ entry : programRoutine1, locals : env }).filePath/*programPath*/;
->>>>>>> ad45831d
       a.program({ entry : programRoutine2, locals : env });
       a.program({ entry : programRoutine2b, locals : env });
       a.program({ entry : program3, locals : env });
@@ -6561,7 +6555,7 @@
     moduleBinProblem,
 
     requireElectronProblem,
-    requireMongooseAfterTestingProblem,
+    requireMongooseAfterTestingProblem, /* xxx : investigate */
 
     requireProductionModuleProblemWithGitTools,
     requireProductionModuleProblemWithGitToolsAlternative,
