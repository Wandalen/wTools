( function _l3_Long_s_()
{

'use strict';

const _global = _global_;
const _ = _global_.wTools;
const _functor_functor = _.container._functor_functor;

_.long = _.long || Object.create( null );

// --
//
// --

function appender( src )
{
  _.assert( _.longLike( src ) );

  if( 'append' in src && _.routine.is( src.append ) )
  return appendWithAppend;
  else if( 'push' in src && _.routine.is( src.push ) )
  return appendWithPush;
  else if( 'add' in src && _.routine.is( src.add ) )
  return appendWithAdd;

  function appendWithAppend( val )
  {
    src.append( val );
  }

  function appendWithPush( val )
  {
    src.push( val );
  }

  function appendWithAdd( val )
  {
    src.add( val );
  }

}

//

function prepender( src )
{
  _.assert( _.longLike( src ) );

  if( 'prepend' in src && _.routine.is( src.prepend ) )
  return prependWithAppend;
  else if( 'push' in src && _.routine.is( src.push ) )
  return prependWithPush;
  else if( 'add' in src && _.routine.is( src.add ) )
  return prependWithAdd;

  function prependWithAppend( val )
  {
    src.prepend( val );
  }

  function prependWithPush( val )
  {
    src.unshift( val );
  }

  function prependWithAdd( val )
  {
    src.add( val );
  }

}

//

function eacher( src )
{

  _.assert( _.longLike( src ) );

  if( _.class.methodIteratorOf( src ) )
  return eachOf;
  else
  return eachLength;

  /* */

  function eachOf( onEach )
  {
    let k = 0;
    for( let val of src )
    {
      onEach( val, k, src );
      k += 1;
    }
    return k;
  }

  /* */

  function eachLength( onEach )
  {
    let k = 0;
    while( k < src.length )
    {
      let val = src[ k ];
      args2[ 0 ] = val;
      onEach( val, k, src );
      k += 1;
    }
    return k;
  }

  /* */

}

// --
// equaler
// --

/**
 * The long.identicalShallow() routine checks the equality of two arrays.
 *
 * @param { longLike } src1 - The first array.
 * @param { longLike } src2 - The second array.
 *
 * @example
 * _.long.identicalShallow( [ 1, 2, 3 ], [ 1, 2, 3 ] );
 * // returns true
 *
 * @returns { Boolean } - Returns true if all values of the two arrays are equal. Otherwise, returns false.
 * @function long.identicalShallow
 * @throws { Error } Will throw an Error if (arguments.length) is less or more than two.
 * @namespace Tools
 */

//

function _identicalShallow( src1, src2 )
{
  let result = true;

  if( src1.length !== src2.length )
  return false;

  for( let s = 0 ; s < src1.length ; s++ )
  {
    result = src1[ s ] === src2[ s ];
    if( result === false )
    return false;
  }

  return result;
}

// --
// exporter
// --

function _exportStringDiagnosticShallow( src )
{
  if( _.unroll.is( src ) )
  return `{- ${_.entity.strType( src )}.unroll with ${this._lengthOf( src )} elements -}`;
  return `{- ${_.entity.strType( src )} with ${this._lengthOf( src )} elements -}`;
}

// --
// inspector
// --

function _lengthOf( src )
{
  return src.length;
}

//

function lengthOf( src )
{
  _.assert( arguments.length === 1 );
  _.assert( this.like( src ) );
  return this._lengthOf( src );
}

//

function _hasKey( src, key )
{
  if( key < 0 )
  return false;
  return key < src.length;
}

//

function hasKey( src, key )
{
  _.assert( this.like( src ) );
  return this._hasKey( src, key );
}

//

function _hasCardinal( src, cardinal )
{
  if( cardinal < 0 )
  return false;
  return cardinal < src.length;
}

//

function hasCardinal( src, cardinal )
{
  _.assert( this.like( src ) );
  return this._hasCardinal( src, cardinal );
}

//

function _keyWithCardinal( src, cardinal )
{
  if( cardinal < 0 || src.length <= cardinal )
  return [ undefined, false ];
  return [ cardinal, true ]
}

//

function keyWithCardinal( src, cardinal )
{
  _.assert( this.like( src ) );
  return this._keyWithCardinal( src, cardinal );
}

//

function _cardinalWithKey( src, key )
{
  if( key < 0 || src.length <= key )
  return -1;
  return key;
}

//

function cardinalWithKey( src, key )
{
  _.assert( this.like( src ) );
  return this._cardinalWithKey( src, key );
}

// --
// elementor
// --

function _elementWithKey( src, key )
{
  if( key < 0 || src.length <= key || !_.numberIs( key ) )
  return [ undefined, key, false ];
  else
  return [ src[ key ], key, true ];
}

//

function elementWithKey( src, key )
{
  _.assert( arguments.length === 2 );
  _.assert( this.is( src ) );
  return this._elementWithKey( src, key );
}

//

function _elementWithImplicit( src, key )
{
  if( _.props.keyIsImplicit( key ) )
  return _.props._onlyImplicitWithKeyTuple( src, key );
  return this._elementWithKey( src, key );
}

//

function elementWithImplicit( src, key )
{
  _.assert( arguments.length === 2 );
  _.assert( this.is( src ) );
  return this._elementWithImplicit( src, key );
}

//

function _elementWithCardinal( src, cardinal )
{
  if( cardinal < 0 || src.length <= cardinal || !_.numberIs( cardinal ) )
  return [ undefined, cardinal, false ];
  else
  return [ src[ cardinal ], cardinal, true ];
}

//

function elementWithCardinal( src, cardinal )
{
  _.assert( arguments.length === 2 );
  _.assert( this.is( src ) );
  return this._elementWithCardinal( src, cardinal );
}

//

function _elementWithKeySet( dst, key, val )
{
  if( _.long.isResizable( dst ) )
  {
    if( key < 0 || !_.numberIs( key ) )
    return [ key, false ];
  }
  else
  {
    if( key < 0 || dst.length <= key || !_.numberIs( key ) )
    return [ key, false ];
  }
  dst[ key ] = val
  return [ key, true ];
}

//

function elementWithKeySet( dst, key, val )
{
  _.assert( arguments.length === 3 );
  _.assert( this.is( dst ) );
  return this._elementWithKeySet( dst, key, val );
}

//

function _elementWithCardinalSet( dst, cardinal, val )
{
  if( cardinal < 0 || dst.length <= cardinal || !_.numberIs( cardinal ) )
  return [ cardinal, false ];
  dst[ cardinal ] = val;
  return [ cardinal, true ];
}

//

function elementWithCardinalSet( dst, cardinal, val )
{
  _.assert( arguments.length === 3 );
  _.assert( this.is( dst ) );
  return this._elementWithCardinalSet( dst, cardinal, val );
}

// --
// container interface
// --

function _elementAppend( dst, val )
{
  dst.push( val );
  return dst.length-1;
}

//

function elementAppend( dst, val )
{
  _.assert( arguments.length === 2 );
  _.assert( this.is( dst ) );
  _.assert( this.isResizable( dst ) );
  return this._elementAppend( dst, val );
}

//

function _elementPrepend( dst, val )
{
  dst.unshift( val );
  return 0;
}

//

function elementPrepend( dst, val )
{
  _.assert( arguments.length === 2 );
  _.assert( this.is( dst ) );
  _.assert( this.isResizable( dst ) );
  return this._elementPrepend( dst, val );
}

//

function _elementWithKeyDel( dst, key )
{
  if( !this._hasKey( dst, key ) )
  return false;
  dst.splice( key, 1 );
  return true;
}

//

function elementWithKeyDel( dst, key )
{
  _.assert( arguments.length === 2 );
  _.assert( this.is( dst ) );
  _.assert( this.isResizable( dst ) );
  return this._elementWithKeyDel( dst, key );
}

//

function _elementWithCardinalDel( dst, cardinal )
{
  if( !this._hasKey( dst, cardinal ) )
  return false;
  dst.splice( cardinal, 1 );
  return true;
}

//

function elementWithCardinalDel( dst, cardinal )
{
  _.assert( arguments.length === 2 );
  _.assert( this.is( dst ) );
  _.assert( this.isResizable( dst ) );
  return this._elementWithCardinalDel( dst, cardinal, val );
}

//

function _empty( dst )
{
  dst.splice( 0, dst.length );
  return dst;
}

//

function empty( dst )
{
  _.assert( arguments.length === 1, 'Expects single argument' );
  _.assert( this.like( dst ) );
  _.assert( this.isResizable( dst ) );
  return this._empty( dst );
}

// --
// iterator
// --

function _eachLeft( src, onEach )
{
  for( let k = 0 ; k < src.length ; k++ )
  {
    onEach( src[ k ], k, k, src );
  }
}

//

function eachLeft( src, onEach )
{
  _.assert( arguments.length === 2 );
  _.assert( this.is( src ) );
  this._eachLeft( src, onEach );
}

//

function _eachRight( src, onEach )
{
  for( let k = src.length-1 ; k >= 0 ; k-- )
  {
    onEach( src[ k ], k, k, src );
  }
}

//

function eachRight( src, onEach )
{
  _.assert( arguments.length === 2 );
  _.assert( this.is( src ) );
  this._eachRight( src, onEach );
}

//

function _whileLeft( src, onEach )
{
  for( let k = 0 ; k < src.length ; k++ )
  {
    let r = onEach( src[ k ], k, k, src );
    _.assert( r === true || r === false );
    if( r === false )
    return [ src[ k ], k, k, false ];
  }
  let k = src.length-1;
  if( src.length > 0 )
  return [ src[ k ], k, k, true ];
  else
  return [ undefined, k, k, true ];
}

//

function whileLeft( src, onEach )
{
  _.assert( arguments.length === 2 );
  _.assert( this.is( src ) );
  this._whileLeft( src, onEach );
}

//

function _whileRight( src, onEach )
{
  for( let k = src.length-1 ; k >= 0 ; k-- )
  {
    let r = onEach( src[ k ], k, k, src );
    _.assert( r === true || r === false );
    if( r === false )
    return [ src[ k ], k, k, false ];
  }
  if( src.length > 0 )
  return [ src[ 0 ], 0, 0, true ];
  else
  return [ undefined, -1, -1, true ];
}

//

function whileRight( src, onEach )
{
  _.assert( arguments.length === 2 );
  _.assert( this.is( src ) );
  this._whileRight( src, onEach );
}

//

function _filterAct( ... args )
{
  const self = this;
  let dst = arguments[ 0 ];
  const src = arguments[ 1 ];
  const onEach = arguments[ 2 ];
  const isLeft = arguments[ 3 ];
  const eachRoutineName = arguments[ 4 ];
  const escape = arguments[ 5 ];
  const srcNamesapce = this.tools[ this.MostGeneralNamespaceName ].namespaceOf( src );
  let dstNamespace;
  const each = srcNamesapce[ eachRoutineName ];
  let isSelf;
  let dstIsResizable;
  let srcSample = null;

  if( dst === null )
  {
    dstNamespace = self.namespaceOf( src ) || self.default || self;
    isSelf = false;
    if( dstNamespace.IsResizable() )
    {
      if( dstNamespace.is( src ) && !_.countable.isResizable( src ) )
      {
        srcSample = src;
        dstIsResizable = false;
      }
      else
      {
        dst = dstNamespace.makeEmpty( src );
        dstIsResizable = true;
      }
    }
    else
    {
      dstIsResizable = false;
    }
  }
  else if( dst === _.self )
  {
    isSelf = true;
    dst = src;
    dstNamespace = self.namespaceWithDefaultOf( dst );
    dstIsResizable = _.countable.isResizable( dst );
  }
  else
  {
    dstNamespace = self.namespaceWithDefaultOf( dst );
    dstIsResizable = _.countable.isResizable( dst );
    isSelf = dst === src;
    if( dstIsResizable )
    if( !isSelf )
    dstNamespace._empty( dst );
  }

  if( Config.debug )
  verify();

  if( dstIsResizable )
  {

    if( isSelf )
    {
      if( isLeft )
      resizableSelfLeft();
      else
      resizableSelfRight();
    }
    else
    {
      resizableNonEq();
    }

  }
  else
  {

    if( dst === null )
    nonResizableNull()
    else
    nonResizableNonNull();

  }

  return dst;

  function resizableSelfLeft()
  {
    let l = dstNamespace._lengthOf( src );
    for( let k = 0 ; k < l ; k++ )
    {
      let val = src[ k ];
      let val2 = onEach( val, k, k, src, dst );
      if( val2 === undefined )
      {
        dstNamespace._elementDel( dst, k );
        k -= 1;
        l -= 1;
        continue;
      }
      let val3 = escape( val2 );
      if( val3 === val )
      continue;
      dstNamespace._elementSet( dst, k, val3 );
    }
  }

  function resizableSelfRight()
  {
    each.call( srcNamesapce, src, function( val, k, c, src2 )
    {
      let val2 = onEach( val, k, c, src2, dst );
      let val3 = escape( val2 );
      if( val2 === undefined )
      dstNamespace._elementDel( dst, k );
      else if( val3 === val )
      return;
      else
      dstNamespace._elementSet( dst, k, val3 );
    });
  }

  function resizableNonEq()
  {
    const append = isLeft ? dstNamespace._elementAppend : dstNamespace._elementPrepend;
    each.call( srcNamesapce, src, function( val, k, c, src2 )
    {
      let val2 = onEach( val, k, c, src2, dst );
      let val3 = escape( val2 );
      if( val2 === undefined )
      return;
      append.call( dstNamespace, dst, val3 );
    });
  }

  function nonResizableNull()
  {
    let dst2 = [];
    if( isLeft )
    each.call( srcNamesapce, src, function( val, k, c, src2 )
    {
      let val2 = onEach( val, k, c, src2, dst2 );
      let val3 = escape( val2 );
      if( val2 === undefined )
      return;
      dst2.push( val3 );
    });
    else
    each.call( srcNamesapce, src, function( val, k, c, src2 )
    {
      let val2 = onEach( val, k, c, src2, dst2 );
      let val3 = escape( val2 );
      if( val2 === undefined )
      return;
      dst2.unshift( val3 );
    });
    dst = dstNamespace.make( srcSample, dst2 );
  }

  function nonResizableNonNull()
  {
    each.call( srcNamesapce, src, function( val, k, c, src2 )
    {
      let val2 = onEach( val, k, c, src2, dst );
      let val3 = escape( val2 );
      if( val2 === undefined )
      return;
      dstNamespace._elementSet( dst, k, val3 );
    });
  }

  function verify()
  {
    _.assert( args.length === 6, `Expects 3 arguments` );
    _.assert( dst === null || self.is( dst ), () => `dst is not ${self.TypeName}` );
    _.assert( srcNamesapce.is( src ), () => `src is not ${srcNamesapce.TypeName}` );
    _.assert( _.routineIs( onEach ), () => `onEach is not a routine` );
    _.assert
    (
      dst === null || _.countable.isResizable( dst ) || self._lengthOf( dst ) === srcNamesapce._lengthOf( src )
      , () => `dst is ${self.TypeName} and lengthOf( dst ) is ${self._lengthOf( dst )}, but lengthOf( src ) is ${self._lengthOf( src )}`
    );
  }

}

//

function _mapAct( ... args )
{
  const self = this;
  let dst = arguments[ 0 ];
  const src = arguments[ 1 ];
  const onEach = arguments[ 2 ];
  const isLeft = arguments[ 3 ];
  const eachRoutineName = arguments[ 4 ];
  const escape = arguments[ 5 ];
  const srcNamesapce = this.tools[ this.MostGeneralNamespaceName ].namespaceOf( src );
  const each = srcNamesapce[ eachRoutineName ];
  let isSelf;
  let dstIsResizable;
  let dstNamespace;

  if( dst === null )
  {
    isSelf = false;
    dstNamespace = self.namespaceOf( src ) || self.default || self;
<<<<<<< HEAD
    // dst = self.makeUndefined( src );
=======
>>>>>>> 40f80761
    dst = dstNamespace.makeUndefined( src );
    dstIsResizable = self.IsResizable();
  }
  else if( dst === _.self )
  {
    isSelf = true;
    dst = src;
    dstNamespace = self.namespaceWithDefaultOf( dst );
    dstIsResizable = _.countable.isResizable( dst );
  }
  else
  {
    dstNamespace = self.namespaceWithDefaultOf( dst );
    dstIsResizable = _.countable.isResizable( dst );
    isSelf = dst === src;
    if( dstIsResizable )
    if( !isSelf )
    dst.length = srcNamesapce._lengthOf( src );
  }

  // const dstNamespace = self.namespaceWithDefaultOf( dst );

  if( Config.debug )
  verify();

  if( dst === src )
  each.call( srcNamesapce, src, function( val, k, c, src2 )
  {
    let val2 = onEach( val, k, c, src2, dst );
    let val3 = escape( val2 );
    if( val3 === val || val2 === undefined )
    return;
    self._elementSet( dst, k, val3 );
  });
  else
  each.call( srcNamesapce, src, function( val, k, c, src2 )
  {
    let val2 = onEach( val, k, c, src2, dst );
    let val3 = escape( val2 );
    if( val2 === undefined )
    self._elementSet( dst, k, val );
    else
    self._elementSet( dst, k, val3 );
  });

  return dst;

  function verify()
  {
    _.assert( args.length === 6, `Expects 3 arguments` );
    _.assert( dst === null || self.is( dst ), () => `dst is not ${self.TypeName}` );
    _.assert( srcNamesapce.is( src ), () => `src is not ${srcNamesapce.TypeName}` );
    _.assert( _.routineIs( onEach ), () => `onEach is not a routine` );
    _.assert
    (
      dst === null || _.countable.isResizable( dst ) || self._lengthOf( dst ) === srcNamesapce._lengthOf( src )
      , () => `dst is ${self.TypeName} and lengthOf( dst ) is ${self._lengthOf( dst )}, but lengthOf( src ) is ${self._lengthOf( src )}`
    );
  }

}

// --
// declare
// --

let ToolsExtension =
{

}

Object.assign( _, ToolsExtension );

//

let LongExtension =
{

  // er

  /* qqq : ask */
  /* xxx : evolve */
  appender,
  prepender,
  eacher,

  // equaler

  _identicalShallow,
  identicalShallow : _.props.identicalShallow,
  identical : _.props.identical,
  _equivalentShallow : _identicalShallow,
  equivalentShallow : _.props.equivalentShallow,
  equivalent : _.props.equivalent,

  // exporter

  _exportStringDiagnosticShallow,
  exportStringDiagnosticShallow : _.props.exportStringDiagnosticShallow,
  _exportStringCodeShallow : _exportStringDiagnosticShallow,
  exportStringCodeShallow : _.props.exportStringCodeShallow,
  exportString : _.props.exportString,

  // inspector

  _lengthOf,
  lengthOf, /* qqq : cover */
  _hasKey,
  hasKey, /* qqq : cover */
  _hasCardinal,
  hasCardinal, /* qqq : cover */
  _keyWithCardinal,
  keyWithCardinal, /* qqq : cover */
  _cardinalWithKey,
  cardinalWithKey, /* qqq : cover */

  // elementor

  _elementGet : _elementWithKey,
  elementGet : elementWithKey, /* qqq : cover */
  _elementWithKey,
  elementWithKey, /* qqq : cover */
  _elementWithImplicit,
  elementWithImplicit,  /* qqq : cover */
  _elementWithCardinal,
  elementWithCardinal,  /* qqq : cover */

  _elementSet : _elementWithKeySet,
  elementSet : elementWithKeySet, /* qqq : cover */
  _elementWithKeySet,
  elementWithKeySet, /* qqq : cover */
  _elementWithCardinalSet,
  elementWithCardinalSet,  /* qqq : cover */

  _elementAppend,
  elementAppend, /* qqq : cover */
  _elementPrepend,
  elementPrepend, /* qqq : cover */

  _elementWithKeyDel,
  elementWithKeyDel, /* qqq : cover */
  _elementWithCardinalDel,
  elementWithCardinalDel,  /* qqq : cover */
  _elementDel : _elementWithKeyDel,
  elementDel : _elementWithKeyDel, /* qqq : cover */
  _empty,
  empty,  /* qqq : cover */

  // iterator

  _each : _eachLeft,
  each : eachLeft, /* qqq : cover */
  _eachLeft,
  eachLeft, /* qqq : cover */
  _eachRight,
  eachRight, /* qqq : cover */

  _while : _whileLeft,
  while : whileLeft, /* qqq : cover */
  _whileLeft,
  whileLeft, /* qqq : cover */
  _whileRight,
  whileRight, /* qqq : cover */

  _aptLeft : _.props._aptLeft,
  aptLeft : _.props.aptLeft, /* qqq : cover */
  first : _.props.first,
  _aptRight : _.props._aptRight, /* qqq : cover */
  aptRight : _.props.aptRight,
  last : _.props.last, /* qqq : cover */

  _filterAct,
  filterWithoutEscapeLeft : _.props.filterWithoutEscapeLeft,
  filterWithoutEscapeRight : _.props.filterWithoutEscapeRight,
  filterWithoutEscape : _.props.filterWithoutEscape,
  filterWithEscapeLeft : _.props.filterWithEscapeLeft,
  filterWithEscapeRight : _.props.filterWithEscapeRight,
  filterWithEscape : _.props.filterWithEscape,
  filter : _.props.filter,

  _mapAct,
  mapWithoutEscapeLeft : _.props.mapWithoutEscapeLeft,
  mapWithoutEscapeRight : _.props.mapWithoutEscapeRight,
  mapWithoutEscape : _.props.mapWithoutEscape,
  mapWithEscapeLeft : _.props.mapWithEscapeLeft,
  mapWithEscapeRight : _.props.mapWithEscapeRight,
  mapWithEscape : _.props.mapWithEscape,
  map : _.props.map,

}

//

Object.assign( _.long, LongExtension );

})();<|MERGE_RESOLUTION|>--- conflicted
+++ resolved
@@ -753,10 +753,6 @@
   {
     isSelf = false;
     dstNamespace = self.namespaceOf( src ) || self.default || self;
-<<<<<<< HEAD
-    // dst = self.makeUndefined( src );
-=======
->>>>>>> 40f80761
     dst = dstNamespace.makeUndefined( src );
     dstIsResizable = self.IsResizable();
   }
