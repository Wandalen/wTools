--- conflicted
+++ resolved
@@ -51,21 +51,20 @@
 
   if( _.primitive.is( src ) )
   return false;
-<<<<<<< HEAD
+
   if( _.bufferTypedIs( src ) )
   return true;
   if( _.arrayLike( src ) )
   return true;
-=======
-  if( _.routine.is( src ) )
-  return false;
-  if( _.object.is( src ) )
-  return false;
-  if( _.strIs( src ) )
-  return false;
-  if( _.bufferNodeIs( src ) )
-  return false;
->>>>>>> 5d11ed8a
+
+  // if( _.routine.is( src ) )
+  // return false;
+  // if( _.object.is( src ) )
+  // return false;
+  // if( _.strIs( src ) )
+  // return false;
+  // if( _.bufferNodeIs( src ) )
+  // return false;
 
   // if( _.routineIs( src ) )
   // return false;
