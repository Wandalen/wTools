( function _l1_Numbers_s_()
{

'use strict';

const _global = _global_;
const _ = _global_.wTools;
const Self = _.number = _.number || Object.create( null );
_.number.s = _.number.s || Object.create( null );

// --
// number
// --

function _identicalShallow( a, b )
{

  if( _.number.s.areAll( [ a, b ] ) )
  return Object.is( a, b ) || a === b;

  return false;
}

//

function identicalShallow( src1, src2, o )
{

  _.assert( arguments.length === 2 || arguments.length === 3 );

  if( !this.is( src1 ) )
  return false;
  if( !this.is( src2 ) )
  return false;

  return this._identicalShallow( ... arguments );
}

//

function _identicalShallowStrictly( a, b )
{
  /*
  it takes into account -0 === +0 case
  */

  _.assert( arguments.length === 2, 'Expects exactly two arguments' );

  if( _.number.s.areAll( [ a, b ] ) )
  return Object.is( a, b );

  return false;
}

//

function identicalShallowStrictly( src1, src2, o )
{

  _.assert( arguments.length === 2 || arguments.length === 3 );

  if( !this.is( src1 ) )
  return false;
  if( !this.is( src2 ) )
  return false;

  return this._identicalShallowStrictly( ... arguments );
}

//

function _equivalentShallow( a, b, accuracy )
{

  if( accuracy !== undefined )
  _.assert( _.number.is( accuracy ) && accuracy >= 0, 'Accuracy has to be a number >= 0' );

  /* qqq for junior : bad! */

  if( _.number.is( a ) && _.number.is( b ) )
  {
    if( Object.is( a, b ) )
    return true;
  }

  if( !_.number.is( a ) && !_.bigInt.is( a ) )
  return false;

  if( !_.number.is( b ) && !_.bigInt.is( b ) )
  return false;

  /* qqq for junior : cache results of *Is calls at the beginning of the routine */

  // else
  // {
  //   return false;
  // }

  if( accuracy === undefined )
  accuracy = _.accuracy;

  if( _.bigInt.is( a ) )
  {
    if( _.intIs( b ) )
    {
      b = BigInt( b );
    }
    // else
    // {
    //   a = Number( a );
    //   if( a === +Infinity || a === -Infinity )
    //   return false;
    // }
  }

  if( _.bigInt.is( b ) )
  {
    if( _.intIs( a ) )
    {
      a = BigInt( a );
    }
    // else
    // {
    //   b = Number( b );
    //   if( b === +Infinity || b === -Infinity )
    //   return false;
    // }
  }

  if( Object.is( a, b ) )
  return true;

  if( _.bigInt.is( a ) && _.bigInt.is( b ) )
  {
    if( _.intIs( accuracy ) )
    {
      return BigIntMath.abs( a - b ) <= BigInt( accuracy );
    }
    else
    {
      let diff = BigIntMath.abs( a - b );
      if( diff <= BigInt( Math.floor( accuracy ) ) )
      return true;
      if( diff > BigInt( Math.ceil( accuracy ) ) )
      return false;
      diff = Number( diff );
      if( diff === Infinity || diff === -Infinity )
      return false;
      return Math.abs( diff ) <= accuracy;
    }
  }

  // if( !_.number.is( a ) )
  // return false;
  //
  // if( !_.number.is( b ) )
  // return false;

  return Math.abs( a - b ) <= accuracy;
  // return +( Math.abs( a - b ) ).toFixed( 10 ) <= +( accuracy ).toFixed( 10 );
}


//

function numbersAreEquivalent2( a, b, accuracy )
{
  _.assert( arguments.length === 2 || arguments.length === 3, 'Expects two or three arguments' );

  if( accuracy !== undefined )
  _.assert
  (
    ( _.number.is( accuracy ) || _.bigInt.is( accuracy ) ) && accuracy >= 0 && accuracy !== Infinity,
    'Accuracy has to be a finite Number >= 0'
  );

  let bigIntIsA = _.bigInt.is( a );
  let bigIntIsB = _.bigInt.is( b );
  let numberIsA = _.number.is( a );
  let numberIsB = _.number.is( b );

  /* qqq for Yevhen : bad! */

  if( !numberIsA && !bigIntIsA )
  return false;

  if( !numberIsB && !bigIntIsB )
  return false;

  if( numberIsA && numberIsB )
  {
    if( Object.is( a, b ) )
    return true;
  }

  /* qqq for Yevhen : cache results of *Is calls at the beginning of the routine | aaa : Done */

  /*
  Cases :
  a : BIF/BOF/FIB/FOB;
  b : BIF/BOF/FIB/FOB;
  accuracy : BIF/BOF/FIB/FOB;

  a       b            accuracy           implemented                covered

  BIF     BIF       BIF/BOF/FIB/FOB            +                       ++++
  BIF     BOF       BIF/BOF/FIB/FOB            +                       ++++
  BIF     FIB       BIF/BOF/FIB/FOB            +                       ++++
  BIF     FOB       BIF/BOF/FIB/FOB            +                       ++++

  BOF     BOF       BIF/BOF/FIB/FOB            +                       ++++
  BOF     FIB       BIF/BOF/FIB/FOB            +                       ++++
  BOF     FOB       BIF/BOF/FIB/FOB            +                       ++++

  FIB     FIB       BIF/BOF/FIB/FOB            +                       ++++
  FIB     FOB       BIF/BOF/FIB/FOB            +                       ++++

  FOB     FOB       BIF/BOF/FIB/FOB            +                       ++++

  Definitions :
  BIF = bigint inside range of float ( 0n, 3n, BigInt( Math.pow( 2, 52 ) ) )
  BOF = bigint outside range of float ( BigInt( Math.pow( 2, 54 ) ) )
  FIB = float inside range of bigint ( 5, 30 )
  FOB = float outside range of bigint ( 5.5, 30.1 )

  */

  if( accuracy === undefined )
  accuracy = this.accuracy;

  if( bigIntIsA && bigIntIsB ) /* a : BIF/BOF, b : BIF/BOF , accuracy : BIF/BOF/FIB/FOB  3 */
  {
    return abs( a - b ) <= accuracy;
  }

  if( bigIntIsA ) /* a : BIF/BOF, b : FIB/FOB , accuracy : BIF/BOF/FIB/FOB 4 */
  {
    if( _.intIs( b ) )
    {
      b = BigInt( b );
    }
    else
    {
      if( a >= Number.MIN_SAFE_INTEGER && a <= Number.MAX_SAFE_INTEGER ) /* a : BIF, b : FOB, accuracy : BIF/BOF/FIB/FOB */
      {
        a = Number( a );
      }
      else /* a : BOF, b : FOB, accuracy : BIF/BOF/FIB/FOB */
      {
        if( accuracy >= Number.MIN_SAFE_INTEGER && accuracy <= Number.MAX_SAFE_INTEGER ) /* a : BOF, b : FOB, accuracy : FIB/FOB */
        {
          let decimal = b % 1;
          b = BigInt( Math.floor( b ) )
          return abs( a - b ) <= accuracy + decimal;
        }
        else /* a : BOF, b : FOB, accuracy : BIF/BOF */
        {
          /*
          `a` ( bigint outside float ) : -2^53-1 > a > 2^53-1
          `b` ( float outside bigint ) : 2^53-0.(9) <= b >= -2^53-0.(9)

          Example :
          a : BigInt( 2^53-1 ) + 1n  |
          b : 2^53-1.5               | => true
          accuarcy : 1.5             |

          */

          /* max loss of precision 0.5(1) */
          b = BigInt( Math.round( b ) );

          /* without loss of precision - NOT IMPLEMENTED */
        }
      }
    }
  }

  if( bigIntIsB ) /* a : FIB/FOB, b : BIF/BOF , accuracy : BIF/BOF/FIB/FOB */
  {
    if( _.intIs( a ) ) /* a : FIB, b : BIF/BOF, accuracy : BIF/BOF/FIB/FOB */
    {
      a = BigInt( a );
    }
    else
    {
      if( b >= Number.MIN_SAFE_INTEGER && b <= Number.MAX_SAFE_INTEGER ) /* a : FOB, b : BIF, accuracy : BIF/BOF/FIB/FOB */
      {
        b = Number( b );
      }
      else /* a : FOB, b : BOF , accuracy : BIF/BOF/FIB/FOB */
      {
        if( accuracy >= Number.MIN_SAFE_INTEGER && accuracy <= Number.MAX_SAFE_INTEGER ) /* a : FOB, b : BOF, accuracy : FIB/FOB */
        {
          let decimal = a % 1;
          a = BigInt( Math.floor( a ) )
          return abs( a - b ) <= accuracy + decimal;
        }
        else /* a : FOB, b : BOF, accuracy : BIF/BOF */
        {
          /* max loss of precision 0.5(1) */
          a = BigInt( Math.round( a ) );
        }
        /* without loss of precision - NOT IMPLEMENTED */
      }
    }
  }

  if( numberIsA && numberIsB ) /* a : FIB/FOB, b : FIB/FOB, accuracy : BIF/BOF/FIB/FOB 3 */
  return Math.abs( a - b ) <= accuracy;
  else
  return abs( a - b ) <= accuracy;

  /* - */

  function sign( value )
  {
    if( value > 0n )
    return 1n;
    if( value < 0n )
    return -1n;

    return 0n;
  }

  function abs( value )
  {
    if( sign( value ) === -1n )
    return -value;

    return value;
  }
}

//

function equivalentShallow( src1, src2, accuracy )
{
  _.assert( arguments.length === 2 || arguments.length === 3 );
  if( !this.like( src1 ) )
  return false;
  if( !this.like( src2 ) )
  return false;
  return this._equivalentShallow( ... arguments );
}

// --
// extension
// --

let ToolsExtension =
{
}

Object.assign( _, ToolsExtension );

//

<<<<<<< HEAD
  numbersAreAll,
  numbersAreIdentical, /* qqq2 : implement good coverage | aaa : Done. Yevhen S. */
  numbersAreIdenticalNotStrictly,
  numbersAreEquivalent, /* qqq2 : implement good coverage | aaa : Done. Yevhen S. */
  numbersAreEquivalent2,
=======
let NumberExtension =
{
>>>>>>> 04290a30

  // equaler

  _identicalShallow,
  identicalShallow,
  identical : identicalShallow,

  _identicalShallowStrictly,
  identicalShallowStrictly,
  identicalStrictly : identicalShallowStrictly,

  // identicalNotStrictly,

  _equivalentShallow,
  equivalentShallow,
  equivalent : equivalentShallow,

  // areEquivalentShallow : areEquivalent,
  // areIdentical,
  // areIdenticalNotStrictly,
  // areEquivalent,

}

Object.assign( _.number, NumberExtension );

//

let NumbersExtension =
{
}

Object.assign( _.number.s, NumbersExtension );

})();
<|MERGE_RESOLUTION|>--- conflicted
+++ resolved
@@ -355,16 +355,8 @@
 
 //
 
-<<<<<<< HEAD
-  numbersAreAll,
-  numbersAreIdentical, /* qqq2 : implement good coverage | aaa : Done. Yevhen S. */
-  numbersAreIdenticalNotStrictly,
-  numbersAreEquivalent, /* qqq2 : implement good coverage | aaa : Done. Yevhen S. */
-  numbersAreEquivalent2,
-=======
 let NumberExtension =
 {
->>>>>>> 04290a30
 
   // equaler
 
