( function _l3_HashMap_s_()
{

'use strict';

let _global = _global_;
let _ = _global_.wTools;
let Self = _global_.wTools.hashMap = _global_.wTools.hashMap || Object.create( null );

// --
// implementation
// --

function is( src )
{
  if( !src )
  return false;
  return src instanceof HashMap || src instanceof HashMapWeak;
}

//

function like( src )
{
  return _.hashMap.is( src );
}

//

function isEmpty()
{
  return !src.size;
}

//

function isPopulated()
{
  return !!src.size;
}

//

function areIdenticalShallow( src1, src2 )
{
  _.assert( arguments.length === 2, 'Expects exactly two arguments' );
  _.assert( _.hashMap.like( src1 ) );
  _.assert( _.hashMap.like( src2 ) );

  let testVal;

  if( src1.size !== src2.size )
  return false;

  for( let [ key, val ] of src1 )
  {
    testVal = src2.get( key );
    /*
      in cases of an undefined value, make sure the key
      exists on the object so there are no false positives
    */
    if( testVal !== val || ( testVal === undefined && !src2.has( key ) ) )
    return false;
  }
  return true;
}

//

function exportStringShortDiagnostic( src )
{
  _.assert( arguments.length === 1, 'Expects exactly one argument' );
  _.assert( _.hashMap.is( src ) );

  return `{- ${_.entity.strType( src )} with ${_.entity.lengthOf( src )} elements -}`;
}

// --
// extension
// --

let ToolsExtension =
{
  hashMapIs : is,
  hashMapLike : like,
  hashMapIsEmpty : isEmpty,
  hashMapIsPopulated : isPopulated,
}

//

let Extension =
{
  is,
  like,
  isEmpty,
  isPopulated,
  areIdenticalShallow,
<<<<<<< HEAD
=======
  areEquivalentShallow : areIdenticalShallow,
>>>>>>> c29975dc

  exportString : exportStringShortDiagnostic,
  exportStringShort : exportStringShortDiagnostic,
  exportStringShortDiagnostic,
  exportStringShortCode : exportStringShortDiagnostic,
  exportStringDiagnostic : exportStringShortDiagnostic,
<<<<<<< HEAD
  exportStringCode : exportStringShortDiagnostic
=======
  exportStringCode : exportStringShortDiagnostic,

>>>>>>> c29975dc
}

Object.assign( _, ToolsExtension );
Object.assign( _.hashMap, Extension );

// --
// export
// --

if( typeof module !== 'undefined' )
module[ 'exports' ] = _;

})();<|MERGE_RESOLUTION|>--- conflicted
+++ resolved
@@ -96,22 +96,15 @@
   isEmpty,
   isPopulated,
   areIdenticalShallow,
-<<<<<<< HEAD
-=======
   areEquivalentShallow : areIdenticalShallow,
->>>>>>> c29975dc
 
   exportString : exportStringShortDiagnostic,
   exportStringShort : exportStringShortDiagnostic,
   exportStringShortDiagnostic,
   exportStringShortCode : exportStringShortDiagnostic,
   exportStringDiagnostic : exportStringShortDiagnostic,
-<<<<<<< HEAD
-  exportStringCode : exportStringShortDiagnostic
-=======
   exportStringCode : exportStringShortDiagnostic,
 
->>>>>>> c29975dc
 }
 
 Object.assign( _, ToolsExtension );
