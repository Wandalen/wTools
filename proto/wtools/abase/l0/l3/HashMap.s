--- conflicted
+++ resolved
@@ -96,9 +96,7 @@
   isEmpty,
   isPopulated,
   areIdenticalShallow,
-<<<<<<< HEAD
-  areEquivalentShallow : areIdenticalShallow
-=======
+  areEquivalentShallow : areIdenticalShallow,
 
   exportString : exportStringShortDiagnostic,
   exportStringShort : exportStringShortDiagnostic,
@@ -106,7 +104,6 @@
   exportStringShortCode : exportStringShortDiagnostic,
   exportStringDiagnostic : exportStringShortDiagnostic,
   exportStringCode : exportStringShortDiagnostic
->>>>>>> 2e64dec1
 }
 
 Object.assign( _, ToolsExtension );
