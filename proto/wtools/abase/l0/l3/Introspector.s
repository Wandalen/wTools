--- conflicted
+++ resolved
@@ -792,13 +792,8 @@
 
 function stackRelative( stack, delta )
 {
-<<<<<<< HEAD
   _.assert( delta === undefined || _.number.is( delta ) );
-  _.assert( stack === undefined || stack === null || _.boolIs( stack ) || _.number.is( stack ) || _.strIs( stack ) );
-=======
-  _.assert( delta === undefined || _.numberIs( delta ) );
-  _.assert( stack === undefined || stack === null || _.bool.is( stack ) || _.numberIs( stack ) || _.strIs( stack ) );
->>>>>>> 6b9a43b1
+  _.assert( stack === undefined || stack === null || _.bool.is( stack ) || _.number.is( stack ) || _.strIs( stack ) );
   _.assert( arguments.length === 0 || arguments.length === 1 || arguments.length === 2 );
 
   if( _.strIs( stack ) )
