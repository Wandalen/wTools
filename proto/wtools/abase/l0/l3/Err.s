( function _l3_Err_s_()
{

'use strict';

let _global = _global_;
let _ = _global_.wTools;
let Self = _global_.wTools;

_global.wTools.error = _global.wTools.error || Object.create( null );

// --
// error
// --

function errIs( src )
{
  return src instanceof Error || Object.prototype.toString.call( src ) === '[object Error]';
}

//

function errIsStandard( src )
{
  if( !_.errIs( src ) )
  return false;
  return src.originalMessage !== undefined;
}

//

function errIsAttended( src )
{
  if( !_.errIs( src ) )
  return false;
  return !!src.attended;
}

//

function errIsLogged( src )
{
  if( _.errIs( src ) === false )
  return false;
  return !!src.logged;
}

//

function errIsSuspended( src )
{
  if( _.errIs( src ) === false )
  return false;
  return !!src.suspended;
}

//

function errIsWary( src )
{
  if( _.errIs( src ) === false )
  return false;
  return !!src.wary;
}

//

function errIsBrief( src )
{
  if( !_.errIs( src ) )
  return false;
  return !!src.brief;
}

//

function errIsProcess( src )
{
  if( !_.errIs( src ) )
  return false;
  return !!src.isProcess;
}

//

function errReason( err, reason )
{

  if( arguments.length === 1 )
  {
    return err.reason;
  }
  else if( arguments.length === 2 )
  {
    nonenumerable( 'reason', reason );
    return err.reason;
  }

  throw Error( 'Expects one or two argument' );

  /* */

  function nonenumerable( propName, value )
  {
    try
    {
      let o =
      {
        enumerable : false,
        configurable : true,
        writable : true,
        value,
      };
      Object.defineProperty( err, propName, o );
    }
    catch( err2 )
    {
      console.error( err2 );
    }
  }

}

//

function errOriginalMessage( err )
{

  if( arguments.length !== 1 )
  throw Error( 'errOriginalMessage : Expects single argument' );

  if( _.strIs( err ) )
  return err;

  if( !err )
  return;

  if( err.originalMessage )
  return err.originalMessage;

  let message = err.message;

  if( !message && message !== '' )
  message = err.msg;
  if( !message && message !== '' )
  message = err.name;

  if( _.property.fields )
  {
    let fields = _.property.fields( err );
    if( Object.keys( fields ).length )
    message += '\n' + _.entity.exportString( fields, { wrap : 0, multiline : 1, levels : 2 } );
  }

  return message;
}

//

function errOriginalStack( err )
{

  if( arguments.length !== 1 )
  throw Error( 'errOriginalStack : Expects single argument' );

  if( !_.errIs( err ) )
  throw Error( 'errOriginalStack : Expects error' );

  if( err.throwCallsStack )
  return err.throwCallsStack;

  if( err.combinedStack )
  return err.combinedStack;

  if( err[ stackSymbol ] )
  return err[ stackSymbol ];

  if( err.stack )
  return _.introspector.stack( err.stack );

  /* should return null if nothing found */
  return null;
}

//

function _errMake( o )
{

  if( arguments.length !== 1 )
  throw Error( 'Expects single argument : options map' );

  if( !_.mapIs( o ) )
  throw Error( 'Expects single argument : options map' );

  for( let e in o )
  {
    if( _errMake.defaults[ e ] === undefined )
    {
      throw Error( `Unknown option::${e}` );
    }
  }

  for( let e in _errMake.defaults )
  {
    if( o[ e ] === undefined )
    o[ e ] = _errMake.defaults[ e ];
  }

  if( !_.errIs( o.dstError ) )
  throw Error( 'Expects option.dstError:Error' );

  if( !_.strIs( o.originalMessage ) )
  throw Error( 'Expects option.originalMessage:String' );

  if( !_.strIs( o.combinedStack ) )
  throw Error( 'Expects option.combinedStack:String' );

  if( !_.strIs( o.throwCallsStack ) )
  throw Error( 'Expects option.throwCallsStack:String' );

  if( !_.strIs( o.throwsStack ) )
  throw Error( 'Expects option.throwsStack:String' );

  if( !o.throwLocation )
  throw Error( 'Expects option.throwLocation:Location' );

  attributesForm();
  sectionsForm();
  messageForm();
  fieldsForm();

  return o.dstError;

  /* */

  function attributesForm()
  {

    if( o.attended === null || o.attended === undefined )
    o.attended = o.dstError.attended;
    o.attended = !!o.attended;

    if( o.logged === null || o.logged === undefined )
    o.logged = o.dstError.logged;
    o.logged = !!o.logged;

    if( o.brief === null || o.brief === undefined )
    o.brief = o.dstError.brief;
    o.brief = !!o.brief;

    if( o.isProcess === null || o.isProcess === undefined )
    o.isProcess = o.dstError.isProcess;
    o.isProcess = !!o.isProcess;

    if( o.debugging === null || o.debugging === undefined )
    o.debugging = o.dstError.debugging;
    o.debugging = !!o.debugging;

    if( o.reason === null || o.reason === undefined )
    o.reason = o.dstError.reason;

    let sections = o.dstError.section || Object.create( null );
    if( o.sections )
    _.mapExtend( sections, o.sections );
    o.sections = sections;

    o.id = o.dstError.id;
    if( !o.id )
    {
      _.error._errorCounter += 1;
      o.id = _.error._errorCounter;
    }

  }

  /* */

  function sectionsForm()
  {
    let result = '';

    sectionWrite( 'message', `Message of error#${o.id}`, o.originalMessage );
    sectionWrite( 'combinedStack', o.stackCondensing ? 'Beautified calls stack' : 'Calls stack', o.combinedStack );
    sectionWrite( 'throwsStack', `Throws stack`, o.throwsStack );

    /* xxx : remove isProcess */
    if( o.isProcess && _.process && _.process.entryPointInfo )
    sectionWrite( 'process', `Process`, _.process.entryPointInfo() );

    if( o.sourceCode )
    if( _.strIs( o.sourceCode ) )
    sectionWrite( 'sourceCode', `Source code`, o.sourceCode );
    else if( _.routine.is( o.sourceCode.read ) )
    sectionWrite( 'sourceCode', `Source code from ${o.sourceCode.path}`, o.sourceCode.read );
    else if( _.strIs( o.sourceCode.code ) )
    sectionWrite( 'sourceCode', `Source code from ${o.sourceCode.path}`, o.sourceCode.code );
    else
    console.error( 'Unknown format of {- o.sourceCode -}' );

    for( let s in o.sections )
    {
      let section = o.sections[ s ];
      if( !_.strIs( section.head ) )
      {
        logger.error( `Each section of an error should have head, but head of section::${s} is ${_.entity.strType(section.head)}` );
        delete o.sections[ s ];
      }
      if( !_.strIs( section.body ) )
      {
        logger.error( `Each section of an error should have body, but body of section::${s} is ${_.entity.strType(section.body)}` );
        delete o.sections[ s ];
      }
    }

    return result;
  }

  /* */

  function sectionWrite( name, head, body )
  {
    let section = { head, body };
    o.sections[ name ] = section;
    return section;
  }

  /* */

  function strLinesIndentation( str, indentation )
  {
    if( _.strLinesIndentation )
    return indentation + _.strLinesIndentation( str, indentation );
    else
    return str;
  }

  /* */

  function messageForm()
  {
    let result = '';

    if( o.brief )
    {
      result += o.originalMessage;
    }
    else
    {

      for( let s in o.sections )
      {
        let section = o.sections[ s ];
        let head = section.head || '';
        let body = strLinesIndentation( section.body, '    ' );
        if( !body.trim().length )
        continue;
        result += ` = ${head}\n${body}\n\n`;
      }

    }

    o.message = result;
    return result;
  }

  /* */

  function fieldsForm()
  {

    nonenumerable( 'message', o.message );
    nonenumerable( 'originalMessage', o.originalMessage );
    logging( 'stack', o.message );
    nonenumerable( 'reason', o.reason );

    nonenumerable( 'combinedStack', o.combinedStack );
    nonenumerable( 'throwCallsStack', o.throwCallsStack );
    nonenumerable( 'asyncCallsStack', o.asyncCallsStack );
    nonenumerable( 'throwsStack', o.throwsStack );
    nonenumerable( 'catchCounter', o.dstError.catchCounter ? o.dstError.catchCounter+1 : 1 );

    nonenumerable( 'attended', o.attended );
    nonenumerable( 'logged', o.logged );
    nonenumerable( 'brief', o.brief );
    nonenumerable( 'isProcess', o.isProcess );

    if( o.throwLocation.line !== undefined )
    nonenumerable( 'lineNumber', o.throwLocation.line );
    if( o.dstError.throwLocation === undefined )
    nonenumerable( 'location', o.throwLocation );
    nonenumerable( 'sourceCode', o.sourceCode || null );
    nonenumerable( 'debugging', o.debugging );
    nonenumerable( 'id', o.id );

    nonenumerable( 'toString', function() { return this.stack } );
    nonenumerable( 'sections', o.sections );

    o.dstError[ Symbol.for( 'nodejs.util.inspect.custom' ) ] = o.dstError.toString;

    if( o.fields )
    {
      for( let k in o.fields )
      nonenumerable( k, o.fields[ k ] );
    }

    if( o.debugging )
    debugger;

  }

  /* */

  function nonenumerable( propName, value )
  {
    try
    {
      let o2 =
      {
        enumerable : false,
        configurable : true,
        writable : true,
        value,
      };
      Object.defineProperty( o.dstError, propName, o2 );
    }
    catch( err2 )
    {
      console.error( err2 );
    }
  }

  /* */

  function logging( propName, value )
  {
    let symbol = Symbol.for( propName );
    try
    {
      let o2 =
      {
        enumerable : false,
        configurable : true,
        get,
        set,
      };
      nonenumerable( symbol, value );
      Object.defineProperty( o.dstError, propName, o2 );
    }
    catch( err2 )
    {
      console.error( err2 );
    }
    function get()
    {
      _.errLogged( this );
      _.errAttend( this );
      return this[ symbol ];
    }
    function set( src )
    {
      this[ symbol ] = src;
      return src;
    }
  }

}

_errMake.defaults =
{

  dstError : null,
  id : null,
  throwLocation : null,
  sections : null, /* qqq : cover please */
  fields : null, /* qqq : cover please */

  attended : null,
  logged : null,
  brief : null,
  isProcess : null,
  debugging : null,
  stackCondensing : null,

  originalMessage : null,
  combinedStack : '',
  throwCallsStack : '',
  throwsStack : '',
  asyncCallsStack : '',
  sourceCode : null,
  reason : null,

}

//

/**
 * Creates Error object based on passed options.
 * Result error contains in message detailed stack trace and error description.
 * @param {Object} o Options for creating error.
 * @param {String[]|Error[]} o.args array with messages or errors objects, from which will be created Error obj.
 * @param {number} [o.level] using for specifying in error message on which level of stack trace was caught error.
 * @returns {Error} Result Error. If in `o.args` passed Error object, result will be reference to it.
 * @private
 * @throws {Error} Expects single argument if pass les or more than one argument
 * @throws {Error} o.args should be array like, if o.args is not array.
 * @function _err
 * @namespace Tools
 */

/*
xxx : maybe use customInspectSymbol
*/

function _err( o )
{
  let dstError;

  if( arguments.length !== 1 )
  throw Error( '_err : Expects single argument : options map' );

  if( !_.mapIs( o ) )
  throw Error( '_err : Expects single argument : options map' );

  if( !_.longIs( o.args ) )
  throw Error( '_err : Expects Long option::args' );

  for( let e in o )
  {
    if( _err.defaults[ e ] === undefined )
    {
      throw Error( `Unknown option::${e}` );
    }
  }

  for( let e in _err.defaults )
  {
    if( o[ e ] === undefined )
    o[ e ] = _err.defaults[ e ];
  }

  if( _.error._errorMaking )
  {
    throw Error( 'Recursive dead lock because of error inside of routine _err()!' );
  }
  _.error._errorMaking = true;

  if( o.level === undefined || o.level === null )
  o.level = null;

  /* let */

  if( !o.message )
  o.message = '';
  // let originalMessage = '';
  let fallBackMessage = '';
  let errors = [];
  let combinedStack = '';
  // let message = null;

  if( o.args[ 0 ] === 'not implemented' || o.args[ 0 ] === 'not tested' || o.args[ 0 ] === 'unexpected' )
  if( _.error.breakpointOnAssertEnabled )
  debugger;
  if( _global_.debugger )
  debugger;

  /* algorithm */

  try
  {

    argumentsPreprocessArguments();
    argumentsPreprocessErrors();
    locationForm();
    stackAndErrorForm();
    attributesForm();
    catchesForm();
    sourceCodeForm();
    originalMessageForm();

    dstError = _._errMake
    ({
      dstError,
      throwLocation : o.throwLocation,
      sections : o.sections,

      attended : o.attended,
      logged : o.logged,
      brief : o.brief,
      isProcess : o.isProcess,
      debugging : o.debugging,
      stackCondensing : o.stackCondensing,

      originalMessage : o.message,
      combinedStack,
      throwCallsStack : o.throwCallsStack,
      throwsStack : o.throwsStack,
      asyncCallsStack : o.asyncCallsStack,
      sourceCode : o.sourceCode,
      reason : o.reason,
    });

  }
  catch( err2 )
  {
    _.error._errorMaking = false;
    console.log( err2.message );
    console.log( err2.stack );
  }
  _.error._errorMaking = false;

  return dstError;

  /* */

  function argumentsPreprocessArguments()
  {

    for( let a = 0 ; a < o.args.length ; a++ )
    {
      let arg = o.args[ a ];

      if( !_.errIs( arg ) && _.routine.is( arg ) )
      {
        if( arg.length === 0 )
        {
          try
          {
            arg = o.args[ a ] = arg();
          }
          catch( err )
          {
            let original = arg;
            arg = o.args[ a ] = 'Error throwen by callback for formatting of error string';
            console.error( String( err ) );
            if( _.strLinesSelect ) /* qqq xxx : make sure it works and cover */
            console.error( _.strLinesSelect
            ({
              src : original.toString(),
              line : 0,
              nearestLines : 5,
              numbering : 1,
            }));
            else
            console.error( original.toString() );
          }
        }
        if( _.unrollIs( arg ) )
        {
          debugger;
          o.args = _.longBut_( null, o.args, [ a, a ], arg );
          // o.args = _.longBut( o.args, [ a, a+1 ], arg );
          a -= 1;
          continue;
        }
      }

    }

  }

  /* */

  function argumentsPreprocessErrors()
  {

    for( let a = 0 ; a < o.args.length ; a++ )
    {
      let arg = o.args[ a ];

      if( _.errIs( arg ) )
      {

        errProcess( arg );
        o.args[ a ] = _.errOriginalMessage( arg )

      }
      else if( _.strIs( arg ) && _.errInStr( arg ) )
      {

        let err = _.errFromStr( arg );
        errProcess( err );
        o.args[ a ] = _.errOriginalMessage( err );

      }

    }

  }

  /* */

  function errProcess( arg )
  {

    if( !dstError )
    {
      dstError = arg;
      if( !o.sourceCode )
      o.sourceCode = arg.sourceCode || null;
      if( o.attended === null )
      o.attended = arg.attended || false;
      if( o.logged === null )
      o.logged = arg.logged || false;
    }

    if( arg.throwCallsStack )
    if( !o.throwCallsStack )
    o.throwCallsStack = arg.throwCallsStack;

    // if( arg.asyncCallsStack )
    // if( !o.asyncCallsStack )
    // o.asyncCallsStack = arg.asyncCallsStack;

    if( arg.throwsStack )
    if( o.throwsStack )
    o.throwsStack += '\n' + arg.throwsStack;
    else
    o.throwsStack = arg.throwsStack;

    if( arg.constructor )
    fallBackMessage = fallBackMessage || arg.constructor.name;
    errors.push( arg );

  }

  /* */

  function locationForm()
  {

    if( !dstError )
    for( let a = 0 ; a < o.args.length ; a++ )
    {
      let arg = o.args[ a ];
      if( !_.primitive.is( arg ) && _.object.like( arg ) )
      try
      {
        o.throwLocation = _.introspector.location
        ({
          error : arg,
          location : o.throwLocation,
        });
      }
      catch( err2 )
      {
        console.error( err2 );
      }
    }

    o.throwLocation = o.throwLocation || Object.create( null );
    o.catchLocation = o.catchLocation || Object.create( null );

  }

  /* */

  function stackAndErrorForm()
  {

    if( dstError )
    {

      /* qqq : cover each if-branch. ask how to. *difficult problem* */

      if( !o.throwCallsStack )
      if( o.throwLocation )
      o.throwCallsStack = _.introspector.locationToStack( o.throwLocation );
      if( !o.throwCallsStack )
      o.throwCallsStack = _.errOriginalStack( dstError );
      if( !o.throwCallsStack )
      o.throwCallsStack = _.introspector.stack([ ( o.level || 0 ) + 1, Infinity ]);

      if( !o.catchCallsStack && o.catchLocation )
      o.catchCallsStack = _.introspector.locationToStack( o.catchLocation );
      if( !o.catchCallsStack )
      o.catchCallsStack = _.introspector.stack( o.catchCallsStack, [ ( o.level || 0 ) + 1, Infinity ] );

      if( !o.throwCallsStack && o.catchCallsStack )
      o.throwCallsStack = o.catchCallsStack;
      if( !o.throwCallsStack )
      o.throwCallsStack = _.introspector.stack( dstError, [ ( o.level || 0 ) + 1, Infinity ] );

      o.level = 0;

    }
    else
    {

      dstError = new Error( o.message + '\n' );
      if( o.throwCallsStack )
      {
        dstError.stack = o.throwCallsStack;
        o.catchCallsStack = _.introspector.stack( o.catchCallsStack, [ o.level + 1, Infinity ] );
        o.level = 0;
      }
      else
      {
        if( o.catchCallsStack )
        {
          o.throwCallsStack = dstError.stack = o.catchCallsStack;
        }
        else
        {
          if( o.level === undefined || o.level === null )
          o.level = 1;
          o.level += 1;
          o.throwCallsStack = dstError.stack = _.introspector.stack( dstError.stack, [ o.level, Infinity ] );
        }
        o.level = 0;
        if( !o.catchCallsStack )
        o.catchCallsStack = o.throwCallsStack;
      }

    }

    _.assert( o.level === 0 );

    if( ( o.stackRemovingBeginIncluding || o.stackRemovingBeginExcluding ) && o.throwCallsStack )
    o.throwCallsStack = _.introspector.stackRemoveLeft
    (
      o.throwCallsStack, o.stackRemovingBeginIncluding || null, o.stackRemovingBeginExcluding || null
    );

    if( !o.throwCallsStack )
    o.throwCallsStack = dstError.stack = o.fallBackStack;

    combinedStack = o.throwCallsStack;

    _.assert
    (
      dstError.asyncCallsStack === undefined
      || dstError.asyncCallsStack === null
      || dstError.asyncCallsStack === ''
      || _.arrayIs( dstError.asyncCallsStack )
    );
    if( dstError.asyncCallsStack && dstError.asyncCallsStack.length )
    {
      o.asyncCallsStack = o.asyncCallsStack || [];
      _.arrayAppendArray( o.asyncCallsStack, dstError.asyncCallsStack );
    }

    if( o.asyncCallsStack === null || o.asyncCallsStack === undefined )
    if( _.Procedure && _.Procedure.ActiveProcedure )
    o.asyncCallsStack = [ _.Procedure.ActiveProcedure.stack() ];

    _.assert( o.asyncCallsStack === null || _.arrayIs( o.asyncCallsStack ) );
    if( o.asyncCallsStack && o.asyncCallsStack.length )
    {
      combinedStack += '\n\n' + o.asyncCallsStack.join( '\n\n' );
    }

    _.assert( _.strIs( combinedStack ) );
    if( o.stackCondensing )
    combinedStack = _.introspector.stackCondense( combinedStack );

  }

  /* */

  function attributesForm()
  {

    try
    {
      o.catchLocation = _.introspector.location
      ({
        stack : o.catchCallsStack,
        location : o.catchLocation,
      });
    }
    catch( err2 )
    {
      console.error( err2 );
    }

    try
    {
      o.throwLocation = _.introspector.location
      ({
        error : dstError,
        stack : o.throwCallsStack,
        location : o.throwLocation,
      });
    }
    catch( err2 )
    {
      console.error( err2 );
    }

  }

  /* */

  function catchesForm()
  {

    if( o.throws )
    {
      _.assert( _.arrayIs( o.throws ) );
      o.throws.forEach( ( c ) =>
      {
        c = _.introspector.locationFromStackFrame( c ).routineFilePathLineCol;
        if( o.throwsStack )
        o.throwsStack += `\nthrown at ${c}`;
        else
        o.throwsStack = `thrown at ${c}`;
      });
    }

    _.assert( _.number.is( o.catchLocation.abstraction ) );
    if( !o.catchLocation.abstraction || o.catchLocation.abstraction === 1 )
    {
      if( o.throwsStack )
      o.throwsStack += `\nthrown at ${o.catchLocation.routineFilePathLineCol}`;
      else
      o.throwsStack = `thrown at ${o.catchLocation.routineFilePathLineCol}`;
    }

  }

  /* */

  function sourceCodeForm()
  {

    if( !o.usingSourceCode )
    return;

    if( o.sourceCode )
    return;

    if( dstError.sourceCode === undefined )
    {
      let c = _.introspector.code
      ({
        location : o.throwLocation,
        sourceCode : o.sourceCode,
        asMap : 1,
      });
      if( c && c.code && c.code.length < 400 )
      {
        o.sourceCode = c;
      }
    }

  }

  /* */

  function originalMessageForm()
  {
    let result = [];

    if( o.message )
    return;

    for( let a = 0 ; a < o.args.length ; a++ )
    {
      let arg = o.args[ a ];
      let str;

      if( arg && !_.primitive.is( arg ) )
      {

<<<<<<< HEAD
        // if( _.primitive.is( arg ) ) // Dmytro : unnecessary condition, see above
        // {
        //   str = String( arg );
        // }
        // else if( _.routine.is( arg.toStr ) )
        if( _.routine.is( arg.toStr ) )
=======
        if( _.routineIs( arg.toStr ) )
>>>>>>> c2bee9b2
        {
          str = arg.toStr();
        }
        else if( _.errIs( arg ) && _.strIs( arg.originalMessage ) )
        {
          str = arg.originalMessage;
        }
        else if( _.errIs( arg ) )
        {
          if( _.strIs( arg.message ) )
          str = arg.message;
          else
          str = _.entity.exportString( arg );
        }
        else
        {
          str = _.entity.exportString( arg, { levels : 2 } );
        }
      }
      else if( arg === undefined )
      {
        str = '\n' + String( arg ) + '\n';
      }
      else
      {
        str = String( arg );
      }

      result[ a ] = str;

    }

    let o2 =
    {
      onToStr : eachMessageFormat,
      onPairWithDelimeter : strConcatenateCounting
    };
    o.message = _.strConcat( result, o2 );

    /*
      remove redundant spaces at the begin and the end of lines
    */

    o.message = o.message || fallBackMessage || 'UnknownError';
    o.message = o.message.replace( /^\s*/, '' );
    o.message = o.message.replace( /\x20*$/gm, '' );
    o.message = o.message.replace( /\s*$/, '' );

  }

  /* */

  function eachMessageFormat( str )
  {
    let strBeginsWithRegular = _.strBegins( str, /\S/ );
    let strEndsWithRegular = _.strEnds( str, /\S/ );

    if( !strBeginsWithRegular )
    {
      let notSpaceLikeSymbol = /\S/.exec( str );

      if( notSpaceLikeSymbol === null )
      {
        str = str.replace( /\x20+/g, '' );
        strEndsWithRegular = true;
      }
      else
      {
        let before = str.substring( 0, notSpaceLikeSymbol.index );
        let spaces = /(?<=\n)\x20+$/.exec( before );
        before = before.replace( /\x20+/g, '' );
        before += spaces ? spaces[ 0 ] : '';

        str = before + str.substring( notSpaceLikeSymbol.index );
      }
    }

    if( str && !strEndsWithRegular )
    {
      let notSpaceLikeSymbol = /\S\s*$/.exec( str );

      let after = str.substring( notSpaceLikeSymbol.index + 1 );
      let spaces = /^\x20+(?=\n)/.exec( after );
      after = after.replace( /\x20+/g, '' );
      after += spaces ? spaces[ 0 ] : '';

      str = str.substring( 0, notSpaceLikeSymbol.index + 1 ) + after;
    }

    return str;
  }

  /* */

  function strConcatenateCounting( src1, src2 )
  {
    let result;
    if( _.strEnds( src1, '\n' ) && _.strBegins( src2, '\n' ) )
    {
      let right = /\n+$/.exec( src1 );
      let left = /^\n+/.exec( src2 );

      result = src1.substring( 0, right.index );
      result += right[ 0 ].length > left[ 0 ].length ? right[ 0 ] : left[ 0 ];
      result += src2.substring( left[ 0 ].length );
    }
    else
    {
      result = src1 + src2;
    }
    return result;
  }
}

_err.defaults =
{

  /**/

  args : null,
  sections : null,
  fields : null,
  level : 1, /* to make catch stack work properly level should be 1 by default */

  /* String */

  message : null, /* qqq : cover the option */
  reason : null,
  sourceCode : null,

  /* Boolean */

  stackRemovingBeginIncluding : 0,
  stackRemovingBeginExcluding : 0,
  usingSourceCode : 1,
  stackCondensing : 1,
  attended : null,
  logged : null,
  brief : null,
  isProcess : null,
  debugging : null,

  /* Location */

  throwLocation : null,
  catchLocation : null,

  /* Stack */

  asyncCallsStack : null,
  throwCallsStack : null,
  catchCallsStack : null,
  fallBackStack : null,
  throwsStack : '',
  throws : null,

}

//

/**
 * Creates error object, with message created from passed `msg` parameters and contains error trace.
 * If passed several strings (or mixed error and strings) as arguments, the result error message is created by
 concatenating them.
 *
 * @example
 * function divide( x, y )
 * {
 *   if( y == 0 )
 *     throw _.err( 'divide by zero' )
 *   return x / y;
 * }
 * divide( 3, 0 );
 *
 * // log
 * // Error:
 * // caught     at divide (<anonymous>:2:29)
 * // divide by zero
 * // Error
 * //   at _err (file:///.../wTools/staging/Base.s:1418:13)
 * //   at wTools.err (file:///.../wTools/staging/Base.s:1449:10)
 * //   at divide (<anonymous>:2:29)
 * //   at <anonymous>:1:1
 *
 * @param {...String|Error} msg Accepts list of messeges/errors.
 * @returns {Error} Created Error. If passed existing error as one of parameters, routine modified it and return
 * reference.
 * @function err
 * @namespace Tools
 */

function err()
{
  return _._err
  ({
    args : arguments,
    level : 2,
  });
}

//

function errBrief()
{
  return _._err
  ({
    args : arguments,
    level : 2,
    brief : 1,
  });
}

//

function errUnbrief()
{
  return _._err
  ({
    args : arguments,
    level : 2,
    brief : 0,
  });
}

//

function errProcess()
{
  return _._err
  ({
    args : arguments,
    level : 2,
    isProcess : 1,
  });
}

//

function errUnprocess()
{
  return _._err
  ({
    args : arguments,
    level : 2,
    isProcess : 0,
  });
}

//

function _errFields( args, fields )
{

  _.assert( arguments.length === 2 );
  _.assert( _.mapIs( fields ) )

  if( !_.longIs( args ) )
  args = [ args ];

  let err = args[ 0 ];

  if( _.symbol.is( err ) )
  {
    _.assert( args.length === 1 );
    return err;
  }

  if( args.length !== 1 || !_.errIsStandard( err ) )
  err = _._err
  ({
    args,
    level : 2,
  });

  /* */

  try
  {

    for( let f in fields )
    {
      let o =
      {
        enumerable : false,
        configurable : true,
        writable : true,
        value : fields[ f ],
      };
      Object.defineProperty( err, f, o );
    }

  }
  catch( err )
  {
    console.error( `Cant assign "${f}" property to error\n` + err.toString() );
  }

  /* */

  return err;
}

//

function errAttend( err, value )
{
  _.assert( arguments.length === 1 || arguments.length === 2 );
  if( value === undefined )
  value = Config.debug ? _.introspector.stack([ 0, Infinity ]) : true;
  let result = _._errFields( err, { attended : value } );
  return result;
}

//

function errLogged( err, value )
{
  _.assert( arguments.length === 1 || arguments.length === 2 );
  if( value === undefined )
  value = Config.debug ? _.introspector.stack([ 0, Infinity ]) : true;
  return _._errFields( err, { logged : value } );
}

//

function errSuspend( err, owner, value )
{
  _.assert( arguments.length === 3 );
  _.assert( !!owner );

  /*
  cant suspend/resume suspended by another owner error
  */

  if( err.suspended && err.suspended !== owner )
  return _._errFields( err, {} );

  let value2 = err.suspended;
  if( value === undefined )
  value = true;
  let result = _._errFields( err, { suspended : value ? owner : false } );

  /*
  resuming of suspended wary error object should resume _handleUncaughtAsync
  */

  if( value2 && !value && err.wary )
  {
    _.error._handleUncaughtAsync( err );
  }

  return result
}

//

function errWary( err, value )
{
  _.assert( arguments.length === 1 || arguments.length === 2 );
  if( value === undefined )
  value = true;
  return _._errFields( err, { wary : value } );
}

// {
//
//   _.assert( arguments.length === 1 );
//
//   if( !_.errIsStandard( err ) )
//   err = _._err
//   ({
//     args : arguments,
//     level : 2,
//   });
//
//   /* */
//
//   try
//   {
//
//     let value = Config.debug ? _.introspector.stack([ 0, Infinity ]) : true;
//     Object.defineProperty( err, 'logged',
//     {
//       enumerable : false,
//       configurable : true,
//       writable : true,
//       value,
//     });
//
//   }
//   catch( err )
//   {
//     logger.warn( 'Cant assign logged property to error\n' + err.toString() );
//   }
//
//   _.errAttend( err );
//
//   /* */
//
//   return err;
// }

//

function errRestack( err, level )
{

  if( err && err.debugging )
  debugger;

  if( !( arguments.length === 1 || arguments.length === 2 ) )
  throw Error( 'Expects single argument or none' );

  if( level === undefined )
  level = 1;

  if( !_.number.defined( level ) )
  throw Error( 'Expects defined number' );

  let err2 = _._err
  ({
    args : [],
    level : level + 1,
  });

  return _.err( err2, err );
}

//

function errOnce( err )
{

  err = _._err
  ({
    args : arguments,
    level : 2,
  });

  if( err.logged )
  return undefined;

  _.errAttend( err );

  return err;
}

//

function errInStr( errStr )
{
  _.assert( _.strIs( errStr ) );

  if( !_.strHas( errStr, /\=\s+Message of/m ) )
  return false;

  if( !_.strHas( errStr, /(^|\n)\s*=\s+Beautified calls stack/m ) )
  return false;

  return true;
}

//

function errFromStr( errStr )
{

  try
  {

    errStr = _.strLinesStrip( errStr );

    let sectionBeginRegexp = /[=]\s+(.*?)\s*\n/mg;
    let splits = _.strSplitFast
    ({
      src : errStr,
      delimeter : sectionBeginRegexp,
    });

    let sectionName;
    let throwCallsStack = '';
    let throwsStack = '';
    let stackCondensing = true;
    let messages = [];
    for( let s = 0 ; s < splits.length ; s++ )
    {
      let split = splits[ s ];
      let sectionNameParsed = sectionBeginRegexp.exec( split + '\n' );
      if( sectionNameParsed )
      {
        sectionName = sectionNameParsed[ 1 ];
        continue;
      }

      if( !sectionName )
      messages.push( split );
      else if( !sectionName || _.strBegins( sectionName, 'Message of' ) )
      messages.push( split );
      else if( _.strBegins( sectionName, 'Beautified calls stack' ) )
      throwCallsStack = split;
      else if( _.strBegins( sectionName, 'Throws stack' ) )
      throwsStack = split;

    }

    let dstError = new Error();

    let throwLocation = _.introspector.locationFromStackFrame( throwCallsStack || dstError.stack );

    let originalMessage = messages.join( '\n' ); /* xxx : implement routine for joining */

    let result = _._errMake
    ({
      dstError,
      throwLocation,
      stackCondensing,
      originalMessage,
      combinedStack : throwCallsStack,
      throwCallsStack,
      throwsStack,
    });

    return result;
  }
  catch( err2 )
  {
    console.error( err2 );
    return Error( errStr );
  }
}

//

function _errLog( err, logger )
{
  logger = logger || _global.logger || _global.console;

  /* */

  if( err && err.debugging )
  debugger;

  if( _.routine.is( err.toString ) )
  {
    let str = err.toString();
    if( _.color && _.color.strFormat )
    str = _.color.strFormat( str, 'negative' );
    logger.error( str )
  }
  else
  {
    logger.error( 'Error does not have toString' );
    logger.error( err );
  }

  /* */

  _.errLogged( err );
  _.errAttend( err );

  /* */

  return err;
}

//

/**
 * Creates error object, with message created from passed `msg` parameters and contains error trace.
 * If passed several strings (or mixed error and strings) as arguments, the result error message is created by
 concatenating them. Prints the created error.
 * If _global_.logger defined, routine will use it to print error, else uses console
 *
 * @see {@link wTools.err See err}
 *
 * @example
 * function divide( x, y )
 * {
 *   if( y == 0 )
 *    throw _.errLog( 'divide by zero' )
 *    return x / y;
 * }
 * divide( 3, 0 );
 *
 * // log
 * // Error:
 * // caught     at divide (<anonymous>:2:29)
 * // divide by zero
 * // Error
 * //   at _err (file:///.../wTools/staging/Base.s:1418:13)
 * //   at wTools.errLog (file:///.../wTools/staging/Base.s:1462:13)
 * //   at divide (<anonymous>:2:29)
 * //   at <anonymous>:1:1
 *
 * @param {...String|Error} msg Accepts list of messeges/errors.
 * @returns {Error} Created Error. If passed existing error as one of parameters, routine modified it and return
 * @function errLog
 * @namespace Tools
 */

function errLog()
{

  let err = _._err
  ({
    args : arguments,
    level : 2,
  });

  return _._errLog( err );
}

//

function errLogOnce( err )
{

  err = _._err
  ({
    args : arguments,
    level : 2,
  });

  if( err.logged )
  return err;

  return _._errLog( err );
}

// --
// try
// --

function tryCatch( routine )
{
  _.assert( arguments.length === 1 );
  _.assert( _.routine.is( routine ) )
  try
  {
    return routine();
  }
  catch( err )
  {
    throw _._err({ args : [ err ] });
  }
}

//

function tryCatchBrief( routine )
{
  _.assert( arguments.length === 1 );
  _.assert( _.routine.is( routine ) )

  try
  {
    return routine();
  }
  catch( err )
  {
    throw _._err({ args : [ err ], brief : 1 });
  }
}

//

function tryCatchDebug( routine )
{
  _.assert( arguments.length === 1 );
  _.assert( _.routine.is( routine ) )
  try
  {
    return routine();
  }
  catch( err )
  {
    throw _._err({ args : [ err ], debugging : 1 });
  }
}

// --
// surer
// --

function _sureDebugger( condition )
{
  if( _.error.breakpointOnAssertEnabled )
  debugger;
}

//

function sure( condition )
{

  if( !condition || !boolLike( condition ) )
  {
    _sureDebugger( condition );
    if( arguments.length === 1 )
    throw _err
    ({
      args : [ 'Assertion fails' ],
      level : 2,
    });
    else if( arguments.length === 2 )
    throw _err
    ({
      args : [ arguments[ 1 ] ],
      level : 2,
    });
    else
    throw _err
    ({
      args : Array.prototype.slice.call( arguments, 1 ),
      level : 2,
    });
  }

  return;

  function boolLike( src )
  {
    let type = Object.prototype.toString.call( src );
    return type === '[object Boolean]' || type === '[object Number]';
  }

}

//

function sureBriefly( condition )
{

  if( !condition || !boolLike( condition ) )
  {
    _sureDebugger( condition );
    if( arguments.length === 1 )
    throw _err
    ({
      args : [ 'Assertion fails' ],
      level : 2,
      brief : 1,
    });
    else if( arguments.length === 2 )
    throw _err
    ({
      args : [ arguments[ 1 ] ],
      level : 2,
      brief : 1,
    });
    else
    throw _err
    ({
      args : Array.prototype.slice.call( arguments, 1 ),
      level : 2,
      brief : 1,
    });
  }

  return;

  function boolLike( src )
  {
    let type = Object.prototype.toString.call( src );
    return type === '[object Boolean]' || type === '[object Number]';
  }

}

//

function sureWithoutDebugger( condition )
{

  if( !condition || !boolLike( condition ) )
  {
    if( arguments.length === 1 )
    throw _err
    ({
      args : [ 'Assertion fails' ],
      level : 2,
    });
    else if( arguments.length === 2 )
    throw _err
    ({
      args : [ arguments[ 1 ] ],
      level : 2,
    });
    else
    throw _err
    ({
      args : Array.prototype.slice.call( arguments, 1 ),
      level : 2,
    });
  }

  return;

  function boolLike( src )
  {
    let type = Object.prototype.toString.call( src );
    return type === '[object Boolean]' || type === '[object Number]';
  }

}

// --
//
// --

// function breakpoint( condition )
// {
//
//   if( Config.debug === false )
//   return true;
//
//   if( !condition )
//   {
//     // let err = _err
//     // ({
//     //   args : Array.prototype.slice.call( arguments, 1 ),
//     //   level : 2,
//     // });
//     logger.log( _.introspector.stack() );
//
//     return false;
//   }
//
//   return true;
// }

//

/**
 * Checks condition passed by argument( condition ). Works only in debug mode. Uses StackTrace level 2.
 *
 * @see {@link wTools.err err}
 *
 * If condition is true routine returns without exceptions, otherwise routine generates and throws exception. By default generates error with message 'Assertion fails'.
 * Also generates error using message(s) or existing error object(s) passed after first argument.
 *
 * @param {*} condition - condition to check.
 * @param {String|Error} [ msgs ] - error messages for generated exception.
 *
 * @example
 * let x = 1;
 * _.assert( _.strIs( x ), 'incorrect variable type->', typeof x, 'Expects string' );
 *
 * // log
 * // caught eval (<anonymous>:2:8)
 * // incorrect variable type-> number expects string
 * // Error
 * //   at _err (file:///.../wTools/staging/Base.s:3707)
 * //   at assert (file://.../wTools/staging/Base.s:4041)
 * //   at add (<anonymous>:2)
 * //   at <anonymous>:1
 *
 * @example
 * function add( x, y )
 * {
 *   _.assert( arguments.length === 2, 'incorrect arguments count' );
 *   return x + y;
 * }
 * add();
 *
 * // log
 * // caught add (<anonymous>:3:14)
 * // incorrect arguments count
 * // Error
 * //   at _err (file:///.../wTools/staging/Base.s:3707)
 * //   at assert (file://.../wTools/staging/Base.s:4035)
 * //   at add (<anonymous>:3:14)
 * //   at <anonymous>:6
 *
 * @example
 *   function divide ( x, y )
 *   {
 *      _.assert( y != 0, 'divide by zero' );
 *      return x / y;
 *   }
 *   divide( 3, 0 );
 *
 * // log
 * // caught     at divide (<anonymous>:2:29)
 * // divide by zero
 * // Error
 * //   at _err (file:///.../wTools/staging/Base.s:1418:13)
 * //   at wTools.errLog (file://.../wTools/staging/Base.s:1462:13)
 * //   at divide (<anonymous>:2:29)
 * //   at <anonymous>:1:1
 * @throws {Error} If passed condition( condition ) fails.
 * @function assert
 * @namespace Tools
 */

//

function assert( condition )
{

  if( Config.debug === false )
  return true;

  if( !condition )
  {
    _assertDebugger( condition, arguments );
    if( arguments.length === 1 )
    throw _err
    ({
      args : [ 'Assertion fails' ],
      level : 2,
    });
    else if( arguments.length === 2 )
    throw _err
    ({
      args : [ arguments[ 1 ] ],
      level : 2,
    });
    else
    throw _err
    ({
      args : Array.prototype.slice.call( arguments, 1 ),
      level : 2,
    });
  }

  return true;

  function boolLike( src )
  {
    let type = Object.prototype.toString.call( src );
    return type === '[object Boolean]' || type === '[object Number]';
  }

  function _assertDebugger( condition, args )
  {
    if( !_.error.breakpointOnAssertEnabled )
    return;
    debugger;
  }

}

//

function assertWithoutBreakpoint( condition )
{

  /*return;*/

  if( Config.debug === false )
  return true;

  if( !condition || !_.bool.like( condition ) )
  {
    if( arguments.length === 1 )
    throw _err
    ({
      args : [ 'Assertion fails' ],
      level : 2,
    });
    else if( arguments.length === 2 )
    throw _err
    ({
      args : [ arguments[ 1 ] ],
      level : 2,
    });
    else
    throw _err
    ({
      args : Array.prototype.slice.call( arguments, 1 ),
      level : 2,
    });
  }

  return;
}

//

function assertNotTested( src )
{

  if( _.error.breakpointOnAssertEnabled )
  debugger;
  _.assert( false, 'not tested : ' + stack( 1 ) );

}

//

/**
 * If condition failed, routine prints warning messages passed after condition argument
 * @example
 * function checkAngles( a, b, c )
 * {
 *    _.assertWarn( (a + b + c) === 180, 'triangle with that angles does not exists' );
 * };
 * checkAngles( 120, 23, 130 );
 *
 * // log 'triangle with that angles does not exists'
 *
 * @param condition Condition to check.
 * @param messages messages to print.
 * @function assertWarn
 * @namespace Tools
 */

function assertWarn( condition )
{

  if( Config.debug )
  return;

  if( !condition || !_.bool.like( condition ) )
  {
    console.warn.apply( console, [].slice.call( arguments, 1 ) );
  }

}

//

if( Config.debug )
Object.defineProperty( _, 'debugger',
{
  enumerable : false,
  configurable : false,
  set : function( val )
  {
    _[ Symbol.for( 'debugger' ) ] = val;
    // if( val )
    // debugger;
    return val;
  },
  get : function()
  {
    let val = _[ Symbol.for( 'debugger' ) ];
    if( val )
    debugger;
    return val;
  },
});

// --
// namespace
// --

let stackSymbol = Symbol.for( 'stack' );

/* Error.stackTraceLimit = 99; */

/**
 * @property {Object} error={}
 * @property {Boolean} breakpointOnAssertEnabled=!!Config.debug
 * @name ErrFields
 * @namespace Tools
 */

let ErrorExtension =
{

  // breakpoint,
  breakpointOnDebugger : 0,
  breakpointOnAssertEnabled : !!Config.debug,
  _errorCounter : 0,
  _errorMaking : false,

}

let ToolsExtension =
{

  /* xxx : make migration of routines to namespace */

  // error

  errIs,
  errIsStandard,
  errIsAttended,
  errIsBrief,
  errIsProcess,
  errIsLogged,
  errIsSuspended,
  errIsWary,
  errReason,
  errOriginalMessage,
  errOriginalStack,

  _errMake,
  _err,
  err,
  errBrief,
  errUnbrief,
  errProcess,
  errUnprocess,
  _errFields,
  errAttend,
  errLogged,
  errSuspend, /* qqq : cover, please. should work okay with symbols */
  errWary,
  errRestack,
  errOnce,
  errInStr,
  errFromStr,

  _errLog,
  errLog,
  errLogOnce,

  // try

  tryCatch,
  tryCatchBrief,
  tryCatchDebug,

  // sure

  sure,
  sureBriefly,
  sureWithoutDebugger,

  // sureInstanceOrClass,
  // sureOwnNoConstructor,
  //
  // // checker
  //
  // _isInstanceOrClass,
  // _ownNoConstructor,

  // assert

  assert,
  assertWithoutBreakpoint,
  assertNotTested,
  assertWarn,

  // fields

  // error : Object.create( null ),
  // breakpointOnAssertEnabled : !!Config.debug,
  //
  // _errorCounter,
  // _errorMaking,

}

//

Object.assign( _.error, ErrorExtension );
Object.assign( _, ToolsExtension );

/* zzz : improve formatting of stack with table */

Error.stackTraceLimit = Infinity;

// --
// export
// --

if( typeof module !== 'undefined' )
module[ 'exports' ] = _;

})();<|MERGE_RESOLUTION|>--- conflicted
+++ resolved
@@ -963,16 +963,7 @@
       if( arg && !_.primitive.is( arg ) )
       {
 
-<<<<<<< HEAD
-        // if( _.primitive.is( arg ) ) // Dmytro : unnecessary condition, see above
-        // {
-        //   str = String( arg );
-        // }
-        // else if( _.routine.is( arg.toStr ) )
         if( _.routine.is( arg.toStr ) )
-=======
-        if( _.routineIs( arg.toStr ) )
->>>>>>> c2bee9b2
         {
           str = arg.toStr();
         }
