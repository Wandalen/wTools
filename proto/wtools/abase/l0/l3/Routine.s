( function _l3_Routine_s_()
{

'use strict';

let _global = _global_;
let _ = _global_.wTools;
let Self = _global_.wTools;
let Routine = _global_.wTools.routine = _global_.wTools.routine || Object.create( null );
let RoutineS = _global_.wTools.routine.s = _global_.wTools.routine.s || Object.create( null );

// --
// routine
// --

// function routineIs( src )
// {
//   let typeStr = Object.prototype.toString.call( src );
//   return typeStr === '[object Function]' || typeStr === '[object AsyncFunction]';
// }
//
//
// function routineLike( src )
// {
//   return _.routine.is( src );
// }

function routineIs( src )
{
  let typeStr = Object.prototype.toString.call( src );
  return _.routine._is( src, typeStr );
}

//

function _routineIs( src, typeStr )
{
  return typeStr === '[object Function]' || typeStr === '[object AsyncFunction]';
}

//

function routineLike( src )
{
  let typeStr = Object.prototype.toString.call( src );
  return _.routine._like( src, typeStr );
}

//

function _routineLike( src, typeStr )
{
  return typeStr === '[object Function]' || typeStr === '[object AsyncFunction]';
}

//

function routineIsTrivial_functor()
{

  const syncPrototype = Object.getPrototypeOf( Function );
  const asyncPrototype = Object.getPrototypeOf( _async );
  return routineIsTrivial;

  function routineIsTrivial( src )
  {
    if( !src )
    return false;
    let prototype = Object.getPrototypeOf( src );
    if( prototype === syncPrototype )
    return true;
    if( prototype === asyncPrototype )
    return true;
    return false;
  }

  async function _async()
  {
  }

}

let routineIsTrivial = routineIsTrivial_functor();
routineIsTrivial.functor = routineIsTrivial_functor;
// function routineIsTrivial( src )
// {
//   if( !src )
//   return false;
//   let proto = Object.getPrototypeOf( src );
//   if( proto === Object.getPrototypeOf( Function ) )
//   debugger;
//   if( proto === Object.getPrototypeOf( Function ) )
//   return true;
//   if( !proto )
//   return false;
//   if( !proto.constructor )
//   return false;
//   if( proto.constructor.name !== 'AsyncFunction' )
//   return false;
//   return true;
// }

//

function routineIsSync( src )
{
  return Object.prototype.toString.call( src ) === '[object Function]'
}

//

function routineIsAsync( src )
{
  return Object.prototype.toString.call( src ) === '[object AsyncFunction]'
}

//

function routinesAre( src )
{
  _.assert( arguments.length === 1, 'Expects single argument' );

  if( _.arrayLike( src ) )
  {
    for( let s = 0 ; s < src.length ; s++ )
    if( !_.routine.is( src[ s ] ) )
    return false;
    return true;
  }

  return _.routine.is( src );
}

//

function routineWithName( src )
{
  if( !routineIs( src ) )
  return false;
  if( !src.name )
  return false;
  return true;
}

//

/**
 * Internal implementation.
 * @param {object} object - object to check.
 * @return {object} object - name in key/value format.
 * @function _routineJoin
 * @namespace Tools
 */

function _routineJoin( o )
{

  _.assert( arguments.length === 1, 'Expects single argument' );
  _.assert( _.bool.is( o.sealing ) );
  _.assert( _.bool.is( o.extending ) );
  _.assert( _.routine.is( o.routine ), 'Expects routine' );
  _.assert( _.longIs( o.args ) || o.args === undefined );

  let routine = o.routine;
  let args = o.args;
  let context = o.context;
  let result = act();

  if( o.extending )
  {
    _.mapExtend( result, routine );

    let o2 =
    {
      value : routine,
      enumerable : false,
    };
    Object.defineProperty( result, 'originalRoutine', o2 ); /* qqq : cover */

    if( context !== undefined )
    {
      let o3 =
      {
        value : context,
        enumerable : false,
      };
      Object.defineProperty( result, 'boundContext', o3 ); /* qqq : cover */
    }

    if( args !== undefined )
    {
      let o3 =
      {
        value : args,
        enumerable : false,
      };
      Object.defineProperty( result, 'boundArguments', o3 ); /* qqq : cover */
    }

  }

  return result;

  /* */

  function act()
  {

    if( context !== undefined && args !== undefined )
    {
      if( o.sealing === true )
      {
        let name = routine.name || '__sealedContextAndArguments';
        _.assert( _.strIs( name ) );
        let __sealedContextAndArguments =
        {
          [ name ] : function()
          {
            return routine.apply( context, args );
          }
        }
        return __sealedContextAndArguments[ name ];
      }
      else
      {
        let a = _.arrayAppendArray( [ context ], args );
        return Function.prototype.bind.apply( routine, a );
      }
    }
    else if( context !== undefined && args === undefined )
    {
      if( o.sealing === true )
      {
        let name = routine.name || '__sealedContext';
        let __sealedContext =
        {
          [ name ] : function()
          {
            return routine.call( context );
          }
        }
        return __sealedContext[ name ];
      }
      else
      {
        return Function.prototype.bind.call( routine, context );
      }
    }
    else if( context === undefined && args !== undefined )
    {
      if( o.sealing === true )
      {
        let name = routine.name || '__sealedArguments';
        _.assert( _.strIs( name ) );
        let __sealedContextAndArguments =
        {
          [ name ] : function()
          {
            return routine.apply( this, args );
          }
        }
        return __sealedContextAndArguments[ name ];
      }
      else
      {
        let name = routine.name || '__joinedArguments';
        let __joinedArguments =
        {
          [ name ] : function()
          {
            let args2 = _.arrayAppendArrays( null, [ args, arguments ] );
            return routine.apply( this, args2 );
          }
        }
        return __joinedArguments[ name ];
      }
    }
    else if( context === undefined && args === undefined ) /* zzz */
    {
      return routine;
    }
    else _.assert( 0 );
  }

}

//

function constructorJoin( routine, args )
{

  _.assert( arguments.length === 1 || arguments.length === 2 );

  return _.routine._join
  ({
    routine,
    context : routine,
    args : args || [],
    sealing : false,
    extending : false,
  });

}

//

/**
 * The routineJoin() routine creates a new function with its 'this' ( context ) set to the provided `context`
 * value. Argumetns `args` of target function which are passed before arguments of binded function during
 * calling of target function. Unlike bind routine, position of `context` parameter is more intuitive.
 *
 * @example
 * let o = { z: 5 };
 * let y = 4;
 * function sum( x, y )
 * {
 *   return x + y + this.z;
 * }
 * let newSum = _.routine.join( o, sum, [ 3 ] );
 * newSum( y );
 * // returns 12
 *
 * @example
 * function f1()
 * {
 *   console.log( this )
 * };
 * let f2 = f1.bind( undefined ); // context of new function sealed to undefined (or global object);
 * f2.call( o ); // try to call new function with context set to { z: 5 }
 * let f3 = _.routine.join( undefined, f1 ); // new function.
 * f3.call( o )
 * // log { z: 5 }
 *
 * @param {Object} context The value that will be set as 'this' keyword in new function
 * @param {Function} routine Function which will be used as base for result function.
 * @param {Array<*>} args Argumetns of target function which are passed before arguments of binded function during
 calling of target function. Must be wraped into array.
 * @returns {Function} New created function with preceding this, and args.
 * @throws {Error} When second argument is not callable throws error with text 'first argument must be a routine'
 * @thorws {Error} If passed arguments more than 3 throws error with text 'Expects 3 or less arguments'
 * @function routineJoin
 * @namespace Tools
 */

function routineJoin( context, routine, args )
{

  _.assert( arguments.length <= 3, 'Expects 3 or less arguments' );

  return _.routine._join
  ({
    routine,
    context,
    args,
    sealing : false,
    extending : true,
  });

}

//

/**
 * The routineJoin() routine creates a new function with its 'this' ( context ) set to the provided `context`
 * value. Argumetns `args` of target function which are passed before arguments of binded function during
 * calling of target function. Unlike bind routine, position of `context` parameter is more intuitive.
 *
 * @example
 * let o = { z: 5 };
 * let y = 4;
 * function sum( x, y )
 * {
 *   return x + y + this.z;
 * }
 * let newSum = _.routine.join( o, sum, [ 3 ] );
 * newSum( y );
 * // returns 12
 *
 * @example
 * function f1()
 * {
 *   console.log( this )
 * };
 * let f2 = f1.bind( undefined ); // context of new function sealed to undefined (or global object);
 * f2.call( o ); // try to call new function with context set to { z: 5 }
 * let f3 = _.routine.join( undefined, f1 ); // new function.
 * f3.call( o )
 * // log { z: 5 }
 *
 * @param {Object} context The value that will be set as 'this' keyword in new function
 * @param {Function} routine Function which will be used as base for result function.
 * @param {Array<*>} args Argumetns of target function which are passed before arguments of binded function during
 calling of target function. Must be wraped into array.
 * @returns {Function} New created function with preceding this, and args.
 * @throws {Error} When second argument is not callable throws error with text 'first argument must be a routine'
 * @thorws {Error} If passed arguments more than 3 throws error with text 'Expects 3 or less arguments'
 * @function routineJoin
 * @namespace Tools
 */

function routineJoin( context, routine, args )
{

  _.assert( arguments.length <= 3, 'Expects 3 or less arguments' );

  return _.routine._join
  ({
    routine,
    context,
    args,
    sealing : false,
    extending : true,
  });

}

//

/**
 * Return new function with sealed context and arguments.
 *
 * @example
 * let o = { z : 5 };
 * function sum( x, y )
 * {
 *   return x + y + this.z;
 * }
 * let newSum = _.routine.seal( o, sum, [ 3, 4 ] );
 * newSum();
 * // returns : 12
 *
 * @param { Object } context - The value that will be set as 'this' keyword in new function
 * @param { Function } routine - Function which will be used as base for result function.
 * @param { Array } args - Arguments wrapped into array. Will be used as argument to `routine` function
 * @returns { Function } - Result function with sealed context and arguments.
 * @function routineSeal
 * @namespace Tools
 */

function routineSeal( context, routine, args )
{

  _.assert( arguments.length <= 3, 'Expects 3 or less arguments' );

  return _.routine._join
  ({
    routine,
    context,
    args,
    sealing : true,
    extending : true,
  });

}

//

function routineOptions( routine, args, defaults )
{

  if( !_.arrayLike( args ) )
  args = [ args ];

  let options = args[ 0 ];
  if( options === undefined )
  options = Object.create( null );

  let name = routine ? routine.name : '';
  defaults = defaults || ( routine ? routine.defaults : null );

  _.assert( arguments.length === 2 || arguments.length === 3, 'Expects 2 or 3 arguments' );
  _.assert( _.routine.is( routine ) || routine === null, 'Expects routine' );
  _.assert( _.object.is( defaults ), 'Expects routine with defined defaults or defaults in third argument' );
  _.assert( _.object.is( options ), 'Expects object' );
  _.assert( args.length === 0 || args.length === 1, `Expects single options map, but got ${ args.length } arguments` );

  if( Config.debug )
  {
    let extraKeys = mapButKeys( options, defaults );
    _.assert( extraKeys.length === 0, () => `Routine ${ name } does not expect options: ${ keysQuote( extraKeys ) }` );
  }

  mapSupplementStructurelessMin( options, defaults );

  if( Config.debug )
  {
    let undefineKeys = mapUndefineKeys( options );
    _.assert
    (
      undefineKeys.length === 0,
      () => `Options map for routine ${ name } should have no undefined fields, but it does have ${ keysQuote( undefineKeys ) }`
    );
  }

  return options;

  /* */

  function mapButKeys( srcMap, butMap )
  {
    let result = [];

    for( let s in srcMap )
    if( !( s in butMap ) )
    result.push( s );

    return result;
  }

  /* */

  function mapUndefineKeys( srcMap )
  {
    let result = [];

    for( let s in srcMap )
    if( srcMap[ s ] === undefined )
    result.push( s );

    return result;
  }

  /* */

  function keysQuote( keys )
  {
    let result = `"${ keys[ 0 ] }"`;
    for( let i = 1 ; i < keys.length ; i++ )
    result += `, "${ keys[ i ] }"`;
    return result.trim();
  }

  /* */

  function mapSupplementStructurelessMin( dstMap, srcMap )
  {
    for( let s in srcMap )
    {
      if( dstMap[ s ] !== undefined )
      continue;

      if( Config.debug )
      if( _.object.like( srcMap[ s ] ) || _.arrayLike( srcMap[ s ] ) )
      if( !_.regexpIs( srcMap[ s ] ) && !_.date.is( srcMap[ s ] ) )
      throw Error( `Source map should have only primitive elements, but ${ s } is ${ srcMap[ s ] }` );

      dstMap[ s ] = srcMap[ s ];
    }
  }
}

//

/* qqq : for Dmytro : discuss
should be { defaults : {} } in the first argument
*/
function routineOptions_( defaults, options )
{

  _.assert( arguments.length === 2, 'Expects exactly 2 arguments' );
  _.assert( _.routineIs( defaults ) || _.aux.is( defaults ) || defaults === null, 'Expects an object with options' );

  if( _.arrayLike( options ) )
  {
    _.assert
    (
      options.length === 0 || options.length === 1,
      'routineOptionsPreservingUndefines : expects single options map, but got', options.length, 'arguments'
    );
    options = options[ 0 ];
  }

  if( options === undefined ) /* qqq : for Dmytro : should be error */
  options = Object.create( null );
  if( defaults === null )
  defaults = Object.create( null );

  let name = _.routineIs( defaults ) ? defaults.name : '';
  defaults = ( _.routineIs( defaults ) && defaults.defaults ) ? defaults.defaults : defaults;
  _.assert( _.aux.is( defaults ), 'Expects defined defaults' );

  /* */

  if( Config.debug )
  {
    let extraKeys = mapButKeys( options, defaults );
    _.assert( extraKeys.length === 0, () => `Routine ${ name } does not expect options: ${ keysQuote( extraKeys ) }` );
  }

  mapSupplementStructurelessMin( options, defaults );

  if( Config.debug )
  {
    let undefineKeys = mapUndefineKeys( options );
    _.assert
    (
      undefineKeys.length === 0,
      () => `Options map for routine ${ name } should have no undefined fields, but it does have ${ keysQuote( undefineKeys ) }`
    );
  }

  return options;

  /* */

  function mapButKeys( srcMap, butMap )
  {
    let result = [];

    for( let s in srcMap )
    if( !( s in butMap ) )
    result.push( s );

    return result;
  }

  /* */

  function mapUndefineKeys( srcMap )
  {
    let result = [];

    for( let s in srcMap )
    if( srcMap[ s ] === undefined )
    result.push( s );

    return result;
  }

  /* */

  function keysQuote( keys )
  {
    let result = `"${ keys[ 0 ] }"`;
    for( let i = 1 ; i < keys.length ; i++ )
    result += `, "${ keys[ i ] }"`;
    return result.trim();
  }

  /* */

  function mapSupplementStructurelessMin( dstMap, srcMap )
  {
    for( let s in srcMap )
    {
      if( dstMap[ s ] !== undefined )
      continue;

      if( Config.debug )
      if( _.object.like( srcMap[ s ] ) || _.arrayLike( srcMap[ s ] ) )
      if( !_.regexpIs( srcMap[ s ] ) && !_.date.is( srcMap[ s ] ) )
      throw Error( `Source map should have only primitive elements, but ${ s } is ${ srcMap[ s ] }` );

      dstMap[ s ] = srcMap[ s ];
    }
  }
}

//

function assertRoutineOptions( routine, args, defaults )
{

  if( !_.arrayLike( args ) )
  args = [ args ];

  let options = args[ 0 ];

  defaults = defaults || ( routine ? routine.defaults : null );

  _.assert( arguments.length === 2 || arguments.length === 3, 'Expects 2 or 3 arguments' );
  _.assert( _.routine.is( routine ) || routine === null, 'Expects routine' );
  _.assert( _.aux.is( defaults ), 'Expects routine with defined defaults or defaults in third argument' );
  _.assert( _.aux.is( options ), 'Expects object' );
  _.assert( args.length === 0 || args.length === 1, `Expects single options map, but got ${ args.length } arguments` );

  if( Config.debug )
  {
    let extraOptionsKeys = mapButKeys( options, defaults );
    _.assert( extraOptionsKeys.length === 0, () => `Object should have no fields : ${ keysQuote( extraOptionsKeys ) }` );
    let extraDefaultsKeys = mapButKeys( defaults, options );
    _.assert( extraDefaultsKeys.length === 0, () => `Object should have fields : ${ keysQuote( extraDefaultsKeys ) }` );
    let undefineKeys = mapUndefineKeys( options );
    _.assert( undefineKeys.length === 0, () => `Object should have no undefines, but has : ${ keysQuote( undefineKeys ) }`);
  }

  return options;

  /* */

  function mapButKeys( srcMap, butMap )
  {
    let result = [];

    for( let s in srcMap )
    if( !( s in butMap ) )
    result.push( s );

    return result;
  }

  /* */

  function mapUndefineKeys( srcMap )
  {
    let result = [];

    for( let s in srcMap )
    if( srcMap[ s ] === undefined )
    result.push( s );

    return result;
  }

  /* */

  function keysQuote( keys )
  {
    let result = `"${ keys[ 0 ] }"`;
    for( let i = 1 ; i < keys.length ; i++ )
    result += `, "${ keys[ i ] }"`;
    return result.trim();
  }
}

//

function assertRoutineOptions_( defaults, options )
{

  _.assert( arguments.length === 2, 'Expects exactly 2 arguments' );
  _.assert( _.routine.is( defaults ) || _.aux.is( defaults ) || defaults === null, 'Expects an object with options' );

  if( _.arrayLike( options ) )
  {
    _.assert
    (
      options.length === 0 || options.length === 1,
      'routineOptionsPreservingUndefines : expects single options map, but got', options.length, 'arguments'
    );
    options = options[ 0 ];
  }

  if( options === undefined )
  options = Object.create( null );
  if( defaults === null )
  defaults = Object.create( null );

  defaults = ( _.routine.is( defaults ) && defaults.defaults ) ? defaults.defaults : defaults;
  _.assert( _.aux.is( defaults ), 'Expects defined defaults' );

  /* */

  if( Config.debug )
  {
    let extraOptionsKeys = mapButKeys( options, defaults );
    _.assert( extraOptionsKeys.length === 0, () => `Object should have no fields : ${ keysQuote( extraOptionsKeys ) }` );
    let extraDefaultsKeys = mapButKeys( defaults, options );
    _.assert( extraDefaultsKeys.length === 0, () => `Object should have fields : ${ keysQuote( extraDefaultsKeys ) }` );
    let undefineKeys = mapUndefineKeys( options );
    _.assert( undefineKeys.length === 0, () => `Object should have no undefines, but has : ${ keysQuote( undefineKeys ) }`);
  }

  return options;

  /* */

  function mapButKeys( srcMap, butMap )
  {
    let result = [];

    for( let s in srcMap )
    if( !( s in butMap ) )
    result.push( s );

    return result;
  }

  /* */

  function mapUndefineKeys( srcMap )
  {
    let result = [];

    for( let s in srcMap )
    if( srcMap[ s ] === undefined )
    result.push( s );

    return result;
  }

  /* */

  function keysQuote( keys )
  {
    let result = `"${ keys[ 0 ] }"`;
    for( let i = 1 ; i < keys.length ; i++ )
    result += `, "${ keys[ i ] }"`;
    return result.trim();
  }
}

//

/* aaa for Dmytro : forbid 3rd argument */ /* Dmytro : forbidden */
/* aaa for Dmytro : inline implementation */ /* Dmytro : inlined */
/* aaa for Dmytro : make possible pass defaults-map instead of routine */ /* Dmytro : implemented and covered */
/* aaa for Dmytro : make sure _.routineOptions and routineOptionsPreservingUndefines are similar */ /* Dmytro : implemented similar routine */
/* xxx : make routineOptionsPreservingUndefines default routineOptions */
function routineOptionsPreservingUndefines( routine, args, defaults )
{

  if( !_.arrayLike( args ) )
  args = [ args ];
  let options = args[ 0 ];
  if( options === undefined )
  options = Object.create( null );

  _.assert( arguments.length === 2 || arguments.length === 3, 'Expects 2 or 3 arguments' );
  _.assert( _.routine.is( routine ) || routine === null, 'Expects routine' );
  _.assert( _.aux.is( options ), 'Expects object' );
  _.assert( args.length === 0 || args.length === 1, 'routineOptions : expects single options map, but got', args.length, 'arguments' );

  defaults = defaults || routine.defaults;

  _.assert( _.aux.is( defaults ), 'Expects routine with defined defaults' );
  _.map.assertHasOnly( options, defaults );
  _.mapComplementPreservingUndefines( options, defaults );

  return options;
}

//

function routineOptionsPreservingUndefines_( defaults, options )
{

  _.assert( arguments.length === 2, 'Expects exactly 2 arguments' );
  _.assert( _.routineIs( defaults ) || _.aux.is( defaults ) || defaults === null, 'Expects an object with options' );

  if( _.arrayLike( options ) )
  {
    _.assert
    (
      options.length === 0 || options.length === 1,
      'routineOptionsPreservingUndefines : expects single options map, but got', options.length, 'arguments'
    );
    options = options[ 0 ];
  }

  if( options === undefined )
  options = Object.create( null );
  if( defaults === null )
  defaults = Object.create( null );

  let name = _.routine.is( defaults ) ? defaults.name : '';
  defaults = ( _.routine.is( defaults ) && defaults.defaults ) ? defaults.defaults : defaults;
  _.assert( _.aux.is( defaults ), 'Expects defined defaults' );

  /* */

  if( Config.debug )
  {
    let extraKeys = mapButKeys( options, defaults );
    _.assert( extraKeys.length === 0, () => `Routine ${ name } does not expect options: ${ keysQuote( extraKeys ) }` );
  }

  mapComplementPreservingUndefinesMin( options, defaults );

  return options;

  /* */

  function mapButKeys( srcMap, butMap )
  {
    let result = [];

    for( let key in srcMap )
    if( !( key in butMap ) )
    result.push( key );

    return result;
  }

  /* */

  function keysQuote( keys )
  {
    let result = `"${ keys[ 0 ] }"`;
    for( let i = 1 ; i < keys.length ; i++ )
    result += `, "${ keys[ i ] }"`;
    return result.trim();
  }

  /* */

  function mapComplementPreservingUndefinesMin( dstMap, srcMap )
  {
    for( let key in srcMap )
    {
      if( Object.hasOwnProperty.call( dstMap, key ) )
      continue;

      if( _.arrayIs( srcMap[ key ] ) )
      dstMap[ key ] = srcMap[ key ].slice();
      else if( _.mapIs( srcMap[ key ] ) )
      dstMap[ key ] = getCopy( srcMap[ key ] );
      else
      dstMap[ key ] = srcMap[ key ];
    }
  }

  /* */

  function getCopy( src )
  {
    if( _.routineIs( src.clone ) )
    _.assert( 0, 'unknown' );

    let result = Object.create( null );
    for( let key in src )
    {
      _.assert( _.strIs( key ) );
      result[ key ] = src[ key ];
    }
    Object.setPrototypeOf( result, Object.getPrototypeOf( src ) );
    return result;
  }
}

//

function assertRoutineOptionsPreservingUndefines( routine, args, defaults )
{

  if( !_.arrayLike( args ) )
  args = [ args ];
  let options = args[ 0 ];
  defaults = defaults || routine.defaults;

  _.assert( arguments.length === 2 || arguments.length === 3, 'Expects 2 or 3 arguments' );
  _.assert( _.routine.is( routine ), 'Expects routine' );
  _.assert( _.object.is( defaults ), 'Expects routine with defined defaults or defaults in third argument' );
  _.assert( _.object.is( options ), 'Expects object' );
  _.assert( args.length === 0 || args.length === 1, 'Expects single options map, but got', args.length, 'arguments' );

  _.map.assertHasOnly( options, defaults );
  _.map.assertHasAll( options, defaults );

  return options;
}

//

function assertRoutineOptionsPreservingUndefines_( defaults, options )
{

  _.assert( arguments.length === 2, 'Expects exactly 2 arguments' );
  _.assert( _.routineIs( defaults ) || _.aux.is( defaults ) || defaults === null, 'Expects an object with options' );

  if( _.arrayLike( options ) )
  {
    _.assert
    (
      options.length === 0 || options.length === 1,
      'routineOptionsPreservingUndefines : expects single options map, but got', options.length, 'arguments'
    );
    options = options[ 0 ];
  }

  if( options === undefined )
  options = Object.create( null );
  if( defaults === null )
  defaults = Object.create( null );

  defaults = ( _.routineIs( defaults ) && defaults.defaults ) ? defaults.defaults : defaults;
  _.assert( _.aux.is( defaults ), 'Expects defined defaults' );

  /* */

  if( Config.debug )
  {
    let extraOptionsKeys = mapButKeys( options, defaults );
    _.assert( extraOptionsKeys.length === 0, () => `Object should have no fields : ${ keysQuote( extraOptionsKeys ) }` );

    let extraDefaultsKeys = mapButKeys( defaults, options );
    _.assert( extraDefaultsKeys.length === 0, () => `Object should have fields : ${ keysQuote( extraDefaultsKeys ) }` );
  }

  return options;

  /* */

  function mapButKeys( srcMap, butMap )
  {
    let result = [];

    for( let key in srcMap )
    if( !( key in butMap ) )
    result.push( key );

    return result;
  }

  /* */

  function keysQuote( keys )
  {
    let result = `"${ keys[ 0 ] }"`;
    for( let i = 1 ; i < keys.length ; i++ )
    result += `, "${ keys[ i ] }"`;
    return result.trim();
  }
}

//

function routineOptionsFromThis( routine, _this, constructor )
{

  _.assert( arguments.length === 3, 'routineOptionsFromThis : expects 3 arguments' );

  let options = _this || Object.create( null );
  if( Object.isPrototypeOf.call( constructor, _this ) || constructor === _this )
  options = Object.create( null );

  return _.routine.options( routine, options );
}

//

function _routinesCompose_head( routine, args )
{
  let o = args[ 0 ];

  if( !_.mapIs( o ) )
  o = { elements : args[ 0 ] }
  if( args[ 1 ] !== undefined )
  o.chainer = args[ 1 ];

  o.elements = _.arrayAppendArrays( [], [ o.elements ] );
  o.elements = o.elements.filter( ( e ) => e === null ? false : e );

  _.routine.options( routine, o );
  _.assert( _.routine.s.are( o.elements ) );
  _.assert( arguments.length === 2, 'Expects exactly two arguments' );
  _.assert( args.length === 1 || args.length === 2 );
  _.assert( args.length === 1 || !_.object.is( args[ 0 ] ) );
  _.assert( _.arrayIs( o.elements ) || _.routine.is( o.elements ) );
  _.assert( _.routine.is( args[ 1 ] ) || args[ 1 ] === undefined || args[ 1 ] === null );
  _.assert( o.chainer === null || _.routine.is( o.chainer ) );
  _.assert( o.supervisor === null || _.routine.is( o.supervisor ) );

  return o;
}

//

function _routinesCompose_body( o )
{

  if( o.chainer === null )
  o.chainer = _.compose.chainer.original;

  o.elements = _.arrayFlatten( o.elements );

  let elements = [];
  for( let s = 0 ; s < o.elements.length ; s++ )
  {
    let src = o.elements[ s ];
    _.assert( _.routine.is( src ) );
    if( src.composed )
    {
      if( src.composed.chainer === o.chainer && src.composed.supervisor === o.supervisor )
      {
        _.arrayAppendArray( elements, src.composed.elements );
      }
      else
      {
        _.arrayAppendElement( elements, src );
      }
    }
    else
    _.arrayAppendElement( elements, src );
  }

  o.elements = elements;

  let supervisor = o.supervisor;
  let chainer = o.chainer;
  let act;

  _.assert( _.routine.is( chainer ) );
  _.assert( supervisor === null || _.routine.is( supervisor ) );

  /* */

  if( elements.length === 0 )
  act = function empty()
  {
    return [];
  }
  // else if( elements.length === 1 ) /* zzz : optimize the case */
  // {
  //   act = elements[ 0 ];
  // }
  else act = function composition()
  {
    let result = [];
    // let args = _.unrollAppend( _.unrollFrom( null ), arguments );
    let args = _.unrollFrom( arguments );
    for( let k = 0 ; k < elements.length ; k++ )
    {
      _.assert( _.unrollIs( args ), () => 'Expects unroll, but got', _.entity.strType( args ) );
      let routine = elements[ k ];
      let r = routine.apply( this, args );
      _.assert( r !== false /* && r !== undefined */, 'Temporally forbidden type of result', r );
      _.assert( !_.argumentsArray.is( r ) );
      if( r !== undefined )
      _.unrollAppend( result, r );
      // args = chainer( r, k, args, o );
      args = chainer( args, r, o, k );
      _.assert( args !== undefined && args !== false );
      // if( args === undefined )
      if( args === _.dont )
      break;
      args = _.unrollFrom( args );
    }
    return result;
  }

  o.act = act;
  act.composed = o;

  if( supervisor )
  {
    _.routine.extend( compositionSupervise, act );
    return compositionSupervise;
  }

  return act;

  function compositionSupervise()
  {
    let result = supervisor( this, arguments, act, o );
    return result;
  }
}

_routinesCompose_body.defaults =
{
  elements : null,
  chainer : null,
  supervisor : null,
}

//

function routinesCompose()
{
  let o = _.routine.s.compose.head( routinesCompose, arguments );
  let result = _.routine.s.compose.body( o );
  return result;
}

routinesCompose.head = _routinesCompose_head;
routinesCompose.body = _routinesCompose_body;
routinesCompose.defaults = Object.assign( Object.create( null ), routinesCompose.body.defaults );

//

/* qqq : for Dmytro : cover and optimize */
function _amend( o )
{
  let dst = o.dst;
  let srcs = o.srcs;
  let srcIsVector = _.vectorIs( srcs );
  let extended = false;

  _.assertRoutineOptions( _amend, o );
  _.assert( arguments.length === 1 );
  _.assert( _.routine.is( dst ) || dst === null );
  _.assert( srcs === null || srcs === undefined || _.aux.is( srcs ) || _.routine.is( srcs ) || _.vector.is( srcs ) );
  _.assert( o.amending === 'extending', 'not implemented' );
  _.assert
  (
    o.strategy === 'cloning' || o.strategy === 'replacing' || o.strategy === 'inheriting',
    () => `Unknown strategy ${o.strategy}`
  );

  /* generate dst routine */

  if( dst === null ) /* qqq : for Dmytro : good coverage required */
  dst = _dstMake( srcs );

  // /* shallow clone properties of dst routine */
  //
  // if( o.strategy === 'cloning' )
  // _fieldsClone( dst );
  // else if( o.strategy === 'inheriting' )
  // _fieldsInherit( dst );

  /* extend dst routine */

  let _dstAmend;
  if( o.strategy === 'cloning' )
  _dstAmend = _dstAmendCloning;
  else if( o.strategy === 'replacing' )
  _dstAmend = _dstAmendReplacing;
  else if( o.strategy === 'inheriting' )
  _dstAmend = _dstAmendInheriting;
  else _.assert( 0, 'not implemented' );

  if( srcIsVector )
  for( let src of srcs )
  _dstAmend( dst, src );
  else
  _dstAmend( dst, srcs );

  /* qqq : for Dmytro : it should be optimal, no redundant cloning of body should happen
  check and cover it by good test, please
  */
  if( extended )
  // if( dst.body && dst.body.defaults )
  if( dst.body )
  dst.body = bodyFrom( dst.body );

  if( Config.debug )
  {
    /* qqq : for Dmytro : cover, please */
    if( _.strEnds( dst.name, '_body' ) )
    {
      _.assert( dst.body === undefined, 'Body of routine should not have its own body' );
      _.assert( dst.head === undefined, 'Body of routine should not have its own head' );
      _.assert( dst.tail === undefined, 'Body of routine should not have its own tail' );
    }
  }

  return dst;

  /* */

  function _dstMake( srcs )
  {
    let dstMap = Object.create( null );

    /* qqq : amendment influence on it */
    if( srcIsVector )
    for( let src of srcs )
    {
      if( src === null )
      continue;
      _.mapExtend( dstMap, src );
    }
    else
    {
      if( srcs !== null )
      _.mapExtend( dstMap, srcs );
    }

    if( dstMap.body )
    {
      // dst = _.routine.uniteCloning( dstMap.head, dstMap.body );
      dst = _.routine.unite
      ({
        head : dstMap.head,
        body : dstMap.body,
        tail : dstMap.tail,
        name : dstMap.name,
        strategy : o.strategy,
      });
    }
    else
    {
      if( srcIsVector )
      dst = dstFrom( srcs[ 0 ] );
      else
      dst = dstFrom( srcs );
    }

    _.assert( _.routineIs( dst ) );
    // _.mapExtend( dst, dstMap );

    return dst;
  }

  /* */

  // function _fieldsClone( dst )
  // {
  //
  //   for( let s in dst )
  //   {
  //     let property = dst[ s ];
  //     if( _.objectIs( property ) )
  //     {
  //       property = _.mapExtend( null, property );
  //       dst[ s ] = property;
  //     }
  //   }
  //
  // }
  //
  // /* */
  //
  // function _fieldsInherit( dst )
  // {
  //
  //   for( let s in dst )
  //   {
  //     let property = dst[ s ];
  //     if( _.objectIs( property ) )
  //     {
  //       property = Object.create( property );
  //       dst[ s ] = property;
  //     }
  //   }
  //
  // }

  /* */

  function _dstAmendCloning( dst, src )
  {
    _.assert( !!dst );
    _.assert( _.aux.is( src ) || _.routine.is( src ) );
    for( let s in src )
    {
      let property = src[ s ];
      if( dst[ s ] === property )
      continue;
      let d = Object.getOwnPropertyDescriptor( dst, s );
      if( d && !d.writable )
      continue;
      extended = true;
      if( _.object.is( property ) )
      {
        _.assert( !_.property.own( dst, s ) || _.objectIs( dst[ s ] ) );

        if( dst[ s ] )
        _.mapExtend( dst[ s ], property );
        else
        dst[ s ] = property = _.mapExtend( null, property );

        // property = _.mapExtend( null, property );
        // if( dst[ s ] )
        // _.mapSupplement( property, dst[ s ] );
      }
      else
      {
        dst[ s ] = property;
      }
    }
  }

  /* */

  function _dstAmendInheriting( dst, src )
  {
    _.assert( !!dst );
    _.assert( _.aux.is( src ) || _.routine.is( src ) );
    /* qqq : for Dmytro : on extending should inherit from the last one, on supplementing should inherit from the first one
    implement, and cover in separate test
    */
    for( let s in src )
    {
      let property = src[ s ];
      if( dst[ s ] === property )
      continue;
      let d = Object.getOwnPropertyDescriptor( dst, s );
      if( d && !d.writable )
      continue;
      extended = true;
      if( _.object.is( property ) )
      {
        property = Object.create( property );
        if( dst[ s ] )
        _.mapSupplement( property, dst[ s ] );
      }
      dst[ s ] = property;
    }
  }

  /* */

  function _dstAmendReplacing( dst, src )
  {
    _.assert( !!dst );
    _.assert( _.aux.is( src ) || _.routine.is( src ) );
    for( let s in src )
    {
      let property = src[ s ];
      if( dst[ s ] === property )
      continue;
      let d = Object.getOwnPropertyDescriptor( dst, s );
      if( d && !d.writable )
      continue;
      extended = true;
      dst[ s ] = property;
    }
  }

  /* */

  function bodyFrom()
  {
    const body = dst.body;
    let body2 = body;
    _.assert( body.head === undefined, 'Body should not have own head' );
    _.assert( body.tail === undefined, 'Body should not have own tail' );
    _.assert( body.body === undefined, 'Body should not have own body' );
    {
      let srcs = srcIsVector ? _.map_( null, o.srcs, ( src ) => propertiesBut( src ) ) : [ propertiesBut( o.srcs ) ];
      srcs.unshift( body );
      body2 = _.routine._amend
      ({
        dst : o.strategy === 'replacing' ? body2 : null,
        srcs,
        strategy : o.strategy,
        amending : o.amending,
      });
      _.assert( body2.head === undefined, 'Body should not have own head' );
      _.assert( body2.tail === undefined, 'Body should not have own tail' );
      _.assert( body2.body === undefined, 'Body should not have own body' );
    }
    return body2;
  }

  /* */

  function propertiesBut( src )
  {
    return src ? _.mapBut_( null, src, [ 'head', 'body', 'tail' ] ) : src;
  }

  /* */

  /* xxx : make routine? */
  function routineClone( routine )
  {
    _.assert( _.routine.is( routine ) );
    let name = routine.name;
    // const routine2 = routine.bind();
    // _.assert( routine2 !== routine );
    const routine2 =
    ({
      [ name ] : function()
      {
        return routine.apply( this, arguments );
      }
    })[ name ];

    let o2 =
    {
      value : routine,
      enumerable : false,
    };
    Object.defineProperty( routine2, 'originalRoutine', o2 ); /* qqq : for Dmytro : cover */

    return routine2;
  }

  /* */

  function dstFrom( routine )
  {
    return routineClone( routine );
  }

  /* */

}

_amend.defaults =
{
  dst : null,
  srcs : null,
  strategy : 'cloning', /* qqq : for Dmytro : cover */
  amending : 'extending', /* qqq : for Dmytro : implement and cover */
}

//

/**
 * The routine _.routine.extendCloning() is used to copy the values of all properties
 * from source routine to a target routine.
 *
 * It takes first routine (dst), and shallow clone each destination property of type map.
 * Then it checks properties of source routine (src) and extends dst by source properties.
 * The dst properties can be owerwriten by values of source routine
 * if descriptor (writable) of dst property is set.
 *
 * If the first routine (dst) is null then
 * routine _.routine.extendCloning() makes a routine from routines head and body
 * @see {@link wTools.routine.unite} - Automatic routine generating
 * from preparation routine and main routine (body).
 *
 * @param{ routine } dst - The target routine or null.
 * @param{ * } src - The source routine or object to copy.
 *
 * @example
 * var src =
 * {
 *   head : _.routine.s.compose.head,
 *   body : _.routine.s.compose.body,
 *   someOption : 1,
 * }
 * var got = _.routine.extendCloning( null, src );
 * // returns [ routine routinesCompose ], got.option === 1
 *
 * @example
 * _.routine.extendCloning( null, _.routine.s.compose );
 * // returns [ routine routinesCompose ]
 *
 * @example
 * _.routine.extendCloning( _.routine.s.compose, { someOption : 1 } );
 * // returns [ routine routinesCompose ], routinesCompose.someOption === 1
 *
 * @example
 * _.routine.s.composes.someOption = 22;
 * _.routine.extendCloning( _.routine.s.compose, { someOption : 1 } );
 * // returns [ routine routinesCompose ], routinesCompose.someOption === 1
 *
 * @returns { routine } It will return the target routine with extended properties.
 * @function extendCloning
 * @throws { Error } Throw an error if arguments.length < 1 or arguments.length > 2.
 * @throws { Error } Throw an error if dst is not routine or not null.
 * @throws { Error } Throw an error if dst is null and src has not head and body properties.
 * @throws { Error } Throw an error if src is primitive value.
 * @namespace Tools
 */

/* qqq : for Yevhen : bad : namespaces are not adjusted */

function extendCloning( dst, ... srcs )
{

  _.assert( arguments.length === 1 || arguments.length === 2 || arguments.length === 3 );
  return _.routine._amend
  ({
    dst,
    srcs : [ ... srcs ],
    strategy : 'cloning',
    amending : 'extending',
  });

}

// qqq : for Dmytro : implement and cover please
function extendInheriting( dst, ... srcs )
{

  _.assert( arguments.length === 1 || arguments.length === 2 || arguments.length === 3 );
  return _.routine._amend
  ({
    dst,
    srcs : [ ... srcs ],
    strategy : 'inheriting',
    amending : 'extending',
  });

}

//
/*qqq : for Dmytro : implement and cover please */
function extendReplacing( dst, ... srcs )
{

  _.assert( arguments.length === 1 || arguments.length === 2 || arguments.length === 3 );
  return _.routine._amend
  ({
    dst,
    srcs : [ ... srcs ],
    strategy : 'replacing',
    amending : 'extending',
  });

}

//

function routineDefaults( dst, src, defaults )
{

  if( arguments.length === 2 )
  {
    defaults = arguments[ 1 ];
    _.assert( _.aux.is( defaults ) );
    return _.routine.extend( dst, { defaults } );
  }
  else
  {
    _.assert( arguments.length === 3 );
    _.assert( _.aux.is( defaults ) );
    return _.routine.extend( dst, src, { defaults } );
  }

  // _.assert( dst === null || src === null );
  // _.assert( _.aux.is( defaults ) );
  // return _.routine.extend( dst, src, { defaults } );
}

//

function unite_head( routine, args )
{
  let o = args[ 0 ];

  if( args[ 1 ] !== undefined )
  {
    o = { head : args[ 0 ], body : args[ 1 ], tail : args[ 2 ] };
  }

  _.routine.options( routine, o );
  _.assert( args.length === 1 || args.length === 2 || args.length === 3 );
  _.assert( arguments.length === 2 );
  _.assert
  (
    o.head === null || _.routine.is( o.head ) || _.routine.s.are( o.head )
    , 'Expects routine or routines {-o.head-}'
  );
  _.assert( _.routine.is( o.body ), 'Expects routine {-o.body-}' );
  _.assert( !o.tail || _.routine.is( o.tail ), () => `Expects routine {-o.tail-}, but got ${_.entity.strType( o.tail )}` );
  _.assert( o.body.defaults !== undefined, 'Body should have defaults' );

  return o;
}

//

function unite_body( o )
{

  if( !_.routine.is( o.head ) && o.head !== null )
  {
    /* xxx : deprecate compose */
    /* qqq : for Dmytro : implement without compose */
    let _head = _.routine.s.compose( o.head, function( /* args, result, op, k */ )
    {
      let args = arguments[ 0 ];
      let result = arguments[ 1 ];
      let op = arguments[ 2 ];
      let k = arguments[ 3 ];
      _.assert( arguments.length === 4 );
      _.assert( !_.unrollIs( result ) );
      _.assert( _.object.is( result ) );
      return _.unrollAppend([ unitedRoutine, [ result ] ]);
    });
    _.assert( _.routine.is( _head ) );
    o.head = function head()
    {
      let result = _head.apply( this, arguments );
      return result[ result.length-1 ];
    }
  }

  if( o.head === null )
  {
    /* qqq : for Dmytro : cover please */
    if( o.body.defaults )
    o.head = headWithDefaults;
    else
    o.head = headWithoutDefaults;
  }

  if( !o.name )
  {
    _.assert( _.strDefined( o.body.name ), 'Body routine should have name' );
    o.name = o.body.name;
    if( o.name.indexOf( '_body' ) === o.name.length-5 && o.name.length > 5 )
    o.name = o.name.substring( 0, o.name.length-5 );
  }

  /* generate body */

  /* qqq : for Dmytro : cover in separate test routine */
  let body;
  if( o.strategy === 'replacing' )
  body = o.body;
  else
  body = _.routine._amend
  ({
    dst : null,
    srcs : o.body,
    strategy : o.strategy,
    amending : 'extending',
  });

  /* make routine */

  let unitedRoutine = _unite_functor( o.name, o.head, body, o.tail );

  _.assert( _.strDefined( unitedRoutine.name ), 'Looks like your interpreter does not support dynamic naming of functions. Please use ES2015 or later interpreter.' );

  /* qqq : for Dmytro : implement and cover option::strategy */
  // _.routine._amend
  // ({
  //   dst : unitedRoutine,
  //   srcs : o.body,
  //   strategy : o.strategy,
  //   amending : 'extending',
  // });

  _.routine._amend
  ({
    dst : unitedRoutine,
    srcs : body,
    strategy : 'replacing',
    amending : 'extending',
  });

  unitedRoutine.head = o.head;
  unitedRoutine.body = body;
  if( o.tail )
  unitedRoutine.tail = o.tail;

  _.assert
  (
    unitedRoutine.defaults === body.defaults,
    'Something wrong, united routined should have same instance of defaults its body has'
  );

  return unitedRoutine;

  /* */

  function headWithoutDefaults( routine, args )
  {
    let o = args[ 0 ];
    _.assert( arguments.length === 2 );
    _.assert( args.length === 0 || args.length === 1 );
    _.assert( args.length === 0 || o === undefined || o === null || _.auxIs( o ) );
    return o || null;
  }

  /* */

  function headWithDefaults( routine, args )
  {
    let o = args[ 0 ];
    _.assert( arguments.length === 2 );
    _.assert( args.length === 0 || args.length === 1 );
    _.assert( args.length === 0 || o === undefined || o === null || _.auxIs( o ) );
    return _.routine.options( routine, o || Object.create( null ) );
  }

  /* */

  function _unite_functor()
  {
    const name = arguments[ 0 ];
    const head = arguments[ 1 ];
    const body = arguments[ 2 ];
    const tail = arguments[ 3 ];
    let r;

    if( tail === null )
    r =
    {
      [ name ] : function()
      {
        let result;
        let o = head.call( this, unitedRoutine, arguments );

        _.assert( !_.argumentsArray.is( o ), 'does not expect arguments array' );

        if( _.unrollIs( o ) )
        result = body.apply( this, o );
        else
        result = body.call( this, o );

        return result;
      }
    };
    else if( head === null )
    r =
    {
      [ name ] : function()
      {
        let result;
        let o = arguments[ 0 ];

        _.assert( arguments.length === 1, 'Expects single argument {-o-}.' );

        if( _.unrollIs( o ) )
        result = body.apply( this, o );
        else if( _.mapIs( o ) )
        result = body.call( this, o );
        else
        _.assert( 0, 'Unexpected type of {-o-}, expects options map or unroll.' );

        result = tail.call( this, result, o, unitedRoutine );

        return result;
      }
    };
    else
    r =
    {
      [ name ] : function()
      {
        let result;
        let o = head.call( this, unitedRoutine, arguments );

        _.assert( !_.argumentsArray.is( o ), 'does not expect arguments array' );

        if( _.unrollIs( o ) )
        result = body.apply( this, o );
        else
        result = body.call( this, o );

<<<<<<< HEAD
        result = tail.call( this, result, o, unitedRoutine ); /* xxx aaa for Dmytro : 3rd argument is unitedRoutine */ /* Dmytro : added, covered */
=======
        result = tail.call( this, result, o );
>>>>>>> 1700c886

        return result;
      }
    };

    return r[ name ]
  }
}

unite_body.defaults =
{
  head : null,
  body : null,
  tail : null,
  name : null,
  strategy : null,
};

//

/* qqq : for Dmytro : write the article. it should explain why, when, what for! */
function uniteCloning()
{
  let o = uniteCloning.head.call( this, uniteCloning, arguments );
  let result = uniteCloning.body.call( this, o );
  return result;
}

uniteCloning.head = unite_head;
uniteCloning.body = unite_body;
uniteCloning.defaults = { ... unite_body.defaults, strategy : 'cloning' };

//

function uniteInheriting()
{
  let o = uniteInheriting.head.call( this, uniteInheriting, arguments );
  let result = uniteInheriting.body.call( this, o );
  return result;
}

uniteInheriting.head = unite_head;
uniteInheriting.body = unite_body;
uniteInheriting.defaults = { ... unite_body.defaults, strategy : 'inheriting' };

//

function uniteReplacing()
{
  let o = uniteReplacing.head.call( this, uniteReplacing, arguments );
  let result = uniteReplacing.body.call( this, o );
  return result;
}

uniteReplacing.head = unite_head;
uniteReplacing.body = unite_body;
uniteReplacing.defaults = { ... unite_body.defaults, strategy : 'replacing' };

//

/* qqq : for Dmytro : update jsdoc, please */
/**
 * The routine routineEr() extend mechanism of routines constructing of routine routine.unite().
 * The routine routineEr() adds to routine {-routine-} field {-er-} that is a functor for generating
 * of new routine similar to original routine but with changed map {-defaults-}.
 *
 * @example
 * function test_head( routine, args )
 * {
 *   let o = args[ 0 ];
 *   if( !_.mapIs( o ) )
 *   {
 *     if( o !== undefined )
 *     o = { arg : 0 };
 *     else
 *     o = Object.create( null );
 *   }
 *
 *   _.routine.options( routine, o );
 *   return o;
 * }
 *
 * function test_body( o )
 * {
 *   return o;
 * }
 * test_body.defaults = { arg : null, arg2 : 'arg2' };
 *
 * let routine = _.routine.unite( test_head, test_body );
 * console.log( routine.er === undefined );
 * // log : true
 *
 * let erhead = ( routine, args ) =>
 * {
 *   if( _.mapIs( args[ 0 ] ) )
 *   return args[ 0 ];
 *   return { 'arg' : args[ 0 ] };
 * };
 * _.routine.er( routine, erhead );
 * console.log( _.routine.is( routine.er ) );
 * // log : true
 *
 * let newRoutine = routine.er( 'arg1' );
 * console.log( newRoutine.defaults );
 * // log : { arg : 'arg1', arg2 : 'arg2' }
 *
 * var resultOld = routine();
 * console.log( resultOld );
 * // log : { arg : null, arg2 : 'arg2' }
 * var resultNew = newRoutine();
 * console.log( resultNew );
 * // log : { arg : 'arg1', arg2 : 'arg2' }
 *
 * @param { Function } routine - The routine from which generates new routine.
 * Routine should be generated by routine.unite.
 * @param { Function } erhead - The routine to make map {-defaults-} for new routine.
 * @returns { Function } - Returns original routine with functor in field {-er-}.
 * @function routineEr
 * @throws { Error } If arguments.length neither is 1, nor 2.
 * @throws { Error } If {-routine-} is not a Function.
 * @throws { Error } If {-erhead-} is not a Function.
 * @throws { Error } If {-routine-} has not fields {-head-} and {-body-}.
 * The fields should have type Function.
 * @namespace Tools
 */

function routineEr( routine, erhead )
{
  if( routine.er )
  return routine.er; /* Dmytro : maybe before return should be assert like : _.assert( _.routine.is( routine.er ) ) */
  routine.er = _.routine.erFor( ... arguments );
  return routine;
}

//

/* qqq : for Dmytro : update jsdoc, please */
/**
 * The routine routineErFor() extend mechanism of routines constructing of routine routine.unite().
 * The routine routineErFor() returns functor for generating of new routine similar to original
 * routine {-routine-} but with changed map {-defaults-}.
 *
 * @example
 * function test_head( routine, args )
 * {
 *   let o = args[ 0 ];
 *   if( !_.mapIs( o ) )
 *   {
 *     if( o !== undefined )
 *     o = { arg : 0 };
 *     else
 *     o = Object.create( null );
 *   }
 *
 *   _.routine.options( routine, o );
 *   return o;
 * }
 *
 * function test_body( o )
 * {
 *   return o;
 * }
 * test_body.defaults = { arg : null, arg2 : 'arg2' };
 *
 * let routine = _.routine.unite( test_head, test_body );
 * let erhead = ( routine, args ) =>
 * {
 *   if( _.mapIs( args[ 0 ] ) )
 *   return args[ 0 ];
 *   return { 'arg' : args[ 0 ] };
 * };
 * let functor = _.routine.erFor( routine, erhead );
 * console.log( _.routine.is( functor ) );
 * // log : true
 *
 * let newRoutine = functor( 'arg1' );
 * console.log( newRoutine.defaults );
 * // log : { arg : 'arg1', arg2 : 'arg2' }
 *
 * var resultOld = routine();
 * console.log( resultOld );
 * // log : { arg : null, arg2 : 'arg2' }
 * var resultNew = newRoutine();
 * console.log( resultNew );
 * // log : { arg : 'arg1', arg2 : 'arg2' }
 *
 * @param { Function } routine - The routine from which generates new routine.
 * Routine should be generated by routine.unite.
 * @param { Function } erhead - The routine to make map {-defaults-} for new routine.
 * @returns { Function } - Returns functor to generate new routine with changed map {-defaults-}.
 * @function routineErFor
 * @throws { Error } If arguments.length neither is 1, nor 2.
 * @throws { Error } If {-routine-} is not a Function.
 * @throws { Error } If {-erhead-} is not a Function.
 * @throws { Error } If {-routine-} has not fields {-head-} and {-body-}.
 * The fields should have type Function.
 * @namespace Tools
 */

function routineErFor( routine, erhead )
{

  erhead = erhead || routine.erhead || routine.head;
  let head = routine.head;
  let body = routine.body;
  let defaults = routine.defaults;

  _.assert( arguments.length === 1 || arguments.length === 2 );
  _.assert( _.routine.is( routine ) );
  _.assert( _.routine.is( erhead ) );
  _.assert( _.routine.is( head ) );
  _.assert( _.routine.is( body ) );
  _.assert( _.object.is( defaults ) );

  return er_functor;

  function er_functor()
  {
    let self = this;
    let op = erhead.call( self, routine, arguments );

    _.assert( _.mapIs( op ) );
    _.map.assertHasOnly( op, defaults );

    er.defaults = _.mapSupplement( op, defaults );

    return er;

    function er()
    {
      let result;
      let op2 = head.call( self, er, arguments );
      if( _.unrollIs( op2 ) )
      result = body.apply( self, op2 );
      else if( _.mapIs( op2 ) )
      result = body.call( self, op2 );
      return result;
    }

  }

}

//

// function routineErJoin( routine, erhead ) /* aaa for Dmytro : cover please */ /* Dmytro : routine is commented because no clear requirements is available */
// {
//   let self = this;
//   let head = routine.head;
//   let body = routine.body;
//   let defaults = routine.defaults;
//   erhead = erhead || routine.erhead || routine.head;
//
//   _.assert( arguments.length === 1 || arguments.length === 2 );
//   _.assert( _.routine.is( routine ) );
//   _.assert( _.routine.is( erhead ) );
//   _.assert( _.routine.is( head ) );
//   _.assert( _.routine.is( body ) );
//   _.assert( _.object.is( defaults ) );
//
//   let op = erhead.call( self, routine, arguments );
//
//   _.assert( _.mapIs( op ) );
//   _.map.assertHasOnly( op, defaults );
//
//   er.defaults = _.mapSupplement( op, defaults );
//
//   return er;
//
//   function er()
//   {
//     let result;
//     let op2 = head.call( self, er, arguments );
//     if( _.unrollIs( op2 ) )
//     result = body.apply( self, op2 );
//     else if( _.mapIs( op2 ) )
//     result = body.call( self, op2 );
//     return result;
//   }
//
// }

//

function vectorize_head( routine, args )
{
  let o = args[ 0 ];

  if( args.length === 2 )
  o = { routine : args[ 0 ], select : args[ 1 ] }
  else if( _.routine.is( o ) || _.strIs( o ) )
  o = { routine : args[ 0 ] }

  _.routine.options( routine, o );
  _.assert( arguments.length === 2, 'Expects exactly two arguments' );
  _.assert( _.routine.is( o.routine ) || _.strIs( o.routine ) || _.strsAreAll( o.routine ), () => 'Expects routine {-o.routine-}, but got ' + o.routine );
  _.assert( args.length === 1 || args.length === 2 );
  _.assert( o.select >= 1 || _.strIs( o.select ) || _.arrayLike( o.select ), () => 'Expects {-o.select-} as number >= 1, string or array, but got ' + o.select );

  return o;
}

//

/*
qqq : add support and coverage of Set and HashMap
*/

function vectorize_body( o )
{

  _.routine.assertOptions( vectorize_body, arguments );

  if( _.arrayLike( o.routine ) && o.routine.length === 1 )
  o.routine = o.routine[ 0 ];

  let routine = o.routine;
  let propertyFilter = o.propertyFilter;
  let bypassingFilteredOut = o.bypassingFilteredOut;
  let bypassingEmpty = o.bypassingEmpty;
  let vectorizingArray = o.vectorizingArray;
  let vectorizingMapVals = o.vectorizingMapVals;
  let vectorizingMapKeys = o.vectorizingMapKeys;
  let vectorizingContainerAdapter = o.vectorizingContainerAdapter;
  let unwrapingContainerAdapter = o.unwrapingContainerAdapter;
  let head = null;
  let select = o.select === null ? 1 : o.select;
  let selectAll = o.select === Infinity;
  let multiply = select > 1 ? multiplyReally : multiplyNo;

  routine = routineNormalize( routine );

  _.assert( _.routine.is( routine ), () => 'Expects routine {-o.routine-}, but got ' + routine );

  /* */

  let resultRoutine = vectorizeArray;

  if( _.number.is( select ) )
  {

    if( !vectorizingArray && !vectorizingMapVals && !vectorizingMapKeys )
    resultRoutine = routine;
    else if( propertyFilter )
    resultRoutine = vectorizeWithFilters;
    else if( vectorizingMapKeys )
    {
      // _.assert( !vectorizingMapVals, '{-o.vectorizingMapKeys-} and {-o.vectorizingMapVals-} should not be enabled at the same time' );

      if( vectorizingMapVals )
      {
        _.assert( select === 1, 'Only single argument is allowed if {-o.vectorizingMapKeys-} and {-o.vectorizingMapVals-} are enabled.' );
        resultRoutine = vectorizeMapWithKeysOrArray;
      }
      else
      {
        resultRoutine = vectorizeKeysOrArray;
      }

    }
    else if( !vectorizingArray || vectorizingMapVals )
    resultRoutine = vectorizeMapOrArray;
    else if( multiply === multiplyNo )
    resultRoutine = vectorizeArray;
    else
    resultRoutine = vectorizeArrayMultiplying;

  }
  else
  {
    _.assert( multiply === multiplyNo );
    if( routine.head )
    {
      head = routine.head;
      routine = routine.body;
    }
    if( propertyFilter )
    {
      _.assert( 0, 'not implemented' );
    }
    else if( vectorizingArray || !vectorizingMapVals )
    {
      if( _.strIs( select ) )
      resultRoutine = vectorizeForOptionsMap;
      else
      resultRoutine = vectorizeForOptionsMapForKeys;
    }
    else _.assert( 0, 'not implemented' );
  }

  /* */

  // if( vectorizingContainerAdapter )
  // {
  //   let vectorizeRoutine = resultRoutine;
  //   resultRoutine = function vectorizeContainerAdapters()
  //   {
  //     let args = originalsFromAdaptersInplace( arguments );
  //   }
  // }

  /* */

  resultRoutine.vectorized = o;

  /* */

  _.routine.extend( resultRoutine, routine );
  return resultRoutine;

  /*
    vectorizeWithFilters : multiply + array/map vectorizing + filter
    vectorizeArray : array vectorizing
    vectorizeArrayMultiplying :  multiply + array vectorizing
    vectorizeMapOrArray :  multiply +  array/map vectorizing
  */

  /* - */

  function routineNormalize( routine )
  {

    if( _.strIs( routine ) )
    {
      return function methodCall()
      {
        _.assert( _.routine.is( this[ routine ] ), () => 'Context ' + _.entity.exportStringShort( this ) + ' does not have routine ' + routine );
        return this[ routine ].apply( this, arguments );
      }
    }
    else if( _.arrayLike( routine ) )
    {
      _.assert( routine.length === 2 );
      return function methodCall()
      {
        let c = this[ routine[ 0 ] ];
        _.assert( _.routine.is( c[ routine[ 1 ] ] ), () => 'Context ' + _.entity.exportStringShort( c ) + ' does not have routine ' + routine );
        return c[ routine[ 1 ] ].apply( c, arguments );
      }
    }

    return routine;
  }

  /* - */

  function multiplyNo( args )
  {
    return args;
  }

  /* - */

  function multiplyReally( args )
  {
    let length, keys;

    args = [ ... args ];

    if( selectAll )
    select = args.length;

    _.assert( args.length === select, () => 'Expects ' + select + ' arguments, but got ' + args.length );

    for( let d = 0 ; d < select ; d++ )
    {
      if( vectorizingArray && _.arrayLike( args[ d ] ) )
      {
        length = args[ d ].length;
        break;
      }
      else if( vectorizingArray && _.set.like( args[ d ] ) )
      {
        length = args[ d ].size;
        break;
      }
      else if( vectorizingContainerAdapter && _.containerAdapter.is( args[ d ] ) )
      {
        length = args[ d ].length;
        break;
      }
      else if( vectorizingMapVals && _.aux.is( args[ d ] ) )
      {
        keys = _.mapOnlyOwnKeys( args[ d ] );
        break;
      }
    }

    if( length !== undefined )
    {
      for( let d = 0 ; d < select ; d++ )
      {
        if( vectorizingMapVals )
        _.assert( !_.mapIs( args[ d ] ), () => 'Arguments should have only arrays or only maps, but not both. Incorrect argument : ' + args[ d ] );
        else if( vectorizingMapKeys && _.mapIs( args[ d ] ) )
        continue;
        args[ d ] = _.multiple( args[ d ], length );
      }

    }
    else if( keys !== undefined )
    {
      for( let d = 0 ; d < select ; d++ )
      if( _.mapIs( args[ d ] ) )
      {
        _.assert( _.arraySet.identical( _.mapOnlyOwnKeys( args[ d ] ), keys ), () => 'Maps should have same keys : ' + keys );
      }
      else
      {
        if( vectorizingArray )
        _.assert( !_.arrayLike( args[ d ] ), () => 'Arguments should have only arrays or only maps, but not both. Incorrect argument : ' + args[ d ] );
        let arg = Object.create( null );
        _.objectSetWithKeys( arg, keys, args[ d ] );
        args[ d ] = arg;
      }
    }

    return args;
  }

  /* - */

  function vectorizeArray()
  {
    if( bypassingEmpty && !arguments.length )
    return [];

    let args = arguments;
    // args = _.originalsFromAdaptersInplace( args );
    let src = args[ 0 ];

    if( _.arrayIs( src ) ) /* Dmytro : arrayLike returns true for instances of containerAdapter */
    // if( _.arrayLike( src ) )
    {
      let args2 = [ ... args ];
      let result = _.longMakeEmpty( src );
      let append = _.long_.appender( result );
      let each = _.long_.eacher( src );
      each( ( e ) =>
      {
        args2[ 0 ] = e;
        append( routine.apply( this, args2 ) );
      });
      return result;

      // let args2 = [ ... args ]; // Dmytro : if args[ 1 ] and next elements is not primitive, then vectorized routine can affects on this elements and array args
      // // let result = [];
      // let result;
      // result = _.longMakeEmpty( src ); /* qqq : use this code */
      // // if( _.argumentsArray.is( src ) )
      // // result = [];
      // // else
      // // result = new src.constructor();
      // let append = _.long_.appender( result );
      // let each = _.long_.eacher( src );
      // // for( let r = 0 ; r < src.length ; r++ )
      // // let r = 0;
      // each( ( e ) =>
      // {
      //   args2[ 0 ] = e;
      //   append( routine.apply( this, args2 ) );
      // });
      // // if( _.entity.methodIteratorOf( src ) )
      // // for( let e of src )
      // // {
      // //   // let e = src[ r ];
      // //   args2[ 0 ] = e;
      // //   append( routine.apply( this, args2 ) );
      // //   // if( 'eSet' in this )
      // //   // debugger;
      // //   // if( 'eSet' in this )
      // //   // {
      // //   //   result.eSet( r, routine.apply( this, args2 ) );
      // //   // }
      // //   // else
      // //   // {
      // //   //   _.assert( result[ r ] === e );
      // //   //   result[ r ] = routine.apply( this, args2 );
      // //   // }
      // //   r += 1;
      // // }
      // // else while( r < src.length )
      // // {
      // //   let e = src[ r ];
      // //   args2[ 0 ] = e;
      // //   append( routine.apply( this, args2 ) );
      // //   // if( 'eSet' in this )
      // //   // debugger;
      // //   // if( 'eSet' in this )
      // //   // result.eSet( r, routine.apply( this, args2 ) );
      // //   // else
      // //   // result[ r ] = routine.apply( this, args2 );
      // //   r += 1;
      // // }
      //
      // return result;
    }
    else if( _.set.like( src ) ) /* qqq : cover please */
    {
      let args2 = [ ... args ];
      let result = new Set;
      for( let e of src )
      {
        args2[ 0 ] = e;
        result.add( routine.apply( this, args2 ) );
      }
      return result;
    }
    else if( vectorizingContainerAdapter && _.containerAdapter.is( src ) )
    {
      let args2 = [ ... args ];
      let result = src.filter( ( e ) =>
      {
        args2[ 0 ] = e;
        return routine.apply( this, args2 );
      });
      if( unwrapingContainerAdapter )
      return result.original;
      else
      return result;
    }

    return routine.apply( this, args );
  }

  /* - */

  function vectorizeArrayMultiplying()
  {
    if( bypassingEmpty && !arguments.length )
    return [];

    // let args = multiply( _.originalsFromAdaptersInplace( arguments ) );
    let args = multiply( arguments );
    let src = args[ 0 ];
    // src = _.originalOfAdapter( src );

    if( _.arrayLike( src ) )
    {

      let args2 = [ ... args ];
      let result = _.longMakeEmpty( src );
      let append = _.long_.appender( result );
      let each = _.long_.eacher( src );
      each( ( e, r ) =>
      {
        // args2[ 0 ] = e;
        for( let m = 0 ; m < select ; m++ )
        args2[ m ] = args[ m ][ r ]; /* zzz qqq : use _.long_.get */
        append( routine.apply( this, args2 ) );
      });
      return result;

      // let args2 = [ ... args ];
      // let result = [];
      // for( let r = 0 ; r < src.length ; r++ )
      // {
      //   for( let m = 0 ; m < select ; m++ )
      //   args2[ m ] = args[ m ][ r ];
      //   result[ r ] = routine.apply( this, args2 );
      // }
      // return result;
    }

    return routine.apply( this, args );
  }

  /* - */

  function vectorizeForOptionsMap( srcMap )
  {
    if( bypassingEmpty && !arguments.length )
    return [];

    let src = srcMap[ select ];
    // let args = _.originalsFromAdaptersInplace( [ ... arguments ] );
    let args = [ ... arguments ];
    _.assert( arguments.length === 1, 'Expects single argument' );

    if( _.arrayLike( src ) )
    {
      if( head )
      {
        args = head( routine, args );
        _.assert( _.arrayLikeResizable( args ) );
      }

      let result = _.longMakeEmpty( src );
      let append = _.long_.appender( result );
      let each = _.long_.eacher( src );
      each( ( e ) =>
      {
        args[ 0 ] = _.mapExtend( null, srcMap );
        args[ 0 ][ select ] = e;
        append( routine.apply( this, args ) );
      });
      return result;

      // let result = [];
      // for( let r = 0 ; r < src.length ; r++ )
      // {
      //   args[ 0 ] = _.mapExtend( null, srcMap );
      //   args[ 0 ][ select ] = src[ r ];
      //   result[ r ] = routine.apply( this, args );
      // }
      // return result;

    }
    else if( _.set.like( src ) ) /* qqq : cover */
    {
      if( head )
      {
        args = head( routine, args );
        _.assert( _.arrayLikeResizable( args ) );
      }
      let result = new Set;
      for( let e of src )
      {
        args[ 0 ] = _.mapExtend( null, srcMap );
        args[ 0 ][ select ] = e;
        result.add( routine.apply( this, args ) );
      }
      return result;
    }
    else if( vectorizingContainerAdapter && _.containerAdapter.is( src ) ) /* qqq : cover */
    {
      if( head )
      {
        args = head( routine, args );
        _.assert( _.arrayLikeResizable( args ) );
      }
      result = src.filter( ( e ) =>
      {
        args[ 0 ] = _.mapExtend( null, srcMap );
        args[ 0 ][ select ] = e;
        return routine.apply( this, args );
      });
      if( unwrapingContainerAdapter )
      return result.original;
      else
      return result;
    }

    return routine.apply( this, arguments );
  }

  /* - */

  function vectorizeForOptionsMapForKeys()
  {
    let result = [];

    if( bypassingEmpty && !arguments.length )
    return result;

    for( let i = 0; i < o.select.length; i++ )
    {
      select = o.select[ i ];
      result[ i ] = vectorizeForOptionsMap.apply( this, arguments );
    }
    return result;
  }

  /* - */

  function vectorizeMapOrArray()
  {
    if( bypassingEmpty && !arguments.length )
    return [];

    // let args = multiply( _.originalsFromAdaptersInplace( arguments ) );
    let args = multiply( arguments );
    let src = args[ 0 ];

    if( vectorizingArray && _.arrayLike( src ) )
    {

      let args2 = [ ... args ];
      let result = _.longMakeEmpty( src );
      let append = _.long_.appender( result );
      let each = _.long_.eacher( src );
      each( ( e, r ) =>
      {

        for( let m = 0 ; m < select ; m++ )
        args2[ m ] = args[ m ][ r ]; /* qqq zzz : use _.long_.get? */

        // args2[ 0 ] = e;
        append( routine.apply( this, args2 ) );
      });
      return result;

      // let args2 = [ ... args ];
      // let result = [];
      // for( let r = 0 ; r < src.length ; r++ )
      // {
      //   for( let m = 0 ; m < select ; m++ )
      //   args2[ m ] = args[ m ][ r ];
      //   result[ r ] = routine.apply( this, args2 );
      // }
      // return result;
    }
    else if( vectorizingMapVals && _.mapIs( src ) )
    {
      let args2 = [ ... args ];
      let result = Object.create( null );
      for( let r in src )
      {
        for( let m = 0 ; m < select ; m++ )
        args2[ m ] = args[ m ][ r ];

        result[ r ] = routine.apply( this, args2 );
      }
      return result;
    }

    return routine.apply( this, arguments );
  }

  /* - */

  function vectorizeMapWithKeysOrArray()
  {
    if( bypassingEmpty && !arguments.length )
    return [];

    // let args = multiply( _.originalsFromAdaptersInplace( arguments ) );
    let args = multiply( arguments );
    let srcs = args[ 0 ];

    _.assert( args.length === select, () => 'Expects ' + select + ' arguments but got : ' + args.length );

    if( vectorizingMapKeys && vectorizingMapVals &&_.mapIs( srcs ) )
    {
      let result = Object.create( null );
      for( let s in srcs )
      {
        let val = routine.call( this, srcs[ s ] );
        let key = routine.call( this, s );
        result[ key ] = val;
      }
      return result;
    }
    else if( vectorizingArray && _.arrayLike( srcs ) )
    {
      let result = [];
      for( let s = 0 ; s < srcs.length ; s++ )
      result[ s ] = routine.call( this, srcs[ s ] );
      return result;
    }

    return routine.apply( this, arguments );
  }

  /* - */

  function vectorizeWithFilters( src )
  {

    _.assert( 0, 'not tested' ); /* qqq : cover please */
    _.assert( arguments.length === 1, 'Expects single argument' );

    // let args = multiply( _.originalsFromAdaptersInplace( arguments ) );
    let args = multiply( arguments );

    if( vectorizingArray && _.arrayLike( src ) )
    {
      args = [ ... args ];
      // let result = [];
      throw _.err( 'not tested' ); /* cover please */

      let result = _.longMakeEmpty( src );
      let append = _.long_.appender( result );
      let each = _.long_.eacher( src );
      each( ( e, r ) =>
      {
        if( propertyFilter( e, r, src ) )
        {
          args[ 0 ] = e;
          append( routine.apply( this, args ) );
        }
        else if( bypassingFilteredOut )
        {
          append( e );
        }

        args2[ 0 ] = e;
        append( routine.apply( this, args2 ) );
      });
      return result;

      // for( let r = 0 ; r < src.length ; r++ )
      // {
      //   if( propertyFilter( src[ r ], r, src ) )
      //   {
      //     args[ 0 ] = src[ r ];
      //     result.push( routine.apply( this, args ) );
      //   }
      //   else if( bypassingFilteredOut )
      //   {
      //     result.push( src[ r ] );
      //   }
      // }
      // return result;
    }
    else if( vectorizingMapVals && _.mapIs( src ) )
    {
      args = [ ... args ];
      let result = Object.create( null );
      throw _.err( 'not tested' ); /* qqq : cover please */
      for( let r in src )
      {
        if( propertyFilter( src[ r ], r, src ) )
        {
          args[ 0 ] = src[ r ];
          result[ r ] = routine.apply( this, args );
        }
        else if( bypassingFilteredOut )
        {
          result[ r ] = src[ r ];
        }
      }
      return result;
    }

    return routine.call( this, src );
  }

  /* - */

  function vectorizeKeysOrArray()
  {
    if( bypassingEmpty && !arguments.length )
    return [];

    // let args = multiply( _.originalsFromAdaptersInplace( arguments ) );
    let args = multiply( arguments );
    let src = args[ 0 ];
    let args2, result, map, mapIndex, arr;

    _.assert( args.length === select, () => 'Expects ' + select + ' arguments but got : ' + args.length );

    if( vectorizingMapKeys )
    {
      for( let d = 0; d < select; d++ )
      {
        if( vectorizingArray && _.arrayLike( args[ d ] ) )
        arr = args[ d ];
        else if( _.mapIs( args[ d ] ) )
        {
          _.assert( map === undefined, () => 'Arguments should have only single map. Incorrect argument : ' + args[ d ] );
          map = args[ d ];
          mapIndex = d;
        }
      }
    }

    if( map )
    {
      result = Object.create( null );
      args2 = [ ... args ];

      if( vectorizingArray && _.arrayLike( arr ) )
      {
        for( let i = 0; i < arr.length; i++ )
        {
          for( let m = 0 ; m < select ; m++ )
          args2[ m ] = args[ m ][ i ];

          for( let k in map )
          {
            args2[ mapIndex ] = k;
            let key = routine.apply( this, args2 );
            result[ key ] = map[ k ];
          }
        }
      }
      else
      {
        for( let k in map )
        {
          args2[ mapIndex ] = k;
          let key = routine.apply( this, args2 );
          result[ key ] = map[ k ];
        }
      }

      return result;
    }
    else if( vectorizingArray && _.arrayLike( src ) )
    {

      let args2 = [ ... args ];
      let result = _.longMakeEmpty( src );
      let append = _.long_.appender( result );
      let each = _.long_.eacher( src );
      each( ( e, r ) =>
      {
        for( let m = 0 ; m < select ; m++ )
        args2[ m ] = args[ m ][ r ]; /* qqq zzz : use _.long_.get */
        append( routine.apply( this, args2 ) );
      });
      return result;

      // args2 = [ ... args ];
      // result = [];
      // for( let r = 0 ; r < src.length ; r++ )
      // {
      //   for( let m = 0 ; m < select ; m++ )
      //   args2[ m ] = args[ m ][ r ];
      //   result[ r ] = routine.apply( this, args2 );
      // }
      // return result;
    }

    return routine.apply( this, arguments );
  }

}

/* qqq : implement options combination vectorizingMapVals : 1, vectorizingMapKeys : 1, vectorizingArray : [ 0, 1 ] */
/* qqq : cover it */

/* qqq : implement bypassingEmpty for all combinations of options */
/* qqq : options bypassingEmpty of routine _.vectorize requires good coverage */

vectorize_body.defaults =
{
  routine : null,
  propertyFilter : null,
  bypassingFilteredOut : 1,
  bypassingEmpty : 0,
  vectorizingArray : 1,
  vectorizingMapVals : 0,
  vectorizingMapKeys : 0,
  vectorizingContainerAdapter : 0,
  unwrapingContainerAdapter : 0,
  select : 1,
}

//

function vectorize()
{
  let o = vectorize.head.call( this, vectorize, arguments );
  let result = vectorize.body.call( this, o );
  return result;
}

vectorize.head = vectorize_head;
vectorize.body = vectorize_body;
vectorize.defaults = { ... vectorize_body.defaults };

//

function vectorizeAll_body( o )
{
  _.routine.assertOptions( vectorize, arguments );

  let routine1 = _.vectorize.body.call( this, o );

  _.routine.extend( all, o.routine );

  return all;

  function all()
  {
    let result = routine1.apply( this, arguments );
    return _.all( result );
  }

}

vectorizeAll_body.defaults = { ... vectorize_body.defaults };

//

function vectorizeAll()
{
  let o = vectorizeAll.head.call( this, vectorizeAll, arguments );
  let result = vectorizeAll.body.call( this, o );
  return result;
}

vectorizeAll.head = vectorize_head;
vectorizeAll.body = vectorizeAll_body;
vectorizeAll.defaults = { ... vectorizeAll_body.defaults };

//

function vectorizeAny_body( o )
{
  _.routine.assertOptions( vectorize, arguments );

  let routine1 = _.vectorize.body.call( this, o );
  _.routine.extend( any, o.routine );

  return any;

  function any()
  {
    let result = routine1.apply( this, arguments );
    return _.any( result );
  }

}

vectorizeAny_body.defaults = { ... vectorize_body.defaults };

//

function vectorizeAny()
{
  let o = vectorizeAny.head.call( this, vectorizeAny, arguments );
  let result = vectorizeAny.body.call( this, o );
  return result;
}

vectorizeAny.head = vectorize_head;
vectorizeAny.body = vectorizeAny_body;
vectorizeAny.defaults = { ... vectorizeAny_body.defaults };

//

function vectorizeNone_body( o )
{
  _.routine.assertOptions( vectorize, arguments );

  let routine1 = _.vectorize.body.call( this, o );
  _.routine.extend( none, o.routine );

  return none;

  function none()
  {
    let result = routine1.apply( this, arguments );
    return _.none( result );
  }

}

vectorizeNone_body.defaults = { ... vectorize_body.defaults };

//

function vectorizeNone()
{
  let o = vectorizeNone.head.call( this, vectorizeNone, arguments );
  let result = vectorizeNone.body.call( this, o );
  return result;
}

vectorizeNone.head = vectorize_head;
vectorizeNone.body = vectorizeNone_body;
vectorizeNone.defaults = { ... vectorizeNone_body.defaults };

//

/**
 * The routine vectorizeAccess() creates proxy object for each element of passed vector {-vector-}.
 * Proxy object provides access to existed properties of {-vector-} elements uses only get()
 * and set() handlers.
 * If get() handler is used, then routine returns new proxy object with vector of property values.
 * If a property is a routine, then its routines can be applied to a set of arguments. The result is
 * a new proxy with vector of returned values.
 * To get original vector uses property `$`.
 * If set() handler is used, then property of each proxy element is assigned to one value.
 *
 * @param { Long } vector - The vector of objects and vectors to get proxy access to properties.
 *
 * @example
 * let obj1 = { a : 1, b : 2, c : 3 };
 * let obj2 = { a : 5, b : 6 };
 * let vector = _.vectorizeAccess( [ obj1, obj2 ] );
 * console.log( vector );
 * // log Proxy [
 * //       [ { a : 1, b : 2, c : 3 }, { a : 5, b : 6 } ],
 * //       { get: [Function: get], set: [Function: set] }
 * //     ]
 * console.log( vector[ '$' ] );
 * // log [ { a : 1, b : 2, c : 3 }, { a : 5, b : 6 } ]
 * let vectorA = vector.a; // or vector[ 'a' ]
 * console.log( vectorA );
 * // log Proxy [ [ 1, 5 ], { get: [Function: get], set: [Function: set] } ]
 *
 * @example
 * let cb1 = ( e ) => Math.pow( e, 2 );
 * let cb2 = ( e ) => Math.sqrt( e, 2 );
 * let obj1 = { callback : cb1, name : 'obj1' };
 * let obj2 = { callback : cb2, name : 'obj2' };
 * let vector = _.vectorizeAccess( [ obj1, obj2 ] );
 * let result = vector.callback( 4 );
 * console.log( result );
 * // log Proxy [ [ 16, 2 ], { get: [Function: get], set: [Function: set] } ]
 *
 * @example
 * let v1 = [ 1, 2, 3 ];
 * let v2 = [ 5, 6 ];
 * let vector = _.vectorizeAccess( [ v1, v2 ] );
 * vector[ 1 ] = 10;
 * console.log( vector[ '$' ] );
 * // log [ [ 1, 10, 3 ], [ 5, 10 ] ]
 *
 * @returns { Proxy } - Proxy object, which provides access to existed properties in elements of vector.
 * @function vectorizeAccess
 * @throws { Error } If arguments.length is less or more then one.
 * @throws { Error } If {-vector-} is not a Long.
 * @namespace Tools
 */

function vectorizeAccess( vector )
{

  _.assert( _.longIs( vector ) );
  _.assert( arguments.length === 1 );

  let handler =
  {
    get,
    set,
  };

  let proxy = new Proxy( vector, handler );

  return proxy;

  /* */

  function set( /* back, key, val, context */ )
  {
    let back = arguments[ 0 ];
    let key = arguments[ 1 ];
    let val = arguments[ 2 ];
    let context = arguments[ 3 ];

    vector.map( ( scalar ) =>
    {
      _.assert( scalar[ key ] !== undefined, `One or several element(s) of vector does not have ${key}` );
    });

    vector.map( ( scalar ) =>
    {
      scalar[ key ] = val;
    });

    return true;
  }

  /* */

  function get( back, key, context )
  {
    if( key === '$' )
    {
      return vector;
    }

    let routineIs = vector.some( ( scalar ) => _.routine.is( scalar[ key ] ) );

    if( !routineIs )
    if( _.all( vector, ( scalar ) => scalar[ key ] === undefined ) )
    return;

    vector.map( ( scalar ) =>
    {
      _.assert( scalar[ key ] !== undefined, `One or several element(s) of vector does not have ${String( key )}` );
    });

    if( routineIs )
    return function()
    {
      let self = this;
      let args = arguments;
      let revectorizing = false;
      let result = vector.map( ( scalar ) =>
      {
        let r = scalar[ key ].apply( scalar, args );
        if( r !== scalar )
        revectorizing = true;
        return r; // Dmytro : it returns result in vector, if it not exists, then result has only undefined => [ undefined, undefined, undefined ]
      });
      if( revectorizing )
      {
        return vectorizeAccess( result );
      }
      else
      {
        return proxy;
      }
    }

    let result = vector.map( ( scalar ) =>
    {
      return scalar[ key ];
    });

    return vectorizeAccess( result );
  }

}

//

function exportStringShortDiagnostic( src )
{
  _.assert( arguments.length === 1, 'Expects exactly one argument' );
  _.assert( _.routine.is( src ) );

  if( src.name )
  return `{- routine ${src.name} -}`;
  else
  return `{- routine.anonymous -}`;
}


// --
// routines
// --

let ExtensionTools =
{

  routineIs,
  _routineIs,
  routineLike,
  _routineLike,
  routineIsTrivial,
  routineIsSync,
  routineIsAsync,
  routinesAre,
  routineWithName,

  _routineJoin,
  constructorJoin,
  routineJoin,
  routineSeal,

  routineOptions,
  routineOptions_, /* qqq : for Dmytro : bad : where is mark? */
  assertRoutineOptions,
  assertRoutineOptions_,
  routineOptionsPreservingUndefines,
  routineOptionsPreservingUndefines_,
  assertRoutineOptionsPreservingUndefines,
  assertRoutineOptionsPreservingUndefines_,
  routineOptionsFromThis,

  routinesCompose, /* xxx : deprecate */
  routineExtend : extendCloning,
  routineDefaults,
  // routine.unite : uniteCloning,
  routineEr,
  routineErFor,
  // routineErJoin,

  routineVectorize_functor : vectorize,
  vectorize,
  vectorizeAll,
  vectorizeAny,
  vectorizeNone,

  vectorizeAccess,

}

//

let Extension = /* qqq : for Yevhen : bad */
{

  is : routineIs,
  _is : _routineIs,
  like : routineLike,
  _like : _routineLike,
  isTrivial : routineIsTrivial,
  isSync : routineIsSync,
  isAsync : routineIsAsync,
  withName : routineWithName,

  _join : _routineJoin,
  constructorJoin,
  join : routineJoin,
  seal : routineSeal,

  options : routineOptions,
  assertOptions : assertRoutineOptions,
  optionsPreservingUndefines : routineOptionsPreservingUndefines,
  assertOptionsPreservingUndefines : assertRoutineOptionsPreservingUndefines,
  optionsFromThis : routineOptionsFromThis,

  _amend,
  extend : extendCloning,
  extendCloning,
  extendInheriting,
  extendReplacing,
  defaults : routineDefaults,

  // unite : uniteCloning,
  unite : uniteReplacing,
  uniteCloning,
  uniteCloning_ : uniteCloning,
  uniteInheriting,
  uniteReplacing,
  /* qqq : for Yevhen : for Dmytro : introduce routines uniteReplacing, uniteInheriting, uniteCloning */

  er : routineEr,
  erFor : routineErFor,
  // erJoin : routineErJoin,

  vectorize_functor : vectorize,
  vectorize,
  vectorizeAll,
  vectorizeAny,
  vectorizeNone,

  vectorizeAccess,

  // export string

  exportString : exportStringShortDiagnostic,
  exportStringShort : exportStringShortDiagnostic,
  exportStringShortDiagnostic,
  exportStringShortCode : exportStringShortDiagnostic,
  exportStringDiagnostic : exportStringShortDiagnostic,
  exportStringCode : exportStringShortDiagnostic,
}

//

let ExtensionS =
{

  are : routinesAre,
  compose : routinesCompose,
}

Object.assign( Self, ExtensionTools );
Object.assign( Routine, Extension );
Object.assign( RoutineS, ExtensionS );

// --
// export
// --

if( typeof module !== 'undefined' )
module[ 'exports' ] = _;

})();<|MERGE_RESOLUTION|>--- conflicted
+++ resolved
@@ -1809,11 +1809,7 @@
         else
         result = body.call( this, o );
 
-<<<<<<< HEAD
-        result = tail.call( this, result, o, unitedRoutine ); /* xxx aaa for Dmytro : 3rd argument is unitedRoutine */ /* Dmytro : added, covered */
-=======
         result = tail.call( this, result, o );
->>>>>>> 1700c886
 
         return result;
       }
