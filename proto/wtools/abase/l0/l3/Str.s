--- conflicted
+++ resolved
@@ -333,22 +333,7 @@
     }
     else if( _.object.like( src ) )
     {
-<<<<<<< HEAD
-      if( _.routine.is( src.exportString ) )
-      {
-        result = src.exportString({ verbosity : 1, /*, ... o */ });
-        result = _.strShort( result );
-      }
-      else
-      {
-        if( _.countable.is( src ) )
-        result += `{- ${_.entity.strType( src )} with ${_.entity.lengthOf( src )} elements -}`;
-        else
-        result += `{- ${_.entity.strType( src )} -}`;
-      }
-=======
       result += _.object.exportStringShortDiagnostic( src );
->>>>>>> 2e64dec1
     }
     else
     {
