( function _l3_Str_s_()
{

'use strict';

let _global = _global_;
let _ = _global_.wTools;
let Self = _global_.wTools;

// --
// str
// --

/**
 * Function strIs checks incoming param whether it is string.
 * Returns "true" if incoming param is string. Othervise "false" returned
 *
 * @example
 * _.strIsIs( 'song' );
 * // returns true
 *
 * @example
 * _.strIs( 5 );
 * // returns false
 *
 * @param {*} src.
 * @return {Boolean}.
 * @function strIs.
 * @namespace Tools
 */

function strIs( src )
{
  let result = Object.prototype.toString.call( src ) === '[object String]';
  return result;
}

//

function strsAreAll( src )
{
  _.assert( arguments.length === 1 );

  if( _.arrayLike( src ) )
  {
    for( let s = 0 ; s < src.length ; s++ )
    if( !_.strIs( src[ s ] ) )
    return false;
    return true;
  }

  return _.strIs( src );
}

//

// function regexpLike( src )
// {
//   if( _.strIs( src ) )
//   return true;
//   if( _.regexpIs( src ) )
//   return true;
//   return false
// }
//
// //
//
// function strsLikeAll( src )
// {
//   _.assert( arguments.length === 1 );
//
//   if( _.arrayLike( src ) )
//   {
//     for( let s = 0 ; s < src.length ; s++ )
//     if( !_.regexpLike( src[ s ] ) )
//     return false;
//     return true;
//   }
//
//   return regexpLike( src );
// }

//

function strDefined( src )
{
  if( !src )
  return false;
  let result = Object.prototype.toString.call( src ) === '[object String]';
  return result;
}

//

function strsDefined( src )
{
  if( _.arrayLike( src ) )
  {
    for( let s = 0 ; s < src.length ; s++ )
    if( !_.strDefined( src[ s ] ) )
    return false;
    return true;
  }
  return false;
}

//

function strHas( src, ins )
{
  _.assert( arguments.length === 2, 'Expects exactly two arguments' );
  _.assert( _.strIs( src ), () => `Expects string, got ${_.entity.strType( src )}` );
  _.assert( _.regexpLike( ins ), () => `Expects string-like, got ${_.entity.strType( ins )}` );

  if( _.strIs( ins ) )
  return src.indexOf( ins ) !== -1;
  else
  return ins.test( src );

}

//

function strEquivalent( src1, src2 )
{
  let strIs1 = _.strIs( src1 );
  let strIs2 = _.strIs( src2 );

  _.assert( arguments.length === 2, 'Expects exactly two arguments' );

  if( !strIs1 && strIs2 )
  return _.strEquivalent( src2, src1 );

  _.assert( _.regexpLike( src1 ), 'Expects string-like ( string or regexp )' );
  _.assert( _.regexpLike( src1 ), 'Expects string-like ( string or regexp )' );

  if( strIs1 && strIs2 )
  {
    return src1 === src2;
  }
  else if( strIs1 )
  {
    _.assert( !!src2.exec );
    let matched = src2.exec( src1 );
    if( !matched )
    return false;
    if( matched[ 0 ].length !== src1.length )
    return false;
    return true;
  }
  else
  {
    return _.regexpIdentical( src1, src2 );
  }

  return false;
}

//

function strsEquivalent( src1, src2 )
{

  _.assert( _.strIs( src1 ) || _.regexpIs( src1 ) || _.longIs( src1 ), 'Expects string/regexp or array of strings/regexps {-src1-}' );
  _.assert( _.strIs( src2 ) || _.regexpIs( src2 ) || _.longIs( src2 ), 'Expects string/regexp or array of strings/regexps {-src2-}' );
  _.assert( arguments.length === 2, 'Expects exactly two arguments' );

  let isLong1 = _.longIs( src1 );
  let isLong2 = _.longIs( src2 );

  if( isLong1 && isLong2 )
  {
    let result = [];
    _.assert( src1.length === src2.length );
    for( let i = 0, len = src1.length ; i < len; i++ )
    {
      result[ i ] = _.strEquivalent( src1[ i ], src2[ i ] );
    }
    return result;
  }
  else if( !isLong1 && isLong2 )
  {
    let result = [];
    for( let i = 0, len = src2.length ; i < len; i++ )
    {
      result[ i ] = _.strEquivalent( src1, src2[ i ] );
    }
    return result;
  }
  else if( isLong1 && !isLong2 )
  {
    let result = [];
    for( let i = 0, len = src1.length ; i < len; i++ )
    {
      result[ i ] = _.strEquivalent( src1[ i ], src2 );
    }
    return result;
  }
  else
  {
    return _.strEquivalent( src1, src2 );
  }

}

// --
// converter
// --

/**
 * Return in one string value of all arguments.
 *
 * @example
 * let args = _.entity.exportStringSimple( 'test2' );
 *
 * @return {string}
 * If no arguments return empty string
 * @function exportStringSimple
 * @namespace Tools
 */

function exportStringSimple()
{
  let result = '';
  let line;

  if( !arguments.length )
  return result;

  _.assert( arguments.length === 1 );

  for( let a = 0 ; a < arguments.length ; a++ )
  {
    let src = arguments[ a ];

    if( src && src.toStr && !Object.hasOwnProperty.call( src, 'constructor' ) )
    {
      line = src.toStr();
    }
    else try
    {
      line = String( src );
    }
    catch( err )
    {
      line = _.entity.strType( src );
    }

    result += line;
    if( a < arguments.length-1 )
    result += ' ';

  }

  return result;
}

//

function exportStringShort( src, opts )
{
  let result = '';
  _.assert( arguments.length === 1 || arguments.length === 2 );
  result = _.entity.exportStringShortDiagnostic( src );
  // result = _.entity.exportStringSimple( src );
  // result = _.entity.exportStringShort( src ); xxx
  return result;
}

// exportStringShort.fields = exportStringShort;
// exportStringShort.routines = exportStringShort;

//

/* qqq for Yevhen : make head and body */
function exportStringShortDiagnostic( src )
{
  let result = '';

  _.assert( arguments.length === 1, 'Expects exactly one argument' );
  /* qqq : don't produce options-map when possible that here */

  try
  {

    if( _.symbolIs( src ) )
    {
      let text = src.toString().slice( 7, -1 );
      let result = `{- Symbol${text ? ' ' + text + ' ' : ' '}-}`;
      return result;
    }
    else if( _.primitiveIs( src ) )
    {
<<<<<<< HEAD
      if( _.bigInt.is( src ) )
      return `${String( src )}n`;
=======
      if( _.bigIntIs( src ) )
      return `${String( src )}n`; /* qqq for Yevhen : no! */
>>>>>>> 6b9a43b1
      return String( src );
    }
    // else if( _.vectorAdapterIs( src ) )
    // {
    //   result += '{- VectorAdapter with ' + src.length + ' elements' + ' -}';
    // }
    else if( _.set.like( src ) || _.hashMap.like( src ) )
    {
      result += `{- ${_.entity.strType( src )} with ${_.entityLengthOf( src )} elements -}`;
    }
    else if( _.vector.is( src ) )
    {
      result += `{- ${_.entity.strType( src )} with ${src.length} elements -}`;
    }
    else if( _.date.is( src ) )
    {
      result += src.toISOString(); /* qqq for Yevhen : no! */
    }
    else if( _.regexpIs( src ) )
    {
      debugger;
      result += src.toString(); /* qqq for Yevhen : no! */
      debugger;
    }
    else if( _.routineIs( src ) )
    {
      debugger;
      if( src.name )
      result += `{- routine ${src.name} -}`;
      else
      result += `{- routine.anonymous -}`;
      debugger;
    }
    else if( _.object.like( src ) )
    {
      result += `{- ${_.entity.strType( src )} with ${_.entityLengthOf( src )} elements -}`;
      if( _.routineIs( src.exportString ) )
      {
        // _.assert( 0, 'not tesed' ); /* qqq : test please */
        result = src.exportString({ verbosity : 1 });
        result = _.strShort( result );
      }
    }
    else
    {
      result += String( src );
      result = _.strShort( result );
    }

  }
  catch( err )
  {
    debugger;
    throw err;
  }

  return result;
}

exportStringShortDiagnostic.defaults =
{
  format : 'string.diagnostic', /* [ 'string.diagnostic', 'string.code' ] */ /* qqq for Yevhen : implement and cover */
  widthLimit : 0, /* qqq for Yevhen : implement and cover, use strShort */
  heightLimit : 1, /* qqq for Yevhen : implement and cover */
}

//

/**
 * Returns source string( src ) with limited number( limit ) of characters.
 * For example: src : 'string', limit : 4, result -> 'stng'.
 * Function can be called in two ways:
 * - First to pass only source string and limit;
 * - Second to pass all options map. Example: ({ src : 'string', limit : 5, prefix : '<', infix : '.', postfix : '>' }).
 *
 * @param {string|object} o - String to parse or object with options.
 * @param {string} [ o.src=null ] - Source string.
 * @param {number} [ o.limit=40 ] - Limit of characters in output.
 * @param {string} [ o.prefix=null ] - The leftmost part to be added to the returned string.
 * @param {string} [ o.postfix=null ] - The rightmost part to be added to the returned string.
 * @param {string} [ o.infix=null ] - The middle part to fill the reduced characters, if boolLikeTrue - the default ( '...' ) is used.
 * @param {function} [ o.onLength=null ] - callback function that calculates a length based on .
 * @returns {string} Returns simplified source string.
 *
 * @example
 * _.strShort( 'string', 4 );
 * // returns 'stng'
 *
 * @example
 * _.strShort( 'a\nb', 3 );
 * // returns 'a\nb'
 *
 * @example
 * _.strShort( 'string', 0 );
 * // returns ''
 *
 * @example
 * _.strShort({ src : 'string', limit : 4 });g
 * // returns 'stng'
 *
 * @example
 *  _.strShort({ src : 'simple', limit : 4, prefix : '<' });
 * // returns '<ile'
 *
 * @example
 *  _.strShort({ src : 'string', limit : 5, infix : '.' });
 * // returns 'st.ng'
 *
 * @example
 *  _.strShort({ src : 'string', limit : 5, prefix : '<', postfix : '>', infix : '.' });
 * // returns '<s.g>'
 *
 * @example
 *  _.strShort({ src : 'string', limit : 3, cutting : 'right' });
 * // returns 'str'
 *
 * @method strShort
 * @throws { Exception } If no argument provided.
 * @throws { Exception } If( arguments.length ) is not equal 1 or 2.
 * @throws { Exception } If( o ) is extended with unknown property.
 * @throws { Exception } If( o.src ) is not a String.
 * @throws { Exception } If( o.limit ) is not a Number.
 * @throws { Exception } If( o.prefix ) is not a String or null.
 * @throws { Exception } If( o.infix ) is not a String or null or boolLikeTrue.
 * @throws { Exception } If( o.postfix ) is not a String or null.
 *
 * @namespace Tools
 *
 */

function strShort( o )
{

  if( arguments.length === 2 )
  o = { src : arguments[ 0 ], limit : arguments[ 1 ] };
  else if( arguments.length === 1 )
  if( _.strIs( o ) )
  o = { src : arguments[ 0 ] };

  _.routineOptions( strShort, o );

  _.assert( _.strIs( o.src ) );
  _.assert( _.number.is( o.limit ) );
  _.assert( o.limit >= 0, 'Option::o.limit must be greater or equal to zero' );
  _.assert( o.prefix === null || _.strIs( o.prefix ) );
  _.assert( o.postfix === null || _.strIs( o.postfix ) );
  _.assert( o.infix === null || _.strIs( o.infix ) || _.bool.likeTrue( o.infix ));
  _.assert( arguments.length === 1 || arguments.length === 2 );

  if( !o.infix )
  o.infix = '';
  if( !o.prefix )
  o.prefix = '';
  if( !o.postfix )
  o.postfix = '';
  if( o.src.length < 1 )
  {
    if( o.prefix.length + o.postfix.length <= o.limit )
    return o.prefix + o.postfix
    o.src = o.prefix + o.postfix;
    o.prefix = '';
    o.postfix = '';
  }
  if( _.bool.likeTrue( o.infix ) )
  o.infix = '...';

  if( !o.onLength )
  o.onLength = ( src ) => src.length;

  if( o.onLength( o.prefix ) + o.onLength( o.postfix ) + o.onLength( o.infix ) === o.limit )
  return o.prefix + o.infix + o.postfix;

  if( o.prefix.length + o.postfix.length + o.infix.length > o.limit )
  {
    o.src = o.prefix + o.infix + o.postfix;
    o.prefix = '';
    o.postfix = '';
    o.infix = '';
  }

  let src = o.src;
  let fixLength = 0;
  fixLength += o.onLength( o.prefix ) + o.onLength( o.postfix ) + o.onLength( o.infix );

  if( o.cutting === 'left' )
  {
    while( o.onLength( src ) + fixLength > o.limit ) /* qqq : find better solution, but first write/find the test expaining why it is needed */
    {
      src = src.slice( 1 );
    }
    return o.prefix + o.infix + src + o.postfix;
  }
  else if( o.cutting === 'right' )
  {
    while( o.onLength( src ) + fixLength > o.limit )
    {
      src = src.slice( 0, src.length - 1 );
    }
    return o.prefix + src + o.infix + o.postfix;
  }
  else
  {
    if( o.onLength( src ) + fixLength <= o.limit )
    return o.prefix + src + o.postfix;
    let begin = '';
    let end = '';
    while( o.onLength( src ) + fixLength > o.limit )
    {
      begin = src.slice( 0, Math.floor( src.length / 2 ) );
      end = src.slice( Math.floor( src.length / 2 ) + 1 );
      src = begin + end;
    }
    return o.prefix + begin + o.infix + end + o.postfix;
  }

}

strShort.defaults =
{
  src : null,
  limit : 40,
  prefix : null,
  postfix : null,
  infix : null,
  onLength : null, /* xxx : investigate */
  cutting : 'center',
}

//

function strPrimitive( src )
{
  let result = '';

  _.assert( arguments.length === 1, 'Expects exactly one argument' );

  if( src === null || src === undefined )
  return;

  if( _.primitiveIs( src ) )
  return String( src );

  return;
}

//

/**
 * Return primitive type of src.
 *
 * @example
 * let str = _.entity.strTypeSecondary( 'testing' );
 *
 * @param {*} src
 *
 * @return {string}
 * string name of type src
 * @function strTypeSecondary
 * @namespace Tools
 */

function strTypeSecondary( src )
{

  let name = Object.prototype.toString.call( src );
  let result = /\[(\w+) (\w+)\]/.exec( name );
  _.assert( !!result, 'unknown type', name );
  return result[ 2 ];
}

//

/**
 * Return type of src.
 *
 * @example
 * let str = _.entity.strType( 'testing' );
 *
 * @param {*} src
 *
 * @return {string}
 * string name of type src
 * @function strType
 * @namespace Tools
 */

/* qqq for Yevhen : jsdoc */
/* xxx : optimize later */
/* xxx : move to namesapce type? */
function strTypeWithTraits( src )
{

  _.assert( arguments.length === 1, 'Expects single argument' );

  if( _.aux.is( src ) )
  {

    if( _.mapIsPure( src ) )
    return 'Map.pure';
    else if( _.mapIsPolluted( src ) )
    return 'Map.polluted';
    else if( _.aux.isPure( src ) && _.aux.isPrototyped( src ) )
    return 'MapLike.pure.prototyped';
    else if( _.aux.isPolluted( src ) && _.aux.isPrototyped( src ) )
    return 'MapLike.polluted.prototyped';
    else _.assert( 0, 'undexpected' );

  }

  if( _.primitiveIs( src ) )
  return end( _.entity.strTypeSecondary( src ) );

  let proto = Object.getPrototypeOf( src );
  if( proto && proto.constructor && proto.constructor !== Object && proto.constructor.name )
  return end( proto.constructor.name );

  return end( _.entity.strTypeSecondary( src ) );

  function end( result )
  {
    let translated = _.entity.TranslatedTypeMap[ result ];
    if( translated )
    result = translated;

    if( !_.entity.StandardTypeSet.has( result ) )
    {
      if( _.countableIs( src ) )
      result += '.countable';
      if( _.constructibleIs( src ) )
      result += '.constructible';
    }

    return result;
  }

}

//

/* qqq for Yevhen : jsdoc */
function strTypeWithoutTraits( src )
{

  _.assert( arguments.length === 1, 'Expects single argument' );

  if( _.aux.is( src ) )
  {

    if( _.mapIs( src ) )
    return 'Map';
    else
    return 'MapLike';

  }

  if( _.primitiveIs( src ) )
  return end( _.entity.strTypeSecondary( src ) );

  let proto = Object.getPrototypeOf( src );
  if( proto && proto.constructor && proto.constructor !== Object && proto.constructor.name )
  return end( proto.constructor.name );

  return end( _.entity.strTypeSecondary( src ) );

  function end( result )
  {
    let translated = _.entity.TranslatedTypeMap[ result ];
    if( translated )
    result = translated;
    return result;
  }

}

//

/**
 * The routine strConcat() provides the concatenation of array of elements ( or single element )
 * into a String. Returned string can be formatted by using options in options map {-o-}.
 *
 * @example
 * _.strConcat( 'str' );
 * // returns : 'str'
 *
 * @example
 * _.strConcat( 11 );
 * // returns : '11'
 *
 * @example
 * _.strConcat([ 1, 2, 'str', [ 3, 4 ] ]);
 * // returns : '1 2 str 3,4 '
 *
 * @example
 * let options =
 * {
 *   linePrefix : '** ',
 *   linePostfix : ' **'
 * };
 * _.strConcat( [ 1, 2, 'str', [ 3, 4 ] ], options );
 * // returns : '** 1 2 str 3,4 **'
 *
 * @example
 * let options =
 * {
 *   linePrefix : '** ',
 *   linePostfix : ' **'
 * };
 * _.strConcat( [ 'a\n', 'b\n', 'c' ], options );
 * // returns :
 * // `** a **
 * // ** b **
 * // ** c **
 *
 * @example
 * let onToStr = ( src ) => String( src ) + '*';
 * let options = { onToStr };
 * _.strConcat( [ 'a', 'b', 'c' ], options );
 * // returns : 'a* b* c*'
 *
 * @example
 * let onPairWithDelimeter = ( src1, src2 ) => src1 + ' ..' + src2;
 * let options = { onPairWithDelimeter };
 * _.strConcat( [ 'a\n', 'b\n', 'c' ], options );
 * // returns :
 * // `a ..
 * // b ..
 * // c`
 *
 * @param { ArrayLike|* } srcs - ArrayLike container with elements or single element to make string.
 * If {-srcs-} is not ArrayLike, routine converts to string provided instance.
 * @param { Map } o - Options map.
 * @param { String } o.lineDelimter - The line delimeter. Default value is new line symbol '\n'.
 * If an element of array has not delimeter at the end or next element has not delimeter at the begin,
 * then routine inserts one space between this elements.
 * @param { String } o.linePrefix - The prefix, which is added to each line. Default value is empty string.
 * @param { String } o.linePostfix - The postfix, which is added to each line. Default value is empty string.
 * @param { Map } o.optionsForToStr - The options for routine _.entity.exportString that uses as default callback {-o.onToStr-}. Default value is null.
 * @param { Function } o.onToStr - The callback, which uses for conversion of each element of {-srcs-}. Accepts element {-src-} and options map {-o-}.
 * @param { Function } o.onPairWithDelimeter - The callback, which uses for concatenation of two strings.
 * The callback calls if first string {-src1-} end with line delimeter {-o.lineDelimter-} or second string {-src2-}
 * begins with line delimeter. Additionally accepts options map {-o-}.
 * @returns { String } - Returns concatenated string.
 * @function strConcat
 * @throws { Error } If arguments.length is less then one or greater than two.
 * @throws { Error } If options map {-o-} has unknown property.
 * @throws { Error } If property {-o.optionsForToStr-} is not a MapLike.
 * @throws { Error } If routine strConcat does not belong module Tools.
 * @namespace Tools
 */

/*
aaa : cover routine strConcat and extend it. ask how to
Dmytro : routine covered and documented, not extended
*/

/*
  aaa : does not work properly, remove indentation, but should not
  srcs :
[
  'b',
  `variant:: : #83
  path::local
  module::module-a
`
]


  Dmytro : fixed, all comments below
*/

/* qqq for Dmytro : bad */
function strConcat( srcs, o )
{

  o = _.routineOptions( strConcat, o || Object.create( null ) );
  _.assert( arguments.length === 1 || arguments.length === 2 );
  _.assert( this.strConcat === strConcat );

  if( o.onToStr === null )
  o.onToStr = onToStr;

  let defaultOptionsForToStr =
  {
    stringWrapper : '',
  };

  o.optionsForToStr = _.mapSupplement( o.optionsForToStr, defaultOptionsForToStr, strConcat.defaults.optionsForToStr );

  if( _.routineIs( srcs ) )
  srcs = srcs();

  if( !_.arrayLike( srcs ) )
  srcs = [ srcs ];

  let result = '';
  if( !srcs.length )
  return result;

  let concatenatePairWithLineDelimeter = o.onPairWithDelimeter ? o.onPairWithDelimeter : concatenateSimple;

  /* */

  let a = 0;

  while( !result && a < srcs.length )
  {
    result = o.onToStr( srcs[ a ], o );
    ++a;
  }

  for( ; a < srcs.length ; a++ )
  {
    let src = srcs[ a ];
    src = o.onToStr( src, o );

    result = result.replace( /[^\S\n]\s*$/, '' );

    if( _.strEnds( result, o.lineDelimter ) || _.strBegins( src, o.lineDelimter ) )
    result = concatenatePairWithLineDelimeter( result, src, o );
    else
    result = `${result} ${src.replace( /^\s+/, '' )}`;
  }

  // for( let a = 0 ; a < srcs.length ; a++ )
  // {
  //   let src = srcs[ a ];
  //
  //   src = o.onToStr( src, o );
  //
  //   result = result.replace( /[^\S\n]\s*$/, '' ); /* Dmytro : this regExp remove not \n symbol in the end of string, only spaces */
  //   // result = result.replace( /\s*$/m, '' );
  //
  //   if( !result )
  //   {
  //     result = src;
  //   }
  //   // else if( _.strEnds( result, o.lineDelimter ) || _.strBegins( src, o.lineDelimter ) )
  //   // {
  //   //   result = result + o.lineDelimter + src; /* Dmytro : if delimeter exists, it's not need  */
  //   // }
  //   else if( _.strEnds( result, o.lineDelimter ) || _.strBegins( src, o.lineDelimter ) )
  //   {
  //     result = result + src;
  //   }
  //   else
  //   {
  //     result = result + ' ' + src.replace( /^\s+/, '' );
  //     // result = result + ' ' + src.replace( /^\s+/m, '' ); /* Dmytro : flag 'm' - multiline, but no global, so routine replace first inclusion */
  //   }
  //
  // }

  // let nl = 1;
  // for( let a = 0 ; a < srcs.length ; a++ )
  // {
  //   let src = srcs[ a ];
  //   src = _.entity.exportString( src, o.optionsForToStr );
  //   if( !nl )
  //   {
  //     let i = src.trim().lastIndexOf( o.lineDelimter );
  //     if( i === -1 )
  //     {
  //       if( result[ result.length-1 ] !== ' ' && src[ 0 ] !== ' ' )
  //       result += o.delimeter;
  //     }
  //     else
  //     {
  //       if( i !== 0 )
  //       result += o.lineDelimter;
  //     }
  //   }
  //   if( src.length )
  //   nl = src[ src.length-1 ] === o.lineDelimter;
  //   // if( _.errIs( src ) )
  //   // debugger;
  //   result += src;
  // }

  /* */

  if( o.linePrefix || o.linePostfix )
  {
    result = result.split( o.lineDelimter );
    result = o.linePrefix + result.join( o.linePostfix + o.lineDelimter + o.linePrefix ) + o.linePostfix;
  }

  /* */

  return result;

  /* */

  function onToStr( src, op )
  {
    return _.entity.exportString( src, op.optionsForToStr );
  }

  /* */

  function concatenateSimple( src1, src2 )
  {
    return src1 + src2;
  }
}

strConcat.defaults =
{
  linePrefix : '',
  linePostfix : '',
  lineDelimter : '\n',
  // delimeter : ' ',
  optionsForToStr : null,
  onToStr : null, /* Dmytro : maybe it should have name onEach */
  onPairWithDelimeter : null,
}

//

function _strBeginOf( src, begin )
{

  // _.assert( _.strIs( src ), 'Expects string' );
  // _.assert( arguments.length === 2, 'Expects exactly two arguments' );

  if( _.strIs( begin ) )
  {
    if( src.lastIndexOf( begin, 0 ) === 0 )
    return begin;
  }
  else if( _.regexpIs( begin ) )
  {
    let matched = begin.exec( src );
    if( matched && matched.index === 0 )
    return matched[ 0 ];
  }
  else _.assert( 0, 'Expects string-like ( string or regexp )' );

  return undefined; /* qqq : should return undefined */
}

//

function _strEndOf( src, end )
{

  // _.assert( _.strIs( src ), 'Expects string' );
  // _.assert( arguments.length === 2, 'Expects exactly two arguments' );

  if( _.strIs( end ) )
  {
    if( src.indexOf( end, src.length - end.length ) !== -1 )
    return end;
  }
  else if( _.regexpIs( end ) )
  {
    // let matched = end.exec( src );
    let newEnd = RegExp( end.toString().slice(1, -1) + '$' );
    let matched = newEnd.exec( src );

    //if( matched && matched.index === 0 )
    if( matched && matched.index + matched[ 0 ].length === src.length )
    return matched[ 0 ];
  }
  else _.assert( 0, 'Expects string-like ( string or regexp )' );

  return undefined; /* qqq : should return undefined */
}

//

/**
 * Compares two strings.
 *
 * @param { String } src - Source string.
 * @param { String } begin - String to find at begin of source.
 *
 * @example
 * let scr = _.strBegins( "abc", "a" );
 * // returns true
 *
 * @example
 * let scr = _.strBegins( "abc", "b" );
 * // returns false
 *
 * @returns { Boolean } Returns true if param( begin ) is match with first chars of param( src ), otherwise returns false.
 * @function strBegins
 * @throws { Exception } If one of arguments is not a String.
 * @throws { Exception } If( arguments.length ) is not equal 2.
 * @namespace Tools
 */

function strBegins( src, begin )
{

  _.assert( _.strIs( src ), 'Expects string {-src-}' );
  _.assert( _.strIs( begin ) || _.regexpIs( begin ) || _.longIs( begin ), 'Expects string/regexp or array of strings/regexps {-begin-}' );
  _.assert( arguments.length === 2, 'Expects exactly two arguments' );

  if( !_.longIs( begin ) )
  {
    let result = _._strBeginOf( src, begin );
    return !( result === undefined );
    // return result === undefined ? false : true;
  }

  for( let b = 0, blen = begin.length ; b < blen; b++ )
  {
    let result = _._strBeginOf( src, begin[ b ] );
    if( result !== undefined )
    return true;
  }

  return false;
}

//

/**
 * Compares two strings.
 *
 * @param { String } src - Source string.
 * @param { String } end - String to find at end of source.
 *
 * @example
 * let scr = _.strEnds( "abc", "c" );
 * // returns true
 *
 * @example
 * let scr = _.strEnds( "abc", "b" );
 * // returns false
 *
 * @return { Boolean } Returns true if param( end ) is match with last chars of param( src ), otherwise returns false.
 * @function strEnds
 * @throws { Exception } If one of arguments is not a String.
 * @throws { Exception } If( arguments.length ) is not equal 2.
 * @namespace Tools
 */

function strEnds( src, end )
{

  _.assert( _.strIs( src ), () => `Expects argument::src of type::string, but got ${_.entity.strType( src )}` );
  _.assert( _.strIs( end ) || _.regexpIs( end ) || _.longIs( end ), 'Expects string/regexp or array of strings/regexps {-end-}' );
  _.assert( arguments.length === 2, 'Expects exactly two arguments' );

  if( !_.longIs( end ) )
  {
    let result = _._strEndOf( src, end );
    return !( result === undefined );
  }

  for( let b = 0, blen = end.length ; b < blen; b++ )
  {
    let result = _._strEndOf( src, end[ b ] );
    if( result !== undefined )
    return true;
  }

  return false;
}

//

/**
 * Finds occurrence of( end ) at the end of source( src ) and removes it if exists.
 * Returns begin part of a source string if occurrence was finded or empty string if arguments are equal, otherwise returns undefined.
 *
 * @param { String } src - The source string.
 * @param { String } end - String to find.
 *
 * @example
 * _.strBeginOf( 'abc', 'c' );
 * // returns 'ab'
 *
 * @example
 * _.strBeginOf( 'abc', 'x' );
 * // returns undefined
 *
 * @returns { String } Returns part of source string without tail( end ) or undefined.
 * @throws { Exception } If all arguments are not strings;
 * @throws { Exception } If ( argumets.length ) is not equal 2.
 * @function strBeginOf
 * @namespace Tools
 */

function strBeginOf( src, begin )
{

  _.assert( _.strIs( src ), 'Expects string {-src-}' );
  _.assert( _.strIs( begin ) || _.regexpIs( begin ) || _.longIs( begin ), 'Expects string/regexp or array of strings/regexps {-begin-}' );
  _.assert( arguments.length === 2, 'Expects exactly two arguments' );

  if( !_.longIs( begin ) )
  {
    let result = _._strBeginOf( src, begin );
    return result;
  }

  for( let b = 0, blen = begin.length ; b < blen ; b++ )
  {
    let result = _._strBeginOf( src, begin[ b ] );
    if( result !== undefined )
    return result;
  }

  return undefined;
}

//

/**
 * Finds occurrence of( begin ) at the begining of source( src ) and removes it if exists.
 * Returns end part of a source string if occurrence was finded or empty string if arguments are equal, otherwise returns undefined.
 * otherwise returns undefined.
 *
 * @param { String } src - The source string.
 * @param { String } begin - String to find.
 *
 * @example
 * _.strEndOf( 'abc', 'a' );
 * // returns 'bc'
 *
 * @example
 * _.strEndOf( 'abc', 'c' );
 * // returns undefined
 *
 * @returns { String } Returns part of source string without head( begin ) or undefined.
 * @throws { Exception } If all arguments are not strings;
 * @throws { Exception } If ( argumets.length ) is not equal 2.
 * @function strEndOf
 * @namespace Tools
 */

function strEndOf( src, end )
{

  _.assert( _.strIs( src ), 'Expects string {-src-}' );
  _.assert( _.strIs( end ) || _.regexpIs( end ) || _.longIs( end ), 'Expects string/regexp or array of strings/regexps {-end-}' );
  _.assert( arguments.length === 2, 'Expects exactly two arguments' );

  if( !_.longIs( end ) )
  {
    let result = _._strEndOf( src, end );
    return result;
  }

  for( let b = 0, blen = end.length ; b < blen; b++ )
  {
    let result = _._strEndOf( src, end[ b ] );
    if( result !== undefined )
    return result;
  }

  return undefined;
}

//

/**
 * Finds substring prefix ( begin ) occurrence from the very begining of source ( src ) and removes it.
 * Returns original string if source( src ) does not have occurrence of ( prefix ).
 *
 * @param { String } src - Source string to parse.
 * @param { String } prefix - String that is to be dropped.
 * @returns { String } Returns string with result of prefix removement.
 *
 * @example
 * _.strRemoveBegin( 'example', 'exa' );
 * // returns mple
 *
 * @example
 * _.strRemoveBegin( 'example', 'abc' );
 * // returns example
 *
 * @function strRemoveBegin
 * @throws { Exception } Throws a exception if( src ) is not a String.
 * @throws { Exception } Throws a exception if( prefix ) is not a String.
 * @throws { Exception } Throws a exception if( arguments.length ) is not equal 2.
 * @namespace Tools
 *
 */

function strRemoveBegin( src, begin )
{
  _.assert( arguments.length === 2, 'Expects exactly two arguments' );
  _.assert( _.strIs( src ), 'Expects string {-src-}' );
  _.assert( _.strIs( begin ) || _.regexpIs( begin ), 'Expects string/regexp {-begin-}'  );

  let result = src;
  let beginOf = _._strBeginOf( result, begin );
  if( beginOf !== undefined )
  result = result.substr( beginOf.length, result.length );
  return result;
}

//

/**
 * Removes occurrence of postfix ( end ) from the very end of string( src ).
 * Returns original string if no occurrence finded.
 * @param { String } src - Source string to parse.
 * @param { String } postfix - String that is to be dropped.
 * @returns { String } Returns string with result of postfix removement.
 *
 * @example
 * _.strRemoveEnd( 'example', 'le' );
 * // returns examp
 *
 * @example
 * _.strRemoveEnd( 'example', 'abc' );
 * // returns example
 *
 * @function strRemoveEnd
 * @throws { Exception } Throws a exception if( src ) is not a String.
 * @throws { Exception } Throws a exception if( postfix ) is not a String.
 * @throws { Exception } Throws a exception if( arguments.length ) is not equal 2.
 * @namespace Tools
 *
 */

function strRemoveEnd( src, end )
{
  _.assert( arguments.length === 2, 'Expects exactly two arguments' );
  _.assert( _.strIs( src ), 'Expects string {-src-}' );
  _.assert( _.strIs( end ) || _.regexpIs( end ), 'Expects string/regexp {-end-}' );

  let result = src;
  let endOf = _._strEndOf( result, end );
  if( endOf !== undefined )
  result = result.substr( 0, result.length - endOf.length );

  return result;
}

//

/**
 * Finds substring or regexp ( insStr ) first occurrence from the source string ( srcStr ) and removes it.
 * Returns original string if source( src ) does not have occurrence of ( insStr ).
 *
 * @param { String } srcStr - Source string to parse.
 * @param { String } insStr - String/RegExp that is to be dropped.
 * @returns { String } Returns string with result of substring removement.
 *
 * @example
 * _.strRemove( 'source string', 's' );
 * // returns ource tring
 *
 * @example
 * _.strRemove( 'example', 's' );
 * // returns example
 *
 * @function strRemove
 * @throws { Exception } Throws a exception if( srcStr ) is not a String.
 * @throws { Exception } Throws a exception if( insStr ) is not a String or a RegExp.
 * @throws { Exception } Throws a exception if( arguments.length ) is not equal 2.
 * @namespace Tools
 *
 */

function strRemove( srcStr, insStr )
{
  _.assert( arguments.length === 2, 'Expects exactly two arguments' );
  _.assert( _.strIs( srcStr ), 'Expects string {-src-}' );
  _.assert( _.strIs( insStr ) || _.regexpIs( insStr ), 'Expects string/regexp {-begin-}' );

  let result = srcStr;
  debugger;

  result = result.replace( insStr, '' );

  return result;
}

// --
// routines
// --

let TranslatedTypeMap =
{

  'BigUint64Array' : 'U64x',
  'Uint32Array' : 'U32x',
  'Uint16Array' : 'U16x',
  'Uint8Array' : 'U8x',
  'Uint8ClampedArray' : 'U8ClampedX',

  'BigInt64Array' : 'I64x',
  'Int32Array' : 'I32x',
  'Int16Array' : 'I16x',
  'Int8Array' : 'I8x',

  'Float64Array' : 'F64x',
  'Float32Array' : 'F32x',

  'Buffer' : 'BufferNode',
  'ArrayBuffer' : 'BufferRaw',
  'SharedArrayBuffer' : 'BufferRawShared',
  'Map' : 'HashMap',
  'WeakMap' : 'HashMapWeak',
  'Function' : 'Routine',
  'Arguments' : 'ArgumentsArray',

}

let StandardTypeSet = new Set
([

  'U64x',
  'U32x',
  'U16x',
  'U8x',
  'U8ClampedX',
  'I64x',
  'I32x',
  'I16x',
  'I8x',
  'F64x',
  'F32x',

  'BufferNode',
  'BufferRaw',
  'BufferRawShared',
  'HashMap',
  'HashMapWeak',

  'ArgumentsArray',
  'Array',
  'Set',
  'Routine',
  'Global',

]);

let ExtensionEntity =
{

  exportStringSimple,
  exportStringShort,
  exportString : exportStringShort,
  exportStringShortFine : exportStringShortDiagnostic, /* xxx : remove */
  exportStringShortDiagnostic,
  // exportStringShortCode, /* qqq xxx : introduce */

  strPrimitive,
  strTypeSecondary,
  strType : strTypeWithTraits,
  strTypeWithTraits,
  strTypeWithoutTraits,

  // fields

  TranslatedTypeMap,
  StandardTypeSet,

}

let ExtensionTools =
{

  // checker

  strIs,
  strsAreAll,
  // regexpLike,
  // strsLikeAll,
  strDefined,
  strsDefined,

  strHas,

  strEquivalent,
  strsEquivalent,

  // converter

  // exportStringShort,
  // exportString : exportStringShort,
  // exportStringSimple,
  // exportStringShortDiagnostic, /* qqq for Yevhen : perfect coverage required! */
  strStrShort : strShort, /* xxx : remove */
  strShort, /* qqq for Yevhen : cover */
  // strPrimitive,
  // strTypeSecondary,
  // strPrimitiveType : strTypeSecondary, /* xxx : remove */
  // strType : strTypeWithTraits,
  // strTypeWithTraits,
  // strTypeWithoutTraits,
  strConcat,

  //

  _strBeginOf,
  _strEndOf,

  strBegins,
  strEnds,

  strBeginOf,
  strEndOf,

  strRemoveBegin,
  strRemoveEnd,
  strRemove,

  // fields

  // TranslatedTypeMap,
  // StandardTypeSet,

}

//

Object.assign( _.entity, ExtensionEntity );
Object.assign( _, ExtensionTools );

// --
// export
// --

if( typeof module !== 'undefined' )
module[ 'exports' ] = _;

})();<|MERGE_RESOLUTION|>--- conflicted
+++ resolved
@@ -291,13 +291,8 @@
     }
     else if( _.primitiveIs( src ) )
     {
-<<<<<<< HEAD
       if( _.bigInt.is( src ) )
-      return `${String( src )}n`;
-=======
-      if( _.bigIntIs( src ) )
       return `${String( src )}n`; /* qqq for Yevhen : no! */
->>>>>>> 6b9a43b1
       return String( src );
     }
     // else if( _.vectorAdapterIs( src ) )
