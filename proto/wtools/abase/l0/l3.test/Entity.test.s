( function _l0_l3_Entity_test_s()
{

'use strict';

if( typeof module !== 'undefined' )
{
  const _ = require( '../Include3.s' );
  require( 'wTesting' );
}

const _global = _global_;
const _ = _global_.wTools;
const __ = _globals_.testing.wTools;

//--
// exporter
//--

function exportStringDiagnosticShallow( test )
{

  test.case = 'unroll';
  var src = _.unroll.make([ 2, 3, 4 ]);
  var expected = '{- Array.unroll with 3 elements -}';
  test.identical( _.entity.exportStringDiagnosticShallow( src ), expected );

  test.case = 'ArgumentsArray & arrayLike';
  var src = _.argumentsArray.make();
  var expected = '{- ArgumentsArray with 0 elements -}';
  test.identical( _.entity.exportStringDiagnosticShallow( src ), expected );

  test.case = 'number';
  var src = 1;
  var expected = '1';
  test.identical( _.entity.exportStringDiagnosticShallow( src ), expected );

  test.case = 'bool & boolLike & fuzzy';
  var src = true;
  var expected = 'true';
  test.identical( _.entity.exportStringDiagnosticShallow( src ), expected );

  test.case = 'boolLike & number & fuzzyLike';
  var src = 0;
  var expected = '0';
  test.identical( _.entity.exportStringDiagnosticShallow( src ), expected );

  test.case = 'fuzzy';
  var src = _.maybe;
  var expected = '{- Symbol maybe -}';
  test.identical( _.entity.exportStringDiagnosticShallow( src ), expected );

  test.case = 'bigint';
  var src = 10n;
  var expected = '10n';
  test.identical( _.entity.exportStringDiagnosticShallow( src ), expected );

  test.case = 'str & regexpLike';
  var src = 'str';
  var expected = 'str';
  test.identical( _.entity.exportStringDiagnosticShallow( src ), expected );

  test.case = 'regexp & objectLike & constructible & constructibleLike';
  var src = /hello/g;
  var expected = '/hello/g';
  test.identical( _.entity.exportStringDiagnosticShallow( src ), expected );

  test.case = 'ArgumentsArray & arrayLike';
  var src = _.argumentsArray.make();
  var expected = '{- ArgumentsArray with 0 elements -}';
  test.identical( _.entity.exportStringDiagnosticShallow( src ), expected );

  test.case = 'ArgumentsArray & arrayLike with 3 elems';
  var src = _.argumentsArray.make([ 1, 2, 3 ]);
  var expected = '{- ArgumentsArray with 3 elements -}';
  test.identical( _.entity.exportStringDiagnosticShallow( src ), expected );

  /* l5 */
  // test.case = 'unroll';
  // var src = _.unroll.make([ 2, 3, 4 ]);
  // var expected = '{- Array.unroll with 3 elements -}';
  // test.identical( _.entity.exportStringDiagnosticShallow( src ), expected );

  test.case = 'array';
  var src = [ 2, 3, 4 ];
  var expected = '{- Array with 3 elements -}';
  test.identical( _.entity.exportStringDiagnosticShallow( src ), expected );

  test.case = 'vector & vectorLike';
  var src = __.diagnostic.objectMake({ elements : [ '1', '10' ], countable : 1, length : 2 });
  var expected = '{- countableConstructorPolluted.countable with 2 elements -}';
  test.identical( _.entity.exportStringDiagnosticShallow( src ), expected );

  test.case = 'countable & countableLike';
  var src = __.diagnostic.objectMake({ elements : [ '1', '10' ], countable : 1 });
  var expected = '{- countableConstructorPolluted.countable.constructible with 2 elements -}';
  test.identical( _.entity.exportStringDiagnosticShallow( src ), expected );

  test.case = `object countable - empty, non-vector`;
  var src = __.diagnostic.objectMake({ new : 0, elements : [], countable : 1 } );
  var expected = '{- Map.polluted.countable with 0 elements -}';
  test.identical( _.entity.exportStringDiagnosticShallow( src ), expected );

  test.case = `object countable - non empty, non-vector`;
  var src = __.diagnostic.objectMake({ new : 0, elements : [ '1', '2', '3' ], countable : 1 } );
  var expected = '{- Map.polluted.countable with 3 elements -}';
  test.identical( _.entity.exportStringDiagnosticShallow( src ), expected );

  test.case = 'Global & GlobalReal';
  var src = _global_;
  var expected = '{- Aux.polluted.prototyped with ';
  test.true( _.strHas( _.entity.exportStringDiagnosticShallow( src ), expected ) );

  test.case = 'Global & GlobalDerived';
  var src = Object.create( _global_ );
  var expected = '{- Aux.polluted.prototyped with ';
  test.true( _.strHas( _.entity.exportStringDiagnosticShallow( src ), expected ) );

  test.case = 'Object & ObjectLike & Container & ContainerLike'; /* qqq for junior : bad : this is aux! lack of Object & Countable cases | aaa : Added. */
  var src = { [ Symbol.iterator ] : 1 };
  var expected = '{- Map.polluted with 0 elements -}';
  test.identical( _.entity.exportStringDiagnosticShallow( src ), expected );

  test.case = 'Object & ObjectLike & Container & ContainerLike with `exportString` method';
  var src =
  {
    [ Symbol.iterator ] : 1,
    exportString : () => 'Custom string transformation'
  };
  var expected = '{- Map.polluted with 1 elements -}';
  test.identical( _.entity.exportStringDiagnosticShallow( src ), expected );

  test.case = 'Object & ObjectLike & auxiliary & auxiliaryPrototyped & auxiliaryPolluted';
  var src = { a : 1 };
  Object.setPrototypeOf( src, { b : 2 } )
  var expected = '{- Aux.polluted.prototyped with 2 elements -}';
  test.identical( _.entity.exportStringDiagnosticShallow( src ), expected );

  test.case = 'Object & ObjectLike & auxiliary & auxiliaryPrototyped & auxiliaryPolluted with `exportString` method';
  var src = { a : 1 };
  var proto =
  {
    b : 2,
    exportString : () => 'Custom string transformation'
  }
  Object.setPrototypeOf( src, proto )
  var expected = '{- Aux.polluted.prototyped with 3 elements -}';
  test.identical( _.entity.exportStringDiagnosticShallow( src ), expected );

  test.case = 'Object & ObjectLike & auxiliary & map & mapPure';
  var src = Object.create( null );
  var expected = '{- Map.pure with 0 elements -}';
  test.identical( _.entity.exportStringDiagnosticShallow( src ), expected );

  test.case = 'Object & ObjectLike & auxiliary & map & mapPure with `exportString` method';
  var src = Object.create( null );
  src.exportString = () => 'Custom string transformation'
  var expected = '{- Map.pure with 1 elements -}';
  test.identical( _.entity.exportStringDiagnosticShallow( src ), expected );

  test.case = 'Object & ObjectLike & auxiliary & map & mapPure with 2 elems';
  var src = Object.create( null );
  src.a = 1;
  src.b = 2;
  var expected = '{- Map.pure with 2 elements -}';
  test.identical( _.entity.exportStringDiagnosticShallow( src ), expected );

  test.case = 'Object & ObjectLike & auxiliary & auxiliaryPolluted & map & mapPolluted & mapPrototyped';
  var src = {};
  var expected = '{- Map.polluted with 0 elements -}';
  test.identical( _.entity.exportStringDiagnosticShallow( src ), expected );

  test.case = 'Object & ObjectLike & auxiliary & auxiliaryPolluted & map & mapPolluted & mapPrototyped with 3 elems';
  var src = { a : 1, b : 2, c : 3 };
  var expected = '{- Map.polluted with 3 elements -}';
  test.identical( _.entity.exportStringDiagnosticShallow( src ), expected );

  test.case = 'HashMap';
  var src = new HashMap();
  var expected = '{- HashMap with 0 elements -}';
  test.identical( _.entity.exportStringDiagnosticShallow( src ), expected );

  test.case = 'HashMap with 2 elems';
  var src = new HashMap([ [ 'a', 1 ], [ 'b', 2 ] ]);
  var expected = '{- HashMap with 2 elements -}';
  test.identical( _.entity.exportStringDiagnosticShallow( src ), expected );

  test.case = 'Set & SetLike';
  var src = new Set();
  var expected = '{- Set with 0 elements -}';
  test.identical( _.entity.exportStringDiagnosticShallow( src ), expected );

  test.case = 'Set with 3 elems';
  var src = new Set([ 1, 2, 3 ]);
  var expected = '{- Set with 3 elements -}';
  test.identical( _.entity.exportStringDiagnosticShallow( src ), expected );

  test.case = 'BufferNode';
  var src = BufferNode.from( 'str' );
  var expected = '{- BufferNode with 3 elements -}';
  test.identical( _.entity.exportStringDiagnosticShallow( src ), expected );

  test.case = 'BufferRaw';
  var src = new BufferRaw( 'str' );
  var expected = '{- BufferRaw -}';
  test.identical( _.entity.exportStringDiagnosticShallow( src ), expected );

  test.case = 'BufferRawShared';
  var src = new BufferRawShared( 'str' );
  var expected = '{- BufferRawShared -}';
  test.identical( _.entity.exportStringDiagnosticShallow( src ), expected );

  test.case = 'BufferTyped';
  var src = new I8x( 20 );
  var expected = '{- I8x with 20 elements -}';
  test.identical( _.entity.exportStringDiagnosticShallow( src ), expected );

  test.case = 'BufferView';
  var src = new BufferView( new BufferRaw( 20 ) );
  var expected = '{- DataView.constructible -}';
  test.identical( _.entity.exportStringDiagnosticShallow( src ), expected );

  test.case = 'BufferBytes & BufferTyped';
  var src = new U8x( 20 );
  var expected = '{- U8x with 20 elements -}';
  test.identical( _.entity.exportStringDiagnosticShallow( src ), expected );

  test.case = 'err';
  var src = _.err( 'error' );
  var expected = '{- Error.constructible -}';
  test.identical( _.entity.exportStringDiagnosticShallow( src ), expected );

  test.case = 'escape';
  var src = _.escape.make( 1 );
  var expected = '{- Escape.countable.constructible with 1 elements -}';
  test.identical( _.entity.exportStringDiagnosticShallow( src ), expected );

  test.case = 'interval & BufferTyped';
  var src = new F32x( 2 );
  var expected = '{- F32x with 2 elements -}';
  test.identical( _.entity.exportStringDiagnosticShallow( src ), expected );

  test.case = 'pair';
  var src = _.pair.make();
  var expected = '{- Array with 2 elements -}';
  test.identical( _.entity.exportStringDiagnosticShallow( src ), expected );

  test.case = 'path & str';
  var src = '/a/b/';
  var expected = '/a/b/';
  test.identical( _.entity.exportStringDiagnosticShallow( src ), expected );

  /* l7 */
  // test.case = 'propertyTransformer & filter';
  // var src = _.props.condition[ 'dstAndSrcOwn' ];
  // var expected = '{- routine dstAndSrcOwn -}';
  // test.identical( _.entity.exportStringDiagnosticShallow( src ), expected );

  /* l7 */
  // test.case = 'propertyTransformer & mapper';
  // var src = _.props.mapper[ 'assigning' ];
  // var expected = '{- routine assigning -}';
  // test.identical( _.entity.exportStringDiagnosticShallow( src ), expected );

  test.case = 'routine & routineLike';
  var src = routine;
  var expected = '{- routine routine -}';
  test.identical( _.entity.exportStringDiagnosticShallow( src ), expected );

  /* l5 */
  test.case = 'timer';
  var src = _.time._begin( Infinity );
  var expected = '{- Map.pure with 9 elements -}';
  test.identical( _.entity.exportStringDiagnosticShallow( src ), expected );
  _.time.cancel( src );

  test.case = 'date & objectLike';
  var src = new Date( '2021-02-19T11:26:42.840Z' );
  var expected = '2021-02-19T11:26:42.840Z';
  test.identical( _.entity.exportStringDiagnosticShallow( src ), expected );

  test.case = 'null';
  var src = null;
  var expected = 'null';
  test.identical( _.entity.exportStringDiagnosticShallow( src ), expected );

  test.case = 'undefined';
  var src = undefined;
  var expected = 'undefined';
  test.identical( _.entity.exportStringDiagnosticShallow( src ), expected );

  test.case = 'Symbol null';
  var src = _.null;
  var expected = '{- Symbol null -}';
  test.identical( _.entity.exportStringDiagnosticShallow( src ), expected );

  test.case = 'Symbol undefined';
  var src = _.undefined;
  var expected = '{- Symbol undefined -}';
  test.identical( _.entity.exportStringDiagnosticShallow( src ), expected );

  test.case = 'Symbol Nothing';
  var src = _.nothing;
  var expected = '{- Symbol nothing -}';
  test.identical( _.entity.exportStringDiagnosticShallow( src ), expected );

  test.case = 'primitive';
  var src = 5;
  var expected = '5';
  test.identical( _.entity.exportStringDiagnosticShallow( src ), expected );

  test.case = 'Symbol';
  var src = Symbol( 'a' );
  var expected = '{- Symbol a -}';
  test.identical( _.entity.exportStringDiagnosticShallow( src ), expected );

  test.case = 'ConsequenceLike & promiseLike & promise';
  var src = new Promise( ( resolve, reject ) => { return resolve( 0 ) } );
  var expected = '{- Promise.constructible -}';
  test.identical( _.entity.exportStringDiagnosticShallow( src ), expected );

  test.case = 'stream';
  var src = require( 'stream' ).Readable();
  var expected = '{- Readable.constructible -}';
  test.identical( _.entity.exportStringDiagnosticShallow( src ), expected );

  // test.case = 'console';
  // var src = console;
  // var expected = '{- Console.constructible with 1 elements -}';
  // test.identical( _.entity.exportStringDiagnosticShallow( src ), expected );

  test.case = 'printerLike';
  var src = new __.Logger();
  var expected = '{- wLoggerTop.constructible -}';
  test.identical( _.entity.exportStringDiagnosticShallow( src ), expected );

  test.case = 'printerLike with output to console';
  var src = new __.Logger({ output : console });
  var expected = '{- wLoggerTop.constructible -}';
  test.identical( _.entity.exportStringDiagnosticShallow( src ), expected );

  test.case = 'process';
  var src = process;
  var expected = '{- process.constructible -}';
  test.identical( _.entity.exportStringDiagnosticShallow( src ), expected );

  /* - */

  // function _iterate()
  // {
  //
  //   let iterator = Object.create( null );
  //   iterator.next = next;
  //   iterator.index = 0;
  //   iterator.instance = this;
  //   return iterator;
  //
  //   function next()
  //   {
  //     let result = Object.create( null );
  //     result.done = this.index === this.instance.elements.length;
  //     if( result.done )
  //     return result;
  //     result.value = this.instance.elements[ this.index ];
  //     this.index += 1;
  //     return result;
  //   }
  //
  // }
  //
  // /* */
  //
  // function countableConstructorPolluted( o )
  // {
  //   return countableMake( this, o );
  // }
  //
  // /* */
  //
  // function countableMake( dst, o )
  // {
  //   if( dst === null )
  //   dst = Object.create( null );
  //   _.props.extend( dst, o );
  //   if( o.countable )
  //   dst[ Symbol.iterator ] = _iterate;
  //   return dst;
  // }

  function routine () {}

}

// //
//
// function exportStringCodeShallow( test )
// {
//
//   test.case = 'number';
//   var src = 1;
//   var expected = '1';
//   test.identical( _.entity.exportStringCodeShallow( src ), expected );
//
//   test.case = 'bool & boolLike & fuzzy';
//   var src = true;
//   var expected = 'true';
//   test.identical( _.entity.exportStringCodeShallow( src ), expected );
//
//   test.case = 'boolLike & number & fuzzyLike';
//   var src = 0;
//   var expected = '0';
//   test.identical( _.entity.exportStringCodeShallow( src ), expected );
//
//   test.case = 'fuzzy';
//   var src = _.maybe;
//   var expected = '{- Symbol maybe -}';
//   test.identical( _.entity.exportStringCodeShallow( src ), expected );
//
//   test.case = 'bigint';
//   var src = 10n;
//   var expected = '10n';
//   test.identical( _.entity.exportStringCodeShallow( src ), expected );
//
//   test.case = 'str & regexpLike';
//   var src = 'str';
//   var expected = 'str';
//   test.identical( _.entity.exportStringCodeShallow( src ), expected );
//
//   test.case = 'regexp & objectLike & constructible & constructibleLike';
//   var src = /hello/g;
//   var expected = '/hello/g';
//   test.identical( _.entity.exportStringCodeShallow( src ), expected );
//
//   test.case = 'ArgumentsArray & arrayLike';
//   var src = _.argumentsArray.make();
//   var expected = '{- ArgumentsArray with 0 elements -}';
//   test.identical( _.entity.exportStringCodeShallow( src ), expected );
//
//   test.case = 'ArgumentsArray & arrayLike with 3 elems';
//   var src = _.argumentsArray.make([ 1, 2, 3 ]);
//   var expected = '{- ArgumentsArray with 3 elements -}';
//   test.identical( _.entity.exportStringCodeShallow( src ), expected );
//
//   test.case = 'unroll';
//   var src = _.unroll.make([ 2, 3, 4 ]);
//   var expected = '{- Array.unroll with 3 elements -}';
//   test.identical( _.entity.exportStringCodeShallow( src ), expected );
//
//   test.case = 'array';
//   var src = [ 2, 3, 4 ];
//   var expected = '{- Array with 3 elements -}';
//   test.identical( _.entity.exportStringCodeShallow( src ), expected );
//
//   test.case = 'long & longLike';
//   var src = _.long.make([ 1, 2 ]);
//   var expected = '{- Array with 2 elements -}';
//   test.identical( _.entity.exportStringCodeShallow( src ), expected );
//
//   test.case = 'vector & vectorLike';
//   var src = __.diagnostic.objectMake({ new : 1, elements : [ '1', '10' ], countable : 1, length : 2 });
//   var expected = '{- countableConstructorPolluted.countable with 2 elements -}';
//   test.identical( _.entity.exportStringCodeShallow( src ), expected );
//
//   test.case = 'countable & countableLike';
//   var src = __.diagnostic.objectMake({ new : 1, elements : [ '1', '10' ], countable : 1 });
//   var expected = '{- countableConstructorPolluted.countable.constructible with 2 elements -}';
//   test.identical( _.entity.exportStringCodeShallow( src ), expected );
//
//   test.case = `object countable - empty, non-vector`;
//   var src = __.diagnostic.objectMake({ new : 0, elements : [], countable : 1 } );
//   var expected = '{- Map.polluted with 8 elements -}';
//   test.identical( _.entity.exportStringCodeShallow( src ), expected );
//
//   test.case = `object countable - non empty, non-vector`;
//   var src = __.diagnostic.objectMake({ new : 0, elements : [ '1', '2', '3' ], countable : 1 } );
//   var expected = '{- Map.polluted with 8 elements -}';
//   test.identical( _.entity.exportStringCodeShallow( src ), expected );
//
//   test.case = 'Global & GlobalReal';
//   var src = global;
//   var expected = '{- Aux.polluted.prototyped with ';
//   test.true( _.strHas( _.entity.exportStringCodeShallow( src ), expected ) );
//
//   test.case = 'Global & GlobalDerived';
//   var src = Object.create( global );
//   var expected = '{- Aux.polluted.prototyped with ';
//   test.true( _.strHas( _.entity.exportStringCodeShallow( src ), expected ) );
//
//   test.case = 'Object & ObjectLike & Container & ContainerLike'; /* qqq for junior : bad : this is aux! lack of Object & Countable cases | aaa : Added. */
//   var src = { [ Symbol.iterator ] : 1 };
//   var expected = '{- Map.polluted with 0 elements -}';
//   test.identical( _.entity.exportStringCodeShallow( src ), expected );
//
//   test.case = 'Object & ObjectLike & Container & ContainerLike with `exportString` method';
//   var src =
//   {
//     [ Symbol.iterator ] : 1,
//     exportString : () => 'Custom string transformation'
//   };
//   var expected = '{- Map.polluted with 1 elements -}';
//   test.identical( _.entity.exportStringCodeShallow( src ), expected );
//
//   test.case = 'Object & ObjectLike & auxiliary & auxiliaryPrototyped & auxiliaryPolluted';
//   var src = { a : 1 };
//   Object.setPrototypeOf( src, { b : 2 } )
//   var expected = '{- Aux.polluted.prototyped with 2 elements -}';
//   test.identical( _.entity.exportStringCodeShallow( src ), expected );
//
//   test.case = 'Object & ObjectLike & auxiliary & auxiliaryPrototyped & auxiliaryPolluted with `exportString` method';
//   var src = { a : 1 };
//   var proto =
//   {
//     b : 2,
//     exportString : () => 'Custom string transformation'
//   }
//   Object.setPrototypeOf( src, proto )
//   var expected = '{- Aux.polluted.prototyped with 3 elements -}';
//   test.identical( _.entity.exportStringCodeShallow( src ), expected );
//
//   test.case = 'Object & ObjectLike & auxiliary & map & mapPure';
//   var src = Object.create( null );
//   var expected = '{- Map.pure with 0 elements -}';
//   test.identical( _.entity.exportStringCodeShallow( src ), expected );
//
//   test.case = 'Object & ObjectLike & auxiliary & map & mapPure with `exportString` method';
//   var src = Object.create( null );
//   src.exportString = () => 'Custom string transformation'
//   var expected = '{- Map.pure with 1 elements -}';
//   test.identical( _.entity.exportStringCodeShallow( src ), expected );
//
//   test.case = 'Object & ObjectLike & auxiliary & map & mapPure with 2 elems';
//   var src = Object.create( null );
//   src.a = 1;
//   src.b = 2;
//   var expected = '{- Map.pure with 2 elements -}';
//   test.identical( _.entity.exportStringCodeShallow( src ), expected );
//
//   test.case = 'Object & ObjectLike & auxiliary & auxiliaryPolluted & map & mapPolluted & mapPrototyped';
//   var src = {};
//   var expected = '{- Map.polluted with 0 elements -}';
//   test.identical( _.entity.exportStringCodeShallow( src ), expected );
//
//   test.case = 'Object & ObjectLike & auxiliary & auxiliaryPolluted & map & mapPolluted & mapPrototyped with 3 elems';
//   var src = { a : 1, b : 2, c : 3 };
//   var expected = '{- Map.polluted with 3 elements -}';
//   test.identical( _.entity.exportStringCodeShallow( src ), expected );
//
//   test.case = 'HashMap';
//   var src = new HashMap();
//   var expected = '{- HashMap with 0 elements -}';
//   test.identical( _.entity.exportStringCodeShallow( src ), expected );
//
//   test.case = 'HashMap with 2 elems';
//   var src = new HashMap([ [ 'a', 1 ], [ 'b', 2 ] ]);
//   var expected = '{- HashMap with 2 elements -}';
//   test.identical( _.entity.exportStringCodeShallow( src ), expected );
//
//   test.case = 'Set & SetLike';
//   var src = new Set();
//   var expected = '{- Set with 0 elements -}';
//   test.identical( _.entity.exportStringCodeShallow( src ), expected );
//
//   test.case = 'Set with 3 elems';
//   var src = new Set([ 1, 2, 3 ]);
//   var expected = '{- Set with 3 elements -}';
//   test.identical( _.entity.exportStringCodeShallow( src ), expected );
//
//   test.case = 'BufferNode';
//   var src = BufferNode.from( 'str' );
//   var expected = '{- BufferNode with 3 elements -}';
//   test.identical( _.entity.exportStringCodeShallow( src ), expected );
//
//   test.case = 'BufferRaw';
//   var src = new BufferRaw( 'str' );
//   var expected = '{- BufferRaw -}';
//   test.identical( _.entity.exportStringCodeShallow( src ), expected );
//
//   test.case = 'BufferRawShared';
//   var src = new BufferRawShared( 'str' );
//   var expected = '{- BufferRawShared -}';
//   test.identical( _.entity.exportStringCodeShallow( src ), expected );
//
//   test.case = 'BufferTyped';
//   var src = new I8x( 20 );
//   var expected = '{- I8x with 20 elements -}';
//   test.identical( _.entity.exportStringCodeShallow( src ), expected );
//
//   test.case = 'BufferView';
//   var src = new BufferView( new BufferRaw( 20 ) );
//   var expected = '{- DataView.constructible -}';
//   test.identical( _.entity.exportStringCodeShallow( src ), expected );
//
//   test.case = 'BufferBytes & BufferTyped';
//   var src = new U8x( 20 );
//   var expected = '{- U8x with 20 elements -}';
//   test.identical( _.entity.exportStringCodeShallow( src ), expected );
//
//   test.case = 'err';
//   var src = _.err( 'error' );
//   var expected = '{- Error.constructible -}';
//   test.identical( _.entity.exportStringCodeShallow( src ), expected );
//
//   test.case = 'escape';
//   var src = _.escape.make( 1 );
//   var expected = '{- Escape 1 -}'; /* xxx2 : qqq : bad */
//   test.identical( _.entity.exportStringCodeShallow( src ), expected );
//
//   test.case = 'interval & BufferTyped';
//   var src = new F32x( 2 );
//   var expected = '{- F32x with 2 elements -}';
//   test.identical( _.entity.exportStringCodeShallow( src ), expected );
//
//   test.case = 'pair';
//   var src = _.pair.make();
//   var expected = '{- Array with 2 elements -}';
//   test.identical( _.entity.exportStringCodeShallow( src ), expected );
//
//   test.case = 'path & str';
//   var src = '/a/b/';
//   var expected = '/a/b/';
//   test.identical( _.entity.exportStringCodeShallow( src ), expected );
//
//   test.case = 'routine & routineLike';
//   var src = routine;
//   var expected = '{- routine routine -}';
//   test.identical( _.entity.exportStringCodeShallow( src ), expected );
//
//   // qqq : xxx : uncomment
//   // test.case = 'timer';
//   // var src = _.time._begin( Infinity );
//   // var expected = '{- Map.pure with 9 elements -}';
//   // test.identical( _.entity.exportStringCodeShallow( src ), expected );
//   // _.time.cancel( src );
//
//   test.case = 'date & objectLike';
//   var src = new Date( '2021-02-19T11:26:42.840Z' );
//   var expected = '2021-02-19T11:26:42.840Z';
//   test.identical( _.entity.exportStringCodeShallow( src ), expected );
//
//   test.case = 'null';
//   var src = null;
//   var expected = 'null';
//   test.identical( _.entity.exportStringCodeShallow( src ), expected );
//
//   test.case = 'undefined';
//   var src = undefined;
//   var expected = 'undefined';
//   test.identical( _.entity.exportStringCodeShallow( src ), expected );
//
//   test.case = 'Symbol null';
//   var src = _.null;
//   var expected = '{- Symbol null -}';
//   test.identical( _.entity.exportStringCodeShallow( src ), expected );
//
//   test.case = 'Symbol undefined';
//   var src = _.undefined;
//   var expected = '{- Symbol undefined -}';
//   test.identical( _.entity.exportStringCodeShallow( src ), expected );
//
//   test.case = 'Symbol Nothing';
//   var src = _.nothing;
//   var expected = '{- Symbol nothing -}';
//   test.identical( _.entity.exportStringCodeShallow( src ), expected );
//
//   test.case = 'primitive';
//   var src = 5;
//   var expected = '5';
//   test.identical( _.entity.exportStringCodeShallow( src ), expected );
//
//   test.case = 'Symbol';
//   var src = Symbol( 'a' );
//   var expected = '{- Symbol a -}';
//   test.identical( _.entity.exportStringCodeShallow( src ), expected );
//
//   test.case = 'ConsequenceLike & promiseLike & promise';
//   var src = new Promise( ( resolve, reject ) => { return resolve( 0 ) } );
//   var expected = '{- Promise.constructible -}';
//   test.identical( _.entity.exportStringCodeShallow( src ), expected );
//
//   test.case = 'stream';
//   var src = require( 'stream' ).Readable();
//   var expected = '{- Readable.constructible -}';
//   test.identical( _.entity.exportStringCodeShallow( src ), expected );
//
//   test.case = 'printerLike';
//   var src = new __.Logger();
//   var expected = '{- wLoggerTop.constructible -}';
//   test.identical( _.entity.exportStringCodeShallow( src ), expected );
//
//   test.case = 'printerLike with output to console';
//   var src = new __.Logger({ output : console });
//   var expected = '{- wLoggerTop.constructible -}';
//   test.identical( _.entity.exportStringCodeShallow( src ), expected );
//
//   test.case = 'process';
//   var src = process;
//   var expected = '{- process.constructible -}';
//   test.identical( _.entity.exportStringCodeShallow( src ), expected );
//
//   /* - */
//
//   // function _iterate()
//   // {
//   //
//   //   let iterator = Object.create( null );
//   //   iterator.next = next;
//   //   iterator.index = 0;
//   //   iterator.instance = this;
//   //   return iterator;
//   //
//   //   function next()
//   //   {
//   //     let result = Object.create( null );
//   //     result.done = this.index === this.instance.elements.length;
//   //     if( result.done )
//   //     return result;
//   //     result.value = this.instance.elements[ this.index ];
//   //     this.index += 1;
//   //     return result;
//   //   }
//   //
//   // }
//   //
//   // /* */
//   //
//   // function countableConstructor( o )
//   // {
//   //   return countableMake( this, o );
//   // }
//   //
//   // /* */
//   //
//   // function countableMake( dst, o )
//   // {
//   //   if( dst === null )
//   //   dst = Object.create( null );
//   //   _.props.extend( dst, o );
//   //   if( o.countable )
//   //   dst[ Symbol.iterator ] = _iterate;
//   //   return dst;
//   // }
//
//   function routine () {}
//
// }

//

function strPrimitive( test ) /* qqq for junior : extend */
{

  test.case = 'undefined';
  var src = undefined;
  var expected = undefined;
  var got = _.entity.strPrimitive( src );
  test.identical( got, expected );

  test.case = 'null';
  var src = null;
  var expected = undefined;
  var got = _.entity.strPrimitive( src );
  test.identical( got, expected );

  test.case = 'number';
  var src = 13;
  var expected = '13';
  var got = _.entity.strPrimitive( src );
  test.identical( got, expected );

  test.case = 'boolean';
  var src = false;
  var expected = 'false';
  var got = _.entity.strPrimitive( src );
  test.identical( got, expected );

  test.case = 'string';
  var src = 'abc';
  var expected = 'abc';
  var got = _.entity.strPrimitive( src );
  test.identical( got, expected );

}

//

function strTypeWithTraitsBasic( test )
{

  test.case = 'undefined';
  var src = undefined;
  var expected = 'Undefined';
  var got = _.entity.strTypeWithTraits( src );
  test.identical( got, expected );

  test.case = 'null';
  var src = null;
  var expected = 'Null';
  var got = _.entity.strTypeWithTraits( src );
  test.identical( got, expected );

  test.case = 'number int';
  var src = 13;
  var expected = 'Number';
  var got = _.entity.strTypeWithTraits( src );
  test.identical( got, expected );

  test.case = 'number NaN';
  var src = 13;
  var expected = 'Number';
  var got = _.entity.strTypeWithTraits( src );
  test.identical( got, expected );

  test.case = 'number Infinity';
  var src = Infinity;
  var expected = 'Number';
  var got = _.entity.strTypeWithTraits( src );
  test.identical( got, expected );

  test.case = 'boolean';
  var src = false;
  var expected = 'Boolean';
  var got = _.entity.strTypeWithTraits( src );
  test.identical( got, expected );

  test.case = 'string';
  var src = 'abc';
  var expected = 'String';
  var got = _.entity.strTypeWithTraits( src );
  test.identical( got, expected );

  test.case = 'array';
  var src = [ 1, 2, 3 ];
  var expected = 'Array';
  var got = _.entity.strTypeWithTraits( src );
  test.identical( got, expected );

  test.case = 'ArgumentsArray';
  var src = _.argumentsArray.make([ 1, 2, 3 ]);
  var expected = 'ArgumentsArray';
  var got = _.entity.strTypeWithTraits( src );
  test.identical( got, expected );

  test.case = 'routine';
  var src = () => {};
  var expected = 'Routine';
  var got = _.entity.strTypeWithTraits( src );
  test.identical( got, expected );

  test.case = 'symbol';
  var src = Symbol( 'id' );
  var expected = 'Symbol';
  var got = _.entity.strTypeWithTraits( src );
  test.identical( got, expected );

  test.case = 'map';
  var src = new HashMap();
  var expected = 'HashMap';
  var got = _.entity.strTypeWithTraits( src );
  test.identical( got, expected );

  test.case = 'set';
  var src = new Set();
  var expected = 'Set';
  var got = _.entity.strTypeWithTraits( src );
  test.identical( got, expected );

  test.case = 'polluted map';
  var src = { a : 1, b : 2, c : 3 };
  var expected = 'Map.polluted';
  var got = _.entity.strTypeWithTraits( src );
  test.identical( got, expected );

  test.case = 'pure map';
  var src = Object.create( null );
  src.a = 1;
  var expected = 'Map.pure';
  var got = _.entity.strTypeWithTraits( src );
  test.identical( got, expected );

}

//

function strTypeWithoutTraitsBasic( test )
{

  test.case = 'undefined';
  var src = undefined;
  var expected = 'Undefined';
  var got = _.entity.strTypeWithoutTraits( src );
  test.identical( got, expected );

  test.case = 'null';
  var src = null;
  var expected = 'Null';
  var got = _.entity.strTypeWithoutTraits( src );
  test.identical( got, expected );

  test.case = 'number int';
  var src = 13;
  var expected = 'Number';
  var got = _.entity.strTypeWithoutTraits( src );
  test.identical( got, expected );

  test.case = 'number NaN';
  var src = 13;
  var expected = 'Number';
  var got = _.entity.strTypeWithoutTraits( src );
  test.identical( got, expected );

  test.case = 'number Infinity';
  var src = Infinity;
  var expected = 'Number';
  var got = _.entity.strTypeWithoutTraits( src );
  test.identical( got, expected );

  test.case = 'boolean';
  var src = false;
  var expected = 'Boolean';
  var got = _.entity.strTypeWithoutTraits( src );
  test.identical( got, expected );

  test.case = 'string';
  var src = 'abc';
  var expected = 'String';
  var got = _.entity.strTypeWithoutTraits( src );
  test.identical( got, expected );

  test.case = 'array';
  var src = [ 1, 2, 3 ];
  var expected = 'Array';
  var got = _.entity.strTypeWithoutTraits( src );
  test.identical( got, expected );

  test.case = 'ArgumentsArray';
  var src = _.argumentsArray.make([ 1, 2, 3 ]);
  var expected = 'ArgumentsArray';
  var got = _.entity.strTypeWithoutTraits( src );
  test.identical( got, expected );

  test.case = 'routine';
  var src = () => {};
  var expected = 'Routine';
  var got = _.entity.strTypeWithoutTraits( src );
  test.identical( got, expected );

  test.case = 'symbol';
  var src = Symbol( 'id' );
  var expected = 'Symbol';
  var got = _.entity.strTypeWithoutTraits( src );
  test.identical( got, expected );

  test.case = 'map';
  var src = new HashMap();
  var expected = 'HashMap';
  var got = _.entity.strTypeWithoutTraits( src );
  test.identical( got, expected );

  test.case = 'set';
  var src = new Set();
  var expected = 'Set';
  var got = _.entity.strTypeWithoutTraits( src );
  test.identical( got, expected );

  test.case = 'polluted map';
  var src = { a : 1, b : 2, c : 3 };
  var expected = 'Map';
  var got = _.entity.strTypeWithoutTraits( src );
  test.identical( got, expected );

  test.case = 'pure map';
  var src = Object.create( null );
  src.a = 1;
  var expected = 'Map';
  var got = _.entity.strTypeWithoutTraits( src );
  test.identical( got, expected );

  /* qqq for Rahul : normalize and consolidate strTypeWithTraitsBasic and strTypeWithoutTraitsBasic. use the test case as example */
  test.case = 'countable map';
  var src = __.diagnostic.objectMake({ new : 0, elements : [], countable : 1 } );
  test.identical( _.entity.strTypeWithoutTraits( src ), 'Map' );
  test.identical( _.entity.strTypeWithTraits( src ), 'Map.polluted.countable' );

}

//

function strTypeWithTraitsGeneratedObject( test )
{

  let sets =
  {
    countable : [ 0, 1 ],
    pure : [ 0, 1 ],
    withOwnConstructor : [ 0, 1 ],
    withConstructor : [ 0, 1 ],
    new : [ 0, 1 ],
  };
  let samples = __.permutation.eachSample({ sets });

  for( let env of samples )
  eachCase( env );

  function eachCase( env )
  {
    var handled = false;
    test.case = `${toStr( env )}`;
    var src = _.diagnostic.objectMake( { elements : [ '1', '10' ], ... env } );

    if( env.new )
    {
      if( _.mapIsPure( src ) )
      test.identical( _.entity.strTypeWithTraits( src ), 'Map.pure' );
      else if( _.mapIsPolluted( src ) )
      test.identical( _.entity.strTypeWithTraits( src ), 'Map.polluted' );
      else if( _.aux.isPure( src ) && _.aux.isPrototyped( src ) )
      {
        if( _.countable.is( src ) )
        test.identical( _.entity.strTypeWithTraits( src ), 'Aux.pure.prototyped.countable' );
        else
        test.identical( _.entity.strTypeWithTraits( src ), 'Aux.pure.prototyped' );
      }
      else if( _.aux.isPolluted( src ) && _.aux.isPrototyped( src ) )
      {
        if( _.countable.is( src ) )
        test.identical( _.entity.strTypeWithTraits( src ), 'Aux.polluted.prototyped.countable' );
        else
        test.identical( _.entity.strTypeWithTraits( src ), 'Aux.polluted.prototyped' );
      }
      else if( env.withConstructor && env.countable && env.pure )
      test.identical( _.entity.strTypeWithTraits( src ), 'countableConstructorPure.countable.constructible' );
      else if( env.withConstructor && env.countable && !env.pure )
      test.identical( _.entity.strTypeWithTraits( src ), 'countableConstructorPolluted.countable.constructible' );
      else if( env.withConstructor && env.pure )
      test.identical( _.entity.strTypeWithTraits( src ), 'countableConstructorPure.constructible' );
      else if( env.withConstructor && !env.pure )
      test.identical( _.entity.strTypeWithTraits( src ), 'countableConstructorPolluted.constructible' );
      else if( env.countable )
      test.identical( _.entity.strTypeWithTraits( src ), 'Object.countable' );
      else
      test.identical( _.entity.strTypeWithTraits( src ), 'Object' );

    }
    else
    {

      if( _.mapIsPure( src ) )
      {
        if( _.countable.is( src ) )
        test.identical( _.entity.strTypeWithTraits( src ), 'Map.pure.countable' );
        else
        test.identical( _.entity.strTypeWithTraits( src ), 'Map.pure' );
      }
      else if( _.mapIsPolluted( src ) )
      {
        if( _.countable.is( src ) )
        test.identical( _.entity.strTypeWithTraits( src ), 'Map.polluted.countable' );
        else
        test.identical( _.entity.strTypeWithTraits( src ), 'Map.polluted' );
      }
      else if( _.aux.isPure( src ) && _.aux.isPrototyped( src ) )
      test.identical( _.entity.strTypeWithTraits( src ), 'Aux.pure.prototyped' );
      else if( _.aux.isPolluted( src ) && _.aux.isPrototyped( src ) )
      test.identical( _.entity.strTypeWithTraits( src ), 'Aux.polluted.prototyped' );
      else if( env.countable )
      test.identical( _.entity.strTypeWithTraits( src ), 'Object.countable' );
      else
      test.identical( _.entity.strTypeWithTraits( src ), 'Object' );

    }

    /* - */

  }

  function toStr( src )
  {
    return __.entity.exportStringSolo( src );
  }

}

//

function strTypeWithoutTraitsGeneratedObject( test )
{

  let sets =
  {
    countable : [ 0, 1 ],
    pure : [ 0, 1 ],
    withOwnConstructor : [ 0, 1 ],
    withConstructor : [ 0, 1 ],
    new : [ 0, 1 ],
  };
  let samples = __.permutation.eachSample({ sets });

  for( let env of samples )
  eachCase( env );

  function eachCase( env )
  {
    var handled = false;
    test.case = `${toStr( env )}`;
    var src = _.diagnostic.objectMake( { elements : [ '1', '10' ], ... env } );

    if( env.new )
    {

      if( _.mapIs( src ) )
      test.identical( _.entity.strTypeWithoutTraits( src ), 'Map' );
      else if( _.aux.is( src ) )
      test.identical( _.entity.strTypeWithoutTraits( src ), 'Aux' );
      else if( env.withConstructor && env.countable && env.pure )
      test.identical( _.entity.strTypeWithoutTraits( src ), 'countableConstructorPure' );
      else if( env.withConstructor && env.countable && !env.pure )
      test.identical( _.entity.strTypeWithoutTraits( src ), 'countableConstructorPolluted' );
      else if( env.withConstructor && env.pure )
      test.identical( _.entity.strTypeWithoutTraits( src ), 'countableConstructorPure' );
      else if( env.withConstructor && !env.pure )
      test.identical( _.entity.strTypeWithoutTraits( src ), 'countableConstructorPolluted' );
      else
      test.identical( _.entity.strTypeWithoutTraits( src ), 'Object' );

    }
    else
    {

      if( _.mapIs( src ) )
      test.identical( _.entity.strTypeWithoutTraits( src ), 'Map' );
      else if( _.aux.is( src ) )
      test.identical( _.entity.strTypeWithoutTraits( src ), 'Aux' );
      else
      test.identical( _.entity.strTypeWithoutTraits( src ), 'Object' );

    }

    /* - */

  }

  function toStr( src )
  {
    return __.entity.exportStringSolo( src );
  }

}

// --
// equaler
// --

function eqShallowBasic( test )
{
  /* */

  test.case = `Null - Undefined`;
  var src1 = null;
  var src2 = undefined;
  test.true( !_.entity.identicalShallow( src1, src2 ) );
  test.true( !_.entity.identicalShallow( src2, src1 ) );
  test.true( !_.entity.equivalentShallow( src1, src2 ) );
  test.true( !_.entity.equivalentShallow( src2, src1 ) );

  /* */

  test.case = `Boolean - Boolean`;
  var src1 = true;
  var src2 = false;
  test.true( !_.entity.identicalShallow( src1, src2 ) );
  test.true( !_.entity.identicalShallow( src2, src1 ) );
  test.true( !_.entity.equivalentShallow( src1, src2 ) );
  test.true( !_.entity.equivalentShallow( src2, src1 ) );

  /* */

  test.case = `Boolean - Not Boolean`;
  var src1 = true;
  var src2 = false;
  test.true( !_.entity.identicalShallow( src1, 1 ) );
  test.true( !_.entity.identicalShallow( src2, 0 ) );
  test.true( _.entity.equivalentShallow( src1, 1 ) );
  test.true( _.entity.equivalentShallow( src2, 0 ) );

  /* */

  test.case = `Number - Number`;
  var src1 = 1;
  var src2 = 1 + 1e-15;
  test.true( !_.entity.identicalShallow( src1, src2 ) );
  test.true( !_.entity.identicalShallow( src2, src1 ) );
  test.true( _.entity.equivalentShallow( src1, src2 ) );

  test.case = `NaN - Infinity`;
  var src1 = NaN;
  var src2 = Infinity;
  test.true( !_.entity.identicalShallow( src1, src2 ) );
  test.true( !_.entity.identicalShallow( src2, src1 ) );
  test.true( !_.entity.equivalentShallow( src1, src2 ) );
  test.true( !_.entity.equivalentShallow( src2, src1 ) );

  test.case = `+0 - -0`
  var src1 = +0;
  var src2 = -0;
  test.true( _.entity.identicalShallow( src1, src2 ) );
  test.true( _.entity.identicalShallow( src2, src1 ) );
  test.true( _.entity.equivalentShallow( src1, src2 ) );
  test.true( _.entity.equivalentShallow( src2, src1 ) );

  /* */

  test.case = `Number - String`;
  var src1 = 1;
  var src2 = '1';
  test.true( !_.entity.identicalShallow( src1, src2 ) );
  test.true( !_.entity.identicalShallow( src2, src1 ) );
  test.true( !_.entity.equivalentShallow( src1, src2 ) );
  test.true( !_.entity.equivalentShallow( src2, src1 ) );

  test.case = `Infinity - Null`;
  var src1 = Infinity;
  var src2 = null;
  test.true( !_.entity.identicalShallow( src1, src2 ) );
  test.true( !_.entity.identicalShallow( src2, src1 ) );
  test.true( !_.entity.equivalentShallow( src1, src2 ) );
  test.true( !_.entity.equivalentShallow( src2, src1 ) );

  test.case = `NaN - Undefined`;
  var src1 = NaN;
  var src2 = undefined;
  test.true( !_.entity.identicalShallow( src1, src2 ) );
  test.true( !_.entity.identicalShallow( src2, src1 ) );
  test.true( !_.entity.equivalentShallow( src1, src2 ) );
  test.true( !_.entity.equivalentShallow( src2, src1 ) );

  test.case = `NaN - Null`;
  var src1 = NaN;
  var src2 = null;
  test.true( !_.entity.identicalShallow( src1, src2 ) );
  test.true( !_.entity.identicalShallow( src2, src1 ) );
  test.true( !_.entity.equivalentShallow( src1, src2 ) );
  test.true( !_.entity.equivalentShallow( src2, src1 ) );

  test.case = `Number - Empty Array`;
  var src1 = 3;
  var src2 = [];
  test.true( !_.entity.identicalShallow( src1, src2 ) );
  test.true( !_.entity.identicalShallow( src2, src1 ) );
  test.true( !_.entity.equivalentShallow( src1, src2 ) );
  test.true( !_.entity.equivalentShallow( src2, src1 ) );

  test.case = `Number - Empty Map`;
  var src1 = 3;
  var src2 = {};
  test.true( !_.entity.identicalShallow( src1, src2 ) );
  test.true( !_.entity.identicalShallow( src2, src1 ) );
  test.true( !_.entity.equivalentShallow( src1, src2 ) );
  test.true( !_.entity.equivalentShallow( src2, src1 ) );

  test.case = `Number - Non-Empty Array`;
  var src1 = 3;
  var src2 = [ 3 ];
  test.true( !_.entity.identicalShallow( src1, src2 ) );
  test.true( !_.entity.identicalShallow( src2, src1 ) );
  test.true( !_.entity.equivalentShallow( src1, src2 ) );
  test.true( !_.entity.equivalentShallow( src2, src1 ) );

  test.case = `Number - Non-Empty Map`;
  var src1 = 3;
  var src2 = { a : 3 };
  test.true( !_.entity.identicalShallow( src1, src2 ) );
  test.true( !_.entity.identicalShallow( src2, src1 ) );
  test.true( !_.entity.equivalentShallow( src1, src2 ) );
  test.true( !_.entity.equivalentShallow( src2, src1 ) );

  test.case = `Number - Date`;
  var src1 = 3;
  var src2 = new Date();
  test.true( !_.entity.identicalShallow( src1, src2 ) );
  test.true( !_.entity.identicalShallow( src2, src1 ) );
  test.true( !_.entity.equivalentShallow( src1, src2 ) );
  test.true( !_.entity.equivalentShallow( src2, src1 ) );

  test.case = `Number - Typed Array`;
  var src1 = 3;
  var src2 = new F32x( 3 );
  test.true( !_.entity.identicalShallow( src1, src2 ) );
  test.true( !_.entity.identicalShallow( src2, src1 ) );
  test.true( !_.entity.equivalentShallow( src1, src2 ) );
  test.true( !_.entity.equivalentShallow( src2, src1 ) );

  test.case = `Number - RegExp`;
  var src1 = 3;
  var src2 = /abc/;
  test.true( !_.entity.identicalShallow( src1, src2 ) );
  test.true( !_.entity.identicalShallow( src2, src1 ) );
  test.true( !_.entity.equivalentShallow( src1, src2 ) );
  test.true( !_.entity.equivalentShallow( src2, src1 ) );

  test.case = `Number - Routine`;
  var src1 = 3;
  function src2 (){};
  test.true( !_.entity.identicalShallow( src1, src2 ) );
  test.true( !_.entity.identicalShallow( src2, src1 ) );
  test.true( !_.entity.equivalentShallow( src1, src2 ) );
  test.true( !_.entity.equivalentShallow( src2, src1 ) );

  test.case = `Number - Routine returning Number`;
  var src1 = 3;
  var src2 = (function(){return 3;})();
  test.true( _.entity.identicalShallow( src1, src2 ) );
  test.true( _.entity.identicalShallow( src2, src1 ) );
  test.true( _.entity.equivalentShallow( src1, src2 ) );
  test.true( _.entity.equivalentShallow( src2, src1 ) );

  /* */

  test.case = `Empty String - String`;
  var src1 = '';
  var src2 = 'abc';
  test.true( !_.entity.identicalShallow( src1, src2 ) );
  test.true( !_.entity.identicalShallow( src2, src1 ) );
  test.true( !_.entity.equivalentShallow( src1, src2 ) );
  test.true( !_.entity.equivalentShallow( src2, src1 ) );

  test.case = `String - String`;
  var src1 = 'ab';
  var src2 = 'c';
  test.true( !_.entity.identicalShallow( src1, src2 ) );
  test.true( !_.entity.identicalShallow( src2, src1 ) );
  test.true( !_.entity.equivalentShallow( src1, src2 ) );
  test.true( !_.entity.equivalentShallow( src2, src1 ) );

  test.case = `String - String Object`;
  var src1 = 'a';
  var src2 = String( src1 );
  test.true( _.entity.identicalShallow( src1, src2 ) );
  test.true( _.entity.identicalShallow( src2, src1 ) );
  test.true( _.entity.equivalentShallow( src1, src2 ) );
  test.true( _.entity.equivalentShallow( src2, src1 ) );

  /* */

  test.case = `Empty String - undefined`;
  var src1 = '';
  var src2 = undefined;
  test.true( !_.entity.identicalShallow( src1, src2 ) );
  test.true( !_.entity.identicalShallow( src2, src1 ) );
  test.true( !_.entity.equivalentShallow( src1, src2 ) );
  test.true( !_.entity.equivalentShallow( src2, src1 ) );

  test.case = `Empty String - Null`;
  var src1 = '';
  var src2 = null;
  test.true( !_.entity.identicalShallow( src1, src2 ) );
  test.true( !_.entity.identicalShallow( src2, src1 ) );
  test.true( !_.entity.equivalentShallow( src1, src2 ) );
  test.true( !_.entity.equivalentShallow( src2, src1 ) );

  test.case = `Empty String - NaN`;
  var src1 = '';
  var src2 = NaN;
  test.true( !_.entity.identicalShallow( src1, src2 ) );
  test.true( !_.entity.identicalShallow( src2, src1 ) );
  test.true( !_.entity.equivalentShallow( src1, src2 ) );
  test.true( !_.entity.equivalentShallow( src2, src1 ) );

  test.case = `Empty String - Number`;
  var src1 = '';
  var src2 = 0;
  test.true( !_.entity.identicalShallow( src1, src2 ) );
  test.true( !_.entity.identicalShallow( src2, src1 ) );
  test.true( !_.entity.equivalentShallow( src1, src2 ) );
  test.true( !_.entity.equivalentShallow( src2, src1 ) );

  test.case = `Empty String - Empty Array`;
  var src1 = '';
  var src2 = [];
  test.true( !_.entity.identicalShallow( src1, src2 ) );
  test.true( !_.entity.identicalShallow( src2, src1 ) );
  test.true( !_.entity.equivalentShallow( src1, src2 ) );
  test.true( !_.entity.equivalentShallow( src2, src1 ) );

  test.case = `Empty String - Empty Map`;
  var src1 = '';
  var src2 = {};
  test.true( !_.entity.identicalShallow( src1, src2 ) );
  test.true( !_.entity.identicalShallow( src2, src1 ) );
  test.true( !_.entity.equivalentShallow( src1, src2 ) );
  test.true( !_.entity.equivalentShallow( src2, src1 ) );

  test.case = `Empty String - Non-Empty Array`;
  var src1 = '';
  var src2 = [ '' ];
  test.true( !_.entity.identicalShallow( src1, src2 ) );
  test.true( !_.entity.identicalShallow( src2, src1 ) );
  test.true( !_.entity.equivalentShallow( src1, src2 ) );
  test.true( !_.entity.equivalentShallow( src2, src1 ) );

  test.case = `Empty String - Non-Empty Map`;
  var src1 = '';
  var src2 = { a : '' };
  test.true( !_.entity.identicalShallow( src1, src2 ) );
  test.true( !_.entity.identicalShallow( src2, src1 ) );
  test.true( !_.entity.equivalentShallow( src1, src2 ) );
  test.true( !_.entity.equivalentShallow( src2, src1 ) );

  test.case = `Empty String - Typed Array`;
  var src1 = '';
  var src2 = new F32x( 3 );
  test.true( !_.entity.identicalShallow( src1, src2 ) );
  test.true( !_.entity.identicalShallow( src2, src1 ) );
  test.true( !_.entity.equivalentShallow( src1, src2 ) );
  test.true( !_.entity.equivalentShallow( src2, src1 ) );

  test.case = `Empty String - RegExp`;
  var src1 = '';
  var src2 = /(?:)/;
  test.true( !_.entity.identicalShallow( src1, src2 ) );
  test.true( !_.entity.identicalShallow( src2, src1 ) );
  test.true( !_.entity.equivalentShallow( src1, src2 ) );
  test.true( !_.entity.equivalentShallow( src2, src1 ) );

  test.case = `Empty String - Routine`;
  var src1 = '';
  function src2(){}
  test.true( !_.entity.identicalShallow( src1, src2 ) );
  test.true( !_.entity.identicalShallow( src2, src1 ) );
  test.true( !_.entity.equivalentShallow( src1, src2 ) );
  test.true( !_.entity.equivalentShallow( src2, src1 ) );

  test.case = `Empty String - Date`;
  var src1 = '';
  var src2 = new Date( );
  test.true( !_.entity.identicalShallow( src1, src2 ) );
  test.true( !_.entity.identicalShallow( src2, src1 ) );
  test.true( !_.entity.equivalentShallow( src1, src2 ) );
  test.true( !_.entity.equivalentShallow( src2, src1 ) );

  test.case = `String - Undefined`;
  var src1 = 'abc';
  var src2 = undefined;
  test.true( !_.entity.identicalShallow( src1, src2 ) );
  test.true( !_.entity.identicalShallow( src2, src1 ) );
  test.true( !_.entity.equivalentShallow( src1, src2 ) );
  test.true( !_.entity.equivalentShallow( src2, src1 ) );

  test.case = `String - Null`;
  var src1 = 'abc';
  var src2 = null;
  test.true( !_.entity.identicalShallow( src1, src2 ) );
  test.true( !_.entity.identicalShallow( src2, src1 ) );
  test.true( !_.entity.equivalentShallow( src1, src2 ) );
  test.true( !_.entity.equivalentShallow( src2, src1 ) );

  test.case = `String - NaN`;
  var src1 = 'abc';
  var src2 = NaN;
  test.true( !_.entity.identicalShallow( src1, src2 ) );
  test.true( !_.entity.identicalShallow( src2, src1 ) );
  test.true( !_.entity.equivalentShallow( src1, src2 ) );
  test.true( !_.entity.equivalentShallow( src2, src1 ) );

  test.case = `String - Number`;
  var src2 = 0;
  test.true( !_.entity.identicalShallow( src1, src2 ) );
  test.true( !_.entity.identicalShallow( src2, src1 ) );
  test.true( !_.entity.equivalentShallow( src1, src2 ) );
  test.true( !_.entity.equivalentShallow( src2, src1 ) );

  test.case = `String - Empty Array`;
  var src1 = 'abc';
  var src2 = [];
  test.true( !_.entity.identicalShallow( src1, src2 ) );
  test.true( !_.entity.identicalShallow( src2, src1 ) );
  test.true( !_.entity.equivalentShallow( src1, src2 ) );
  test.true( !_.entity.equivalentShallow( src2, src1 ) );

  test.case = `String - Empty Map`;
  var src1 = 'abc';
  var src2 = {};
  test.true( !_.entity.identicalShallow( src1, src2 ) );
  test.true( !_.entity.identicalShallow( src2, src1 ) );
  test.true( !_.entity.equivalentShallow( src1, src2 ) );
  test.true( !_.entity.equivalentShallow( src2, src1 ) );

  test.case = `String - Non-Empty Array`;
  var src1 = 'abc';
  var src2 = [ '' ];
  test.true( !_.entity.identicalShallow( src1, src2 ) );
  test.true( !_.entity.identicalShallow( src2, src1 ) );
  test.true( !_.entity.equivalentShallow( src1, src2 ) );
  test.true( !_.entity.equivalentShallow( src2, src1 ) );

  test.case = `String - Non Empty Map`;
  var src1 = '';
  var src2 = { a : 'abc' };
  test.true( !_.entity.identicalShallow( src1, src2 ) );
  test.true( !_.entity.identicalShallow( src2, src1 ) );
  test.true( !_.entity.equivalentShallow( src1, src2 ) );
  test.true( !_.entity.equivalentShallow( src2, src1 ) );

  test.case = `String - Typed Array`;
  var src1 = 'abc';
  var src2 = new F32x( 3 );
  test.true( !_.entity.identicalShallow( src1, src2 ) );
  test.true( !_.entity.identicalShallow( src2, src1 ) );
  test.true( !_.entity.equivalentShallow( src1, src2 ) );
  test.true( !_.entity.equivalentShallow( src2, src1 ) );

  test.case = `String - RegExp`;
  var src1 = 'abc';
  var src2 = /(?:)/;
  test.true( !_.entity.identicalShallow( src1, src2 ) );
  test.true( !_.entity.identicalShallow( src2, src1 ) );
  test.true( !_.entity.equivalentShallow( src1, src2 ) );
  test.true( !_.entity.equivalentShallow( src2, src1 ) );

  test.case = `String - Routine`;
  var src1 = 'abc';
  function src2(){}
  test.true( !_.entity.identicalShallow( src1, src2 ) );
  test.true( !_.entity.identicalShallow( src2, src1 ) );
  test.true( !_.entity.equivalentShallow( src1, src2 ) );
  test.true( !_.entity.equivalentShallow( src2, src1 ) );

  test.case = `String - NaN`;
  var src1 = 'abc';
  var src2 = new Date( );
  test.true( !_.entity.identicalShallow( src1, src2 ) );
  test.true( !_.entity.identicalShallow( src2, src1 ) );
  test.true( !_.entity.equivalentShallow( src1, src2 ) );
  test.true( !_.entity.equivalentShallow( src2, src1 ) );

  /* */

  test.case = `Empty RegExp - RegExp`;
  var src1 = /(?:)/;
  var src2 = /abc/;
  test.true( !_.entity.identicalShallow( src1, src2 ) );
  test.true( !_.entity.identicalShallow( src2, src1 ) );
  test.true( !_.entity.equivalentShallow( src1, src2 ) );
  test.true( !_.entity.equivalentShallow( src2, src1 ) );

  test.case = `RegExp - RegExp without flag`;
  var src1 = /abc/;
  var src2 = /abc/iy;
  test.true( !_.entity.identicalShallow( src1, src2 ) );
  test.true( !_.entity.identicalShallow( src2, src1 ) );
  test.true( !_.entity.equivalentShallow( src1, src2 ) );
  test.true( !_.entity.equivalentShallow( src2, src1 ) );

  test.case = `RegExp with flag - RegExp with same flags in different order`;
  var src1 = /abc/iy;
  var src2 = /abc/yi;
  test.true( _.entity.identicalShallow( src1, src2 ) );
  test.true( _.entity.identicalShallow( src2, src1 ) );
  test.true( _.entity.equivalentShallow( src1, src2 ) );
  test.true( _.entity.equivalentShallow( src2, src1 ) );

  /* */

  test.case = `Empty RegExp - Date`;
  var src1 = /(?:)/;
  var src2 = new Date();
  test.true( !_.entity.identicalShallow( src1, src2 ) );
  test.true( !_.entity.identicalShallow( src2, src1 ) );
  test.true( !_.entity.equivalentShallow( src1, src2 ) );
  test.true( !_.entity.equivalentShallow( src2, src1 ) );

  test.case = `Empty RegExp - Undefined`;
  var src1 = /(?:)/;
  var src2 = undefined;
  test.true( !_.entity.identicalShallow( src1, src2 ) );
  test.true( !_.entity.identicalShallow( src2, src1 ) );
  test.true( !_.entity.equivalentShallow( src1, src2 ) );
  test.true( !_.entity.equivalentShallow( src2, src1 ) );

  test.case = `Empty RegExp - Null`;
  var src1 = /(?:)/;
  var src2 = null;
  test.true( !_.entity.identicalShallow( src1, src2 ) );
  test.true( !_.entity.identicalShallow( src2, src1 ) );
  test.true( !_.entity.equivalentShallow( src1, src2 ) );
  test.true( !_.entity.equivalentShallow( src2, src1 ) );

  test.case = `Empty RegExp - NaN`;
  var src1 = /(?:)/;
  var src2 = NaN;
  test.true( !_.entity.identicalShallow( src1, src2 ) );
  test.true( !_.entity.identicalShallow( src2, src1 ) );
  test.true( !_.entity.equivalentShallow( src1, src2 ) );
  test.true( !_.entity.equivalentShallow( src2, src1 ) );

  test.case = `Empty RegExp - Number`;
  var src1 = /(?:)/;
  var src2 = 0;
  test.true( !_.entity.identicalShallow( src1, src2 ) );
  test.true( !_.entity.identicalShallow( src2, src1 ) );
  test.true( !_.entity.equivalentShallow( src1, src2 ) );
  test.true( !_.entity.equivalentShallow( src2, src1 ) );

  test.case = `Empty RegExp - Empty Array`;
  var src1 = /(?:)/;
  var src2 = [];
  test.true( !_.entity.identicalShallow( src1, src2 ) );
  test.true( !_.entity.identicalShallow( src2, src1 ) );
  test.true( !_.entity.equivalentShallow( src1, src2 ) );
  test.true( !_.entity.equivalentShallow( src2, src1 ) );

  test.case = `Empty RegExp - Empty Map`;
  var src1 = /(?:)/;
  var src2 = {};
  test.true( !_.entity.identicalShallow( src1, src2 ) );
  test.true( !_.entity.identicalShallow( src2, src1 ) );
  test.true( !_.entity.equivalentShallow( src1, src2 ) );
  test.true( !_.entity.equivalentShallow( src2, src1 ) );

  test.case = `Empty RegExp - Array includes empty RegExp`;
  var src1 = /(?:)/;
  var src2 = [ /(?:)/ ];
  test.true( !_.entity.identicalShallow( src1, src2 ) );
  test.true( !_.entity.identicalShallow( src2, src1 ) );
  test.true( !_.entity.equivalentShallow( src1, src2 ) );
  test.true( !_.entity.equivalentShallow( src2, src1 ) );

  test.case = `Empty RegExp - Map has Empty RegExp`;
  var src1 = /(?:)/;
  var src2 = { a : /(?:)/ };
  test.true( !_.entity.identicalShallow( src1, src2 ) );
  test.true( !_.entity.identicalShallow( src2, src1 ) );
  test.true( !_.entity.equivalentShallow( src1, src2 ) );
  test.true( !_.entity.equivalentShallow( src2, src1 ) );

  test.case = `Empty RegExp - Typed Array`;
  var src1 = /(?:)/;
  var src2 = new F32x( 3 );
  test.true( !_.entity.identicalShallow( src1, src2 ) );
  test.true( !_.entity.identicalShallow( src2, src1 ) );
  test.true( !_.entity.equivalentShallow( src1, src2 ) );
  test.true( !_.entity.equivalentShallow( src2, src1 ) );

  test.case = `Empty RegExp - Routine`;
  var src1 = /(?:)/;
  function src2(){}
  test.true( !_.entity.identicalShallow( src1, src2 ) );
  test.true( !_.entity.identicalShallow( src2, src1 ) );
  test.true( !_.entity.equivalentShallow( src1, src2 ) );
  test.true( !_.entity.equivalentShallow( src2, src1 ) );

  test.case = `Empty RegExp - Date`;
  var src1 = /(?:)/;
  var src2 = new Date( );
  test.true( !_.entity.identicalShallow( src1, src2 ) );
  test.true( !_.entity.identicalShallow( src2, src1 ) );
  test.true( !_.entity.equivalentShallow( src1, src2 ) );
  test.true( !_.entity.equivalentShallow( src2, src1 ) );

  test.case = `RegExp - Date`;
  var src1 = /abc/;
  var src2 = new Date();
  test.true( !_.entity.identicalShallow( src1, src2 ) );
  test.true( !_.entity.identicalShallow( src2, src1 ) );
  test.true( !_.entity.equivalentShallow( src1, src2 ) );
  test.true( !_.entity.equivalentShallow( src2, src1 ) );

  test.case = `RegExp - Undefined`;
  var src1 = /abc/;
  var src2 = undefined;
  test.true( !_.entity.identicalShallow( src1, src2 ) );
  test.true( !_.entity.identicalShallow( src2, src1 ) );
  test.true( !_.entity.equivalentShallow( src1, src2 ) );
  test.true( !_.entity.equivalentShallow( src2, src1 ) );

  test.case = `RegExp - Null`;
  var src1 = /abc/;
  var src2 = null;
  test.true( !_.entity.identicalShallow( src1, src2 ) );
  test.true( !_.entity.identicalShallow( src2, src1 ) );
  test.true( !_.entity.equivalentShallow( src1, src2 ) );
  test.true( !_.entity.equivalentShallow( src2, src1 ) );

  test.case = `RegExp - NaN`;
  var src1 = /abc/;
  var src2 = NaN;
  test.true( !_.entity.identicalShallow( src1, src2 ) );
  test.true( !_.entity.identicalShallow( src2, src1 ) );
  test.true( !_.entity.equivalentShallow( src1, src2 ) );
  test.true( !_.entity.equivalentShallow( src2, src1 ) );

  test.case = `RegExp - Number`;
  var src1 = /abc/;
  var src2 = 0;
  test.true( !_.entity.identicalShallow( src1, src2 ) );
  test.true( !_.entity.identicalShallow( src2, src1 ) );
  test.true( !_.entity.equivalentShallow( src1, src2 ) );
  test.true( !_.entity.equivalentShallow( src2, src1 ) );

  test.case = `RegExp - Empty Array`;
  var src1 = /abc/;
  var src2 = [];
  test.true( !_.entity.identicalShallow( src1, src2 ) );
  test.true( !_.entity.identicalShallow( src2, src1 ) );
  test.true( !_.entity.equivalentShallow( src1, src2 ) );
  test.true( !_.entity.equivalentShallow( src2, src1 ) );

  test.case = `RegExp - Empty Map`;
  var src1 = /abc/;
  var src2 = {};
  test.true( !_.entity.identicalShallow( src1, src2 ) );
  test.true( !_.entity.identicalShallow( src2, src1 ) );
  test.true( !_.entity.equivalentShallow( src1, src2 ) );
  test.true( !_.entity.equivalentShallow( src2, src1 ) );

  test.case = `RegExp - Array includes RegExp`;
  var src1 = /abc/;
  var src2 = [ /abc/ ];
  test.true( !_.entity.identicalShallow( src1, src2 ) );
  test.true( !_.entity.identicalShallow( src2, src1 ) );
  test.true( !_.entity.equivalentShallow( src1, src2 ) );
  test.true( !_.entity.equivalentShallow( src2, src1 ) );

  test.case = `RegExp - Map has RegExp`;
  var src1 = /abc/;
  var src2 = { a : /abc/ };
  test.true( !_.entity.identicalShallow( src1, src2 ) );
  test.true( !_.entity.identicalShallow( src2, src1 ) );
  test.true( !_.entity.equivalentShallow( src1, src2 ) );
  test.true( !_.entity.equivalentShallow( src2, src1 ) );

  test.case = `RegExp - Typed Array`;
  var src1 = /abc/;
  var src2 = new F32x( 3 );
  test.true( !_.entity.identicalShallow( src1, src2 ) );
  test.true( !_.entity.identicalShallow( src2, src1 ) );
  test.true( !_.entity.equivalentShallow( src1, src2 ) );
  test.true( !_.entity.equivalentShallow( src2, src1 ) );

  test.case = `RegExp - Routine`;
  var src1 = /abc/;
  function src2(){}
  test.true( !_.entity.identicalShallow( src1, src2 ) );
  test.true( !_.entity.identicalShallow( src2, src1 ) );
  test.true( !_.entity.equivalentShallow( src1, src2 ) );
  test.true( !_.entity.equivalentShallow( src2, src1 ) );

  /* */

  test.case = `Routine - Routine`;
  function src1(){};
  function src2(){};
  test.true( !_.entity.identicalShallow( src1, src2 ) );
  test.true( !_.entity.identicalShallow( src2, src1 ) );
  test.true( !_.entity.equivalentShallow( src1, src2 ) );
  test.true( !_.entity.equivalentShallow( src2, src1 ) );

  /* */

  test.case = `Routine - Date`;
  function src1(){};
  var src2 = new Date();
  test.true( !_.entity.identicalShallow( src1, src2 ) );
  test.true( !_.entity.identicalShallow( src2, src1 ) );
  test.true( !_.entity.equivalentShallow( src1, src2 ) );
  test.true( !_.entity.equivalentShallow( src2, src1 ) );

  test.case = `Routine - Undefined`;
  var src2 = undefined;
  test.true( !_.entity.identicalShallow( src1, src2 ) );
  test.true( !_.entity.identicalShallow( src2, src1 ) );
  test.true( !_.entity.equivalentShallow( src1, src2 ) );
  test.true( !_.entity.equivalentShallow( src2, src1 ) );

  test.case = `Routine - Null`;
  var src2 = null;
  test.true( !_.entity.identicalShallow( src1, src2 ) );
  test.true( !_.entity.identicalShallow( src2, src1 ) );
  test.true( !_.entity.equivalentShallow( src1, src2 ) );
  test.true( !_.entity.equivalentShallow( src2, src1 ) );

  test.case = `Routine - NaN`;
  var src2 = NaN;
  test.true( !_.entity.identicalShallow( src1, src2 ) );
  test.true( !_.entity.identicalShallow( src2, src1 ) );
  test.true( !_.entity.equivalentShallow( src1, src2 ) );
  test.true( !_.entity.equivalentShallow( src2, src1 ) );

  test.case = `Routine - Number`;
  var src2 = 0;
  test.true( !_.entity.identicalShallow( src1, src2 ) );
  test.true( !_.entity.identicalShallow( src2, src1 ) );
  test.true( !_.entity.equivalentShallow( src1, src2 ) );
  test.true( !_.entity.equivalentShallow( src2, src1 ) );

  test.case = `Routine - Empty Array`;
  var src2 = [];
  test.true( !_.entity.identicalShallow( src1, src2 ) );
  test.true( !_.entity.identicalShallow( src2, src1 ) );
  test.true( !_.entity.equivalentShallow( src1, src2 ) );
  test.true( !_.entity.equivalentShallow( src2, src1 ) );

  test.case = `Routine - Empty Map`;
  var src2 = {};
  test.true( !_.entity.identicalShallow( src1, src2 ) );
  test.true( !_.entity.identicalShallow( src2, src1 ) );
  test.true( !_.entity.equivalentShallow( src1, src2 ) );
  test.true( !_.entity.equivalentShallow( src2, src1 ) );

  test.case = `Routine - Array includes Routine`;
  var src2 = [ src1 ];
  test.true( !_.entity.identicalShallow( src1, src2 ) );
  test.true( !_.entity.identicalShallow( src2, src1 ) );
  test.true( !_.entity.equivalentShallow( src1, src2 ) );
  test.true( !_.entity.equivalentShallow( src2, src1 ) );

  test.case = `Routine - Map has Routine`;
  var src2 = { a : src1 };
  test.true( !_.entity.identicalShallow( src1, src2 ) );
  test.true( !_.entity.identicalShallow( src2, src1 ) );
  test.true( !_.entity.equivalentShallow( src1, src2 ) );
  test.true( !_.entity.equivalentShallow( src2, src1 ) );

  test.case = `Routine - Typed Array`;
  var src2 = new F32x( 3 );
  test.true( !_.entity.identicalShallow( src1, src2 ) );
  test.true( !_.entity.identicalShallow( src2, src1 ) );
  test.true( !_.entity.equivalentShallow( src1, src2 ) );
  test.true( !_.entity.equivalentShallow( src2, src1 ) );

  test.case = `Routine - RegExp`;
  var src2 = /(?:)/;
  test.true( !_.entity.identicalShallow( src1, src2 ) );
  test.true( !_.entity.identicalShallow( src2, src1 ) );
  test.true( !_.entity.equivalentShallow( src1, src2 ) );
  test.true( !_.entity.equivalentShallow( src2, src1 ) );

  /* */

  test.case = `Date - Date`;
  var src1 = new Date();
  var src2 = new Date();
  src2.setFullYear( 1987 );
  test.true( !_.entity.identicalShallow( src1, src2 ) );
  test.true( !_.entity.identicalShallow( src2, src1 ) );
  test.true( !_.entity.equivalentShallow( src1, src2 ) );
  test.true( !_.entity.equivalentShallow( src2, src1 ) );

  /* */

  test.case = `Date - String`;
  var src1 = new Date();
  var src2 = '1';
  test.true( !_.entity.identicalShallow( src1, src2 ) );
  test.true( !_.entity.identicalShallow( src2, src1 ) );
  test.true( !_.entity.equivalentShallow( src1, src2 ) );
  test.true( !_.entity.equivalentShallow( src2, src1 ) );

  test.case = `Date - Undefined`;
  var src1 = new Date();
  var src2 = undefined;
  test.true( !_.entity.identicalShallow( src1, src2 ) );
  test.true( !_.entity.identicalShallow( src2, src1 ) );
  test.true( !_.entity.equivalentShallow( src1, src2 ) );
  test.true( !_.entity.equivalentShallow( src2, src1 ) );

  test.case = `Date - Null`;
  var src1 = new Date();
  var src2 = null;
  test.true( !_.entity.identicalShallow( src1, src2 ) );
  test.true( !_.entity.identicalShallow( src2, src1 ) );
  test.true( !_.entity.equivalentShallow( src1, src2 ) );
  test.true( !_.entity.equivalentShallow( src2, src1 ) );

  test.case = `Date - NaN`;
  var src1 = new Date();
  var src2 = NaN;
  test.true( !_.entity.identicalShallow( src1, src2 ) );
  test.true( !_.entity.identicalShallow( src2, src1 ) );
  test.true( !_.entity.equivalentShallow( src1, src2 ) );
  test.true( !_.entity.equivalentShallow( src2, src1 ) );

  test.case = `Date - Number`;
  var src1 = new Date();
  var src2 = 0;
  test.true( !_.entity.identicalShallow( src1, src2 ) );
  test.true( !_.entity.identicalShallow( src2, src1 ) );
  test.true( !_.entity.equivalentShallow( src1, src2 ) );
  test.true( !_.entity.equivalentShallow( src2, src1 ) );

  test.case = `Date - Empty array`;
  var src1 = new Date();
  var src2 = [];
  test.true( !_.entity.identicalShallow( src1, src2 ) );
  test.true( !_.entity.identicalShallow( src2, src1 ) );
  test.true( !_.entity.equivalentShallow( src1, src2 ) );
  test.true( !_.entity.equivalentShallow( src2, src1 ) );

  test.case = `Date - Empty Map`;
  var src1 = new Date();
  var src2 = {};
  test.true( !_.entity.identicalShallow( src1, src2 ) );
  test.true( !_.entity.identicalShallow( src2, src1 ) );
  test.true( !_.entity.equivalentShallow( src1, src2 ) );
  test.true( !_.entity.equivalentShallow( src2, src1 ) );

  test.case = `Date - Array includes Date`;
  var src1 = new Date();
  var src2 = [ src1 ];
  test.true( !_.entity.identicalShallow( src1, src2 ) );
  test.true( !_.entity.identicalShallow( src2, src1 ) );
  test.true( !_.entity.equivalentShallow( src1, src2 ) );
  test.true( !_.entity.equivalentShallow( src2, src1 ) );

  test.case = `Date - Map has Date`;
  var src1 = new Date();
  var src2 = { a : src1 };
  test.true( !_.entity.identicalShallow( src1, src2 ) );
  test.true( !_.entity.identicalShallow( src2, src1 ) );
  test.true( !_.entity.equivalentShallow( src1, src2 ) );
  test.true( !_.entity.equivalentShallow( src2, src1 ) );

  test.case = `Date - Typed Array`;
  var src1 = new Date();
  var src2 = new F32x( 3 );
  test.true( !_.entity.identicalShallow( src1, src2 ) );
  test.true( !_.entity.identicalShallow( src2, src1 ) );
  test.true( !_.entity.equivalentShallow( src1, src2 ) );
  test.true( !_.entity.equivalentShallow( src2, src1 ) );

  test.case = `Date - Empty RegExp`;
  var src1 = new Date();
  var src2 = /(?:)/;
  test.true( !_.entity.identicalShallow( src1, src2 ) );
  test.true( !_.entity.identicalShallow( src2, src1 ) );
  test.true( !_.entity.equivalentShallow( src1, src2 ) );
  test.true( !_.entity.equivalentShallow( src2, src1 ) );

  test.case = `Date - Routine`;
  var src1 = new Date();
  function src2(){}
  test.true( !_.entity.identicalShallow( src1, src2 ) );
  test.true( !_.entity.identicalShallow( src2, src1 ) );
  test.true( !_.entity.equivalentShallow( src1, src2 ) );
  test.true( !_.entity.equivalentShallow( src2, src1 ) );

  /* */

  test.case = `Empty Array - Empty Array`;
  var src1 = [];
  var src2 = [];
  test.true( _.entity.identicalShallow( src1, src2 ) );
  test.true( _.entity.identicalShallow( src2, src1 ) );
  test.true( _.entity.equivalentShallow( src1, src2 ) );
  test.true( _.entity.equivalentShallow( src2, src1 ) );

  test.case = `Same arrays having 0 as only element`;
  var src1 = [ 0 ];
  var src2 = [ 0 ];
  test.true( _.entity.identicalShallow( src1, src2 ) );
  test.true( _.entity.identicalShallow( src2, src1 ) );
  test.true( _.entity.equivalentShallow( src1, src2 ) );
  test.true( _.entity.equivalentShallow( src2, src1 ) );

  test.case = `Same arrays having 1 as only element`;
  var src1 = [ 1 ];
  var src2 = [ 1 ];
  test.true( _.entity.identicalShallow( src1, src2 ) );
  test.true( _.entity.identicalShallow( src2, src1 ) );
  test.true( _.entity.equivalentShallow( src1, src2 ) );
  test.true( _.entity.equivalentShallow( src2, src1 ) );

  test.case = `Same arrays having undefined as only element`;
  var src1 = [ undefined ];
  var src2 = [ undefined ];
  test.true( _.entity.identicalShallow( src1, src2 ) );
  test.true( _.entity.identicalShallow( src2, src1 ) );
  test.true( _.entity.equivalentShallow( src1, src2 ) );
  test.true( _.entity.equivalentShallow( src2, src1 ) );

  test.case = `Same arrays having null as only element`;
  var src1 = [ null ];
  var src2 = [ null ];
  test.true( _.entity.identicalShallow( src1, src2 ) );
  test.true( _.entity.identicalShallow( src2, src1 ) );
  test.true( _.entity.equivalentShallow( src1, src2 ) );
  test.true( _.entity.equivalentShallow( src2, src1 ) );

  test.case = `Array has null as only element - Array has undefined as only element`;
  var src1 = [ null ];
  var src2 = [ undefined ];
  test.true( !_.entity.identicalShallow( src1, src2 ) );
  test.true( !_.entity.identicalShallow( src2, src1 ) );
  test.true( !_.entity.equivalentShallow( src1, src2 ) );
  test.true( !_.entity.equivalentShallow( src2, src1 ) );

  test.case = `Nested arrays having same elements`;
  var src1 = [ [ 1, 2, 3 ] ];
  var src2 = [ [ 1, 2, 3 ] ];
  test.true( !_.entity.identicalShallow( src1, src2 ) );
  test.true( !_.entity.identicalShallow( src2, src1 ) );
  test.true( !_.entity.equivalentShallow( src1, src2 ) );
  test.true( !_.entity.equivalentShallow( src2, src1 ) );

  test.case = `Nested arrays having different elements`;
  var src1 = [ [ 1, 2 ] ];
  var src2 = [ [ 1, 2, 3 ] ];
  test.true( !_.entity.identicalShallow( src1, src2 ) );
  test.true( !_.entity.identicalShallow( src2, src1 ) );
  test.true( !_.entity.equivalentShallow( src1, src2 ) );
  test.true( !_.entity.equivalentShallow( src2, src1 ) );

  /* */

  test.case = `Empty Array - String`;
  var src1 = [];
  var src2 = '1';
  test.true( !_.entity.identicalShallow( src1, src2 ) );
  test.true( !_.entity.identicalShallow( src2, src1 ) );
  test.true( !_.entity.equivalentShallow( src1, src2 ) );
  test.true( !_.entity.equivalentShallow( src2, src1 ) );

  test.case = `Empty Array - Undefined`;
  var src1 = [];
  var src2 = undefined;
  test.true( !_.entity.identicalShallow( src1, src2 ) );
  test.true( !_.entity.identicalShallow( src2, src1 ) );
  test.true( !_.entity.equivalentShallow( src1, src2 ) );
  test.true( !_.entity.equivalentShallow( src2, src1 ) );

  test.case = `Empty Array - Null`;
  var src1 = [];
  var src2 = null;
  test.true( !_.entity.identicalShallow( src1, src2 ) );
  test.true( !_.entity.identicalShallow( src2, src1 ) );
  test.true( !_.entity.equivalentShallow( src1, src2 ) );
  test.true( !_.entity.equivalentShallow( src2, src1 ) );

  test.case = `Empty Array - NaN`;
  var src1 = [];
  var src2 = NaN;
  test.true( !_.entity.identicalShallow( src1, src2 ) );
  test.true( !_.entity.identicalShallow( src2, src1 ) );
  test.true( !_.entity.equivalentShallow( src1, src2 ) );
  test.true( !_.entity.equivalentShallow( src2, src1 ) );

  test.case = `Empty Array - Number`;
  var src1 = [];
  var src2 = 0;
  test.true( !_.entity.identicalShallow( src1, src2 ) );
  test.true( !_.entity.identicalShallow( src2, src1 ) );
  test.true( !_.entity.equivalentShallow( src1, src2 ) );
  test.true( !_.entity.equivalentShallow( src2, src1 ) );

  test.case = `Empty Array - Empty Map`;
  var src1 = [];
  var src2 = {};
  test.true( !_.entity.identicalShallow( src1, src2 ) );
  test.true( !_.entity.identicalShallow( src2, src1 ) );
  test.true( !_.entity.equivalentShallow( src1, src2 ) );
  test.true( !_.entity.equivalentShallow( src2, src1 ) );

  test.case = `Empty Array - Map has Empty Array`;
  var src1 = [];
  var src2 = { a : src1 };
  test.true( !_.entity.identicalShallow( src1, src2 ) );
  test.true( !_.entity.identicalShallow( src2, src1 ) );
  test.true( !_.entity.equivalentShallow( src1, src2 ) );
  test.true( !_.entity.equivalentShallow( src2, src1 ) );

  test.case = `Empty Array - Typed Array`;
  var src1 = [];
  var src2 = new F32x( 3 );
  test.true( !_.entity.identicalShallow( src1, src2 ) );
  test.true( !_.entity.identicalShallow( src2, src1 ) );
  test.true( !_.entity.equivalentShallow( src1, src2 ) );
  test.true( !_.entity.equivalentShallow( src2, src1 ) );

  test.case = `Empty Array - RegExp`;
  var src1 = [];
  var src2 = /(?:)/;
  test.true( !_.entity.identicalShallow( src1, src2 ) );
  test.true( !_.entity.identicalShallow( src2, src1 ) );
  test.true( !_.entity.equivalentShallow( src1, src2 ) );
  test.true( !_.entity.equivalentShallow( src2, src1 ) );

  test.case = `Empty Array - Date`;
  var src1 = [];
  var src2 = new Date();
  test.true( !_.entity.identicalShallow( src1, src2 ) );
  test.true( !_.entity.identicalShallow( src2, src1 ) );
  test.true( !_.entity.equivalentShallow( src1, src2 ) );
  test.true( !_.entity.equivalentShallow( src2, src1 ) );

  test.case = `Empty Array - Routine`;
  var src1 = [];
  function src2(){}
  test.true( !_.entity.identicalShallow( src1, src2 ) );
  test.true( !_.entity.identicalShallow( src2, src1 ) );
  test.true( !_.entity.equivalentShallow( src1, src2 ) );
  test.true( !_.entity.equivalentShallow( src2, src1 ) );

  /* */

  test.case = `Empty Map - Empty Map`;
  var src1 = {};
  var src2 = {};
  test.true( _.entity.identicalShallow( src1, src2 ) );
  test.true( _.entity.identicalShallow( src2, src1 ) );
  test.true( _.entity.equivalentShallow( src1, src2 ) );
  test.true( _.entity.equivalentShallow( src2, src1 ) );

  test.case = `Same Maps having 0 as only value`;
  var src1 = { a : 0 };
  var src2 = { a : 0 };
  test.true( _.entity.identicalShallow( src1, src2 ) );
  test.true( _.entity.identicalShallow( src2, src1 ) );
  test.true( _.entity.equivalentShallow( src1, src2 ) );
  test.true( _.entity.equivalentShallow( src2, src1 ) );

  test.case = `Same Maps having 1 as only value`;
  var src1 = { a : 1 };
  var src2 = { a : 1 };
  test.true( _.entity.identicalShallow( src1, src2 ) );
  test.true( _.entity.identicalShallow( src2, src1 ) );
  test.true( _.entity.equivalentShallow( src1, src2 ) );
  test.true( _.entity.equivalentShallow( src2, src1 ) );

  test.case = `Same Maps having undefined as only value`;
  var src1 = { a : undefined };
  var src2 = { a : undefined };
  test.true( _.entity.identicalShallow( src1, src2 ) );
  test.true( _.entity.identicalShallow( src2, src1 ) );
  test.true( _.entity.equivalentShallow( src1, src2 ) );
  test.true( _.entity.equivalentShallow( src2, src1 ) );

  test.case = `Same Maps having null as only value`;
  var src1 = { a : null };
  var src2 = { a : null };
  test.true( _.entity.identicalShallow( src1, src2 ) );
  test.true( _.entity.identicalShallow( src2, src1 ) );
  test.true( _.entity.equivalentShallow( src1, src2 ) );
  test.true( _.entity.equivalentShallow( src2, src1 ) );

  test.case = `Maps having unequal no of items`;
  var src1 = { a : 1, b : 1 };
  var src2 = { a : 1 };
  test.true( !_.entity.identicalShallow( src1, src2 ) );
  test.true( !_.entity.identicalShallow( src2, src1 ) );
  test.true( !_.entity.equivalentShallow( src1, src2 ) );
  test.true( !_.entity.equivalentShallow( src2, src1 ) );

  test.case = `Nested maps having same items`;
  var src1 = { a : { b : 1 } };
  var src2 = { a : { b : 1 } };
  test.true( !_.entity.identicalShallow( src1, src2 ) );
  test.true( !_.entity.identicalShallow( src2, src1 ) );
  test.true( !_.entity.equivalentShallow( src1, src2 ) );
  test.true( !_.entity.equivalentShallow( src2, src1 ) );

  test.case = `Nested Maps having different items`;
  var src1 = { a : { b : 1, c : 2 } };
  var src2 = { a : { b : 1 } };
  test.true( !_.entity.identicalShallow( src1, src2 ) );
  test.true( !_.entity.identicalShallow( src2, src1 ) );
  test.true( !_.entity.equivalentShallow( src1, src2 ) );
  test.true( !_.entity.equivalentShallow( src2, src1 ) );

  /* */

  test.case = `Empty Map - String`;
  var src1 = {};
  var src2 = '1';
  test.true( !_.entity.identicalShallow( src1, src2 ) );
  test.true( !_.entity.identicalShallow( src2, src1 ) );
  test.true( !_.entity.equivalentShallow( src1, src2 ) );
  test.true( !_.entity.equivalentShallow( src2, src1 ) );

  test.case = `Empty Map - Undefined`;
  var src1 = {};
  var src2 = undefined;
  test.true( !_.entity.identicalShallow( src1, src2 ) );
  test.true( !_.entity.identicalShallow( src2, src1 ) );
  test.true( !_.entity.equivalentShallow( src1, src2 ) );
  test.true( !_.entity.equivalentShallow( src2, src1 ) );

  test.case = `Empty Map - Null`;
  var src1 = {};
  var src2 = null;
  test.true( !_.entity.identicalShallow( src1, src2 ) );
  test.true( !_.entity.identicalShallow( src2, src1 ) );
  test.true( !_.entity.equivalentShallow( src1, src2 ) );
  test.true( !_.entity.equivalentShallow( src2, src1 ) );

  test.case = `Empty Map - NaN`;
  var src1 = {};
  var src2 = NaN;
  test.true( !_.entity.identicalShallow( src1, src2 ) );
  test.true( !_.entity.identicalShallow( src2, src1 ) );
  test.true( !_.entity.equivalentShallow( src1, src2 ) );
  test.true( !_.entity.equivalentShallow( src2, src1 ) );

  test.case = `Empty Map - Number`;
  var src1 = {};
  var src2 = 0;
  test.true( !_.entity.identicalShallow( src1, src2 ) );
  test.true( !_.entity.identicalShallow( src2, src1 ) );
  test.true( !_.entity.equivalentShallow( src1, src2 ) );
  test.true( !_.entity.equivalentShallow( src2, src1 ) );

  test.case = `Empty Map - Empty Array`;
  var src1 = {};
  var src2 = [];
  test.true( !_.entity.identicalShallow( src1, src2 ) );
  test.true( !_.entity.identicalShallow( src2, src1 ) );
  test.true( !_.entity.equivalentShallow( src1, src2 ) );
  test.true( !_.entity.equivalentShallow( src2, src1 ) );

  test.case = `Empty Map - Non-Empty Array having 0 as only element`;
  var src1 = {};
  var src2 = [ 0 ];
  test.true( !_.entity.identicalShallow( src1, src2 ) );
  test.true( !_.entity.identicalShallow( src2, src1 ) );
  test.true( !_.entity.equivalentShallow( src1, src2 ) );
  test.true( !_.entity.equivalentShallow( src2, src1 ) );

  test.case = `Empty Map - Non-Empty Array having 1 as only element`;
  var src1 = {};
  var src2 = [ 1 ];
  test.true( !_.entity.identicalShallow( src1, src2 ) );
  test.true( !_.entity.identicalShallow( src2, src1 ) );
  test.true( !_.entity.equivalentShallow( src1, src2 ) );
  test.true( !_.entity.equivalentShallow( src2, src1 ) );

  test.case = `Empty Map - Non-Empty map holding a reference to empty map as only value`;
  var src1 = {};
  var src2 = { a : src1 };
  test.true( !_.entity.identicalShallow( src1, src2 ) );
  test.true( !_.entity.identicalShallow( src2, src1 ) );
  test.true( !_.entity.equivalentShallow( src1, src2 ) );
  test.true( !_.entity.equivalentShallow( src2, src1 ) );

  test.case = `Empty Map - Typed Array`;
  var src1 = {};
  var src2 = new F32x( 3 );
  test.true( !_.entity.identicalShallow( src1, src2 ) );
  test.true( !_.entity.identicalShallow( src2, src1 ) );
  test.true( !_.entity.equivalentShallow( src1, src2 ) );
  test.true( !_.entity.equivalentShallow( src2, src1 ) );

  test.case = `Empty Map - Empty RegExp`;
  var src1 = {};
  var src2 = /(?:)/;
  test.true( !_.entity.identicalShallow( src1, src2 ) );
  test.true( !_.entity.identicalShallow( src2, src1 ) );
  test.true( !_.entity.equivalentShallow( src1, src2 ) );
  test.true( !_.entity.equivalentShallow( src2, src1 ) );

  test.case = `Empty Map - Date`;
  var src1 = {};
  var src2 = new Date();
  test.true( !_.entity.identicalShallow( src1, src2 ) );
  test.true( !_.entity.identicalShallow( src2, src1 ) );
  test.true( !_.entity.equivalentShallow( src1, src2 ) );
  test.true( !_.entity.equivalentShallow( src2, src1 ) );

  test.case = `Empty Map - Routine`;
  var src1 = {};
  function src2(){}
  test.true( !_.entity.identicalShallow( src1, src2 ) );
  test.true( !_.entity.identicalShallow( src2, src1 ) );
  test.true( !_.entity.equivalentShallow( src1, src2 ) );
  test.true( !_.entity.equivalentShallow( src2, src1 ) );

  test.case = `Non-Empty Map - String`;
  var src1 = { a : '1'};
  var src2 = '1';
  test.true( !_.entity.identicalShallow( src1, src2 ) );
  test.true( !_.entity.identicalShallow( src2, src1 ) );
  test.true( !_.entity.equivalentShallow( src1, src2 ) );
  test.true( !_.entity.equivalentShallow( src2, src1 ) );

  test.case = `Non-Empty Map - Undefined`;
  var src1 = { a : undefined };
  var src2 = undefined;
  test.true( !_.entity.identicalShallow( src1, src2 ) );
  test.true( !_.entity.identicalShallow( src2, src1 ) );
  test.true( !_.entity.equivalentShallow( src1, src2 ) );
  test.true( !_.entity.equivalentShallow( src2, src1 ) );

  test.case = `Non-Empty Map - Null`;
  var src1 = { a : null };
  var src2 = null;
  test.true( !_.entity.identicalShallow( src1, src2 ) );
  test.true( !_.entity.identicalShallow( src2, src1 ) );
  test.true( !_.entity.equivalentShallow( src1, src2 ) );
  test.true( !_.entity.equivalentShallow( src2, src1 ) );

  test.case = `Non-Empty Map - NaN`;
  var src1 = { a : NaN };
  var src2 = NaN;
  test.true( !_.entity.identicalShallow( src1, src2 ) );
  test.true( !_.entity.identicalShallow( src2, src1 ) );
  test.true( !_.entity.equivalentShallow( src1, src2 ) );
  test.true( !_.entity.equivalentShallow( src2, src1 ) );

  test.case = `Non-Empty Map - Number`;
  var src1 = { a :  0 };
  var src2 = 0;
  test.true( !_.entity.identicalShallow( src1, src2 ) );
  test.true( !_.entity.identicalShallow( src2, src1 ) );
  test.true( !_.entity.equivalentShallow( src1, src2 ) );
  test.true( !_.entity.equivalentShallow( src2, src1 ) );

  test.case = `Non-Empty Map having empty array as only value - Empty Array`;
  var src1 = { a :  [] };
  var src2 = [];
  test.true( !_.entity.identicalShallow( src1, src2 ) );
  test.true( !_.entity.identicalShallow( src2, src1 ) );
  test.true( !_.entity.equivalentShallow( src1, src2 ) );
  test.true( !_.entity.equivalentShallow( src2, src1 ) );

  test.case = `Non-Empty Map having non-empty array as only value - Non-Empty Array having 0 as only element`;
  var src1 = { a :  [ 0 ] };
  var src2 = [ 0 ];
  test.true( !_.entity.identicalShallow( src1, src2 ) );
  test.true( !_.entity.identicalShallow( src2, src1 ) );
  test.true( !_.entity.equivalentShallow( src1, src2 ) );
  test.true( !_.entity.equivalentShallow( src2, src1 ) );

  test.case = `Non-Empty Map having non-empty array as only value - Non-Empty Array having 1 as only element`;
  var src1 = { a :  [ 1 ] };
  var src2 = [ 1 ];
  test.true( !_.entity.identicalShallow( src1, src2 ) );
  test.true( !_.entity.identicalShallow( src2, src1 ) );
  test.true( !_.entity.equivalentShallow( src1, src2 ) );
  test.true( !_.entity.equivalentShallow( src2, src1 ) );

  test.case = `Non-Empty Map having typed array as only value - Typed Array`;
  var src1 = { a :  new F32x( 3 ) };
  var src2 = new F32x( 3 );
  test.true( !_.entity.identicalShallow( src1, src2 ) );
  test.true( !_.entity.identicalShallow( src2, src1 ) );
  test.true( !_.entity.equivalentShallow( src1, src2 ) );
  test.true( !_.entity.equivalentShallow( src2, src1 ) );

  test.case = `Non-Empty Map having RegExp as only value - RegExp`;
  var src1 = { a :  /(?:)/ };
  var src2 = /(?:)/;
  test.true( !_.entity.identicalShallow( src1, src2 ) );
  test.true( !_.entity.identicalShallow( src2, src1 ) );
  test.true( !_.entity.equivalentShallow( src1, src2 ) );
  test.true( !_.entity.equivalentShallow( src2, src1 ) );

  test.case = `Non-Empty Map having date as only value - Date`;
  var src1 = { a : new Date() };
  var src2 = new Date();
  test.true( !_.entity.identicalShallow( src1, src2 ) );
  test.true( !_.entity.identicalShallow( src2, src1 ) );
  test.true( !_.entity.equivalentShallow( src1, src2 ) );
  test.true( !_.entity.equivalentShallow( src2, src1 ) );

  test.case = `Non-Empty Map having routine as only value - Routine`;
  var src1 = { a : function(){} };
  function src2(){}
  test.true( !_.entity.identicalShallow( src1, src2 ) );
  test.true( !_.entity.identicalShallow( src2, src1 ) );
  test.true( !_.entity.equivalentShallow( src1, src2 ) );
  test.true( !_.entity.equivalentShallow( src2, src1 ) );
}

//

function identicalShallowBasic( test )
{
  /* */

  test.case = 'null - undefined';

  var expected = true;
  var got = _.entity.identicalShallow( null, null );
  test.identical( got, expected );

  var expected = true;
  var got = _.entity.identicalShallow( undefined, undefined );
  test.identical( got, expected );

  var expected = false
  var got = _.entity.identicalShallow( null, undefined );
  test.identical( got, expected );

  var expected = false;
  var got = _.entity.identicalShallow( undefined, null );
  test.identical( got, expected );

  /* */

  test.case = 'number - number';

  var expected = true;
  var got = _.entity.identicalShallow( 1, 1 );
  test.identical( got, expected );

  var expected = false;
  var got = _.entity.identicalShallow( 1, 1 + 1e-15 );
  test.identical( got, expected );

  var expected = true;
  var got = _.entity.identicalShallow( 0, 0 );
  test.identical( got, expected );

  var expected = true;
  var got = _.entity.identicalShallow( NaN, NaN );
  test.identical( got, expected );

  var expected = true;
  var got = _.entity.identicalShallow( Infinity, Infinity );
  test.identical( got, expected );

  /* */

  test.case = 'number - not number';

  var expected = false;
  var got = _.entity.identicalShallow( 1, '1' );
  test.identical( got, expected );

  var expected = false;
  var got = _.entity.identicalShallow( 0, '0' );
  test.identical( got, expected );

  var expected = false;
  var got = _.entity.identicalShallow( 0, '' );
  test.identical( got, expected );

  var expected = false;
  var got = _.entity.identicalShallow( 0, null );
  test.identical( got, expected );

  var expected = false;
  var got = _.entity.identicalShallow( 0, undefined );
  test.identical( got, expected );

  var expected = false;
  var got = _.entity.identicalShallow( NaN, null );
  test.identical( got, expected );

  var expected = false;
  var got = _.entity.identicalShallow( Infinity, null );
  test.identical( got, expected );

  var expected = false;
  var got = _.entity.identicalShallow( 3, [] );
  test.identical( got, expected );

  var expected = false;
  var got = _.entity.identicalShallow( 3, {} );
  test.identical( got, expected );

  var expected = false;
  var got = _.entity.identicalShallow( 3, [ 3 ] );
  test.identical( got, expected );

  var expected = false;
  var got = _.entity.identicalShallow( 3, { a : 3 } );
  test.identical( got, expected );

  var expected = false;
  var got = _.entity.identicalShallow( 3, new Date() );
  test.identical( got, expected );

  var expected = false;
  var got = _.entity.identicalShallow( 3, new F32x( 3 ) );
  test.identical( got, expected );

  var expected = false;
  var got = _.entity.identicalShallow( 3, /abc/ );
  test.identical( got, expected );

  var expected = false;
  var got = _.entity.identicalShallow( 3, function(){} );
  test.identical( got, expected );

  /* */

  test.case = 'String - String';

  var expected = true;
  var got = _.entity.identicalShallow( '', '' );
  test.identical( got, expected );

  var expected = true;
  var got = _.entity.identicalShallow( 'abc', 'abc' );
  test.identical( got, expected );

  var expected = false;
  var got = _.entity.identicalShallow( '', 'abc' );
  test.identical( got, expected );

  var expected = false;
  var got = _.entity.identicalShallow( 'abc', '' );
  test.identical( got, expected );

  var expected = false;
  var got = _.entity.identicalShallow( 'ab', 'c' );
  test.identical( got, expected );

  /* */

  test.case = 'String - not String';

  var expected = false;
  var got = _.entity.identicalShallow( '', new Date() );
  test.identical( got, expected );

  var expected = false;
  var got = _.entity.identicalShallow( '', undefined );
  test.identical( got, expected );

  var expected = false;
  var got = _.entity.identicalShallow( '', null );
  test.identical( got, expected );

  var expected = false;
  var got = _.entity.identicalShallow( '', NaN );
  test.identical( got, expected );

  var expected = false;
  var got = _.entity.identicalShallow( '', 0 );
  test.identical( got, expected );

  var expected = false;
  var got = _.entity.identicalShallow( '', 1 );
  test.identical( got, expected );

  var expected = false;
  var got = _.entity.identicalShallow( '', [] );
  test.identical( got, expected );

  var expected = false;
  var got = _.entity.identicalShallow( '', {} );
  test.identical( got, expected );

  var expected = false;
  var got = _.entity.identicalShallow( '', [ '' ] );
  test.identical( got, expected );

  var expected = false;
  var got = _.entity.identicalShallow( '', { a : '' } );
  test.identical( got, expected );

  var expected = false;
  var got = _.entity.identicalShallow( '', new F32x( 3 ) );
  test.identical( got, expected );

  var expected = false;
  var got = _.entity.identicalShallow( '', /(?:)/ );
  test.identical( got, expected );

  var expected = false;
  var got = _.entity.identicalShallow( '', function(){} );
  test.identical( got, expected );

  var expected = false;
  var got = _.entity.identicalShallow( 'abc', new Date() );
  test.identical( got, expected );

  var expected = false;
  var got = _.entity.identicalShallow( 'abc', undefined );
  test.identical( got, expected );

  var expected = false;
  var got = _.entity.identicalShallow( 'abc', null );
  test.identical( got, expected );

  var expected = false;
  var got = _.entity.identicalShallow( 'abc', NaN );
  test.identical( got, expected );

  var expected = false;
  var got = _.entity.identicalShallow( 'abc', 0 );
  test.identical( got, expected );

  var expected = false;
  var got = _.entity.identicalShallow( 'abc', 1 );
  test.identical( got, expected );

  var expected = false;
  var got = _.entity.identicalShallow( '0', 0 );
  test.identical( got, expected );

  var expected = false;
  var got = _.entity.identicalShallow( '1', 1 );
  test.identical( got, expected );

  var expected = false;
  var got = _.entity.identicalShallow( 'abc', [] );
  test.identical( got, expected );

  var expected = false;
  var got = _.entity.identicalShallow( 'abc', {} );
  test.identical( got, expected );

  var expected = false;
  var got = _.entity.identicalShallow( 'abc', [ 'abc' ] );
  test.identical( got, expected );

  var expected = false;
  var got = _.entity.identicalShallow( 'abc', { abc : 'abc' } );
  test.identical( got, expected );

  var expected = false;
  var got = _.entity.identicalShallow( 'abc', new F32x( 3 ) );
  test.identical( got, expected );

  var expected = false;
  var got = _.entity.identicalShallow( 'abc', /abc/ );
  test.identical( got, expected );

  var expected = false;
  var got = _.entity.identicalShallow( 'abc', function(){} );
  test.identical( got, expected );

  /* */

  test.case = 'RegExp - RegExp';

  var expected = true;
  var got = _.entity.identicalShallow( /(?:)/, /(?:)/ );
  test.identical( got, expected );

  var expected = true;
  var got = _.entity.identicalShallow( /abc/, /abc/ );
  test.identical( got, expected );

  var expected = true;
  var got = _.entity.identicalShallow( /abc/iy, /abc/yi );
  test.identical( got, expected );

  // var expected = true;
  // var got = _.entity.identicalShallow( new RegExp( 'abc' ), /abc/ );
  // test.identical( got, expected );

  var expected = true;
  var got = _.entity.identicalShallow( /abc/i, /abc/i );
  test.identical( got, expected );

  var expected = false;
  var got = _.entity.identicalShallow( /abc/i, /abc/ );
  test.identical( got, expected );

  var expected = false;
  var got = _.entity.identicalShallow( /abc/i, /abc/yi );
  test.identical( got, expected );

  var expected = false;
  var got = _.entity.identicalShallow( /(?:)/, /abc/ );
  test.identical( got, expected );

  var expected = false;
  var got = _.entity.identicalShallow( /abc/, /(?:)/ );
  test.identical( got, expected );

  var expected = false;
  var got = _.entity.identicalShallow( /ab/, /c/ );
  test.identical( got, expected );

  /* */

  test.case = 'RegExp - not RegExp';

  var expected = false;
  var got = _.entity.identicalShallow( /(?:)/, new Date() );
  test.identical( got, expected );

  var expected = false;
  var got = _.entity.identicalShallow( /(?:)/, undefined );
  test.identical( got, expected );

  var expected = false;
  var got = _.entity.identicalShallow( /(?:)/, null );
  test.identical( got, expected );

  var expected = false;
  var got = _.entity.identicalShallow( /(?:)/, NaN );
  test.identical( got, expected );

  var expected = false;
  var got = _.entity.identicalShallow( /(?:)/, 0 );
  test.identical( got, expected );

  var expected = false;
  var got = _.entity.identicalShallow( /(?:)/, 1 );
  test.identical( got, expected );

  var expected = false;
  var got = _.entity.identicalShallow( /(?:)/, [] );
  test.identical( got, expected );

  var expected = false;
  var got = _.entity.identicalShallow( /(?:)/, {} );
  test.identical( got, expected );

  var expected = false;
  var got = _.entity.identicalShallow( /(?:)/, [ /(?:)/ ] );
  test.identical( got, expected );

  var expected = false;
  var got = _.entity.identicalShallow( /(?:)/, { a : /(?:)/ } );
  test.identical( got, expected );

  var expected = false;
  var got = _.entity.identicalShallow( /(?:)/, new F32x( 3 ) );
  test.identical( got, expected );

  var expected = false;
  var got = _.entity.identicalShallow( /(?:)/, function(){} );
  test.identical( got, expected );

  var expected = false;
  var got = _.entity.identicalShallow( /abc/, new Date() );
  test.identical( got, expected );

  var expected = false;
  var got = _.entity.identicalShallow( /abc/, undefined );
  test.identical( got, expected );

  var expected = false;
  var got = _.entity.identicalShallow( /abc/, null );
  test.identical( got, expected );

  var expected = false;
  var got = _.entity.identicalShallow( /abc/, NaN );
  test.identical( got, expected );

  var expected = false;
  var got = _.entity.identicalShallow( /abc/, 0 );
  test.identical( got, expected );

  var expected = false;
  var got = _.entity.identicalShallow( /abc/, 1 );
  test.identical( got, expected );

  var expected = false;
  var got = _.entity.identicalShallow( /abc/, [] );
  test.identical( got, expected );

  var expected = false;
  var got = _.entity.identicalShallow( /abc/, {} );
  test.identical( got, expected );

  var expected = false;
  var got = _.entity.identicalShallow( /abc/, [ /abc/ ] );
  test.identical( got, expected );

  var expected = false;
  var got = _.entity.identicalShallow( /abc/, { a : /abc/ } );
  test.identical( got, expected );

  var expected = false;
  var got = _.entity.identicalShallow( /abc/, new F32x( 3 ) );
  test.identical( got, expected );

  var expected = false;
  var got = _.entity.identicalShallow( /abc/, function(){} );
  test.identical( got, expected );

  /* */

  test.case = 'Routine - Routine';

  function func1(){};
  function func2(){};

  var expected = true;
  var got = _.entity.identicalShallow( func1, func1 );
  test.identical( got, expected );

  var expected = false;
  var got = _.entity.identicalShallow( func1, func2 );
  test.identical( got, expected );

  /* */

  test.case = 'Routine - not Routine';

  var expected = false;
  var got = _.entity.identicalShallow( func1, '1' );
  test.identical( got, expected );

  var expected = false;
  var got = _.entity.identicalShallow( func1, undefined );
  test.identical( got, expected );

  var expected = false;
  var got = _.entity.identicalShallow( func1, null );
  test.identical( got, expected );

  var expected = false;
  var got = _.entity.identicalShallow( func1, NaN );
  test.identical( got, expected );

  var expected = false;
  var got = _.entity.identicalShallow( func1, 0 );
  test.identical( got, expected );

  var expected = false;
  var got = _.entity.identicalShallow( func1, 1 );
  test.identical( got, expected );

  var expected = false;
  var got = _.entity.identicalShallow( func1, [] );
  test.identical( got, expected );

  var expected = false;
  var got = _.entity.identicalShallow( func1, {} );
  test.identical( got, expected );

  var expected = false;
  var got = _.entity.identicalShallow( func1, [ func1 ] );
  test.identical( got, expected );

  var expected = false;
  var got = _.entity.identicalShallow( func1, { a : func1 } );
  test.identical( got, expected );

  var expected = false;
  var got = _.entity.identicalShallow( func1, new F32x( 3 ) );
  test.identical( got, expected );

  var expected = false;
  var got = _.entity.identicalShallow( func1, /abc/ );
  test.identical( got, expected );

  var expected = false;
  var got = _.entity.identicalShallow( func1, function(){} );
  test.identical( got, expected );

  /* */

  test.case = 'Date - Date';

  var expected = true;
<<<<<<< HEAD

  var src1 = new Date();
  var src2 = new Date( src1 );
  var got = _.entity.identicalShallow( src1, src2 );
=======
  var src = new Date();
  var got = _.entity.identicalShallow( src, src );
  // var got = _.entity.identicalShallow( new Date(), new Date() );
>>>>>>> c9d17ba7
  test.identical( got, expected );

  var expected = false;
  var src1 = new Date();
  var src2 = new Date();
  src2.setFullYear( 1987 );
  var got = _.entity.identicalShallow( src1, src2 );
  test.identical( got, expected );

  /* */

  test.case = 'Date - not Date';

  var expected = false;
  var got = _.entity.identicalShallow( new Date(), '1' );
  test.identical( got, expected );

  var expected = false;
  var got = _.entity.identicalShallow( new Date(), undefined );
  test.identical( got, expected );

  var expected = false;
  var got = _.entity.identicalShallow( new Date(), null );
  test.identical( got, expected );

  var expected = false;
  var got = _.entity.identicalShallow( new Date(), NaN );
  test.identical( got, expected );

  var expected = false;
  var got = _.entity.identicalShallow( new Date(), 0 );
  test.identical( got, expected );

  var expected = false;
  var got = _.entity.identicalShallow( new Date(), 1 );
  test.identical( got, expected );

  var expected = false;
  var got = _.entity.identicalShallow( new Date(), [] );
  test.identical( got, expected );

  var expected = false;
  var got = _.entity.identicalShallow( new Date(), {} );
  test.identical( got, expected );

  var expected = false;
  var got = _.entity.identicalShallow( new Date(), [ new Date() ] );
  test.identical( got, expected );

  var expected = false;
  var got = _.entity.identicalShallow( new Date(), { a : new Date() } );
  test.identical( got, expected );

  var expected = false;
  var got = _.entity.identicalShallow( new Date(), new F32x( 3 ) );
  test.identical( got, expected );

  var expected = false;
  var got = _.entity.identicalShallow( new Date(), /abc/ );
  test.identical( got, expected );

  var expected = false;
  var got = _.entity.identicalShallow( new Date(), function(){} );
  test.identical( got, expected );

  /* */

  test.case = 'Array - Array';

  var expected = true;
  var got = _.entity.identicalShallow( [], [] );
  test.identical( got, expected );

  var expected = true;
  var got = _.entity.identicalShallow( [ 0 ], [ 0 ] );
  test.identical( got, expected );

  var expected = true;
  var got = _.entity.identicalShallow( [ 1 ], [ 1 ] );
  test.identical( got, expected );

  var expected = true;
  var got = _.entity.identicalShallow( [ undefined ], [ undefined ] );
  test.identical( got, expected );

  var expected = true;
  var got = _.entity.identicalShallow( [ null ], [ null ] );
  test.identical( got, expected );

  var expected = false;
  var got = _.entity.identicalShallow( [ [ 1, 2, 3 ] ], [ [ 1, 2, 3 ] ] );
  test.identical( got, expected );

  var expected = false;
  var got = _.entity.identicalShallow( [ [ 1, 2 ] ], [ [ 1, 2, 3 ] ] );
  test.identical( got, expected );

  var expected = false;
  var got = _.entity.identicalShallow( [ [ 1, 2, 3 ] ], [ [ 1, 2 ] ] );
  test.identical( got, expected );

  var expected = false;
  var got = _.entity.identicalShallow( [ [ 1, 2 ] ], [ [ 1 ] ] );
  test.identical( got, expected );

  var expected = false;
  var got = _.entity.identicalShallow( [ [ 1, 3 ] ], [ 1, 3 ] );
  test.identical( got, expected );

  var expected = false;
  var got = _.entity.identicalShallow( [ null ], [ undefined ] );
  test.identical( got, expected );

  /* */

  test.case = 'Array - not Array';

  var expected = false;
  var got = _.entity.identicalShallow( [], '1' );
  test.identical( got, expected );

  var expected = false;
  var got = _.entity.identicalShallow( [], undefined );
  test.identical( got, expected );

  var expected = false;
  var got = _.entity.identicalShallow( [], null );
  test.identical( got, expected );

  var expected = false;
  var got = _.entity.identicalShallow( [], NaN );
  test.identical( got, expected );

  var expected = false;
  var got = _.entity.identicalShallow( [], 0 );
  test.identical( got, expected );

  var expected = false;
  var got = _.entity.identicalShallow( [], 1 );
  test.identical( got, expected );

  var expected = false;
  var got = _.entity.identicalShallow( [], {} );
  test.identical( got, expected );

  var expected = false;
  var got = _.entity.identicalShallow( [], new Date() );
  test.identical( got, expected );

  var expected = false;
  var got = _.entity.identicalShallow( [], new F32x( 3 ) );
  test.identical( got, expected );

  var expected = false;
  var got = _.entity.identicalShallow( [], /(?:)/ );
  test.identical( got, expected );

  var expected = false;
  var got = _.entity.identicalShallow( [], function(){} );
  test.identical( got, expected );

  /* */

  var expected = false;
  var got = _.entity.identicalShallow( [ '1' ], '1' );
  test.identical( got, expected );

  var expected = false;
  var got = _.entity.identicalShallow( [ undefined ], undefined );
  test.identical( got, expected );

  var expected = false;
  var got = _.entity.identicalShallow( [ null ], null );
  test.identical( got, expected );

  var expected = false;
  var got = _.entity.identicalShallow( [ NaN ], NaN );
  test.identical( got, expected );

  var expected = false;
  var got = _.entity.identicalShallow( [ 0 ], 0 );
  test.identical( got, expected );

  var expected = false;
  var got = _.entity.identicalShallow( [ 1 ], 1 );
  test.identical( got, expected );

  var expected = false;
  var got = _.entity.identicalShallow( [ {} ], {} );
  test.identical( got, expected );

  var expected = false;
  var got = _.entity.identicalShallow( [ new Date() ], new Date() );
  test.identical( got, expected );

  var expected = false;
  var got = _.entity.identicalShallow( [ new F32x( 3 ) ], new F32x( 3 ) );
  test.identical( got, expected );

  var expected = false;
  var got = _.entity.identicalShallow( [ /(?:)/ ], /(?:)/ );
  test.identical( got, expected );

  var expected = false;
  var got = _.entity.identicalShallow( [ function(){} ], function(){} );
  test.identical( got, expected );

  /* */

  test.case = 'Map - Map';

  var expected = true;
  var got = _.entity.identicalShallow( {}, {} );
  test.identical( got, expected );

  var expected = true;
  var got = _.entity.identicalShallow( { a : 0 }, { a : 0 } );
  test.identical( got, expected );

  var expected = true;
  var got = _.entity.identicalShallow( { a : 1 }, { a : 1 } );
  test.identical( got, expected );

  var expected = false;
  var got = _.entity.identicalShallow( { a : 1, b : 1 }, { a : 1 } );
  test.identical( got, expected );

  var expected = false;
  var got = _.entity.identicalShallow( { a : 1 }, { a : 1, b : 1 } );
  test.identical( got, expected );

  var expected = false;
  var got = _.entity.identicalShallow( { a : undefined, b : 1 }, { a : undefined } );
  test.identical( got, expected );

  var expected = false;
  var got = _.entity.identicalShallow( { a : undefined }, { a : undefined, b : 1 } );
  test.identical( got, expected );

  var expected = true;
  var got = _.entity.identicalShallow( { a : undefined }, { a : undefined } );
  test.identical( got, expected );

  var expected = true;
  var got = _.entity.identicalShallow( { a : null }, { a : null } );
  test.identical( got, expected );

  var expected = false;
  var got = _.entity.identicalShallow( { a : { b : 1 } }, { a : { b : 1 } } );
  test.identical( got, expected );

  var expected = false;
  var got = _.entity.identicalShallow( { a : { b : 1 } }, { a : { b : 1, c : 2 } } );
  test.identical( got, expected );

  var expected = false;
  var got = _.entity.identicalShallow( { a : { b : 1, c : 2 } }, { a : { b : 1 } } );
  test.identical( got, expected );

  var expected = false;
  var got = _.entity.identicalShallow( { a : { b : 1, c : 3 } }, { b : 1, c : 3 } );
  test.identical( got, expected );

  var expected = false;
  var got = _.entity.identicalShallow( { a : null }, { a : undefined } );
  test.identical( got, expected );

  var expected = false;
  var got = _.entity.identicalShallow( { a : undefined }, {} );
  test.identical( got, expected );

  var expected = false;
  var got = _.entity.identicalShallow( {}, { a : undefined } );
  test.identical( got, expected );

  /* */

  test.case = 'Map - not Map';

  var expected = false;
  var got = _.entity.identicalShallow( {}, '1' );
  test.identical( got, expected );

  var expected = false;
  var got = _.entity.identicalShallow( {}, undefined );
  test.identical( got, expected );

  var expected = false;
  var got = _.entity.identicalShallow( {}, null );
  test.identical( got, expected );

  var expected = false;
  var got = _.entity.identicalShallow( {}, NaN );
  test.identical( got, expected );

  var expected = false;
  var got = _.entity.identicalShallow( {}, 0 );
  test.identical( got, expected );

  var expected = false;
  var got = _.entity.identicalShallow( {}, 1 );
  test.identical( got, expected );

  var expected = false;
  var got = _.entity.identicalShallow( {}, [] );
  test.identical( got, expected );

  var expected = false;
  var got = _.entity.identicalShallow( {}, [ 0 ] );
  test.identical( got, expected );

  var expected = false;
  var got = _.entity.identicalShallow( {}, [ 1 ] );
  test.identical( got, expected );

  var expected = false;
  var got = _.entity.identicalShallow( {}, new Date() );
  test.identical( got, expected );

  var expected = false;
  var got = _.entity.identicalShallow( {}, new F32x( 3 ) );
  test.identical( got, expected );

  var expected = false;
  var got = _.entity.identicalShallow( {}, /(?:)/ );
  test.identical( got, expected );

  var expected = false;
  var got = _.entity.identicalShallow( {}, function(){} );
  test.identical( got, expected );

  /* */

  var expected = false;
  var got = _.entity.identicalShallow( { a : '1' }, '1' );
  test.identical( got, expected );

  var expected = false;
  var got = _.entity.identicalShallow( { a : undefined }, undefined );
  test.identical( got, expected );

  var expected = false;
  var got = _.entity.identicalShallow( { a : null }, null );
  test.identical( got, expected );

  var expected = false;
  var got = _.entity.identicalShallow( { a : NaN }, NaN );
  test.identical( got, expected );

  var expected = false;
  var got = _.entity.identicalShallow( { a : 0 }, 0 );
  test.identical( got, expected );

  var expected = false;
  var got = _.entity.identicalShallow( { a : 1 }, 1 );
  test.identical( got, expected );

  var expected = false;
  var got = _.entity.identicalShallow( { a : {} }, {} );
  test.identical( got, expected );

  var expected = false;
  var got = _.entity.identicalShallow( { a : new Date() }, new Date() );
  test.identical( got, expected );

  var expected = false;
  var got = _.entity.identicalShallow( { a : new F32x( 3 ) }, new F32x( 3 ) );
  test.identical( got, expected );

  var expected = false;
  var got = _.entity.identicalShallow( { a : /(?:)/ }, /(?:)/ );
  test.identical( got, expected );

  var expected = false;
  var got = _.entity.identicalShallow( { a : function(){} }, function(){} );
  test.identical( got, expected );

}

//

function eqShallowAllTypes( test )
{
  test.open( 'identical and equivalent' );

  test.case = 'number';
  var src1 = 1;
  var src2 = 1;
  test.identical( _.entity.identicalShallow( src1, src2 ), true );
  test.identical( _.entity.identicalShallow( src2, src1 ), true );
  test.identical( _.entity.equivalentShallow( src1, src2 ), true );
  test.identical( _.entity.equivalentShallow( src2, src1 ), true );

  test.case = 'bool & boolLike & fuzzy';
  var src1 = true;
  var src2 = true;
  test.identical( _.entity.identicalShallow( src1, src2 ), true );
  test.identical( _.entity.identicalShallow( src2, src1 ), true );
  test.identical( _.entity.equivalentShallow( src1, src2 ), true );
  test.identical( _.entity.equivalentShallow( src2, src1 ), true );

  test.case = 'boolLike & number & fuzzyLike';
  var src1 = 0;
  var src2 = 0;
  test.identical( _.entity.identicalShallow( src1, src2 ), true );
  test.identical( _.entity.identicalShallow( src2, src1 ), true );
  test.identical( _.entity.equivalentShallow( src1, src2 ), true );
  test.identical( _.entity.equivalentShallow( src2, src1 ), true );

  test.case = 'fuzzy';
  var src1 = _.maybe;
  var src2 = _.maybe;
  test.identical( _.entity.identicalShallow( src1, src2 ), true );
  test.identical( _.entity.identicalShallow( src2, src1 ), true );
  test.identical( _.entity.equivalentShallow( src1, src2 ), true );
  test.identical( _.entity.equivalentShallow( src2, src1 ), true );

  test.case = 'bigint';
  var src1 = 10n;
  var src2 = 10n;
  test.identical( _.entity.identicalShallow( src1, src2 ), true );
  test.identical( _.entity.identicalShallow( src2, src1 ), true );
  test.identical( _.entity.equivalentShallow( src1, src2 ), true );
  test.identical( _.entity.equivalentShallow( src2, src1 ), true );

  test.case = 'str & regexpLike';
  var src1 = 'str';
  var src2 = 'str';
  test.identical( _.entity.identicalShallow( src1, src2 ), true );
  test.identical( _.entity.identicalShallow( src2, src1 ), true );
  test.identical( _.entity.equivalentShallow( src1, src2 ), true );
  test.identical( _.entity.equivalentShallow( src2, src1 ), true );

  test.case = 'regexp & objectLike & constructible & constructibleLike';
  var src1 = /hello/g;
  var src2 = /hello/g;
  test.identical( _.entity.identicalShallow( src1, src2 ), true );
  test.identical( _.entity.identicalShallow( src2, src1 ), true );
  test.identical( _.entity.equivalentShallow( src1, src2 ), true );
  test.identical( _.entity.equivalentShallow( src2, src1 ), true );

  test.case = 'ArgumentsArray & arrayLike';
  var src1 = _.argumentsArray.make();
  var src2 = _.argumentsArray.make();
  test.identical( _.entity.identicalShallow( src1, src2 ), true );
  test.identical( _.entity.identicalShallow( src2, src1 ), true );
  test.identical( _.entity.equivalentShallow( src1, src2 ), true );
  test.identical( _.entity.equivalentShallow( src2, src1 ), true );

  test.case = 'ArgumentsArray & arrayLike with 3 elems';
  var src1 = _.argumentsArray.make([ 1, 2, 3 ]);
  var src2 = _.argumentsArray.make([ 1, 2, 3 ]);
  test.identical( _.entity.identicalShallow( src1, src2 ), true );
  test.identical( _.entity.identicalShallow( src2, src1 ), true );
  test.identical( _.entity.equivalentShallow( src1, src2 ), true );
  test.identical( _.entity.equivalentShallow( src2, src1 ), true );

  test.case = 'unroll';
  var src1 = _.unroll.make([ 2, 3, 4 ]);
  var src2 = _.unroll.make([ 2, 3, 4 ]);
  test.identical( _.entity.identicalShallow( src1, src2 ), true );
  test.identical( _.entity.identicalShallow( src2, src1 ), true );
  test.identical( _.entity.equivalentShallow( src1, src2 ), true );
  test.identical( _.entity.equivalentShallow( src2, src1 ), true );

  test.case = 'array';
  var src1 = [ 2, 3, 4 ];
  var src2 = [ 2, 3, 4 ];
  test.identical( _.entity.identicalShallow( src1, src2 ), true );
  test.identical( _.entity.identicalShallow( src2, src1 ), true );
  test.identical( _.entity.equivalentShallow( src1, src2 ), true );
  test.identical( _.entity.equivalentShallow( src2, src1 ), true );

  test.case = 'long & longLike';
  var src1 = _.long.make([ 1, 2 ]);
  var src2 = _.long.make([ 1, 2 ]);
  test.identical( _.entity.identicalShallow( src1, src2 ), true );
  test.identical( _.entity.identicalShallow( src2, src1 ), true );
  test.identical( _.entity.equivalentShallow( src1, src2 ), true );
  test.identical( _.entity.equivalentShallow( src2, src1 ), true );

  test.case = `object countable - non empty, non-vector, not same array`;
  var src1 = __.diagnostic.objectMake({ new : 0, elements : [ '1', '2', '3' ], countable : 1 } );
  var src2 = __.diagnostic.objectMake({ new : 0, elements : [ '1', '2', '4' ], countable : 1 } );
  test.identical( _.entity.identicalShallow( src1, src2 ), false );
  test.identical( _.entity.identicalShallow( src2, src1 ), false );
  test.identical( _.entity.equivalentShallow( src1, src2 ), false );
  test.identical( _.entity.equivalentShallow( src2, src1 ), false );

  test.case = `object countable - non empty, non-vector, same array`;
  var src1 = __.diagnostic.objectMake({ new : 0, elements : [ '1', '2', '3' ], countable : 1 } );
  var src2 = __.diagnostic.objectMake({ new : 0, elements : [ '1', '2', '3' ], countable : 1 } );
  test.identical( _.entity.identicalShallow( src1, src2 ), true );
  test.identical( _.entity.identicalShallow( src2, src1 ), true );
  test.identical( _.entity.equivalentShallow( src1, src2 ), true );
  test.identical( _.entity.equivalentShallow( src2, src1 ), true );

  test.case = 'vector & vectorLike';
  var src1 = __.diagnostic.objectMake({ elements : [ '1', '10' ], countable : 1, length : 2 });
  var src2 = __.diagnostic.objectMake({ elements : [ '1', '10' ], countable : 1, length : 2 });
  test.identical( _.entity.identicalShallow( src1, src2 ), true );
  test.identical( _.entity.identicalShallow( src2, src1 ), true );
  test.identical( _.entity.equivalentShallow( src1, src2 ), true );
  test.identical( _.entity.equivalentShallow( src2, src1 ), true );

  test.case = 'countable & countableLike';
  var src1 = __.diagnostic.objectMake({ elements : [ '1', '10' ], countable : 1 });
  var src2 = __.diagnostic.objectMake({ elements : [ '1', '10' ], countable : 1 });
  test.identical( _.entity.identicalShallow( src1, src2 ), true );
  test.identical( _.entity.identicalShallow( src2, src1 ), true );
  test.identical( _.entity.equivalentShallow( src1, src2 ), true );
  test.identical( _.entity.equivalentShallow( src2, src1 ), true );

  test.case = 'Global & GlobalReal';
  var src1 = global;
  var src2 = global;
  test.identical( _.entity.identicalShallow( src1, src2 ), true );
  test.identical( _.entity.identicalShallow( src2, src1 ), true );
  test.identical( _.entity.equivalentShallow( src1, src2 ), true );
  test.identical( _.entity.equivalentShallow( src2, src1 ), true );

  test.case = 'Global & GlobalDerived';
  var src1 = Object.create( global );
  var src2 = Object.create( global );
  test.identical( _.entity.identicalShallow( src1, src2 ), true );
  test.identical( _.entity.identicalShallow( src2, src1 ), true );
  test.identical( _.entity.equivalentShallow( src1, src2 ), true );
  test.identical( _.entity.equivalentShallow( src2, src1 ), true );

  test.case = 'Object & ObjectLike & auxiliary & auxiliaryPrototyped & auxiliaryPolluted';
  var src1 = { a : 1 };
  Object.setPrototypeOf( src1, { b : 2 } );
  var src2 = { a : 1 };
  Object.setPrototypeOf( src2, { b : 2 } );
  test.identical( _.entity.identicalShallow( src1, src2 ), true );
  test.identical( _.entity.identicalShallow( src2, src1 ), true );
  test.identical( _.entity.equivalentShallow( src1, src2 ), true );
  test.identical( _.entity.equivalentShallow( src2, src1 ), true );

  test.case = 'Object & ObjectLike & auxiliary & map & mapPure';
  var src1 = Object.create( null );
  var src2 = Object.create( null );
  test.identical( _.entity.identicalShallow( src1, src2 ), true );
  test.identical( _.entity.identicalShallow( src2, src1 ), true );
  test.identical( _.entity.equivalentShallow( src1, src2 ), true );
  test.identical( _.entity.equivalentShallow( src2, src1 ), true );

  test.case = 'Object & ObjectLike & auxiliary & map & mapPure with 2 elems';
  var src1 = Object.create( null );
  src1.a = 1;
  src1.b = 2;
  var src2 = Object.create( null );
  src2.a = 1;
  src2.b = 2;
  test.identical( _.entity.identicalShallow( src1, src2 ), true );
  test.identical( _.entity.identicalShallow( src2, src1 ), true );
  test.identical( _.entity.equivalentShallow( src1, src2 ), true );
  test.identical( _.entity.equivalentShallow( src2, src1 ), true );

  test.case = 'Object & ObjectLike & auxiliary & auxiliaryPolluted & map & mapPolluted & mapPrototyped';
  var src1 = {};
  var src2 = {};
  test.identical( _.entity.identicalShallow( src1, src2 ), true );
  test.identical( _.entity.identicalShallow( src2, src1 ), true );
  test.identical( _.entity.equivalentShallow( src1, src2 ), true );
  test.identical( _.entity.equivalentShallow( src2, src1 ), true );

  test.case = 'Object & ObjectLike & auxiliary & auxiliaryPolluted & map & mapPolluted & mapPrototyped with 3 elems';
  var src1 = { a : 1, b : 2, c : 3 };
  var src2 = { a : 1, b : 2, c : 3 };
  test.identical( _.entity.identicalShallow( src1, src2 ), true );
  test.identical( _.entity.identicalShallow( src2, src1 ), true );
  test.identical( _.entity.equivalentShallow( src1, src2 ), true );
  test.identical( _.entity.equivalentShallow( src2, src1 ), true );

  test.case = 'HashMap';
  var src1 = new HashMap();
  var src2 = new HashMap();
  test.identical( _.entity.identicalShallow( src1, src2 ), true );
  test.identical( _.entity.identicalShallow( src2, src1 ), true );
  test.identical( _.entity.equivalentShallow( src1, src2 ), true );
  test.identical( _.entity.equivalentShallow( src2, src1 ), true );

  test.case = 'HashMap with 2 elems';
  var src1 = new HashMap([ [ 'a', 1 ], [ 'b', 2 ] ]);
  var src2 = new HashMap([ [ 'a', 1 ], [ 'b', 2 ] ]);
  test.identical( _.entity.identicalShallow( src1, src2 ), true );
  test.identical( _.entity.identicalShallow( src2, src1 ), true );
  test.identical( _.entity.equivalentShallow( src1, src2 ), true );
  test.identical( _.entity.equivalentShallow( src2, src1 ), true );

  test.case = 'Set & SetLike';
  var src1 = new Set();
  var src2 = new Set();
  test.identical( _.entity.identicalShallow( src1, src2 ), true );
  test.identical( _.entity.identicalShallow( src2, src1 ), true );
  test.identical( _.entity.equivalentShallow( src1, src2 ), true );
  test.identical( _.entity.equivalentShallow( src2, src1 ), true );

  test.case = 'Set with 3 elems';
  var src1 = new Set([ 1, 2, 3 ]);
  var src2 = new Set([ 1, 2, 3 ]);
  test.identical( _.entity.identicalShallow( src1, src2 ), true );
  test.identical( _.entity.identicalShallow( src2, src1 ), true );
  test.identical( _.entity.equivalentShallow( src1, src2 ), true );
  test.identical( _.entity.equivalentShallow( src2, src1 ), true );

  test.case = 'Set with different elements same set';
  var src1 = new Set([ 1, 2, 3, 3, 3 ]);
  var src2 = new Set([ 1, 2, 3 ]);
  test.identical( _.entity.identicalShallow( src1, src2 ), true );
  test.identical( _.entity.identicalShallow( src2, src1 ), true );
  test.identical( _.entity.equivalentShallow( src1, src2 ), true );
  test.identical( _.entity.equivalentShallow( src2, src1 ), true );

  test.case = 'BufferNode';
  var src1 = BufferNode.from( 'str' );
  var src2 = BufferNode.from( 'str' );
  test.identical( _.entity.identicalShallow( src1, src2 ), true );
  test.identical( _.entity.identicalShallow( src2, src1 ), true );
  test.identical( _.entity.equivalentShallow( src1, src2 ), true );
  test.identical( _.entity.equivalentShallow( src2, src1 ), true );

  test.case = 'BufferRaw';
  var src1 = new BufferRaw( 5 );
  var src2 = new BufferRaw( 5 );
  test.identical( _.entity.identicalShallow( src1, src2 ), true );
  test.identical( _.entity.identicalShallow( src2, src1 ), true );
  test.identical( _.entity.equivalentShallow( src1, src2 ), true );
  test.identical( _.entity.equivalentShallow( src2, src1 ), true );

  test.case = 'BufferRawShared';
  var src1 = new BufferRawShared( 10 );
  var src2 = new BufferRawShared( 10 );
  test.identical( _.entity.identicalShallow( src1, src2 ), true );
  test.identical( _.entity.identicalShallow( src2, src1 ), true );
  test.identical( _.entity.equivalentShallow( src1, src2 ), true );
  test.identical( _.entity.equivalentShallow( src2, src1 ), true );

  test.case = 'BufferTyped';
  var src1 = new I8x( 20 );
  var src2 = new I8x( 20 );
  test.identical( _.entity.identicalShallow( src1, src2 ), true );
  test.identical( _.entity.identicalShallow( src2, src1 ), true );
  test.identical( _.entity.equivalentShallow( src1, src2 ), true );
  test.identical( _.entity.equivalentShallow( src2, src1 ), true );

  test.case = 'BufferView';
  var src1 = new BufferView( new BufferRaw( 20 ) );
  var src2 = new BufferView( new BufferRaw( 20 ) );
  test.identical( _.entity.identicalShallow( src1, src2 ), true );
  test.identical( _.entity.identicalShallow( src2, src1 ), true );
  test.identical( _.entity.equivalentShallow( src1, src2 ), true );
  test.identical( _.entity.equivalentShallow( src2, src1 ), true );

  test.case = 'BufferBytes & BufferTyped';
  var src1 = new U8x( 20 );
  var src2 = new U8x( 20 );
  test.identical( _.entity.identicalShallow( src1, src2 ), true );
  test.identical( _.entity.identicalShallow( src2, src1 ), true );
  test.identical( _.entity.equivalentShallow( src1, src2 ), true );
  test.identical( _.entity.equivalentShallow( src2, src1 ), true );

  test.case = 'escape';
  var src1 = _.escape.make( 1 );
  var src2 = _.escape.make( 1 );
  test.identical( _.entity.identicalShallow( src1, src2 ), true );
  test.identical( _.entity.identicalShallow( src2, src1 ), true );
  test.identical( _.entity.equivalentShallow( src1, src2 ), true );
  test.identical( _.entity.equivalentShallow( src2, src1 ), true );

  test.case = 'interval & BufferTyped';
  var src1 = new F32x( 2 );
  var src2 = new F32x( 2 );
  test.identical( _.entity.identicalShallow( src1, src2 ), true );
  test.identical( _.entity.identicalShallow( src2, src1 ), true );
  test.identical( _.entity.equivalentShallow( src1, src2 ), true );
  test.identical( _.entity.equivalentShallow( src2, src1 ), true );

  test.case = 'pair';
  var src1 = _.pair.make( 1, 2 );
  var src2 = _.pair.make( 1, 2 );
  test.identical( _.entity.identicalShallow( src1, src2 ), true );
  test.identical( _.entity.identicalShallow( src2, src1 ), true );
  test.identical( _.entity.equivalentShallow( src1, src2 ), true );
  test.identical( _.entity.equivalentShallow( src2, src1 ), true );

  test.case = 'path & str';
  var src1 = '/a/b/';
  var src2 = '/a/b/';
  test.identical( _.entity.identicalShallow( src1, src2 ), true );
  test.identical( _.entity.identicalShallow( src2, src1 ), true );
  test.identical( _.entity.equivalentShallow( src1, src2 ), true );
  test.identical( _.entity.equivalentShallow( src2, src1 ), true );

  test.case = 'routine & routineLike';
  var src1 = routine;
  var src2 = routine;
  test.identical( _.entity.identicalShallow( src1, src2 ), true );
  test.identical( _.entity.identicalShallow( src2, src1 ), true );
  test.identical( _.entity.equivalentShallow( src1, src2 ), true );
  test.identical( _.entity.equivalentShallow( src2, src1 ), true );

  test.case = 'date & objectLike';
  var src1 = new Date( '2021-02-19T11:26:42.840Z' );
  var src2 = new Date( '2021-02-19T11:26:42.840Z' );
  test.identical( _.entity.identicalShallow( src1, src2 ), true );
  test.identical( _.entity.identicalShallow( src2, src1 ), true );
  test.identical( _.entity.equivalentShallow( src1, src2 ), true );
  test.identical( _.entity.equivalentShallow( src2, src1 ), true );

  test.case = 'null';
  var src1 = null;
  var src2 = null;
  test.identical( _.entity.identicalShallow( src1, src2 ), true );
  test.identical( _.entity.identicalShallow( src2, src1 ), true );
  test.identical( _.entity.equivalentShallow( src1, src2 ), true );
  test.identical( _.entity.equivalentShallow( src2, src1 ), true );

  test.case = 'undefined';
  var src1 = undefined;
  var src2 = undefined;
  test.identical( _.entity.identicalShallow( src1, src2 ), true );
  test.identical( _.entity.identicalShallow( src2, src1 ), true );
  test.identical( _.entity.equivalentShallow( src1, src2 ), true );
  test.identical( _.entity.equivalentShallow( src2, src1 ), true );

  test.case = 'Symbol null';
  var src1 = _.null;
  var src2 = _.null;
  test.identical( _.entity.identicalShallow( src1, src2 ), true );
  test.identical( _.entity.identicalShallow( src2, src1 ), true );
  test.identical( _.entity.equivalentShallow( src1, src2 ), true );
  test.identical( _.entity.equivalentShallow( src2, src1 ), true );

  test.case = 'Symbol undefined';
  var src1 = _.undefined;
  var src2 = _.undefined;
  test.identical( _.entity.identicalShallow( src1, src2 ), true );
  test.identical( _.entity.identicalShallow( src2, src1 ), true );
  test.identical( _.entity.equivalentShallow( src1, src2 ), true );
  test.identical( _.entity.equivalentShallow( src2, src1 ), true );

  test.case = 'Symbol Nothing';
  var src1 = _.nothing;
  var src2 = _.nothing;
  test.identical( _.entity.identicalShallow( src1, src2 ), true );
  test.identical( _.entity.identicalShallow( src2, src1 ), true );
  test.identical( _.entity.equivalentShallow( src1, src2 ), true );
  test.identical( _.entity.equivalentShallow( src2, src1 ), true );

  test.case = 'primitive';
  var src1 = 5;
  var src2 = 5;
  test.identical( _.entity.identicalShallow( src1, src2 ), true );
  test.identical( _.entity.identicalShallow( src2, src1 ), true );
  test.identical( _.entity.equivalentShallow( src1, src2 ), true );
  test.identical( _.entity.equivalentShallow( src2, src1 ), true );

  test.case = 'stream';
  var src1 = require( 'stream' ).Readable();
  var src2 = src1;
  test.identical( _.entity.identicalShallow( src1, src2 ), true );
  test.identical( _.entity.identicalShallow( src2, src1 ), true );
  test.identical( _.entity.equivalentShallow( src1, src2 ), true );
  test.identical( _.entity.equivalentShallow( src2, src1 ), true );

  test.case = 'printerLike';
  var src1 = _global.logger;
  var src2 = _global.logger;
  test.identical( _.entity.identicalShallow( src1, src2 ), true );
  test.identical( _.entity.identicalShallow( src2, src1 ), true );
  test.identical( _.entity.equivalentShallow( src1, src2 ), true );
  test.identical( _.entity.equivalentShallow( src2, src1 ), true );

  test.case = 'console';
  var src1 = console;
  var src2 = console;
  test.identical( _.entity.identicalShallow( src1, src2 ), true );
  test.identical( _.entity.identicalShallow( src2, src1 ), true );
  test.identical( _.entity.equivalentShallow( src1, src2 ), true );
  test.identical( _.entity.equivalentShallow( src2, src1 ), true );

  test.case = 'printerLike';
  var src1 = _global.logger;
  var src2 = _global.logger;
  test.identical( _.entity.identicalShallow( src1, src2 ), true );
  test.identical( _.entity.identicalShallow( src2, src1 ), true );
  test.identical( _.entity.equivalentShallow( src1, src2 ), true );
  test.identical( _.entity.equivalentShallow( src2, src1 ), true );

  test.case = 'process';
  var src1 = process;
  var src2 = process;
  test.identical( _.entity.identicalShallow( src1, src2 ), true );
  test.identical( _.entity.identicalShallow( src2, src1 ), true );
  test.identical( _.entity.equivalentShallow( src1, src2 ), true );
  test.identical( _.entity.equivalentShallow( src2, src1 ), true );

  test.case = 'Object & ObjectLike & Container & ContainerLike';
  var src1 = { [ Symbol.iterator ] : 1 };
  var src2 = { [ Symbol.iterator ] : 1 };
  test.identical( _.entity.identicalShallow( src1, src2 ), true );
  test.identical( _.entity.identicalShallow( src2, src1 ), true );
  test.identical( _.entity.equivalentShallow( src1, src2 ), true );
  test.identical( _.entity.equivalentShallow( src2, src1 ), true );

  test.close( 'identical and equivalent' );

  /* - */

  test.open( 'neither identical nor equivalent' );

  test.case = 'number';
  var src1 = 1;
  var src2 = 2;
  test.identical( _.entity.identicalShallow( src1, src2 ), false );
  test.identical( _.entity.identicalShallow( src2, src1 ), false );
  test.identical( _.entity.equivalentShallow( src1, src2 ), false );
  test.identical( _.entity.equivalentShallow( src2, src1 ), false );

  test.case = 'bool & boolLike & fuzzy';
  var src1 = true;
  var src2 = false;
  test.identical( _.entity.identicalShallow( src1, src2 ), false );
  test.identical( _.entity.identicalShallow( src2, src1 ), false );
  test.identical( _.entity.equivalentShallow( src1, src2 ), false );
  test.identical( _.entity.equivalentShallow( src2, src1 ), false );

  test.case = 'boolLike & number & fuzzyLike';
  var src1 = 0;
  var src2 = 1;
  test.identical( _.entity.identicalShallow( src1, src2 ), false );
  test.identical( _.entity.identicalShallow( src2, src1 ), false );
  test.identical( _.entity.equivalentShallow( src1, src2 ), false );
  test.identical( _.entity.equivalentShallow( src2, src1 ), false );

  test.case = 'fuzzy';
  var src1 = _.maybe;
  var src2 = 0;
  test.identical( _.entity.identicalShallow( src1, src2 ), false );
  test.identical( _.entity.identicalShallow( src2, src1 ), false );
  test.identical( _.entity.equivalentShallow( src1, src2 ), false );
  test.identical( _.entity.equivalentShallow( src2, src1 ), false );

  test.case = 'str & regexpLike';
  var src1 = 'str';
  var src2 = 'str2';
  test.identical( _.entity.identicalShallow( src1, src2 ), false );
  test.identical( _.entity.identicalShallow( src2, src1 ), false );
  test.identical( _.entity.equivalentShallow( src1, src2 ), false );
  test.identical( _.entity.equivalentShallow( src2, src1 ), false );

  test.case = 'regexp & objectLike & constructible & constructibleLike';
  var src1 = /hello/g;
  var src2 = /hello/i;
  test.identical( _.entity.identicalShallow( src1, src2 ), false );
  test.identical( _.entity.identicalShallow( src2, src1 ), false );
  test.identical( _.entity.equivalentShallow( src1, src2 ), false );
  test.identical( _.entity.equivalentShallow( src2, src1 ), false );

  test.case = 'ArgumentsArray & arrayLike';
  var src1 = _.argumentsArray.make();
  var src2 = _.argumentsArray.make([ 1 ]);
  test.identical( _.entity.identicalShallow( src1, src2 ), false );
  test.identical( _.entity.identicalShallow( src2, src1 ), false );
  test.identical( _.entity.equivalentShallow( src1, src2 ), false );
  test.identical( _.entity.equivalentShallow( src2, src1 ), false );

  test.case = 'ArgumentsArray & arrayLike with 3 elems';
  var src1 = _.argumentsArray.make([ 1, 2, 3 ]);
  var src2 = _.argumentsArray.make([ 1, 2, 3, 4 ]);
  test.identical( _.entity.identicalShallow( src1, src2 ), false );
  test.identical( _.entity.identicalShallow( src2, src1 ), false );
  test.identical( _.entity.equivalentShallow( src1, src2 ), false );
  test.identical( _.entity.equivalentShallow( src2, src1 ), false );

  test.case = 'unroll';
  var src1 = _.unroll.make([ 2, 3, 4, 5 ]);
  var src2 = _.unroll.make([ 2, 3, 4 ]);
  test.identical( _.entity.identicalShallow( src1, src2 ), false );
  test.identical( _.entity.identicalShallow( src2, src1 ), false );
  test.identical( _.entity.equivalentShallow( src1, src2 ), false );
  test.identical( _.entity.equivalentShallow( src2, src1 ), false );

  test.case = 'array';
  var src1 = [ [ 2 ], 3, 4 ];
  var src2 = [ [ 2 ], 3, 4 ];
  test.identical( _.entity.identicalShallow( src1, src2 ), false );
  test.identical( _.entity.identicalShallow( src2, src1 ), false );
  test.identical( _.entity.equivalentShallow( src1, src2 ), false );
  test.identical( _.entity.equivalentShallow( src2, src1 ), false );

  test.case = 'long & longLike';
  var src1 = _.long.make([ 1, 2, [ 5 ] ]);
  var src2 = _.long.make([ 1, 2, [ 5 ] ]);
  test.identical( _.entity.identicalShallow( src1, src2 ), false );
  test.identical( _.entity.identicalShallow( src2, src1 ), false );
  test.identical( _.entity.equivalentShallow( src1, src2 ), false );
  test.identical( _.entity.equivalentShallow( src2, src1 ), false );

  test.case = `object countable - non empty, non-vector, no iterator`;
  var src1 = __.diagnostic.objectMake({ new : 0, elements : [ '1', '2', '3' ], countable : 0 } );
  var src2 = __.diagnostic.objectMake({ new : 0, elements : [ '1', '2', '3' ], countable : 0 } );
  test.identical( _.entity.identicalShallow( src1, src2 ), false );
  test.identical( _.entity.identicalShallow( src2, src1 ), false );
  test.identical( _.entity.equivalentShallow( src1, src2 ), false );
  test.identical( _.entity.equivalentShallow( src2, src1 ), false );

  test.case = 'vector & vectorLike not same elements';
  var src1 = __.diagnostic.objectMake({ elements : [ '1', '2' ], countable : 1, length : 2 });
  var src2 = __.diagnostic.objectMake({ elements : [ '1', '10' ], countable : 1, length : 2 });
  test.identical( _.entity.identicalShallow( src1, src2 ), false );
  test.identical( _.entity.identicalShallow( src2, src1 ), false );
  test.identical( _.entity.equivalentShallow( src1, src2 ), false );
  test.identical( _.entity.equivalentShallow( src2, src1 ), false );

  test.case = 'countable & countableLike not same elements';
  var src1 = __.diagnostic.objectMake({ elements : [ '1', '2' ], countable : 1 });
  var src2 = __.diagnostic.objectMake({ elements : [ '1', '10' ], countable : 1 });
  test.identical( _.entity.identicalShallow( src1, src2 ), false );
  test.identical( _.entity.identicalShallow( src2, src1 ), false );
  test.identical( _.entity.equivalentShallow( src1, src2 ), false );
  test.identical( _.entity.equivalentShallow( src2, src1 ), false );

  test.case = 'Object & ObjectLike & auxiliary & auxiliaryPrototyped & auxiliaryPolluted';
  var src1 = { a : 1 };
  Object.setPrototypeOf( src1, { b : 2 } );
  var src2 = { b : 1 };
  Object.setPrototypeOf( src2, { b : 2 } );
  test.identical( _.entity.identicalShallow( src1, src2 ), false );
  test.identical( _.entity.identicalShallow( src2, src1 ), false );
  test.identical( _.entity.equivalentShallow( src1, src2 ), false );
  test.identical( _.entity.equivalentShallow( src2, src1 ), false );

  test.case = 'Object & ObjectLike & auxiliary & map & mapPure';
  var src1 = Object.create( null );
  src1.a = [ 1 ];
  var src2 = Object.create( null );
  src2.a = [ 1 ];
  test.identical( _.entity.identicalShallow( src1, src2 ), false );
  test.identical( _.entity.identicalShallow( src2, src1 ), false );
  test.identical( _.entity.equivalentShallow( src1, src2 ), false );
  test.identical( _.entity.equivalentShallow( src2, src1 ), false );

  test.case = 'Object & ObjectLike & auxiliary & map & mapPure with 2 elems';
  var src1 = Object.create( null );
  src1.a = [ 1, 2, 3 ];
  src1.b = [ 1, 2, 3 ];
  var src2 = Object.create( null );
  src2.a = [ 1, 2, 3 ];
  src2.b = [ 1, 2, 3 ];
  test.identical( _.entity.identicalShallow( src1, src2 ), false );
  test.identical( _.entity.identicalShallow( src2, src1 ), false );
  test.identical( _.entity.equivalentShallow( src1, src2 ), false );
  test.identical( _.entity.equivalentShallow( src2, src1 ), false );

  test.case = 'Object & ObjectLike & auxiliary & auxiliaryPolluted & map & mapPolluted & mapPrototyped';
  var src1 = { a : 1 };
  var src2 = {};
  test.identical( _.entity.identicalShallow( src1, src2 ), false );
  test.identical( _.entity.identicalShallow( src2, src1 ), false );
  test.identical( _.entity.equivalentShallow( src1, src2 ), false );
  test.identical( _.entity.equivalentShallow( src2, src1 ), false );

  test.case = 'Object & ObjectLike & auxiliary & auxiliaryPolluted & map & mapPolluted & mapPrototyped with 3 elems';
  var src1 = { a : { f : 'hello' }, b : 2, c : 3 };
  var src2 = { a : { f : 'hello' }, b : 2, c : 3 };
  test.identical( _.entity.identicalShallow( src1, src2 ), false );
  test.identical( _.entity.identicalShallow( src2, src1 ), false );
  test.identical( _.entity.equivalentShallow( src1, src2 ), false );
  test.identical( _.entity.equivalentShallow( src2, src1 ), false );

  test.case = 'HashMap';
  var src1 = new HashMap();
  var src2 = new HashMap([ [ 'a', 1 ] ]);
  test.identical( _.entity.identicalShallow( src1, src2 ), false );
  test.identical( _.entity.identicalShallow( src2, src1 ), false );
  test.identical( _.entity.equivalentShallow( src1, src2 ), false );
  test.identical( _.entity.equivalentShallow( src2, src1 ), false );

  test.case = 'HashMap with 2 elems';
  var src1 = new HashMap([ [ 'a', [ 3 ] ], [ 'b', 2 ] ]);
  var src2 = new HashMap([ [ 'a', [ 3 ] ], [ 'b', 2 ] ]);
  test.identical( _.entity.identicalShallow( src1, src2 ), false );
  test.identical( _.entity.identicalShallow( src2, src1 ), false );
  test.identical( _.entity.equivalentShallow( src1, src2 ), false );
  test.identical( _.entity.equivalentShallow( src2, src1 ), false );

  test.case = 'Set & SetLike';
  var src1 = new Set();
  var src2 = new Set([ 0 ]);
  test.identical( _.entity.identicalShallow( src1, src2 ), false );
  test.identical( _.entity.identicalShallow( src2, src1 ), false );
  test.identical( _.entity.equivalentShallow( src1, src2 ), false );
  test.identical( _.entity.equivalentShallow( src2, src1 ), false );

  test.case = 'Set with different elements';
  var src1 = new Set([ 1, 2, 3 ]);
  var src2 = new Set([ 1, 2, 3, 4 ]);
  test.identical( _.entity.identicalShallow( src1, src2 ), false );
  test.identical( _.entity.identicalShallow( src2, src1 ), false );
  test.identical( _.entity.equivalentShallow( src1, src2 ), false );
  test.identical( _.entity.equivalentShallow( src2, src1 ), false );

  test.case = 'BufferNode';
  var src1 = BufferNode.from( 'str' );
  var src2 = BufferNode.from( 'str2' );
  test.identical( _.entity.identicalShallow( src1, src2 ), false );
  test.identical( _.entity.identicalShallow( src2, src1 ), false );
  test.identical( _.entity.equivalentShallow( src1, src2 ), false );
  test.identical( _.entity.equivalentShallow( src2, src1 ), false );

  test.case = 'BufferRaw';
  var src1 = new BufferRaw( 5 );
  var src2 = new BufferRaw( 6 );
  test.identical( _.entity.identicalShallow( src1, src2 ), false );
  test.identical( _.entity.identicalShallow( src2, src1 ), false );
  test.identical( _.entity.equivalentShallow( src1, src2 ), false );
  test.identical( _.entity.equivalentShallow( src2, src1 ), false );

  test.case = 'BufferRawShared';
  var src1 = new BufferRawShared( 5 );
  var src2 = new BufferRawShared( 6 );
  test.identical( _.entity.identicalShallow( src1, src2 ), false );
  test.identical( _.entity.identicalShallow( src2, src1 ), false );
  test.identical( _.entity.equivalentShallow( src1, src2 ), false );
  test.identical( _.entity.equivalentShallow( src2, src1 ), false );

  test.case = 'BufferTyped';
  var src1 = new I8x( 20 );
  var src2 = new I8x( 21 );
  test.identical( _.entity.identicalShallow( src1, src2 ), false );
  test.identical( _.entity.equivalentShallow( src1, src2 ), false );

  test.case = 'BufferView';
  var src1 = new BufferView( new BufferRaw( 20 ) );
  var src2 = new BufferView( new BufferRaw( 21 ) );
  test.identical( _.entity.identicalShallow( src1, src2 ), false );
  test.identical( _.entity.identicalShallow( src2, src1 ), false );
  test.identical( _.entity.equivalentShallow( src1, src2 ), false );
  test.identical( _.entity.equivalentShallow( src2, src1 ), false );

  test.case = 'BufferBytes & BufferTyped';
  var src1 = new U8x( 20 );
  var src2 = new U8x( 21 );
  test.identical( _.entity.identicalShallow( src1, src2 ), false );
  test.identical( _.entity.identicalShallow( src2, src1 ), false );
  test.identical( _.entity.equivalentShallow( src1, src2 ), false );
  test.identical( _.entity.equivalentShallow( src2, src1 ), false );

  test.case = 'err same originalMessage';
  var src1 = _.err( 'error' );
  var src2 = _.err( 'error' );
  test.identical( _.entity.identicalShallow( src1, src2 ), false );
  test.identical( _.entity.identicalShallow( src2, src1 ), false );
  test.identical( _.entity.equivalentShallow( src1, src2 ), false );
  test.identical( _.entity.equivalentShallow( src2, src1 ), false );

  test.case = 'err diff originalMessage';
  var src1 = _.err( 'error' );
  var src2 = _.err( 'error2' );
  test.identical( _.entity.identicalShallow( src1, src2 ), false );
  test.identical( _.entity.identicalShallow( src2, src1 ), false );
  test.identical( _.entity.equivalentShallow( src1, src2 ), false );
  test.identical( _.entity.equivalentShallow( src2, src1 ), false );

  test.case = 'escape';
  var src1 = _.escape.make( 1 );
  var src2 = _.escape.make( 2 );
  test.identical( _.entity.identicalShallow( src1, src2 ), false );
  test.identical( _.entity.identicalShallow( src2, src1 ), false );
  test.identical( _.entity.equivalentShallow( src1, src2 ), false );
  test.identical( _.entity.equivalentShallow( src2, src1 ), false );

  test.case = 'pair';
  var src1 = _.pair.make( 1, 2 );
  var src2 = _.pair.make( 1, 3 );
  test.identical( _.entity.identicalShallow( src1, src2 ), false );
  test.identical( _.entity.identicalShallow( src2, src1 ), false );
  test.identical( _.entity.equivalentShallow( src1, src2 ), false );
  test.identical( _.entity.equivalentShallow( src2, src1 ), false );

  test.case = 'timer';
  var src1 = _.time._begin( Infinity );
  var src2 = _.time._begin( Infinity );
  test.identical( _.entity.identicalShallow( src1, src2 ), false );
  test.identical( _.entity.identicalShallow( src2, src1 ), false );
  test.identical( _.entity.equivalentShallow( src1, src2 ), false );
  test.identical( _.entity.equivalentShallow( src2, src1 ), false );
  _.time.cancel( src1 );
  _.time.cancel( src2 );

  test.case = 'path & str';
  var src1 = '/a/b/';
  var src2 = '/a/b/c/';
  test.identical( _.entity.identicalShallow( src1, src2 ), false );
  test.identical( _.entity.identicalShallow( src2, src1 ), false );
  test.identical( _.entity.equivalentShallow( src1, src2 ), false );
  test.identical( _.entity.equivalentShallow( src2, src1 ), false );

  test.case = 'routine & routineLike';
  var src1 = routine;
  var src2 = () => { 'hello' };
  test.identical( _.entity.identicalShallow( src1, src2 ), false );
  test.identical( _.entity.identicalShallow( src2, src1 ), false );
  test.identical( _.entity.equivalentShallow( src1, src2 ), false );
  test.identical( _.entity.equivalentShallow( src2, src1 ), false );

  test.case = 'timer';
  var src1 = _.time._begin( Infinity );
  var src2 = _.time._begin( 100 );
  test.identical( _.entity.identicalShallow( src1, src2 ), false );
  test.identical( _.entity.identicalShallow( src2, src1 ), false );
  test.identical( _.entity.equivalentShallow( src1, src2 ), false );
  test.identical( _.entity.equivalentShallow( src2, src1 ), false );
  _.time.cancel( src1 );
  _.time.cancel( src2 );

  test.case = 'date & objectLike';
  var src1 = new Date( '2021-02-19T11:26:42.840Z' );
  var src2 = new Date( '2020-02-19T11:26:42.840Z' );
  test.identical( _.entity.identicalShallow( src1, src2 ), false );
  test.identical( _.entity.identicalShallow( src2, src1 ), false );
  test.identical( _.entity.equivalentShallow( src1, src2 ), false );
  test.identical( _.entity.equivalentShallow( src2, src1 ), false );

  test.case = 'primitive';
  var src1 = 5;
  var src2 = 6;
  test.identical( _.entity.identicalShallow( src1, src2 ), false );
  test.identical( _.entity.identicalShallow( src2, src1 ), false );
  test.identical( _.entity.equivalentShallow( src1, src2 ), false );
  test.identical( _.entity.equivalentShallow( src2, src1 ), false );

  test.case = 'Symbol';
  var src1 = Symbol( 'a' );
  var src2 = Symbol( 'a' );
  test.identical( _.entity.identicalShallow( src1, src2 ), false );
  test.identical( _.entity.identicalShallow( src2, src1 ), false );
  test.identical( _.entity.equivalentShallow( src1, src2 ), false );
  test.identical( _.entity.equivalentShallow( src2, src1 ), false );

  test.case = 'ConsequenceLike & promiseLike & promise';
  var src1 = new Promise( ( resolve, reject ) => { return resolve( 0 ) } );
  var src2 = new Promise( ( resolve, reject ) => { return resolve( 0 ) } );
  test.identical( _.entity.identicalShallow( src1, src2 ), false );
  test.identical( _.entity.identicalShallow( src2, src1 ), false );
  test.identical( _.entity.equivalentShallow( src1, src2 ), false );
  test.identical( _.entity.equivalentShallow( src2, src1 ), false );

  test.case = 'stream';
  var src1 = require( 'stream' ).Readable();
  var src2 = require( 'stream' ).Readable();
  test.identical( _.entity.identicalShallow( src1, src2 ), false );
  test.identical( _.entity.identicalShallow( src2, src1 ), false );
  test.identical( _.entity.equivalentShallow( src1, src2 ), false );
  test.identical( _.entity.equivalentShallow( src2, src1 ), false );

  test.close( 'neither identical nor equivalent' );

  /* */

  test.open( 'equivalent but not identical');

  test.case = 'bigint and int';
  var src1 = 10n;
  var src2 = 10;
  test.identical( _.entity.identicalShallow( src1, src2 ), false );
  test.identical( _.entity.identicalShallow( src2, src1 ), false );
  test.identical( _.entity.equivalentShallow( src1, src2 ), true );
  test.identical( _.entity.equivalentShallow( src2, src1 ), true );

  test.case = 'BufferTyped';
  var src1 = new F32x( 2 );
  var src2 = new U8x( 2 );
  test.identical( _.entity.identicalShallow( src1, src2 ), false );
  test.identical( _.entity.identicalShallow( src2, src1 ), false );
  test.identical( _.entity.equivalentShallow( src1, src2 ), true );
  test.identical( _.entity.equivalentShallow( src2, src1 ), true );

  test.case = `set and array`;
  var src1 = __.diagnostic.objectMake({ elements : [ 1, 2, 3 ], countable : 1 });
  var src2 = [ 1, 2, 3 ];
  test.identical( _.entity.identicalShallow( src1, src2 ), false );
  test.identical( _.entity.identicalShallow( src2, src1 ), false );
  test.identical( _.entity.equivalentShallow( src1, src2 ), true );
  test.identical( _.entity.equivalentShallow( src2, src1 ), true );

  test.case = `buffer typed and array`;
  var src1 = new F32x([ 1, 2, 3 ])
  var src2 = [ 1, 2, 3 ];
  test.identical( _.entity.identicalShallow( src1, src2 ), false );
  test.identical( _.entity.identicalShallow( src2, src1 ), false );
  test.identical( _.entity.equivalentShallow( src1, src2 ), true );
  test.identical( _.entity.equivalentShallow( src2, src1 ), true );

  test.case = `vectorLike and array`;
  var src1 = __.diagnostic.objectMake({ new : 1, elements : [ '1', '10' ], countable : 1, length : 2 });
  var src2 = [ '1', '10' ];
  test.identical( _.entity.identicalShallow( src1, src2 ), false );
  test.identical( _.entity.identicalShallow( src2, src1 ), false );
  test.identical( _.entity.equivalentShallow( src1, src2 ), true );
  test.identical( _.entity.equivalentShallow( src2, src1 ), true );

  test.case = `countable and array`;
  var src1 = __.diagnostic.objectMake({ new : 1, elements : [ '1', '10' ], countable : 1 });
  var src2 = [ '1', '10' ];
  test.identical( _.entity.identicalShallow( src1, src2 ), false );
  test.identical( _.entity.identicalShallow( src2, src1 ), false );
  test.identical( _.entity.equivalentShallow( src1, src2 ), true );
  test.identical( _.entity.equivalentShallow( src2, src1 ), true );

  test.case = `vector and array`;
  var src1 = __.diagnostic.objectMake({ new : 1, elements : [ '1', '10' ], countable : 1, length : 2 });
  var src2 = [ '1', '10' ];
  test.identical( _.entity.identicalShallow( src1, src2 ), false );
  test.identical( _.entity.identicalShallow( src2, src1 ), false );
  test.identical( _.entity.equivalentShallow( src1, src2 ), true );
  test.identical( _.entity.equivalentShallow( src2, src1 ), true );

  test.case = `argumentsArray and array`;
  var src1 = _.argumentsArray.make([ '1', '10' ]);
  var src2 = [ '1', '10' ];
  test.identical( _.entity.identicalShallow( src1, src2 ), false );
  test.identical( _.entity.identicalShallow( src2, src1 ), false );
  test.identical( _.entity.equivalentShallow( src1, src2 ), true );
  test.identical( _.entity.equivalentShallow( src2, src1 ), true );

  test.case = `argumentsArray and array`;
  var src1 = _.argumentsArray.make([ '1', '10' ]);
  var src2 = [ '1', '10' ];
  test.identical( _.entity.identicalShallow( src1, src2 ), false );
  test.identical( _.entity.identicalShallow( src2, src1 ), false );
  test.identical( _.entity.equivalentShallow( src1, src2 ), true );
  test.identical( _.entity.equivalentShallow( src2, src1 ), true );

  test.close( 'equivalent but not identical')

  /* */

  function routine () {}

}

//

function identicalShallowAllTypes( test )
{
  test.open( 'identical' );

  test.case = 'number';
  var src1 = 1;
  var src2 = 1;
  test.identical( _.entity.identicalShallow( src1, src2 ), true );

  test.case = 'bool & boolLike & fuzzy';
  var src1 = true;
  var src2 = true;
  test.identical( _.entity.identicalShallow( src1, src2 ), true );

  test.case = 'boolLike & number & fuzzyLike';
  var src1 = 0;
  var src2 = 0;
  test.identical( _.entity.identicalShallow( src1, src2 ), true );

  test.case = 'fuzzy';
  var src1 = _.maybe;
  var src2 = _.maybe;
  test.identical( _.entity.identicalShallow( src1, src2 ), true );

  test.case = 'bigint';
  var src1 = 10n;
  var src2 = 10n;
  test.identical( _.entity.identicalShallow( src1, src2 ), true );

  test.case = 'str & regexpLike';
  var src1 = 'str';
  var src2 = 'str';
  test.identical( _.entity.identicalShallow( src1, src2 ), true );

  test.case = 'regexp & objectLike & constructible & constructibleLike';
  var src1 = /hello/g;
  var src2 = /hello/g;
  test.identical( _.entity.identicalShallow( src1, src2 ), true );

  test.case = 'ArgumentsArray & arrayLike';
  var src1 = _.argumentsArray.make();
  var src2 = _.argumentsArray.make();
  test.identical( _.entity.identicalShallow( src1, src2 ), true );

  test.case = 'ArgumentsArray & arrayLike with 3 elems';
  var src1 = _.argumentsArray.make([ 1, 2, 3 ]);
  var src2 = _.argumentsArray.make([ 1, 2, 3 ]);
  test.identical( _.entity.identicalShallow( src1, src2 ), true );

  test.case = 'unroll';
  var src1 = _.unroll.make([ 2, 3, 4 ]);
  var src2 = _.unroll.make([ 2, 3, 4 ]);
  test.identical( _.entity.identicalShallow( src1, src2 ), true );

  test.case = 'array';
  var src1 = [ 2, 3, 4 ];
  var src2 = [ 2, 3, 4 ];
  test.identical( _.entity.identicalShallow( src1, src2 ), true );

  test.case = 'long & longLike';
  var src1 = _.long.make([ 1, 2 ]);
  var src2 = _.long.make([ 1, 2 ]);
  test.identical( _.entity.identicalShallow( src1, src2 ), true );

  test.case = `object countable - non empty, non-vector, not same array`;
  var src1 = __.diagnostic.objectMake({ new : 0, elements : [ '1', '2', '3' ], countable : 1 } );
  var src2 = __.diagnostic.objectMake({ new : 0, elements : [ '1', '2', '4' ], countable : 1 } );
  var got = _.entity.identicalShallow( src1, src2 );
  test.identical( got, false );

  test.case = `object countable - non empty, non-vector, same array`;
  var src1 = __.diagnostic.objectMake({ new : 0, elements : [ '1', '2', '3' ], countable : 1 } );
  var src2 = __.diagnostic.objectMake({ new : 0, elements : [ '1', '2', '3' ], countable : 1 } );
  var got = _.entity.identicalShallow( src1, src2 );
  test.identical( got, true );

  test.case = 'vector & vectorLike';
  var src1 = __.diagnostic.objectMake({ elements : [ '1', '10' ], countable : 1, length : 2 });
  var src2 = __.diagnostic.objectMake({ elements : [ '1', '10' ], countable : 1, length : 2 });
  var got = _.entity.identicalShallow( src1, src2 );
  test.identical( got, true );

  test.case = 'countable & countableLike';
  var src1 = __.diagnostic.objectMake({ elements : [ '1', '10' ], countable : 1 });
  var src2 = __.diagnostic.objectMake({ elements : [ '1', '10' ], countable : 1 });
  var got = _.entity.identicalShallow( src1, src2 );
  test.identical( got, true );

  test.case = `object countable - non empty, non-vector, no iterator`;
  var src1 = __.diagnostic.objectMake({ new : 0, elements : [ '1', '2', '3' ], countable : 0 } );
  var src2 = __.diagnostic.objectMake({ new : 0, elements : [ '1', '2', '3' ], countable : 0 } );
  var got = _.entity.identicalShallow( src1, src2 );
  test.identical( got, false );

  test.case = 'Global & GlobalReal';
  var src1 = global;
  var src2 = global;
  test.identical( _.entity.identicalShallow( src1, src2 ), true );

  test.case = 'Global & GlobalDerived';
  var src1 = Object.create( global );
  var src2 = Object.create( global );
  test.identical( _.entity.identicalShallow( src1, src2 ), true );

  test.case = 'Object & ObjectLike & auxiliary & auxiliaryPrototyped & auxiliaryPolluted';
  var src1 = { a : 1 };
  Object.setPrototypeOf( src1, { b : 2 } );
  var src2 = { a : 1 };
  Object.setPrototypeOf( src2, { b : 2 } );
  test.identical( _.entity.identicalShallow( src1, src2 ), true );

  test.case = 'Object & ObjectLike & auxiliary & map & mapPure';
  var src1 = Object.create( null );
  var src2 = Object.create( null );
  test.identical( _.entity.identicalShallow( src1, src2 ), true );

  test.case = 'Object & ObjectLike & auxiliary & map & mapPure with 2 elems';
  var src1 = Object.create( null );
  src1.a = 1;
  src1.b = 2;
  var src2 = Object.create( null );
  src2.a = 1;
  src2.b = 2;
  test.identical( _.entity.identicalShallow( src1, src2 ), true );

  test.case = 'Object & ObjectLike & auxiliary & auxiliaryPolluted & map & mapPolluted & mapPrototyped';
  var src1 = {};
  var src2 = {};
  test.identical( _.entity.identicalShallow( src1, src2 ), true );

  test.case = 'Object & ObjectLike & auxiliary & auxiliaryPolluted & map & mapPolluted & mapPrototyped with 3 elems';
  var src1 = { a : 1, b : 2, c : 3 };
  var src2 = { a : 1, b : 2, c : 3 };
  test.identical( _.entity.identicalShallow( src1, src2 ), true );

  test.case = 'HashMap';
  var src1 = new HashMap();
  var src2 = new HashMap();
  test.identical( _.entity.identicalShallow( src1, src2 ), true );

  test.case = 'HashMap with 2 elems';
  var src1 = new HashMap([ [ 'a', 1 ], [ 'b', 2 ] ]);
  var src2 = new HashMap([ [ 'a', 1 ], [ 'b', 2 ] ]);
  test.identical( _.entity.identicalShallow( src1, src2 ), true );

  test.case = 'Set & SetLike';
  var src1 = new Set();
  var src2 = new Set();
  test.identical( _.entity.identicalShallow( src1, src2 ), true );

  test.case = 'Set with 3 elems';
  var src1 = new Set([ 1, 2, 3 ]);
  var src2 = new Set([ 1, 2, 3 ]);
  test.identical( _.entity.identicalShallow( src1, src2 ), true );

  test.case = 'BufferNode';
  var src1 = BufferNode.from( 'str' );
  var src2 = BufferNode.from( 'str' );
  test.identical( _.entity.identicalShallow( src1, src2 ), true );

  test.case = 'BufferRaw';
  var src1 = new BufferRaw( 5 );
  var src2 = new BufferRaw( 5 );
  test.identical( _.entity.identicalShallow( src1, src2 ), true );

  test.case = 'BufferRawShared';
  var src1 = new BufferRawShared( 10 );
  var src2 = new BufferRawShared( 10 );
  test.identical( _.entity.identicalShallow( src1, src2 ), true );

  test.case = 'BufferTyped';
  var src1 = new I8x( 20 );
  var src2 = new I8x( 20 );
  test.identical( _.entity.identicalShallow( src1, src2 ), true );

  test.case = 'BufferView';
  var src1 = new BufferView( new BufferRaw( 20 ) );
  var src2 = new BufferView( new BufferRaw( 20 ) );
  test.identical( _.entity.identicalShallow( src1, src2 ), true );

  test.case = 'BufferBytes & BufferTyped';
  var src1 = new U8x( 20 );
  var src2 = new U8x( 20 );
  test.identical( _.entity.identicalShallow( src1, src2 ), true );

  test.case = 'escape';
  var src1 = _.escape.make( 1 );
  var src2 = _.escape.make( 1 );
  test.identical( _.entity.identicalShallow( src1, src2 ), true );

  test.case = 'interval & BufferTyped';
  var src1 = new F32x( 2 );
  var src2 = new F32x( 2 );
  test.identical( _.entity.identicalShallow( src1, src2 ), true );

  test.case = 'pair';
  var src1 = _.pair.make( 1, 2 );
  var src2 = _.pair.make( 1, 2 );
  test.identical( _.entity.identicalShallow( src1, src2 ), true );

  test.case = 'path & str';
  var src1 = '/a/b/';
  var src2 = '/a/b/';
  test.identical( _.entity.identicalShallow( src1, src2 ), true );

  // test.case = 'propertyTransformer & filter';
  // var src1 = _.props.condition[ 'dstAndSrcOwn' ];
  // var src2 = _.props.condition[ 'dstAndSrcOwn' ];
  // test.identical( _.entity.identicalShallow( src1, src2 ), true );
  //
  // test.case = 'propertyTransformer & mapper';
  // var src1 = _.props.mapper[ 'assigning' ];
  // var src2 = _.props.mapper[ 'assigning' ];
  // test.identical( _.entity.identicalShallow( src1, src2 ), true );

  test.case = 'routine & routineLike';
  var src1 = routine;
  var src2 = routine;
  test.identical( _.entity.identicalShallow( src1, src2 ), true );

  test.case = 'date & objectLike';
  var src1 = new Date( '2021-02-19T11:26:42.840Z' );
  var src2 = new Date( '2021-02-19T11:26:42.840Z' );
  test.identical( _.entity.identicalShallow( src1, src2 ), true );

  test.case = 'null';
  var src1 = null;
  var src2 = null;
  test.identical( _.entity.identicalShallow( src1, src2 ), true );

  test.case = 'undefined';
  var src1 = undefined;
  var src2 = undefined;
  test.identical( _.entity.identicalShallow( src1, src2 ), true );

  test.case = 'Symbol null';
  var src1 = _.null;
  var src2 = _.null;
  test.identical( _.entity.identicalShallow( src1, src2 ), true );

  test.case = 'Symbol undefined';
  var src1 = _.undefined;
  var src2 = _.undefined;
  test.identical( _.entity.identicalShallow( src1, src2 ), true );

  test.case = 'Symbol Nothing';
  var src1 = _.nothing;
  var src2 = _.nothing;
  test.identical( _.entity.identicalShallow( src1, src2 ), true );

  test.case = 'primitive';
  var src1 = 5;
  var src2 = 5;
  test.identical( _.entity.identicalShallow( src1, src2 ), true );

  test.case = 'stream';
  var src1 = require( 'stream' ).Readable();
  var src2 = src1;
  test.identical( _.entity.identicalShallow( src1, src2 ), true );

  test.case = 'printerLike';
  var src1 = _global.logger;
  var src2 = _global.logger;
  test.identical( _.entity.identicalShallow( src1, src2 ), true );

  test.case = 'console';
  var src1 = console;
  var src2 = console;
  test.identical( _.entity.identicalShallow( src1, src2 ), true );

  test.case = 'printerLike';
  var src1 = _global.logger;
  var src2 = _global.logger;
  test.identical( _.entity.identicalShallow( src1, src2 ), true );

  test.case = 'process';
  var src1 = process;
  var src2 = process;
  test.identical( _.entity.identicalShallow( src1, src2 ), true );

  test.close( 'identical' );

  /* - */

  test.open( 'not identical' );

  test.case = 'number';
  var src1 = 1;
  var src2 = 2;
  test.identical( _.entity.identicalShallow( src1, src2 ), false );

  test.case = 'bool & boolLike & fuzzy';
  var src1 = true;
  var src2 = false;
  test.identical( _.entity.identicalShallow( src1, src2 ), false );

  test.case = 'boolLike & number & fuzzyLike';
  var src1 = 0;
  var src2 = 1;
  test.identical( _.entity.identicalShallow( src1, src2 ), false );

  test.case = 'fuzzy';
  var src1 = _.maybe;
  var src2 = 0;
  test.identical( _.entity.identicalShallow( src1, src2 ), false );

  /* ? */
  test.case = 'bigint';
  var src1 = 10n;
  var src2 = 10;
  test.identical( _.entity.identicalShallow( src1, src2 ), false );

  test.case = 'str & regexpLike';
  var src1 = 'str';
  var src2 = 'str2';
  test.identical( _.entity.identicalShallow( src1, src2 ), false );

  test.case = 'regexp & objectLike & constructible & constructibleLike';
  var src1 = /hello/g;
  var src2 = /hello/i;
  test.identical( _.entity.identicalShallow( src1, src2 ), false );

  test.case = 'ArgumentsArray & arrayLike';
  var src1 = _.argumentsArray.make();
  var src2 = _.argumentsArray.make([ 1 ]);
  test.identical( _.entity.identicalShallow( src1, src2 ), false );

  test.case = 'ArgumentsArray & arrayLike with 3 elems';
  var src1 = _.argumentsArray.make([ 1, 2, 3 ]);
  var src2 = _.argumentsArray.make([ 1, 2, 3, 4 ]);
  test.identical( _.entity.identicalShallow( src1, src2 ), false );

  test.case = 'unroll';
  var src1 = _.unroll.make([ 2, 3, 4, 5 ]);
  var src2 = _.unroll.make([ 2, 3, 4 ]);
  test.identical( _.entity.identicalShallow( src1, src2 ), false );

  test.case = 'array';
  var src1 = [ [ 2 ], 3, 4 ];
  var src2 = [ [ 2 ], 3, 4 ];
  test.identical( _.entity.identicalShallow( src1, src2 ), false );

  test.case = 'long & longLike';
  var src1 = _.long.make([ 1, 2, [ 5 ] ]);
  var src2 = _.long.make([ 1, 2, [ 5 ] ]);
  test.identical( _.entity.identicalShallow( src1, src2 ), false );

  test.case = 'vector & vectorLike not same elements';
  var src1 = __.diagnostic.objectMake({ elements : [ '1', '2' ], countable : 1, length : 2 });
  var src2 = __.diagnostic.objectMake({ elements : [ '1', '10' ], countable : 1, length : 2 });
  test.identical( _.entity.identicalShallow( src1, src2 ), false );

  test.case = 'countable & countableLike not same elements';
  var src1 = __.diagnostic.objectMake({ elements : [ '1', '2' ], countable : 1 });
  var src2 = __.diagnostic.objectMake({ elements : [ '1', '10' ], countable : 1 });
  test.identical( _.entity.identicalShallow( src1, src2 ), false );

  test.case = 'Object & ObjectLike & Container & ContainerLike';
  var src1 = { [ Symbol.iterator ] : 1 };
  var src2 = { [ Symbol.iterator ] : 1 };
  test.identical( _.entity.identicalShallow( src1, src2 ), true );

  test.case = 'Object & ObjectLike & auxiliary & auxiliaryPrototyped & auxiliaryPolluted';
  var src1 = { a : 1 };
  Object.setPrototypeOf( src1, { b : 2 } );
  var src2 = { b : 1 };
  Object.setPrototypeOf( src2, { b : 2 } );
  test.identical( _.entity.identicalShallow( src1, src2 ), false );

  test.case = 'Object & ObjectLike & auxiliary & map & mapPure';
  var src1 = Object.create( null );
  src1.a = [ 1 ];
  var src2 = Object.create( null );
  src2.a = [ 1 ];
  test.identical( _.entity.identicalShallow( src1, src2 ), false );

  test.case = 'Object & ObjectLike & auxiliary & map & mapPure with 2 elems';
  var src1 = Object.create( null );
  src1.a = [ 1, 2, 3 ];
  src1.b = [ 1, 2, 3 ];
  var src2 = Object.create( null );
  src2.a = [ 1, 2, 3 ];
  src2.b = [ 1, 2, 3 ];
  test.identical( _.entity.identicalShallow( src1, src2 ), false );

  test.case = 'Object & ObjectLike & auxiliary & auxiliaryPolluted & map & mapPolluted & mapPrototyped';
  var src1 = { a : 1 };
  var src2 = {};
  test.identical( _.entity.identicalShallow( src1, src2 ), false );

  test.case = 'Object & ObjectLike & auxiliary & auxiliaryPolluted & map & mapPolluted & mapPrototyped with 3 elems';
  var src1 = { a : { f : 'hello' }, b : 2, c : 3 };
  var src2 = { a : { f : 'hello' }, b : 2, c : 3 };
  test.identical( _.entity.identicalShallow( src1, src2 ), false );

  test.case = 'HashMap';
  var src1 = new HashMap();
  var src2 = new HashMap([ [ 'a', 1 ] ]);
  test.identical( _.entity.identicalShallow( src1, src2 ), false );

  test.case = 'HashMap with 2 elems';
  var src1 = new HashMap([ [ 'a', [ 3 ] ], [ 'b', 2 ] ]);
  var src2 = new HashMap([ [ 'a', [ 3 ] ], [ 'b', 2 ] ]);
  test.identical( _.entity.identicalShallow( src1, src2 ), false );

  test.case = 'Set & SetLike';
  var src1 = new Set();
  var src2 = new Set([ 0 ]);
  test.identical( _.entity.identicalShallow( src1, src2 ), false );

  test.case = 'Set with 3 elems';
  var src1 = new Set([ 1, 2, 3 ]);
  var src2 = new Set([ 1, 2, 3, 4 ]);
  test.identical( _.entity.identicalShallow( src1, src2 ), false );

  test.case = 'BufferNode';
  var src1 = BufferNode.from( 'str' );
  var src2 = BufferNode.from( 'str2' );
  test.identical( _.entity.identicalShallow( src1, src2 ), false );

  test.case = 'BufferRaw';
  var src1 = new BufferRaw( 5 );
  var src2 = new BufferRaw( 6 );
  test.identical( _.entity.identicalShallow( src1, src2 ), false );

  test.case = 'BufferRawShared';
  var src1 = new BufferRawShared( 5 );
  var src2 = new BufferRawShared( 6 );
  test.identical( _.entity.identicalShallow( src1, src2 ), false );

  test.case = 'BufferTyped';
  var src1 = new I8x( 20 );
  var src2 = new I8x( 21 );
  test.identical( _.entity.identicalShallow( src1, src2 ), false );

  test.case = 'BufferView';
  var src1 = new BufferView( new BufferRaw( 20 ) );
  var src2 = new BufferView( new BufferRaw( 21 ) );
  test.identical( _.entity.identicalShallow( src1, src2 ), false );

  test.case = 'BufferBytes & BufferTyped';
  var src1 = new U8x( 20 );
  var src2 = new U8x( 21 );
  test.identical( _.entity.identicalShallow( src1, src2 ), false );

  test.case = 'err same originalMessage';
  var src1 = _.err( 'error' );
  var src2 = _.err( 'error' );
  test.identical( _.entity.identicalShallow( src1, src2 ), false );

  test.case = 'err diff originalMessage';
  var src1 = _.err( 'error' );
  var src2 = _.err( 'error2' );
  test.identical( _.entity.identicalShallow( src1, src2 ), false );

  test.case = 'escape';
  var src1 = _.escape.make( 1 );
  var src2 = _.escape.make( 2 );
  test.identical( _.entity.identicalShallow( src1, src2 ), false );

  test.case = 'interval & BufferTyped';
  var src1 = new F32x( 2 );
  var src2 = new U8x( 2 );
  test.identical( _.entity.identicalShallow( src1, src2 ), false );

  test.case = 'pair';
  var src1 = _.pair.make( 1, 2 );
  var src2 = _.pair.make( 1, 3 );
  test.identical( _.entity.identicalShallow( src1, src2 ), false );

  test.case = 'timer';
  var src1 = _.time._begin( Infinity );
  var src2 = _.time._begin( Infinity );
  test.identical( _.entity.identicalShallow( src1, src2 ), false );
  _.time.cancel( src1 );
  _.time.cancel( src2 );

  test.case = 'path & str';
  var src1 = '/a/b/';
  var src2 = '/a/b/c/';
  test.identical( _.entity.identicalShallow( src1, src2 ), false );

  // test.case = 'propertyTransformer & filter';
  // var src1 = _.props.condition[ 'dstAndSrcOwn' ];
  // var src2 = _.props.condition[ 'dstNotHasOrSrcNotNull' ];
  // test.identical( _.entity.identicalShallow( src1, src2 ), false );
  //
  // test.case = 'propertyTransformer & mapper';
  // var src1 = _.props.mapper[ 'assigning' ];
  // var src2 = _.props.mapper[ 'removing' ];
  // test.identical( _.entity.identicalShallow( src1, src2 ), false );

  test.case = 'routine & routineLike';
  var src1 = routine;
  var src2 = () => { 'hello' };
  test.identical( _.entity.identicalShallow( src1, src2 ), false );

  test.case = 'timer';
  var src1 = _.time._begin( Infinity );
  var src2 = _.time._begin( 100 );
  test.identical( _.entity.identicalShallow( src1, src2 ), false );
  _.time.cancel( src1 );
  _.time.cancel( src2 );

  test.case = 'date & objectLike';
  var src1 = new Date( '2021-02-19T11:26:42.840Z' );
  var src2 = new Date( '2020-02-19T11:26:42.840Z' );
  test.identical( _.entity.identicalShallow( src1, src2 ), false );

  test.case = 'primitive';
  var src1 = 5;
  var src2 = 6;
  test.identical( _.entity.identicalShallow( src1, src2 ), false );

  test.case = 'Symbol';
  var src1 = Symbol( 'a' );
  var src2 = Symbol( 'a' );
  test.identical( _.entity.identicalShallow( src1, src2 ), false );

  test.case = 'ConsequenceLike & promiseLike & promise';
  var src1 = new Promise( ( resolve, reject ) => { return resolve( 0 ) } );
  var src2 = new Promise( ( resolve, reject ) => { return resolve( 0 ) } );
  test.identical( _.entity.identicalShallow( src1, src2 ), false );

  test.case = 'stream';
  var src1 = require( 'stream' ).Readable();
  var src2 = require( 'stream' ).Readable();
  test.identical( _.entity.identicalShallow( src1, src2 ), false );

  test.close( 'not identical' );

  /* - */

  // function _iterate()
  // {
  //
  //   let iterator = Object.create( null );
  //   iterator.next = next;
  //   iterator.index = 0;
  //   iterator.instance = this;
  //   return iterator;
  //
  //   function next()
  //   {
  //     let result = Object.create( null );
  //     result.done = this.index === this.instance.elements.length;
  //     if( result.done )
  //     return result;
  //     result.value = this.instance.elements[ this.index ];
  //     this.index += 1;
  //     return result;
  //   }
  //
  // }
  //
  // /* */
  //
  // function countableConstructorPolluted( o )
  // {
  //   return countableMake( this, o );
  // }
  //
  // /* */
  //
  // function countableMake( dst, o )
  // {
  //   if( dst === null )
  //   dst = Object.create( null );
  //   _.props.extend( dst, o );
  //   if( o.countable )
  //   dst[ Symbol.iterator ] = _iterate;
  //   return dst;
  // }

  function routine () {}

}

//

function equivalentShallowBasic( test )
{
  /* */

  test.case = 'null - undefined';

  var expected = true;
  var got = _.entity.equivalentShallow( null, null );
  test.identical( got, expected );

  var expected = true;
  var got = _.entity.equivalentShallow( undefined, undefined );
  test.identical( got, expected );

  var expected = false
  var got = _.entity.equivalentShallow( null, undefined );
  test.identical( got, expected );

  var expected = false;
  var got = _.entity.equivalentShallow( undefined, null );
  test.identical( got, expected );

  /* */

  test.case = 'number - number';

  var expected = true;
  var got = _.entity.equivalentShallow( 1, 1 );
  test.identical( got, expected );

  var expected = true;
  var got = _.entity.equivalentShallow( 1, 1 + 1e-15 );
  test.identical( got, expected );

  var expected = true;
  var got = _.entity.equivalentShallow( 0, 0 );
  test.identical( got, expected );

  var expected = true;
  var got = _.entity.equivalentShallow( NaN, NaN );
  test.identical( got, expected );

  var expected = true;
  var got = _.entity.equivalentShallow( Infinity, Infinity );
  test.identical( got, expected );

  /* */

  test.case = 'number - not number';

  var expected = false;
  var got = _.entity.equivalentShallow( 1, '1' );
  test.identical( got, expected );

  var expected = false;
  var got = _.entity.equivalentShallow( 0, '0' );
  test.identical( got, expected );

  var expected = false;
  var got = _.entity.equivalentShallow( 0, '' );
  test.identical( got, expected );

  var expected = false;
  var got = _.entity.equivalentShallow( 0, null );
  test.identical( got, expected );

  var expected = false;
  var got = _.entity.equivalentShallow( 0, undefined );
  test.identical( got, expected );

  var expected = false;
  var got = _.entity.equivalentShallow( NaN, null );
  test.identical( got, expected );

  var expected = false;
  var got = _.entity.equivalentShallow( Infinity, null );
  test.identical( got, expected );

  var expected = false;
  var got = _.entity.equivalentShallow( 3, [] );
  test.identical( got, expected );

  var expected = false;
  var got = _.entity.equivalentShallow( 3, {} );
  test.identical( got, expected );

  var expected = false;
  var got = _.entity.equivalentShallow( 3, [ 3 ] );
  test.identical( got, expected );

  var expected = false;
  var got = _.entity.equivalentShallow( 3, { a : 3 } );
  test.identical( got, expected );

  var expected = false;
  var got = _.entity.equivalentShallow( 3, new Date() );
  test.identical( got, expected );

  var expected = false;
  var got = _.entity.equivalentShallow( 3, new F32x( 3 ) );
  test.identical( got, expected );

  var expected = false;
  var got = _.entity.equivalentShallow( 3, /abc/ );
  test.identical( got, expected );

  var expected = false;
  var got = _.entity.equivalentShallow( 3, function(){} );
  test.identical( got, expected );

  /* */

  test.case = 'String - String';

  var expected = true;
  var got = _.entity.equivalentShallow( '', '' );
  test.identical( got, expected );

  var expected = true;
  var got = _.entity.equivalentShallow( 'abc', 'abc' );
  test.identical( got, expected );

  var expected = false;
  var got = _.entity.equivalentShallow( '', 'abc' );
  test.identical( got, expected );

  var expected = false;
  var got = _.entity.equivalentShallow( 'abc', '' );
  test.identical( got, expected );

  var expected = false;
  var got = _.entity.equivalentShallow( 'ab', 'c' );
  test.identical( got, expected );

  /* */

  test.case = 'String - not String';

  var expected = false;
  var got = _.entity.equivalentShallow( '', new Date() );
  test.identical( got, expected );

  var expected = false;
  var got = _.entity.equivalentShallow( '', undefined );
  test.identical( got, expected );

  var expected = false;
  var got = _.entity.equivalentShallow( '', null );
  test.identical( got, expected );

  var expected = false;
  var got = _.entity.equivalentShallow( '', NaN );
  test.identical( got, expected );

  var expected = false;
  var got = _.entity.equivalentShallow( '', 0 );
  test.identical( got, expected );

  var expected = false;
  var got = _.entity.equivalentShallow( '', 1 );
  test.identical( got, expected );

  var expected = false;
  var got = _.entity.equivalentShallow( '', [] );
  test.identical( got, expected );

  var expected = false;
  var got = _.entity.equivalentShallow( '', {} );
  test.identical( got, expected );

  var expected = false;
  var got = _.entity.equivalentShallow( '', [ '' ] );
  test.identical( got, expected );

  var expected = false;
  var got = _.entity.equivalentShallow( '', { a : '' } );
  test.identical( got, expected );

  var expected = false;
  var got = _.entity.equivalentShallow( '', new F32x( 3 ) );
  test.identical( got, expected );

  var expected = false;
  var got = _.entity.equivalentShallow( '', /(?:)/ );
  test.identical( got, expected );

  var expected = false;
  var got = _.entity.equivalentShallow( '', function(){} );
  test.identical( got, expected );

  var expected = false;
  var got = _.entity.equivalentShallow( 'abc', new Date() );
  test.identical( got, expected );

  var expected = false;
  var got = _.entity.equivalentShallow( 'abc', undefined );
  test.identical( got, expected );

  var expected = false;
  var got = _.entity.equivalentShallow( 'abc', null );
  test.identical( got, expected );

  var expected = false;
  var got = _.entity.equivalentShallow( 'abc', NaN );
  test.identical( got, expected );

  var expected = false;
  var got = _.entity.equivalentShallow( 'abc', 0 );
  test.identical( got, expected );

  var expected = false;
  var got = _.entity.equivalentShallow( 'abc', 1 );
  test.identical( got, expected );

  var expected = false;
  var got = _.entity.equivalentShallow( '0', 0 );
  test.identical( got, expected );

  var expected = false;
  var got = _.entity.equivalentShallow( '1', 1 );
  test.identical( got, expected );

  var expected = false;
  var got = _.entity.equivalentShallow( 'abc', [] );
  test.identical( got, expected );

  var expected = false;
  var got = _.entity.equivalentShallow( 'abc', {} );
  test.identical( got, expected );

  var expected = false;
  var got = _.entity.equivalentShallow( 'abc', [ 'abc' ] );
  test.identical( got, expected );

  var expected = false;
  var got = _.entity.equivalentShallow( 'abc', { abc : 'abc' } );
  test.identical( got, expected );

  var expected = false;
  var got = _.entity.equivalentShallow( 'abc', new F32x( 3 ) );
  test.identical( got, expected );

  var expected = false;
  var got = _.entity.equivalentShallow( 'abc', /abc/ );
  test.identical( got, expected );

  var expected = false;
  var got = _.entity.equivalentShallow( 'abc', function(){} );
  test.identical( got, expected );

  /* */

  test.case = 'RegExp - RegExp';

  var expected = true;
  var got = _.entity.equivalentShallow( /(?:)/, /(?:)/ );
  test.identical( got, expected );

  var expected = true;
  var got = _.entity.equivalentShallow( /abc/, /abc/ );
  test.identical( got, expected );

  var expected = true;
  var got = _.entity.equivalentShallow( /abc/iy, /abc/yi );
  test.identical( got, expected );

  // var expected = true;
  // var got = _.entity.equivalentShallow( new RegExp( 'abc' ), /abc/ );
  // test.identical( got, expected );

  var expected = true;
  var got = _.entity.equivalentShallow( /abc/i, /abc/i );
  test.identical( got, expected );

  var expected = false;
  var got = _.entity.equivalentShallow( /abc/i, /abc/ );
  test.identical( got, expected );

  var expected = false;
  var got = _.entity.equivalentShallow( /abc/i, /abc/yi );
  test.identical( got, expected );

  var expected = false;
  var got = _.entity.equivalentShallow( /(?:)/, /abc/ );
  test.identical( got, expected );

  var expected = false;
  var got = _.entity.equivalentShallow( /abc/, /(?:)/ );
  test.identical( got, expected );

  var expected = false;
  var got = _.entity.equivalentShallow( /ab/, /c/ );
  test.identical( got, expected );

  /* */

  test.case = 'RegExp - not RegExp';

  var expected = false;
  var got = _.entity.equivalentShallow( /(?:)/, new Date() );
  test.identical( got, expected );

  var expected = false;
  var got = _.entity.equivalentShallow( /(?:)/, undefined );
  test.identical( got, expected );

  var expected = false;
  var got = _.entity.equivalentShallow( /(?:)/, null );
  test.identical( got, expected );

  var expected = false;
  var got = _.entity.equivalentShallow( /(?:)/, NaN );
  test.identical( got, expected );

  var expected = false;
  var got = _.entity.equivalentShallow( /(?:)/, 0 );
  test.identical( got, expected );

  var expected = false;
  var got = _.entity.equivalentShallow( /(?:)/, 1 );
  test.identical( got, expected );

  var expected = false;
  var got = _.entity.equivalentShallow( /(?:)/, [] );
  test.identical( got, expected );

  var expected = false;
  var got = _.entity.equivalentShallow( /(?:)/, {} );
  test.identical( got, expected );

  var expected = false;
  var got = _.entity.equivalentShallow( /(?:)/, [ /(?:)/ ] );
  test.identical( got, expected );

  var expected = false;
  var got = _.entity.equivalentShallow( /(?:)/, { a : /(?:)/ } );
  test.identical( got, expected );

  var expected = false;
  var got = _.entity.equivalentShallow( /(?:)/, new F32x( 3 ) );
  test.identical( got, expected );

  var expected = false;
  var got = _.entity.equivalentShallow( /(?:)/, function(){} );
  test.identical( got, expected );

  var expected = false;
  var got = _.entity.equivalentShallow( /abc/, new Date() );
  test.identical( got, expected );

  var expected = false;
  var got = _.entity.equivalentShallow( /abc/, undefined );
  test.identical( got, expected );

  var expected = false;
  var got = _.entity.equivalentShallow( /abc/, null );
  test.identical( got, expected );

  var expected = false;
  var got = _.entity.equivalentShallow( /abc/, NaN );
  test.identical( got, expected );

  var expected = false;
  var got = _.entity.equivalentShallow( /abc/, 0 );
  test.identical( got, expected );

  var expected = false;
  var got = _.entity.equivalentShallow( /abc/, 1 );
  test.identical( got, expected );

  var expected = false;
  var got = _.entity.equivalentShallow( /abc/, [] );
  test.identical( got, expected );

  var expected = false;
  var got = _.entity.equivalentShallow( /abc/, {} );
  test.identical( got, expected );

  var expected = false;
  var got = _.entity.equivalentShallow( /abc/, [ /abc/ ] );
  test.identical( got, expected );

  var expected = false;
  var got = _.entity.equivalentShallow( /abc/, { a : /abc/ } );
  test.identical( got, expected );

  var expected = false;
  var got = _.entity.equivalentShallow( /abc/, new F32x( 3 ) );
  test.identical( got, expected );

  var expected = false;
  var got = _.entity.equivalentShallow( /abc/, function(){} );
  test.identical( got, expected );

  /* */

  test.case = 'Routine - Routine';

  function func1(){};
  function func2(){};

  var expected = true;
  var got = _.entity.equivalentShallow( func1, func1 );
  test.identical( got, expected );

  var expected = false;
  var got = _.entity.equivalentShallow( func1, func2 );
  test.identical( got, expected );

  /* */

  test.case = 'Routine - not Routine';

  var expected = false;
  var got = _.entity.equivalentShallow( func1, '1' );
  test.identical( got, expected );

  var expected = false;
  var got = _.entity.equivalentShallow( func1, undefined );
  test.identical( got, expected );

  var expected = false;
  var got = _.entity.equivalentShallow( func1, null );
  test.identical( got, expected );

  var expected = false;
  var got = _.entity.equivalentShallow( func1, NaN );
  test.identical( got, expected );

  var expected = false;
  var got = _.entity.equivalentShallow( func1, 0 );
  test.identical( got, expected );

  var expected = false;
  var got = _.entity.equivalentShallow( func1, 1 );
  test.identical( got, expected );

  var expected = false;
  var got = _.entity.equivalentShallow( func1, [] );
  test.identical( got, expected );

  var expected = false;
  var got = _.entity.equivalentShallow( func1, {} );
  test.identical( got, expected );

  var expected = false;
  var got = _.entity.equivalentShallow( func1, [ func1 ] );
  test.identical( got, expected );

  var expected = false;
  var got = _.entity.equivalentShallow( func1, { a : func1 } );
  test.identical( got, expected );

  var expected = false;
  var got = _.entity.equivalentShallow( func1, new F32x( 3 ) );
  test.identical( got, expected );

  var expected = false;
  var got = _.entity.equivalentShallow( func1, /abc/ );
  test.identical( got, expected );

  var expected = false;
  var got = _.entity.equivalentShallow( func1, function(){} );
  test.identical( got, expected );

  /* */

  test.case = 'Date - Date';

  var expected = true;
  var src1 = new Date();
  var src2 = new Date( src1 );
  var got = _.entity.equivalentShallow( src1, src2 );
  test.identical( got, expected );

  var expected = false;
  var src1 = new Date();
  var src2 = new Date();
  src2.setFullYear( 1987 );
  var got = _.entity.equivalentShallow( src1, src2 );
  test.identical( got, expected );

  /* */

  test.case = 'Date - not Date';

  var expected = false;
  var got = _.entity.equivalentShallow( new Date(), '1' );
  test.identical( got, expected );

  var expected = false;
  var got = _.entity.equivalentShallow( new Date(), undefined );
  test.identical( got, expected );

  var expected = false;
  var got = _.entity.equivalentShallow( new Date(), null );
  test.identical( got, expected );

  var expected = false;
  var got = _.entity.equivalentShallow( new Date(), NaN );
  test.identical( got, expected );

  var expected = false;
  var got = _.entity.equivalentShallow( new Date(), 0 );
  test.identical( got, expected );

  var expected = false;
  var got = _.entity.equivalentShallow( new Date(), 1 );
  test.identical( got, expected );

  var expected = false;
  var got = _.entity.equivalentShallow( new Date(), [] );
  test.identical( got, expected );

  var expected = false;
  var got = _.entity.equivalentShallow( new Date(), {} );
  test.identical( got, expected );

  var expected = false;
  var got = _.entity.equivalentShallow( new Date(), [ new Date() ] );
  test.identical( got, expected );

  var expected = false;
  var got = _.entity.equivalentShallow( new Date(), { a : new Date() } );
  test.identical( got, expected );

  var expected = false;
  var got = _.entity.equivalentShallow( new Date(), new F32x( 3 ) );
  test.identical( got, expected );

  var expected = false;
  var got = _.entity.equivalentShallow( new Date(), /abc/ );
  test.identical( got, expected );

  var expected = false;
  var got = _.entity.equivalentShallow( new Date(), function(){} );
  test.identical( got, expected );

  /* */

  test.case = 'Array - Array';

  var expected = true;
  var got = _.entity.equivalentShallow( [], [] );
  test.identical( got, expected );

  var expected = true;
  var got = _.entity.equivalentShallow( [ 0 ], [ 0 ] );
  test.identical( got, expected );

  var expected = true;
  var got = _.entity.equivalentShallow( [ 1 ], [ 1 ] );
  test.identical( got, expected );

  var expected = true;
  var got = _.entity.equivalentShallow( [ undefined ], [ undefined ] );
  test.identical( got, expected );

  var expected = true;
  var got = _.entity.equivalentShallow( [ null ], [ null ] );
  test.identical( got, expected );

  var expected = false;
  var got = _.entity.equivalentShallow( [ [ 1, 2, 3 ] ], [ [ 1, 2, 3 ] ] );
  test.identical( got, expected );

  var expected = false;
  var got = _.entity.equivalentShallow( [ [ 1, 2 ] ], [ [ 1, 2, 3 ] ] );
  test.identical( got, expected );

  var expected = false;
  var got = _.entity.equivalentShallow( [ [ 1, 2, 3 ] ], [ [ 1, 2 ] ] );
  test.identical( got, expected );

  var expected = false;
  var got = _.entity.equivalentShallow( [ [ 1, 2 ] ], [ [ 1 ] ] );
  test.identical( got, expected );

  var expected = false;
  var got = _.entity.equivalentShallow( [ [ 1, 3 ] ], [ 1, 3 ] );
  test.identical( got, expected );

  var expected = false;
  var got = _.entity.equivalentShallow( [ null ], [ undefined ] );
  test.identical( got, expected );

  /* */

  test.case = 'Array - not Array';

  var expected = false;
  var got = _.entity.equivalentShallow( [], '1' );
  test.identical( got, expected );

  var expected = false;
  var got = _.entity.equivalentShallow( [], undefined );
  test.identical( got, expected );

  var expected = false;
  var got = _.entity.equivalentShallow( [], null );
  test.identical( got, expected );

  var expected = false;
  var got = _.entity.equivalentShallow( [], NaN );
  test.identical( got, expected );

  var expected = false;
  var got = _.entity.equivalentShallow( [], 0 );
  test.identical( got, expected );

  var expected = false;
  var got = _.entity.equivalentShallow( [], 1 );
  test.identical( got, expected );

  var expected = false;
  var got = _.entity.equivalentShallow( [], {} );
  test.identical( got, expected );

  var expected = false;
  var got = _.entity.equivalentShallow( [], new Date() );
  test.identical( got, expected );

  var expected = false;
  var got = _.entity.equivalentShallow( [], new F32x( 3 ) );
  test.identical( got, expected );

  var expected = false;
  var got = _.entity.equivalentShallow( [], /(?:)/ );
  test.identical( got, expected );

  var expected = false;
  var got = _.entity.equivalentShallow( [], function(){} );
  test.identical( got, expected );

  /* */

  var expected = false;
  var got = _.entity.equivalentShallow( [ '1' ], '1' );
  test.identical( got, expected );

  var expected = false;
  var got = _.entity.equivalentShallow( [ undefined ], undefined );
  test.identical( got, expected );

  var expected = false;
  var got = _.entity.equivalentShallow( [ null ], null );
  test.identical( got, expected );

  var expected = false;
  var got = _.entity.equivalentShallow( [ NaN ], NaN );
  test.identical( got, expected );

  var expected = false;
  var got = _.entity.equivalentShallow( [ 0 ], 0 );
  test.identical( got, expected );

  var expected = false;
  var got = _.entity.equivalentShallow( [ 1 ], 1 );
  test.identical( got, expected );

  var expected = false;
  var got = _.entity.equivalentShallow( [ {} ], {} );
  test.identical( got, expected );

  var expected = false;
  var got = _.entity.equivalentShallow( [ new Date() ], new Date() );
  test.identical( got, expected );

  var expected = false;
  var got = _.entity.equivalentShallow( [ new F32x( 3 ) ], new F32x( 3 ) );
  test.identical( got, expected );

  var expected = false;
  var got = _.entity.equivalentShallow( [ /(?:)/ ], /(?:)/ );
  test.identical( got, expected );

  var expected = false;
  var got = _.entity.equivalentShallow( [ function(){} ], function(){} );
  test.identical( got, expected );

  /* */

  test.case = 'Map - Map';

  var expected = true;
  var got = _.entity.equivalentShallow( {}, {} );
  test.identical( got, expected );

  var expected = true;
  var got = _.entity.equivalentShallow( { a : 0 }, { a : 0 } );
  test.identical( got, expected );

  var expected = true;
  var got = _.entity.equivalentShallow( { a : 1 }, { a : 1 } );
  test.identical( got, expected );

  var expected = false;
  var got = _.entity.equivalentShallow( { a : 1, b : 1 }, { a : 1 } );
  test.identical( got, expected );

  var expected = false;
  var got = _.entity.equivalentShallow( { a : 1 }, { a : 1, b : 1 } );
  test.identical( got, expected );

  var expected = false;
  var got = _.entity.equivalentShallow( { a : undefined, b : 1 }, { a : undefined } );
  test.identical( got, expected );

  var expected = false;
  var got = _.entity.equivalentShallow( { a : undefined }, { a : undefined, b : 1 } );
  test.identical( got, expected );

  var expected = true;
  var got = _.entity.equivalentShallow( { a : undefined }, { a : undefined } );
  test.identical( got, expected );

  var expected = true;
  var got = _.entity.equivalentShallow( { a : null }, { a : null } );
  test.identical( got, expected );

  var expected = false;
  var got = _.entity.equivalentShallow( { a : { b : 1 } }, { a : { b : 1 } } );
  test.identical( got, expected );

  var expected = false;
  var got = _.entity.equivalentShallow( { a : { b : 1 } }, { a : { b : 1, c : 2 } } );
  test.identical( got, expected );

  var expected = false;
  var got = _.entity.equivalentShallow( { a : { b : 1, c : 2 } }, { a : { b : 1 } } );
  test.identical( got, expected );

  var expected = false;
  var got = _.entity.equivalentShallow( { a : { b : 1, c : 3 } }, { b : 1, c : 3 } );
  test.identical( got, expected );

  var expected = false;
  var got = _.entity.equivalentShallow( { a : null }, { a : undefined } );
  test.identical( got, expected );

  var expected = false;
  var got = _.entity.equivalentShallow( { a : undefined }, {} );
  test.identical( got, expected );

  var expected = false;
  var got = _.entity.equivalentShallow( {}, { a : undefined } );
  test.identical( got, expected );

  /* */

  test.case = 'Map - not Map';

  var expected = false;
  var got = _.entity.equivalentShallow( {}, '1' );
  test.identical( got, expected );

  var expected = false;
  var got = _.entity.equivalentShallow( {}, undefined );
  test.identical( got, expected );

  var expected = false;
  var got = _.entity.equivalentShallow( {}, null );
  test.identical( got, expected );

  var expected = false;
  var got = _.entity.equivalentShallow( {}, NaN );
  test.identical( got, expected );

  var expected = false;
  var got = _.entity.equivalentShallow( {}, 0 );
  test.identical( got, expected );

  var expected = false;
  var got = _.entity.equivalentShallow( {}, 1 );
  test.identical( got, expected );

  var expected = false;
  var got = _.entity.equivalentShallow( {}, [] );
  test.identical( got, expected );

  var expected = false;
  var got = _.entity.equivalentShallow( {}, [ 0 ] );
  test.identical( got, expected );

  var expected = false;
  var got = _.entity.equivalentShallow( {}, [ 1 ] );
  test.identical( got, expected );

  var expected = false;
  var got = _.entity.equivalentShallow( {}, new Date() );
  test.identical( got, expected );

  var expected = false;
  var got = _.entity.equivalentShallow( {}, new F32x( 3 ) );
  test.identical( got, expected );

  var expected = false;
  var got = _.entity.equivalentShallow( {}, /(?:)/ );
  test.identical( got, expected );

  var expected = false;
  var got = _.entity.equivalentShallow( {}, function(){} );
  test.identical( got, expected );

  /* */

  var expected = false;
  var got = _.entity.equivalentShallow( { a : '1' }, '1' );
  test.identical( got, expected );

  var expected = false;
  var got = _.entity.equivalentShallow( { a : undefined }, undefined );
  test.identical( got, expected );

  var expected = false;
  var got = _.entity.equivalentShallow( { a : null }, null );
  test.identical( got, expected );

  var expected = false;
  var got = _.entity.equivalentShallow( { a : NaN }, NaN );
  test.identical( got, expected );

  var expected = false;
  var got = _.entity.equivalentShallow( { a : 0 }, 0 );
  test.identical( got, expected );

  var expected = false;
  var got = _.entity.equivalentShallow( { a : 1 }, 1 );
  test.identical( got, expected );

  var expected = false;
  var got = _.entity.equivalentShallow( { a : {} }, {} );
  test.identical( got, expected );

  var expected = false;
  var got = _.entity.equivalentShallow( { a : new Date() }, new Date() );
  test.identical( got, expected );

  var expected = false;
  var got = _.entity.equivalentShallow( { a : new F32x( 3 ) }, new F32x( 3 ) );
  test.identical( got, expected );

  var expected = false;
  var got = _.entity.equivalentShallow( { a : /(?:)/ }, /(?:)/ );
  test.identical( got, expected );

  var expected = false;
  var got = _.entity.equivalentShallow( { a : function(){} }, function(){} );
  test.identical( got, expected );

}

//

function equivalentShallowAllTypes( test )
{
  test.open( 'equivalent' );

  test.case = 'number';
  var src1 = 1;
  var src2 = 1;
  test.identical( _.entity.equivalentShallow( src1, src2 ), true );

  test.case = 'bool & boolLike & fuzzy';
  var src1 = true;
  var src2 = true;
  test.identical( _.entity.equivalentShallow( src1, src2 ), true );

  test.case = 'boolLike & number & fuzzyLike';
  var src1 = 0;
  var src2 = 0;
  test.identical( _.entity.equivalentShallow( src1, src2 ), true );

  test.case = 'fuzzy';
  var src1 = _.maybe;
  var src2 = _.maybe;
  test.identical( _.entity.equivalentShallow( src1, src2 ), true );

  test.case = 'bigint';
  var src1 = 10n;
  var src2 = 10n;
  test.identical( _.entity.equivalentShallow( src1, src2 ), true );

  test.case = 'bigint and int';
  var src1 = 10n;
  var src2 = 10;
  test.identical( _.entity.equivalentShallow( src1, src2 ), true );

  test.case = 'str & regexpLike';
  var src1 = 'str';
  var src2 = 'str';
  test.identical( _.entity.equivalentShallow( src1, src2 ), true );

  test.case = 'regexp & objectLike & constructible & constructibleLike';
  var src1 = /hello/g;
  var src2 = /hello/g;
  test.identical( _.entity.equivalentShallow( src1, src2 ), true );

  test.case = 'regexp & objectLike & constructible & constructibleLike, same source, diff flags';
  var src1 = /hello/g;
  var src2 = /hello/i;
  test.identical( _.entity.equivalentShallow( src1, src2 ), false );

  test.case = 'ArgumentsArray & arrayLike';
  var src1 = _.argumentsArray.make();
  var src2 = _.argumentsArray.make();
  test.identical( _.entity.equivalentShallow( src1, src2 ), true );

  test.case = 'ArgumentsArray & arrayLike with 3 elems';
  var src1 = _.argumentsArray.make([ 1, 2, 3 ]);
  var src2 = _.argumentsArray.make([ 1, 2, 3 ]);
  test.identical( _.entity.equivalentShallow( src1, src2 ), true );

  test.case = 'unroll';
  var src1 = _.unroll.make([ 2, 3, 4 ]);
  var src2 = _.unroll.make([ 2, 3, 4 ]);
  test.identical( _.entity.equivalentShallow( src1, src2 ), true );

  test.case = 'array';
  var src1 = [ 2, 3, 4 ];
  var src2 = [ 2, 3, 4 ];
  test.identical( _.entity.equivalentShallow( src1, src2 ), true );

  test.case = 'long & longLike';
  var src1 = _.long.make([ 1, 2 ]);
  var src2 = _.long.make([ 1, 2 ]);
  test.identical( _.entity.equivalentShallow( src1, src2 ), true );

  test.case = `object countable - non empty, non-vector, not same array`;
  var src1 = __.diagnostic.objectMake({ new : 0, elements : [ '1', '2', '3' ], countable : 1 } );
  var src2 = __.diagnostic.objectMake({ new : 0, elements : [ '1', '2', '4' ], countable : 1 } );
  var got = _.entity.equivalentShallow( src1, src2 );
  test.identical( got, false );

  test.case = `object countable - non empty, non-vector, same array`;
  var src1 = __.diagnostic.objectMake({ new : 0, elements : [ '1', '2', '3' ], countable : 1 } );
  var src2 = __.diagnostic.objectMake({ new : 0, elements : [ '1', '2', '3' ], countable : 1 } );
  var got = _.entity.equivalentShallow( src1, src2 );
  test.identical( got, true );

  test.case = 'vector & vectorLike';
  var src1 = __.diagnostic.objectMake({ elements : [ '1', '10' ], countable : 1, length : 2 });
  var src2 = __.diagnostic.objectMake({ elements : [ '1', '10' ], countable : 1, length : 2 });
  var got = _.entity.equivalentShallow( src1, src2 );
  test.identical( got, true );

  test.case = 'countable & countableLike';
  var src1 = __.diagnostic.objectMake({ elements : [ '1', '10' ], countable : 1 });
  var src2 = __.diagnostic.objectMake({ elements : [ '1', '10' ], countable : 1 });
  var got = _.entity.equivalentShallow( src1, src2 );
  test.identical( got, true );

  test.case = `object countable - non empty, non-vector, no iterator`;
  var src1 = __.diagnostic.objectMake({ new : 0, elements : [ '1', '2', '3' ], countable : 0 } );
  var src2 = __.diagnostic.objectMake({ new : 0, elements : [ '1', '2', '3' ], countable : 0 } );
  var got = _.entity.equivalentShallow( src1, src2 );
  test.identical( got, false );

  test.case = `object countable - non empty, non-vector, no iterator, no elements`;
  var src1 = __.diagnostic.objectMake({ new : 0, countable : 0 } );
  var src2 = __.diagnostic.objectMake({ new : 0, countable : 0 } );
  var got = _.entity.equivalentShallow( src1, src2 );
  test.identical( got, true );

  test.case = 'Global & GlobalReal';
  var src1 = global;
  var src2 = global;
  test.identical( _.entity.equivalentShallow( src1, src2 ), true );

  test.case = 'Global & GlobalDerived';
  var src1 = Object.create( global );
  var src2 = Object.create( global );
  test.identical( _.entity.equivalentShallow( src1, src2 ), true );

  test.case = 'Object & ObjectLike & auxiliary & auxiliaryPrototyped & auxiliaryPolluted';
  var src1 = { a : 1 };
  Object.setPrototypeOf( src1, { b : 2 } );
  var src2 = { a : 1 };
  Object.setPrototypeOf( src2, { b : 2 } );
  test.identical( _.entity.equivalentShallow( src1, src2 ), true );

  test.case = 'Object & ObjectLike & auxiliary & map & mapPure';
  var src1 = Object.create( null );
  var src2 = Object.create( null );
  test.identical( _.entity.equivalentShallow( src1, src2 ), true );

  test.case = 'Object & ObjectLike & auxiliary & map & mapPure with 2 elems';
  var src1 = Object.create( null );
  src1.a = 1;
  src1.b = 2;
  var src2 = Object.create( null );
  src2.a = 1;
  src2.b = 2;
  test.identical( _.entity.equivalentShallow( src1, src2 ), true );

  test.case = 'Object & ObjectLike & auxiliary & auxiliaryPolluted & map & mapPolluted & mapPrototyped';
  var src1 = {};
  var src2 = {};
  test.identical( _.entity.equivalentShallow( src1, src2 ), true );

  test.case = 'Object & ObjectLike & auxiliary & auxiliaryPolluted & map & mapPolluted & mapPrototyped with 3 elems';
  var src1 = { a : 1, b : 2, c : 3 };
  var src2 = { a : 1, b : 2, c : 3 };
  test.identical( _.entity.equivalentShallow( src1, src2 ), true );

  test.case = 'HashMap';
  var src1 = new HashMap();
  var src2 = new HashMap();
  test.identical( _.entity.equivalentShallow( src1, src2 ), true );

  test.case = 'HashMap with 2 elems';
  var src1 = new HashMap([ [ 'a', 1 ], [ 'b', 2 ] ]);
  var src2 = new HashMap([ [ 'a', 1 ], [ 'b', 2 ] ]);
  test.identical( _.entity.equivalentShallow( src1, src2 ), true );

  test.case = 'Set & SetLike';
  var src1 = new Set();
  var src2 = new Set();
  test.identical( _.entity.equivalentShallow( src1, src2 ), true );

  test.case = 'Set with 3 elems';
  var src1 = new Set([ 1, 2, 3 ]);
  var src2 = new Set([ 1, 2, 3 ]);
  test.identical( _.entity.equivalentShallow( src1, src2 ), true );

  test.case = 'BufferNode';
  var src1 = BufferNode.from( 'str' );
  var src2 = BufferNode.from( 'str' );
  test.identical( _.entity.equivalentShallow( src1, src2 ), true );

  test.case = 'BufferRaw';
  var src1 = new BufferRaw( 5 );
  var src2 = new BufferRaw( 5 );
  test.identical( _.entity.equivalentShallow( src1, src2 ), true );

  test.case = 'BufferRawShared';
  var src1 = new BufferRawShared( 10 );
  var src2 = new BufferRawShared( 10 );
  test.identical( _.entity.equivalentShallow( src1, src2 ), true );

  test.case = 'BufferTyped';
  var src1 = new I8x( 20 );
  var src2 = new I8x( 20 );
  test.identical( _.entity.equivalentShallow( src1, src2 ), true );

  test.case = 'BufferView';
  var src1 = new BufferView( new BufferRaw( 20 ) );
  var src2 = new BufferView( new BufferRaw( 20 ) );
  test.identical( _.entity.equivalentShallow( src1, src2 ), true );

  test.case = 'BufferBytes & BufferTyped';
  var src1 = new U8x( 20 );
  var src2 = new U8x( 20 );
  test.identical( _.entity.equivalentShallow( src1, src2 ), true );

  test.case = 'escape';
  var src1 = _.escape.make( 1 );
  var src2 = _.escape.make( 1 );
  test.identical( _.entity.equivalentShallow( src1, src2 ), true );

  test.case = 'interval & BufferTyped';
  var src1 = new F32x( 2 );
  var src2 = new F32x( 2 );
  test.identical( _.entity.equivalentShallow( src1, src2 ), true );

  test.case = 'pair';
  var src1 = _.pair.make( 1, 2 );
  var src2 = _.pair.make( 1, 2 );
  test.identical( _.entity.equivalentShallow( src1, src2 ), true );

  test.case = 'path & str';
  var src1 = '/a/b/';
  var src2 = '/a/b/';
  test.identical( _.entity.equivalentShallow( src1, src2 ), true );

  // test.case = 'propertyTransformer & filter';
  // var src1 = _.props.condition[ 'dstAndSrcOwn' ];
  // var src2 = _.props.condition[ 'dstAndSrcOwn' ];
  // test.identical( _.entity.equivalentShallow( src1, src2 ), true );
  //
  // test.case = 'propertyTransformer & mapper';
  // var src1 = _.props.mapper[ 'assigning' ];
  // var src2 = _.props.mapper[ 'assigning' ];
  // test.identical( _.entity.equivalentShallow( src1, src2 ), true );

  test.case = 'routine & routineLike';
  var src1 = routine;
  var src2 = routine;
  test.identical( _.entity.equivalentShallow( src1, src2 ), true );

  test.case = 'date & objectLike';
  var src1 = new Date( '2021-02-19T11:26:42.840Z' );
  var src2 = new Date( '2021-02-19T11:26:42.840Z' );
  test.identical( _.entity.equivalentShallow( src1, src2 ), true );

  test.case = 'null';
  var src1 = null;
  var src2 = null;
  test.identical( _.entity.equivalentShallow( src1, src2 ), true );

  test.case = 'undefined';
  var src1 = undefined;
  var src2 = undefined;
  test.identical( _.entity.equivalentShallow( src1, src2 ), true );

  test.case = 'Symbol null';
  var src1 = _.null;
  var src2 = _.null;
  test.identical( _.entity.equivalentShallow( src1, src2 ), true );

  test.case = 'Symbol undefined';
  var src1 = _.undefined;
  var src2 = _.undefined;
  test.identical( _.entity.equivalentShallow( src1, src2 ), true );

  test.case = 'Symbol Nothing';
  var src1 = _.nothing;
  var src2 = _.nothing;
  test.identical( _.entity.equivalentShallow( src1, src2 ), true );

  test.case = 'primitive';
  var src1 = 5;
  var src2 = 5;
  test.identical( _.entity.equivalentShallow( src1, src2 ), true );

  test.case = 'stream';
  var src1 = require( 'stream' ).Readable();
  var src2 = src1;
  test.identical( _.entity.equivalentShallow( src1, src2 ), true );

  test.case = 'printerLike';
  var src1 = _global.logger;
  var src2 = _global.logger;
  test.identical( _.entity.equivalentShallow( src1, src2 ), true );

  test.case = 'console';
  var src1 = console;
  var src2 = console;
  test.identical( _.entity.equivalentShallow( src1, src2 ), true );

  test.case = 'printerLike';
  var src1 = _global.logger;
  var src2 = _global.logger;
  test.identical( _.entity.equivalentShallow( src1, src2 ), true );

  test.case = 'process';
  var src1 = process;
  var src2 = process;
  test.identical( _.entity.equivalentShallow( src1, src2 ), true );

  test.close( 'equivalent' );

  /* - */

  test.open( 'not equivalent' );

  test.case = 'number';
  var src1 = 1;
  var src2 = 2;
  test.identical( _.entity.equivalentShallow( src1, src2 ), false );

  test.case = 'bool & boolLike & fuzzy';
  var src1 = true;
  var src2 = false;
  test.identical( _.entity.equivalentShallow( src1, src2 ), false );

  test.case = 'boolLike & number & fuzzyLike';
  var src1 = 0;
  var src2 = 1;
  test.identical( _.entity.equivalentShallow( src1, src2 ), false );

  test.case = 'fuzzy';
  var src1 = _.maybe;
  var src2 = 0;
  test.identical( _.entity.equivalentShallow( src1, src2 ), false );

  test.case = 'str & regexpLike';
  var src1 = 'str';
  var src2 = 'str2';
  test.identical( _.entity.equivalentShallow( src1, src2 ), false );

  test.case = 'ArgumentsArray & arrayLike';
  var src1 = _.argumentsArray.make();
  var src2 = _.argumentsArray.make([ 1 ]);
  test.identical( _.entity.equivalentShallow( src1, src2 ), false );

  test.case = 'ArgumentsArray & arrayLike with 3 elems';
  var src1 = _.argumentsArray.make([ 1, 2, 3 ]);
  var src2 = _.argumentsArray.make([ 1, 2, 3, 4 ]);
  test.identical( _.entity.equivalentShallow( src1, src2 ), false );

  test.case = 'unroll';
  var src1 = _.unroll.make([ 2, 3, 4, 5 ]);
  var src2 = _.unroll.make([ 2, 3, 4 ]);
  test.identical( _.entity.equivalentShallow( src1, src2 ), false );

  test.case = 'array';
  var src1 = [ [ 2 ], 3, 4 ];
  var src2 = [ [ 2 ], 3, 4 ];
  test.identical( _.entity.equivalentShallow( src1, src2 ), false );

  test.case = 'long & longLike';
  var src1 = _.long.make([ 1, 2, [ 5 ] ]);
  var src2 = _.long.make([ 1, 2, [ 5 ] ]);
  test.identical( _.entity.equivalentShallow( src1, src2 ), false );

  test.case = 'vector & vectorLike same elements';
  var src1 = __.diagnostic.objectMake({ elements : [ '1', '10' ], countable : 1, length : 2 });
  var src2 = __.diagnostic.objectMake({ elements : [ '1', '11' ], countable : 1, length : 2 });
  test.identical( _.entity.equivalentShallow( src1, src2 ), false );

  test.case = 'countable & countableLike same elements';
  var src1 = __.diagnostic.objectMake({ elements : [ '1', '10' ], countable : 1 });
  var src2 = __.diagnostic.objectMake({ elements : [ '1', '11' ], countable : 1 });
  test.identical( _.entity.equivalentShallow( src1, src2 ), false );

  test.case = 'vector & vectorLike not same elements';
  var src1 = __.diagnostic.objectMake({ elements : [ '1', '2' ], countable : 1, length : 2 });
  var src2 = __.diagnostic.objectMake({ elements : [ '1', '10' ], countable : 1, length : 2 });
  test.identical( _.entity.equivalentShallow( src1, src2 ), false );

  test.case = 'countable & countableLike not same elements';
  var src1 = __.diagnostic.objectMake({ elements : [ '1', '2' ], countable : 1 });
  var src2 = __.diagnostic.objectMake({ elements : [ '1', '10' ], countable : 1 });
  test.identical( _.entity.equivalentShallow( src1, src2 ), false );

  test.case = 'Object & ObjectLike & Container & ContainerLike';
  var src1 = { [ Symbol.iterator ] : 1 };
  var src2 = { [ Symbol.iterator ] : 1 };
  test.identical( _.entity.equivalentShallow( src1, src2 ), true );

  test.case = 'Object & ObjectLike & auxiliary & auxiliaryPrototyped & auxiliaryPolluted';
  var src1 = { a : 1 };
  Object.setPrototypeOf( src1, { b : 2 } );
  var src2 = { b : 1 };
  Object.setPrototypeOf( src2, { b : 2 } );
  test.identical( _.entity.equivalentShallow( src1, src2 ), false );

  test.case = 'Object & ObjectLike & auxiliary & map & mapPure';
  var src1 = Object.create( null );
  src1.a = [ 1 ];
  var src2 = Object.create( null );
  src2.a = [ 1 ];
  test.identical( _.entity.equivalentShallow( src1, src2 ), false );

  test.case = 'Object & ObjectLike & auxiliary & map & mapPure with 2 elems';
  var src1 = Object.create( null );
  src1.a = [ 1, 2, 3 ];
  src1.b = [ 1, 2, 3 ];
  var src2 = Object.create( null );
  src2.a = [ 1, 2, 3 ];
  src2.b = [ 1, 2, 3 ];
  test.identical( _.entity.equivalentShallow( src1, src2 ), false );

  test.case = 'Object & ObjectLike & auxiliary & auxiliaryPolluted & map & mapPolluted & mapPrototyped';
  var src1 = { a : 1 };
  var src2 = {};
  test.identical( _.entity.equivalentShallow( src1, src2 ), false );

  test.case = 'Object & ObjectLike & auxiliary & auxiliaryPolluted & map & mapPolluted & mapPrototyped with 3 elems';
  var src1 = { a : { f : 'hello' }, b : 2, c : 3 };
  var src2 = { a : { f : 'hello' }, b : 2, c : 3 };
  test.identical( _.entity.equivalentShallow( src1, src2 ), false );

  test.case = 'HashMap';
  var src1 = new HashMap();
  var src2 = new HashMap([ [ 'a', 1 ] ]);
  test.identical( _.entity.equivalentShallow( src1, src2 ), false );

  test.case = 'HashMap with 2 elems';
  var src1 = new HashMap([ [ 'a', [ 3 ] ], [ 'b', 2 ] ]);
  var src2 = new HashMap([ [ 'a', [ 3 ] ], [ 'b', 2 ] ]);
  test.identical( _.entity.equivalentShallow( src1, src2 ), false );

  test.case = 'Set & SetLike';
  var src1 = new Set();
  var src2 = new Set([ 0 ]);
  test.identical( _.entity.equivalentShallow( src1, src2 ), false );

  test.case = 'Set with 3 elems';
  var src1 = new Set([ 1, 2, 3 ]);
  var src2 = new Set([ 1, 2, 3, 4 ]);
  test.identical( _.entity.equivalentShallow( src1, src2 ), false );

  test.case = 'BufferNode';
  var src1 = BufferNode.from( 'str' );
  var src2 = BufferNode.from( 'str2' );
  test.identical( _.entity.equivalentShallow( src1, src2 ), false );

  test.case = 'BufferRaw';
  var src1 = new BufferRaw( 5 );
  var src2 = new BufferRaw( 6 );
  test.identical( _.entity.equivalentShallow( src1, src2 ), false );

  test.case = 'BufferRawShared';
  var src1 = new BufferRawShared( 5 );
  var src2 = new BufferRawShared( 6 );
  test.identical( _.entity.equivalentShallow( src1, src2 ), false );

  test.case = 'BufferTyped';
  var src1 = new I8x( 20 );
  var src2 = new I8x( 21 );
  test.identical( _.entity.equivalentShallow( src1, src2 ), false );

  test.case = 'BufferView';
  var src1 = new BufferView( new BufferRaw( 20 ) );
  var src2 = new BufferView( new BufferRaw( 21 ) );
  test.identical( _.entity.equivalentShallow( src1, src2 ), false );

  test.case = 'BufferBytes & BufferTyped';
  var src1 = new U8x( 20 );
  var src2 = new U8x( 21 );
  test.identical( _.entity.equivalentShallow( src1, src2 ), false );

  test.case = 'err same originalMessage';
  var src1 = _.err( 'error' );
  var src2 = _.err( 'error' );
  test.identical( _.entity.equivalentShallow( src1, src2 ), false );

  test.case = 'err diff originalMessage';
  var src1 = _.err( 'error' );
  var src2 = _.err( 'error2' );
  test.identical( _.entity.equivalentShallow( src1, src2 ), false );

  test.case = 'escape';
  var src1 = _.escape.make( 1 );
  var src2 = _.escape.make( 2 );
  test.identical( _.entity.equivalentShallow( src1, src2 ), false );

  test.case = 'pair';
  var src1 = _.pair.make( 1, 2 );
  var src2 = _.pair.make( 1, 3 );
  test.identical( _.entity.equivalentShallow( src1, src2 ), false );

  test.case = 'timer';
  var src1 = _.time._begin( Infinity );
  var src2 = _.time._begin( Infinity );
  test.identical( _.entity.equivalentShallow( src1, src2 ), false );
  _.time.cancel( src1 );
  _.time.cancel( src2 );

  test.case = 'path & str';
  var src1 = '/a/b/';
  var src2 = '/a/b/c/';
  test.identical( _.entity.equivalentShallow( src1, src2 ), false );

  // test.case = 'propertyTransformer & filter';
  // var src1 = _.props.condition[ 'dstAndSrcOwn' ];
  // var src2 = _.props.condition[ 'dstNotHasOrSrcNotNull' ];
  // test.identical( _.entity.equivalentShallow( src1, src2 ), false );
  //
  // test.case = 'propertyTransformer & mapper';
  // var src1 = _.props.mapper[ 'assigning' ];
  // var src2 = _.props.mapper[ 'removing' ];
  // test.identical( _.entity.equivalentShallow( src1, src2 ), false );

  test.case = 'routine & routineLike';
  var src1 = routine;
  var src2 = () => { 'hello' };
  test.identical( _.entity.equivalentShallow( src1, src2 ), false );

  test.case = 'timer';
  var src1 = _.time._begin( Infinity );
  var src2 = _.time._begin( 100 );
  test.identical( _.entity.equivalentShallow( src1, src2 ), false );
  _.time.cancel( src1 );
  _.time.cancel( src2 );

  test.case = 'date & objectLike';
  var src1 = new Date( '2021-02-19T11:26:42.840Z' );
  var src2 = new Date( '2020-02-19T11:26:42.840Z' );
  test.identical( _.entity.equivalentShallow( src1, src2 ), false );

  test.case = 'primitive';
  var src1 = 5;
  var src2 = 6;
  test.identical( _.entity.equivalentShallow( src1, src2 ), false );

  test.case = 'Symbol';
  var src1 = Symbol( 'a' );
  var src2 = Symbol( 'a' );
  test.identical( _.entity.equivalentShallow( src1, src2 ), false );

  test.case = 'ConsequenceLike & promiseLike & promise';
  var src1 = new Promise( ( resolve, reject ) => { return resolve( 0 ) } );
  var src2 = new Promise( ( resolve, reject ) => { return resolve( 0 ) } );
  test.identical( _.entity.equivalentShallow( src1, src2 ), false );

  test.case = 'stream';
  var src1 = require( 'stream' ).Readable();
  var src2 = require( 'stream' ).Readable();
  test.identical( _.entity.equivalentShallow( src1, src2 ), false );

  test.close( 'not equivalent' );

  /* - */

  // function _iterate()
  // {
  //
  //   let iterator = Object.create( null );
  //   iterator.next = next;
  //   iterator.index = 0;
  //   iterator.instance = this;
  //   return iterator;
  //
  //   function next()
  //   {
  //     let result = Object.create( null );
  //     result.done = this.index === this.instance.elements.length;
  //     if( result.done )
  //     return result;
  //     result.value = this.instance.elements[ this.index ];
  //     this.index += 1;
  //     return result;
  //   }
  //
  // }
  //
  // /* */
  //
  // function countableConstructorPolluted( o )
  // {
  //   return countableMake( this, o );
  // }
  //
  // /* */
  //
  // function countableMake( dst, o )
  // {
  //   if( dst === null )
  //   dst = Object.create( null );
  //   _.props.extend( dst, o );
  //   if( o.countable )
  //   dst[ Symbol.iterator ] = _iterate;
  //   return dst;
  // }

  function routine () {}

}

//

function equivalentNotIdentical( test )
{
  test.case = 'true and 1';
  var src1 = true;
  var src2 = 1;
  test.identical( _.entity.identicalShallow( src1, src2 ), false );
  test.identical( _.entity.equivalentShallow( src1, src2 ), true );

  test.case = 'false and 0';
  var src1 = false;
  var src2 = 0;
  test.identical( _.entity.identicalShallow( src1, src2 ), false );
  test.identical( _.entity.equivalentShallow( src1, src2 ), true );

  test.case = '1 and 2, acc : 1, default accuracy';
  var src1 = 1;
  var src2 = 1.00000001;
  test.identical( _.entity.identicalShallow( src1, src2 ), false );
  test.identical( _.entity.equivalentShallow( src1, src2 ), true );

  test.case = '1 and 2, acc : 1';
  var src1 = 1;
  var src2 = 2;
  test.identical( _.entity.identicalShallow( src1, src2 ), false );
  test.identical( _.entity.equivalentShallow( src1, src2, { accuracy : 1 } ), true );

  test.case = '10 and 20, acc : 10';
  var src1 = 10;
  var src2 = 20;
  test.identical( _.entity.identicalShallow( src1, src2 ), false );
  test.identical( _.entity.equivalentShallow( src1, src2, { accuracy : 10 } ), true );

  test.case = '1 and 1.2, acc : 02';
  var src1 = 1;
  var src2 = 1.2;
  test.identical( _.entity.identicalShallow( src1, src2 ), false );
  test.identical( _.entity.equivalentShallow( src1, src2, { accuracy : 0.2 } ), true );

  // test.case = '1n and 2, acc : 1'; /* qqq : not implemented. non-identical bigints with accuracy  */
  // var src1 = 1n;
  // var src2 = 2;
  // test.identical( _.entity.identicalShallow( src1, src2 ), false );
  // test.identical( _.entity.equivalentShallow( src1, src2, { accuracy : 1 } ), true );

  // test.case = '1n and 2n, acc : 1'; /* qqq : not implemented. non-identical bigints with accuracy  */
  // var src1 = 1n;
  // var src2 = 2n;
  // test.identical( _.entity.identicalShallow( src1, src2 ), false );
  // test.identical( _.entity.equivalentShallow( src1, src2, { accuracy : 1 } ), true );

  test.case = 'regexps with diff flags';
  var src1 = /hello/g;
  var src2 = /hello/i;
  test.identical( _.entity.identicalShallow( src1, src2 ), false );
  test.identical( _.entity.equivalentShallow( src1, src2 ), false );

  test.case = 'one string with whitespaces';
  var src1 = 'hello';
  var src2 = ' hello \n';
  test.identical( _.entity.identicalShallow( src1, src2 ), false );
  test.identical( _.entity.equivalentShallow( src1, src2 ), true );

  test.case = 'both strings with whitespaces';
  var src1 = '     hello\n\n\n\n\t';
  var src2 = ' \n  \thello \n';
  test.identical( _.entity.identicalShallow( src1, src2 ), false );
  test.identical( _.entity.equivalentShallow( src1, src2 ), true );

  test.case = 'BufferTyped F32x and U8x';
  var src1 = new F32x( 2 );
  var src2 = new U8x( 2 );
  test.identical( _.entity.identicalShallow( src1, src2 ), false );
  test.identical( _.entity.equivalentShallow( src1, src2 ), true );

  test.case = 'set and array';
  var src1 = new Set([ 1, 2, 3 ]);
  var src2 = [ 1, 2, 3 ];
  test.identical( _.entity.identicalShallow( src1, src2 ), false );
  test.identical( _.entity.equivalentShallow( src1, src2 ), true );

  test.case = 'buffer typed and array';
  var src1 = new F32x([ 1, 2, 3 ])
  var src2 = [ 1, 2, 3 ];
  test.identical( _.entity.identicalShallow( src1, src2 ), false );
  test.identical( _.entity.equivalentShallow( src1, src2 ), true );

  test.case = 'vectorLike and array';
  var src1 = __.diagnostic.objectMake({ elements : [ '1', '10' ], countable : 1, length : 2 });
  var src2 = [ '1', '10' ];
  test.identical( _.entity.identicalShallow( src1, src2 ), false );
  test.identical( _.entity.equivalentShallow( src1, src2 ), true );

  test.case = 'countable and array';
  var src1 = __.diagnostic.objectMake({ elements : [ '1', '10' ], countable : 1 });
  var src2 = [ '1', '10' ];
  test.identical( _.entity.identicalShallow( src1, src2 ), false );
  test.identical( _.entity.equivalentShallow( src1, src2 ), true );

  test.case = 'countable made and array';
  var src1 = __.diagnostic.objectMake({ new : 0, elements : [ '1', '10' ], countable : 1 } );
  var src2 = [ '1', '10' ];
  test.identical( _.entity.identicalShallow( src1, src2 ), false );
  test.identical( _.entity.equivalentShallow( src1, src2 ), true );

  test.case = `vector and array`;
  var src1 = __.diagnostic.objectMake({ elements : [ '1', '10' ], countable : 1, length : 2 });
  var src2 = [ '1', '10' ];
  test.identical( _.entity.identicalShallow( src1, src2 ), false );
  test.identical( _.entity.equivalentShallow( src1, src2 ), true );

  test.case = `argumentsArray and array`;
  var src1 = _.argumentsArray.make([ '1', '10' ]);
  var src2 = [ '1', '10' ];
  test.identical( _.entity.identicalShallow( src1, src2 ), false );
  test.identical( _.entity.equivalentShallow( src1, src2 ), true );

  test.case = `argumentsArray and array`;
  var src1 = _.argumentsArray.make([ '1', '10' ]);
  var src2 = [ '1', '10' ];
  test.identical( _.entity.identicalShallow( src1, src2 ), false );
  test.identical( _.entity.equivalentShallow( src1, src2 ), true );

}

//

function equal( test )
{
  test.open( 'without callbacks' );

  test.case = 'two undefined';
  var got = _.entity.equal( undefined, undefined );
  test.identical( got, true );

  test.case = 'undefined and null';
  var got = _.entity.equal( undefined, null );
  test.identical( got, false );

  test.case = 'nan and nan';
  var got = _.entity.equal( NaN, NaN );
  test.identical( got, true );

  test.case = 'equal numbers';
  var got = _.entity.equal( 1, 1 );
  test.identical( got, true );

  test.case = 'different numbers';
  var got = _.entity.equal( 1, 2 );
  test.identical( got, false );

  test.case = 'equal strings';
  var got = _.entity.equal( 'str', 'str' );
  test.identical( got, true );

  test.case = 'different strings';
  var got = _.entity.equal( 'str', 'src' );
  test.identical( got, false );

  test.case = 'empty arrays';
  var got = _.entity.equal( [], [] );
  test.identical( got, false );

  test.case = 'equal arrays';
  var got = _.entity.equal( [ 1, 2, 'str', null, undefined ], [ 1, 2, 'str', null, undefined ] );
  test.identical( got, false );

  test.case = 'not equal arrays';
  var got = _.entity.equal( [ 1 ], [ 2, 'str', null, undefined ] );
  test.identical( got, false );

  test.case = 'empty maps';
  var got = _.entity.equal( {}, {} );
  test.identical( got, false );

  test.case = 'equal maps';
  var got = _.entity.equal( { a : 2, b : 'str' }, { a : 2, b : 'str' } );
  test.identical( got, false );

  test.case = 'not equal maps';
  var got = _.entity.equal( { a : 'str' }, { b : 'str' } );
  test.identical( got, false );

  test.close( 'without callbacks' );

  /* - */

  test.open( 'only onEvaluate1' );

  test.case = 'two undefined';
  var got = _.entity.equal( undefined, undefined, ( e ) => e );
  test.identical( got, true );

  test.case = 'undefined and null';
  var got = _.entity.equal( undefined, null, ( e ) => e );
  test.identical( got, false );

  test.case = 'equal numbers';
  var got = _.entity.equal( 1, 1, ( e ) => e );
  test.identical( got, true );

  test.case = 'different numbers';
  var got = _.entity.equal( 1, 2, ( e ) => e === 1 ? e : e - 1 );
  test.identical( got, true );

  test.case = 'equal strings';
  var got = _.entity.equal( 'str', 'str', ( e ) => e );
  test.identical( got, true );

  test.case = 'different strings';
  var got = _.entity.equal( 'str', 'src', ( e ) => typeof e );
  test.identical( got, true );

  test.case = 'empty arrays';
  var got = _.entity.equal( [], [], ( e ) => e.length );
  test.identical( got, true );

  test.case = 'equal arrays';
  var got = _.entity.equal( [ 1, 2, 'str', null, undefined ], [ 1, 2, 'str', null, undefined ], ( e ) => e[ 3 ] );
  test.identical( got, true );

  test.case = 'not equal arrays';
  var got = _.entity.equal( [ 1 ], [ 2, 'str', null, undefined ], ( e ) => e[ 0 ] );
  test.identical( got, false );

  test.case = 'empty maps';
  var got = _.entity.equal( {}, {}, ( e ) => _.mapIs( e ) );
  test.identical( got, true );

  test.case = 'equal maps';
  var got = _.entity.equal( { a : 2, b : 'str' }, { a : 2, b : 'str' }, ( e ) => e.a );
  test.identical( got, true );

  test.case = 'not equal maps';
  var got = _.entity.equal( { a : 'str' }, { b : 'str' }, ( e ) => typeof e.a );
  test.identical( got, false );

  test.close( 'only onEvaluate1' );

  /* - */

  test.open( 'onEvaluate1 is equalizer' );

  test.case = 'two undefined';
  var got = _.entity.equal( undefined, undefined, ( e, ins ) => e === ins );
  test.identical( got, true );

  test.case = 'undefined and null';
  var got = _.entity.equal( undefined, null, ( e, ins ) => e === ins );
  test.identical( got, false );

  test.case = 'equal numbers';
  var got = _.entity.equal( 1, 1, ( e, ins ) => e === ins );
  test.identical( got, true );

  test.case = 'different numbers';
  var got = _.entity.equal( 1, 2, ( e, ins ) => e === ins - 1 );
  test.identical( got, true );

  test.case = 'equal strings';
  var got = _.entity.equal( 'str', 'str', ( e, ins ) => e !== ins );
  test.identical( got, false );

  test.case = 'different strings';
  var got = _.entity.equal( 'str', 'src', ( e, ins ) => typeof e === typeof ins );
  test.identical( got, true );

  test.case = 'empty arrays';
  var got = _.entity.equal( [], [], ( e, ins ) => e.length === ins.length );
  test.identical( got, true );

  test.case = 'equal arrays';
  var got = _.entity.equal( [ 1, 2, 'str', null, undefined ], [ 1, 2, 'str', null, undefined ], ( e, ins ) => e[ 0 ] === ins[ 1 ] );
  test.identical( got, false );

  test.case = 'not equal arrays';
  var got = _.entity.equal( [ 1 ], [ 2, 'str', null, undefined ], ( e, ins ) => e[ 0 ] === ins[ 0 ] - 1 );
  test.identical( got, true );

  test.case = 'empty maps';
  var got = _.entity.equal( {}, {}, ( e, ins ) => _.mapIs( e ) === _.mapIs( ins ) );
  test.identical( got, true );

  test.case = 'equal maps';
  var got = _.entity.equal( { a : 2, b : 'str' }, { a : 2, b : 'str' }, ( e, ins ) => e.a === ins.b );
  test.identical( got, false );

  test.case = 'not equal maps';
  var got = _.entity.equal( { a : 'str' }, { b : 'str' }, ( e, ins ) => e.a === ins.b );
  test.identical( got, true );

  test.close( 'onEvaluate1 is equalizer' );

  /* - */

  test.open( 'onEvaluate1 and onEvaluate2' );

  test.case = 'two undefined';
  var got = _.entity.equal( undefined, undefined, ( e ) => e, ( ins ) => ins );
  test.identical( got, true );

  test.case = 'undefined and null';
  var got = _.entity.equal( undefined, null, ( e ) => e, ( ins ) => ins );
  test.identical( got, false );

  test.case = 'equal numbers';
  var got = _.entity.equal( 1, 1, ( e ) => e, ( ins ) => ins );
  test.identical( got, true );

  test.case = 'different numbers';
  var got = _.entity.equal( 1, 2, ( e ) => e, ( ins ) => ins - 1 );
  test.identical( got, true );

  test.case = 'equal strings';
  var got = _.entity.equal( 'str', 'str', ( e ) => e, ( ins ) => !ins );
  test.identical( got, false );

  test.case = 'different strings';
  var got = _.entity.equal( 'str', 'src', ( e ) => !!e, ( ins ) => !!ins );
  test.identical( got, true );

  test.case = 'empty arrays';
  var got = _.entity.equal( [], [], ( e ) => e.length, ( ins ) => ins.length );
  test.identical( got, true );

  test.case = 'equal arrays';
  var got = _.entity.equal( [ 1, 2, 'str', null, undefined ], [ 1, 2, 'str', null, undefined ], ( e ) => !!e[ 3 ], ( ins ) => !!ins[ 4 ] );
  test.identical( got, true );

  test.case = 'not equal arrays';
  var got = _.entity.equal( [ 4 ], [ 2, 'str', null, undefined ], ( e ) => e[ 0 ], ( ins ) => ins.length );
  test.identical( got, true );

  test.case = 'empty maps';
  var got = _.entity.equal( {}, {}, ( e ) => !!e, ( ins ) => !!ins );
  test.identical( got, true );

  test.case = 'equal maps';
  var got = _.entity.equal( { a : 2, b : 'str' }, { a : 2, b : 'str' }, ( e ) => e.b, ( ins ) => ins.b );
  test.identical( got, true );

  test.case = 'not equal maps';
  var got = _.entity.equal( { a : 'str' }, { b : 'str' }, ( e ) => e.a, ( ins ) => ins.b );
  test.identical( got, true );

  test.close( 'onEvaluate1 and onEvaluate2' );

  /* - */

  if( !Config.debug )
  return;

  test.case = 'without arguments';
  test.shouldThrowErrorSync( () => _.entity.equal() );

  test.case = 'one argument';
  test.shouldThrowErrorSync( () => _.entity.equal( 1 ) );

  test.case = 'extra arguments';
  test.shouldThrowErrorSync( () => _.entity.equal( 1, 2, ( e ) => e, ( ins ) => ins, 'extra' ) );

  test.case = 'wrong length of onEvaluate1';
  test.shouldThrowErrorSync( () => _.entity.equal( 1, 2, () => true ) );
  test.shouldThrowErrorSync( () => _.entity.equal( 1, 2, ( a, b, c ) => a === b - c ) );

  test.case = 'wrong type of onEvaluate1';
  test.shouldThrowErrorSync( () => _.entity.equal( 1, 2, [ 1 ] ) );
  test.shouldThrowErrorSync( () => _.entity.equal( 1, 2, 3 ) );

  test.case = 'wrong length of onEvaluate2';
  test.shouldThrowErrorSync( () => _.entity.equal( 1, 2, ( e ) => e, () => true ) );
  test.shouldThrowErrorSync( () => _.entity.equal( 1, 2, ( e ) => e, ( a, b, c ) => a + b + c ) );

  test.case = 'wrong type of onEvaluate2';
  test.shouldThrowErrorSync( () => _.entity.equal( 1, 2, ( e ) => e, [ 1 ] ) );
  test.shouldThrowErrorSync( () => _.entity.equal( 1, 2, ( e ) => e, [ 2 ] ) );

  test.case = 'using onEvaluate2 without onEvaluate1';
  test.shouldThrowErrorSync( () => _.entity.equal( 1, 2, undefined, ( e ) => e ) );
}

// --
// inspector
// --

function lengthOf( test )
{

  test.case = 'undefined';
  var got = _.entity.lengthOf( undefined );
  test.identical( got, 0 );

  test.case = 'null';
  var got = _.entity.lengthOf( null );
  test.identical( got, 1 );

  test.case = 'false';
  var got = _.entity.lengthOf( false );
  test.identical( got, 1 );

  test.case = 'true';
  var got = _.entity.lengthOf( true );
  test.identical( got, 1 );

  test.case = 'zero';
  var got = _.entity.lengthOf( 0 );
  test.identical( got, 1 );

  test.case = 'number';
  var got = _.entity.lengthOf( 34 );
  test.identical( got, 1 );

  test.case = 'NaN';
  var got = _.entity.lengthOf( NaN );
  test.identical( got, 1 );

  test.case = 'Infinity';
  var got = _.entity.lengthOf( Infinity );
  test.identical( got, 1 );

  test.case = 'empty string';
  var got = _.entity.lengthOf( '' );
  test.identical( got, 1 );

  test.case = 'string';
  var got = _.entity.lengthOf( 'str' );
  test.identical( got, 1 );

  test.case = 'symbol';
  var got = _.entity.lengthOf( Symbol.for( 'x' ) );
  test.identical( got, 1 );

  test.case = 'empty array';
  var got = _.entity.lengthOf( [] );
  test.identical( got, 0 );

  test.case = 'array';
  var got = _.entity.lengthOf( [ [ 23, 17 ], undefined, 34 ] );
  test.identical( got, 3 );

  test.case = 'argumentsArray';
  var got = _.entity.lengthOf( _.argumentsArray.make( [ 1, [ 2, 3 ], 4 ] ) );
  test.identical( got, 3 );

  test.case = 'unroll';
  var got = _.entity.lengthOf( _.argumentsArray.make( [ 1, 2, [ 3, 4 ] ] ) );
  test.identical( got, 3 );

  test.case = 'BufferTyped';
  var got = _.entity.lengthOf( new U8x([ 1, 2, 3 ]) );
  test.identical( got, 3 );

  test.case = 'F32x';
  var got = _.entity.lengthOf( new F32x([ 1, 2, 3 ]) );
  test.identical( got, 3 );

  test.case = 'BufferRaw';
  var got = _.entity.lengthOf( new BufferRaw( 10 ) );
  test.identical( got, 1 );

  test.case = 'BufferView';
  var got = _.entity.lengthOf( new BufferView( new BufferRaw( 10 ) ) );
  test.identical( got, 1 );

  if( Config.interpreter === 'njs' )
  {
    test.case = 'BufferNode';
    var got1 = _.entity.lengthOf( BufferNode.from([ 1, 2, 3, 4 ]) );
    test.identical( got1, 4 );
  }

  test.case = 'Set';
  var got = _.entity.lengthOf( new Set( [ 1, 2, undefined, 4 ] ) );
  test.identical( got, 4 );

  test.case = 'map';
  var got = _.entity.lengthOf( { a : 1, b : 2, c : { d : 3 } } );
  test.identical( got, 3 );

  test.case = 'HashMap';
  var got = _.entity.lengthOf( new HashMap( [ [ undefined, undefined ], [ 1, 2 ], [ '', 'str' ] ] ) );
  test.identical( got, 3 );

  test.case = 'function';
  var got = _.entity.lengthOf( function(){} );
  test.identical( got, 0 );

  test.case = 'function';
  var f1 = function(){}
  f1.x = 1;
  var got = _.entity.lengthOf( f1 );
  test.identical( got, 1 );

  test.case = 'countable object';
  var src = __.diagnostic.objectMake({ elements : [ 1, 2, 3 ], countable : 1 });
  test.identical( _.entity.lengthOf( src ), 3 );

  test.case = 'non-countable object';
  var src = __.diagnostic.objectMake({ elements : [ 1, 2, 3 ], countable : 0 });
  test.identical( _.entity.lengthOf( src ), 9 );

  test.case = 'object';
  var obj1 = new Obj1({});
  var got = _.entity.lengthOf( obj1 );
  test.identical( got, 0 );

  test.case = 'object with iterator, empty';
  var obj1 = new Obj1({ elements : [] });
  obj1[ Symbol.iterator ] = _iterate;
  var got = _.entity.lengthOf( obj1 );
  test.identical( got, 0 );

  test.case = 'object with iterator, empty';
  var obj1 = new Obj1({ elements : [ 'a', 'b', 'c' ] });
  obj1[ Symbol.iterator ] = _iterate;
  var got = _.entity.lengthOf( obj1 );
  test.identical( got, 3 );

  test.case = 'instance of class';
  function Constr1()
  {
    this.a = 34;
    this.b = 's';
    this[ 100 ] = 'sms';
  };
  Constr1.prototype.toString = function()
  {
    console.log('some originalMessage');
  }
  Constr1.prototype.c = 99;
  var got = _.entity.lengthOf( new Constr1() );
  test.identical( got, 5 );

  test.case = 'object, some properties are non enumerable';
  var src = Object.create( null );
  var o =
  {
    'property1' :
    {
      value : true,
      enumerable : false,
      writable : true,
    },
    'property2' : {
      value : 'Hello',
      enumerable : false,
      writable : true,
    },
    'property3' :
    {
      enumerable : true,
      value : 'World',
      writable : true,
    }
  };
  Object.defineProperties( src, o );
  var got = _.entity.lengthOf( src );
  test.identical( got, 1 );

  test.case = 'pure map';
  var src = Object.create( null );
  src.a = 1;
  src.b = 1;
  var got = _.entity.lengthOf( src );
  test.identical( got, 2 );

  test.case = 'polluted map';
  var src = {};
  src.a = 1;
  src.b = 1;
  var got = _.entity.lengthOf( src );
  test.identical( got, 2 );

  test.case = 'pure auxilary';
  var prototype = Object.create( null );
  prototype.a = 0;
  prototype.b = 0;
  var src = Object.create( prototype );
  src.b = 1;
  src.c = 1;
  var got = _.entity.lengthOf( src );
  test.identical( got, 3 );

  test.case = 'polluted auxilary';
  var prototype = {};
  prototype.a = 0;
  prototype.b = 0;
  var src = Object.create( prototype );
  src.b = 1;
  src.c = 1;
  var got = _.entity.lengthOf( src );
  test.identical( got, 3 );

  /* */

  function Obj1( o )
  {
    _.props.extend( this, o );
    return this;
  }

  /* */

  function _iterate()
  {

    let iterator = Object.create( null );
    iterator.next = next;
    iterator.index = 0;
    iterator.instance = this;
    return iterator;

    function next()
    {
      let result = Object.create( null );
      result.done = this.index === this.instance.elements.length;
      if( result.done )
      return result;
      result.value = this.instance.elements[ this.index ];
      this.index += 1;
      return result;
    }

  }

}

// --
// elementor
// --

function elementWithCardinal( test ) /* xxx : types that cause error marked with - 'else _.assert( 0 );' and commented */
{

  /* */

  test.case = 'map';
  var src = { a : 1, b : 2 };
  var got = _.entity.elementWithCardinal( src, 0 );
  test.identical( got, [ 1, 'a', true ] );
  var got = _.entity.elementWithCardinal( src, 1 );
  test.identical( got, [ 2, 'b', true ] );
  var got = _.entity.elementWithCardinal( src, 2 );
  test.identical( got, [ undefined, 2, false ] );

  /* */

  test.case = 'hashMap';
  var src = new HashMap();
  src.set( 'a', 1 );
  src.set( 'b', 2 );
  var got = _.entity.elementWithCardinal( src, 0 );
  test.identical( got, [ 1, 'a', true ] );
  var got = _.entity.elementWithCardinal( src, 1 );
  test.identical( got, [ 2, 'b', true ] );
  var got = _.entity.elementWithCardinal( src, 2 );
  test.identical( got, [ undefined, 2, false ] );

  /* */

  test.case = 'array';
  var src = [ 1, 2 ];
  var got = _.entity.elementWithCardinal( src, 0 );
  test.identical( got, [ 1, 0, true ] );
  var got = _.entity.elementWithCardinal( src, 1 );
  test.identical( got, [ 2, 1, true ] );
  var got = _.entity.elementWithCardinal( src, 2 );
  test.identical( got, [ undefined, 2, false ] );

  /* */

  test.case = 'set';
  var src = new Set([ 1, 2 ]);
  var got = _.entity.elementWithCardinal( src, 0 );
  test.identical( got, [ 1, 0, true ] );
  var got = _.entity.elementWithCardinal( src, 1 );
  test.identical( got, [ 2, 1, true ] );
  var got = _.entity.elementWithCardinal( src, 2 );
  test.identical( got, [ undefined, 2, false ] );

  /* */

  test.case = 'escape';
  var src = new _.Escape( 'abc' );
  var got = _.entity.elementWithCardinal( src, 0 );
  test.identical( got, [ 'abc', 0, true ] );
  var got = _.entity.elementWithCardinal( src, 1 );
  test.identical( got, [ undefined, 1, false ] );
  var got = _.entity.elementWithCardinal( src, 2 );
  test.identical( got, [ undefined, 2, false ] );

  /* */

  test.case = 'ArgumentsArray & arrayLike';
  var src = _.argumentsArray.make([ 1, 2, 3 ]);
  var got = _.entity.elementWithCardinal( src, 0 );
  test.identical( got, [ 1, 0, true ] );
  var got2 = _.entity.elementWithCardinal( src, 1 );
  test.identical( got2, [ 2, 1, true ] );
  var got3 = _.entity.elementWithCardinal( src, 2 );
  test.identical( got3, [ 3, 2, true ] );
  var got4 = _.entity.elementWithCardinal( src, 3 );
  test.identical( got4, [ undefined, 3, false ] );
  var got5 = _.entity.elementWithCardinal( src, 4 );
  test.identical( got5, [ undefined, 4, false ] );

  test.case = 'unroll';
  var src = _.unroll.make([ 1, 2, 3 ]);
  var got = _.entity.elementWithCardinal( src, 0 );
  test.identical( got, [ 1, 0, true ] );
  var got2 = _.entity.elementWithCardinal( src, 1 );
  test.identical( got2, [ 2, 1, true ] );
  var got3 = _.entity.elementWithCardinal( src, 2 );
  test.identical( got3, [ 3, 2, true ] );
  var got4 = _.entity.elementWithCardinal( src, 3 );
  test.identical( got4, [ undefined, 3, false ] );
  var got5 = _.entity.elementWithCardinal( src, 4 );
  test.identical( got5, [ undefined, 4, false ] );

  test.case = 'long & longLike';
  var src = _.long.make([ 1, 2, 3 ]);
  var got = _.entity.elementWithCardinal( src, 0 );
  test.identical( got, [ 1, 0, true ] );
  var got2 = _.entity.elementWithCardinal( src, 1 );
  test.identical( got2, [ 2, 1, true ] );
  var got3 = _.entity.elementWithCardinal( src, 2 );
  test.identical( got3, [ 3, 2, true ] );
  var got4 = _.entity.elementWithCardinal( src, 3 );
  test.identical( got4, [ undefined, 3, false ] );
  var got5 = _.entity.elementWithCardinal( src, 4 );
  test.identical( got5, [ undefined, 4, false ] );

  test.case = 'vector & vectorLike';
  var src = __.diagnostic.objectMake({ new : 1, elements : [ '1', '10' ], countable : 1, length : 2 });
  var got = _.entity.elementWithCardinal( src, 0 );
  test.identical( got, [ '1', 0, true ] );
  var got2 = _.entity.elementWithCardinal( src, 1 );
  test.identical( got2, [ '10', 1, true ] );
  var got3 = _.entity.elementWithCardinal( src, 2 );
  test.identical( got3, [ undefined, 2, false ] );
  var got4 = _.entity.elementWithCardinal( src, 3 );
  test.identical( got4, [ undefined, 3, false ] );

  test.case = 'countable & countableLike';
  var src = __.diagnostic.objectMake({ new : 1, elements : [ '1', '10' ], countable : 1 });
  var got = _.entity.elementWithCardinal( src, 0 );
  test.identical( got, [ '1', 0, true ] );
  var got2 = _.entity.elementWithCardinal( src, 1 );
  test.identical( got2, [ '10', 1, true ] );
  var got3 = _.entity.elementWithCardinal( src, 2 );
  test.identical( got3, [ undefined, 2, false ] );
  var got4 = _.entity.elementWithCardinal( src, 3 );
  test.identical( got4, [ undefined, 3, false ] );

  /* else _.assert( 0 ); */
  // test.case = 'Global & GlobalReal';
  // var src = global;
  // var got = _.entity.elementWithCardinal( src, 0 );
  // test.identical( got, 1 );

  /* else _.assert( 0 ); */
  // test.case = 'Global & GlobalDerived';
  // var src = Object.create( global );
  // var got = _.entity.elementWithCardinal( src, 1 );
  // test.identical( _.object.isBasic( got ), true );

  /* else _.assert( 0 ); */
  // test.case = 'Object & ObjectLike & Container & ContainerLike';
  // var src = { [ Symbol.iterator ] : 1, a : 1 };
  // var got = _.entity.elementWithCardinal( src, 0 );
  // test.identical( got, [ 0, 1 ] );

  test.case = 'Object & ObjectLike & auxiliary & auxiliaryPrototyped & auxiliaryPolluted';
  var src = { a : 1 };
  var got = _.entity.elementWithCardinal( src, 0 );
  test.identical( got, [ 1, 'a', true ] );
  var got = _.entity.elementWithCardinal( src, 1 );
  test.identical( got, [ undefined, 1, false ] );

  test.case = 'Object & ObjectLike & auxiliary & map & mapPure';
  var src = Object.create( null );
  src.a = 1;
  var got = _.entity.elementWithCardinal( src, 0 );
  test.identical( got, [ 1, 'a', true ] );
  var got = _.entity.elementWithCardinal( src, 1 );
  test.identical( got, [ undefined, 1, false ] );

  test.case = 'HashMap';
  var objRef = { a : 1 };
  var src = new HashMap([ [ 'a', 1 ], [ true, false ], [ objRef, { a : 2 } ] ]);
  var got = _.entity.elementWithCardinal( src, 0 );
  test.identical( got, [ 1, 'a', true ] );
  var got2 = _.entity.elementWithCardinal( src, 1 );
  test.identical( got2, [ false, true, true ] );
  var got3 = _.entity.elementWithCardinal( src, 2 );
  test.identical( got3, [ { 'a' : 2 }, { 'a' : 1 }, true ] );
  var got4 = _.entity.elementWithCardinal( src, 3 );
  test.identical( got4, [ undefined, 3, false ] );

  test.case = 'Set & SetLike';
  var objRef = { a : 1 };
  var src = new Set([ 'a', 1, true, objRef ]);
  var got = _.entity.elementWithCardinal( src, 0 );
  test.identical( got, [ 'a', 0, true ] );
  var got2 = _.entity.elementWithCardinal( src, 1 );
  test.identical( got2, [ 1, 1, true ] );
  var got3 = _.entity.elementWithCardinal( src, 2 );
  test.identical( got3, [ true, 2, true ] );
  var got4 = _.entity.elementWithCardinal( src, 3 );
  test.identical( got4, [ { 'a' : 1 }, 3, true ] );
  var got5 = _.entity.elementWithCardinal( src, 4 );
  test.identical( got5, [ undefined, 4, false ] );

  test.case = 'BufferNode';
  var src = BufferNode.from( 'str' );
  var got = _.entity.elementWithCardinal( src, 0 );
  test.identical( got, [ 115, 0, true ] );
  var got = _.entity.elementWithCardinal( src, 3 );
  test.identical( got, [ undefined, 3, false ] );

  /* else _.assert( 0 ); */
  // test.case = 'BufferRaw';
  // var src = new BufferRaw( 10 );
  // var got = _.entity.elementWithCardinal( src, 1 );
  // test.identical( got, 10 );

  /* else _.assert( 0 ); */
  // test.case = 'BufferRawShared';
  // var src = new BufferRawShared( 15 );
  // var got = _.entity.elementWithCardinal( src, 0 );
  // test.identical( got, 15 );

  test.case = 'BufferTyped';
  var src = new I8x( 20 );
  var got = _.entity.elementWithCardinal( src, 0 );
  test.identical( got, [ 0, 0, true ] );
  var got = _.entity.elementWithCardinal( src, 19 );
  test.identical( got, [ 0, 19, true ] );
  var got = _.entity.elementWithCardinal( src, 20 );
  test.identical( got, [ undefined, 20, false ] );

  /* else _.assert( 0 ); */
  // test.case = 'BufferView';
  // var src = new BufferView( new BufferRaw( 20 ) )
  // var got = _.entity.elementWithCardinal( src, 1 );
  // test.identical( got, 20 );

  /* else _.assert( 0 ); */
  // test.case = 'err';
  // var src = _.err( 'error' );
  // var got = _.entity.elementWithCardinal( src, 0 );
  // test.identical( _.strIs( got ), true );

  test.case = 'pair';
  var src = _.pair.make([ 1, 2 ]);
  var got = _.entity.elementWithCardinal( src, 0 );
  test.identical( got, [ 1, 0, true ] );
  var got2 = _.entity.elementWithCardinal( src, 1 );
  test.identical( got2, [ 2, 1, true ] );
  var got3 = _.entity.elementWithCardinal( src, 2 );
  test.identical( got3, [ undefined, 2, false ] );

  /* else _.assert( 0 ); */
  // test.case = 'propertyTransformer & filter';
  // var src = _.props.condition[ 'dstAndSrcOwn' ];
  // var got = _.entity.elementWithCardinal( src, 0 );
  // test.identical( got, { 'propertyCondition' : true, 'propertyTransformer' : true, 'functor' : true } );

  /* else _.assert( 0 ); */
  // test.case = 'propertyTransformer & mapper';
  // var src = _.props.mapper[ 'assigning' ];
  // var got = _.entity.elementWithCardinal( src, 1 );
  // test.identical( got, { 'propertyMapper' : true, 'propertyTransformer' : true, 'functor' : true } );

  /* else _.assert( 0 ); */
  // test.case = 'routine & routineLike';
  // var src = routine;
  // var got = _.entity.elementWithCardinal( src, 0 );
  // test.identical( got, 'routine' );

  test.case = 'timer';
  var src = _.time._begin( Infinity );
  var got = _.entity.elementWithCardinal( src, 0 );
  test.identical( got, [ undefined, 'onTime', true ] );
  var got = _.entity.elementWithCardinal( src, 1 );
  test.identical( got, [ undefined, 'onCancel', true ] );
  var got = _.entity.elementWithCardinal( src, 100 );
  test.identical( got, [ undefined, 100, false ] );
  _.time.cancel( src );

  /* else _.assert( 0 ); */
  // test.case = 'date & objectLike';
  // var src = new Date( 1000 );
  // var got = _.entity.elementWithCardinal( src, 0 );
  // test.identical( got, true );

  /* else _.assert( 0 ); */
  // test.case = 'stream';
  // var src = require( 'stream' ).Readable();
  // var got = _.entity.elementWithCardinal( src, 1 );
  // test.identical( got, true );

  /* else _.assert( 0 ); */
  // test.case = 'process';
  // var src = process;
  // var got = _.entity.elementWithCardinal( src, 0 );
  // test.identical( got, undefined );

  test.case = 'key < 0';
  var src = { a : 1, b : 2 };
  var got = _.entity.elementWithCardinal( src, -1 );
  test.identical( got, [ undefined, -1, false ] );

  test.case = 'number';
  var got = _.entity.elementWithCardinal( 13, 0 );
  test.identical( got, [ 13, 0, true ] );
  var got = _.entity.elementWithCardinal( 13, 1 );
  test.identical( got, [ undefined, 1, false ] );

  test.case = 'string';
  var got = _.entity.elementWithCardinal( 'abc', 0 );
  test.identical( got, [ 'abc', 0, true ] );
  var got = _.entity.elementWithCardinal( 'abc', 1 );
  test.identical( got, [ undefined, 1, false ] );

  /* */

  if( !Config.debug )
  return;

  test.case = 'no args'
  test.shouldThrowErrorSync( () => _.entity.elementWithCardinal() );

  test.case = 'to many args'
  test.shouldThrowErrorSync( () => _.entity.elementWithCardinal( [ 1, 2, 3 ], 1, 2 ) );

  // test.case = 'container = number'
  // test.shouldThrowErrorSync( () => _.entity.elementWithCardinal( 1, 0 ) );
  //
  // test.case = 'container = string'
  // test.shouldThrowErrorSync( () => _.entity.elementWithCardinal( 'abc', 0 ) );

  /* - */

  // function _iterate()
  // {
  //
  //   let iterator = Object.create( null );
  //   iterator.next = next;
  //   iterator.index = 0;
  //   iterator.instance = this;
  //   return iterator;
  //
  //   function next()
  //   {
  //     let result = Object.create( null );
  //     result.done = this.index === this.instance.elements.length;
  //     if( result.done )
  //     return result;
  //     result.value = this.instance.elements[ this.index ];
  //     this.index += 1;
  //     return result;
  //   }
  //
  // }
  //
  // /* */
  //
  // function countableConstructor( o )
  // {
  //   return countableMake( this, o );
  // }
  //
  // /* */
  //
  // function countableMake( dst, o )
  // {
  //   if( dst === null )
  //   dst = Object.create( null );
  //   _.props.extend( dst, o );
  //   if( o.countable )
  //   dst[ Symbol.iterator ] = _iterate;
  //   return dst;
  // }

  /* */

  function routine () {}

  /* */

  function Obj1( o )
  {
    _.props.extend( this, o );
    return this;
  }

}

//

function elementWithKeyArgImplicit( test )
{

  test.case = 'object';
  var src = new Obj1({});
  var got = _.entity.elementWithKey( src, _.props.implicit.prototype );
  var expected = [ undefined, _.props.implicit.prototype, false ];
  test.identical( got, expected );

  test.case = 'map.polluted';
  var src = {};
  var got = _.entity.elementWithKey( src, _.props.implicit.prototype );
  var expected = [ undefined, _.props.implicit.prototype, false ];
  test.identical( got, expected );

  test.case = 'map.pure';
  var src = Object.create( null );
  var got = _.entity.elementWithKey( src, _.props.implicit.prototype );
  var expected = [ undefined, _.props.implicit.prototype, false ];
  test.identical( got, expected );

  test.case = 'buffer';
  var src = new F32x([ 1, 2, 3 ]);
  var got = _.entity.elementWithKey( src, _.props.implicit.prototype );
  var expected = [ undefined, _.props.implicit.prototype, false ];
  test.identical( got, expected );

  test.case = 'array';
  var src = [ 1, 2, 3 ];
  var got = _.entity.elementWithKey( src, _.props.implicit.prototype );
  var expected = [ undefined, _.props.implicit.prototype, false ];
  test.identical( got, expected );

  test.case = 'array';
  var src = _.argumentsArray.make([ 1, 2, 3 ]);
  var got = _.entity.elementWithKey( src, _.props.implicit.prototype );
  var expected = [ undefined, _.props.implicit.prototype, false ];
  test.identical( got, expected );

  test.case = 'countable';
  var src = __.diagnostic.objectMake({ new : 1, elements : [ '1', '10' ], countable : 1 });
  var got = _.entity.elementWithKey( src, _.props.implicit.prototype );
  var expected = [ undefined, _.props.implicit.prototype, false ];
  test.identical( got, expected );

  /* - */

  // function _iterate()
  // {
  //
  //   let iterator = Object.create( null );
  //   iterator.next = next;
  //   iterator.index = 0;
  //   iterator.instance = this;
  //   return iterator;
  //
  //   function next()
  //   {
  //     let result = Object.create( null );
  //     result.done = this.index === this.instance.elements.length;
  //     if( result.done )
  //     return result;
  //     result.value = this.instance.elements[ this.index ];
  //     this.index += 1;
  //     return result;
  //   }
  //
  // }
  //
  // /* */
  //
  // function countableConstructor( o )
  // {
  //   return countableMake( this, o );
  // }
  //
  // /* */
  //
  // function countableMake( dst, o )
  // {
  //   if( dst === null )
  //   dst = Object.create( null );
  //   _.props.extend( dst, o );
  //   if( o.countable )
  //   dst[ Symbol.iterator ] = _iterate;
  //   return dst;
  // }

  /* */

  function routine () {}

  /* */

  function Obj1( o )
  {
    _.props.extend( this, o );
    return this;
  }

}

//

function elementWithKey( test )
{

  test.case = 'string';
  var src = 'abc';
  var got = _.entity.elementWithKey( src, '0' );
  test.identical( got, [ undefined, '0', false ] );
  var got2 = _.entity.elementWithKey( src, '1' );
  test.identical( got2, [ undefined, '1', false ] );
  var got3 = _.entity.elementWithKey( src, '2' );
  test.identical( got3, [ undefined, '2', false ] );

  test.case = 'number';
  var src = 100;
  var got = _.entity.elementWithKey( src, '0' );
  test.identical( got, [ undefined, '0', false ] );
  var got = _.entity.elementWithKey( src, 0 );
  test.identical( got, [ 100, 0, true ] );
  var got = _.entity.elementWithKey( src, 1 );
  test.identical( got, [ undefined, 1, false ] );

  test.case = 'ArgumentsArray & arrayLike';
  var src = _.argumentsArray.make([ 1, 2, 3 ]);
  var got = _.entity.elementWithKey( src, '0' );
  test.identical( got, [ undefined, '0', false ] );

  var got2 = _.entity.elementWithKey( src, '1' );
  test.identical( got2, [ undefined, '1', false ] );
  var got3 = _.entity.elementWithKey( src, '2' );
  test.identical( got3, [ undefined, '2', false ] );
  var got4 = _.entity.elementWithKey( src, '3' );
  test.identical( got4, [ undefined, '3', false ] );
  var got = _.entity.elementWithKey( src, 0 );
  test.identical( got, [ 1, 0, true ] );
  var got2 = _.entity.elementWithKey( src, 1 );
  test.identical( got2, [ 2, 1, true ] );
  var got3 = _.entity.elementWithKey( src, 2 );
  test.identical( got3, [ 3, 2, true ] );
  var got4 = _.entity.elementWithKey( src, 3 );
  test.identical( got4, [ undefined, 3, false ] );

  test.case = 'unroll';
  var src = _.unroll.make([ 1, 2, 3 ]);
  var got = _.entity.elementWithKey( src, '0' );
  test.identical( got, [ undefined, '0', false ] );
  var got2 = _.entity.elementWithKey( src, '1' );
  test.identical( got2, [ undefined, '1', false ] );
  var got3 = _.entity.elementWithKey( src, '2' );
  test.identical( got3, [ undefined, '2', false ] );
  var got4 = _.entity.elementWithKey( src, '3' );
  test.identical( got4, [ undefined, '3', false ] );
  var got = _.entity.elementWithKey( src, 0 );
  test.identical( got, [ 1, 0, true ] );
  var got2 = _.entity.elementWithKey( src, 1 );
  test.identical( got2, [ 2, 1, true ] );
  var got3 = _.entity.elementWithKey( src, 2 );
  test.identical( got3, [ 3, 2, true ] );
  var got4 = _.entity.elementWithKey( src, 3 );
  test.identical( got4, [ undefined, 3, false ] );

  test.case = 'array';
  var src = [ 1, 2, 3 ];
  var got = _.entity.elementWithKey( src, '0' );
  test.identical( got, [ undefined, '0', false ] );
  var got2 = _.entity.elementWithKey( src, '1' );
  test.identical( got2, [ undefined, '1', false ] );
  var got3 = _.entity.elementWithKey( src, '2' );
  test.identical( got3, [ undefined, '2', false ] );
  var got4 = _.entity.elementWithKey( src, '3' );
  test.identical( got4, [ undefined, '3', false ] );
  var got = _.entity.elementWithKey( src, 0 );
  test.identical( got, [ 1, 0, true ] );
  var got2 = _.entity.elementWithKey( src, 1 );
  test.identical( got2, [ 2, 1, true ] );
  var got3 = _.entity.elementWithKey( src, 2 );
  test.identical( got3, [ 3, 2, true ] );
  var got4 = _.entity.elementWithKey( src, 3 );
  test.identical( got4, [ undefined, 3, false ] );

  test.case = 'long & longLike';
  var src = _.long.make([ 1, 2, 3 ]);
  var got = _.entity.elementWithKey( src, '0' );
  test.identical( got, [ undefined, '0', false ] );
  var got2 = _.entity.elementWithKey( src, '1' );
  test.identical( got2, [ undefined, '1', false ] );
  var got3 = _.entity.elementWithKey( src, '2' );
  test.identical( got3, [ undefined, '2', false ] );
  var got4 = _.entity.elementWithKey( src, '3' );
  test.identical( got4, [ undefined, '3', false ] );
  var got = _.entity.elementWithKey( src, 0 );
  test.identical( got, [ 1, 0, true ] );
  var got2 = _.entity.elementWithKey( src, 1 );
  test.identical( got2, [ 2, 1, true ] );
  var got3 = _.entity.elementWithKey( src, 2 );
  test.identical( got3, [ 3, 2, true ] );
  var got4 = _.entity.elementWithKey( src, 3 );
  test.identical( got4, [ undefined, 3, false ] );

  test.case = 'vector & vectorLike';
  var src = __.diagnostic.objectMake({ new : 1, elements : [ '1', '10' ], countable : 1, length : 2 });
  var got = _.entity.elementWithKey( src, 'elements' );
  test.identical( got, [ [ '1', '10' ], 'elements', true ] );
  var got = _.entity.elementWithKey( src, 'non-exists' );
  test.identical( got, [ undefined, 'non-exists', false ] );

  test.case = 'vector & vectorLike wit 3 elems';
  var src = __.diagnostic.objectMake({ new : 1, element1 : '1', element2 : 1, countable : 1, length : 2 });
  var got = _.entity.elementWithKey( src, 'element1' );
  test.identical( got, [ '1', 'element1', true ] );
  var got2 = _.entity.elementWithKey( src, 'element2' );
  test.identical( got2, [ 1, 'element2', true ] );
  var got3 = _.entity.elementWithKey( src, 'non-exists' );
  test.identical( got3, [ undefined, 'non-exists', false ] );

  test.case = 'countable & countableLike';
  var src = __.diagnostic.objectMake({ new : 1, elements : [ '1', '10' ], countable : 1 });
  var got = _.entity.elementWithKey( src, 'elements' );
  test.identical( got, [ [ '1', '10' ], 'elements', true ] );
  var got = _.entity.elementWithKey( src, 'non-exists' );
  test.identical( got, [ undefined, 'non-exists', false ] );

  test.case = 'countable, empty key';
  var src = __.diagnostic.objectMake({ new : 1, elements : [ '1', '10' ], countable : 1 });
  src[ '' ] = 'empty';
  var got = _.entity.elementWithKey( src, '' );
  test.identical( got, [ 'empty', '', true ] );
  var got = _.entity.elementWithKey( src, 0 );
  test.identical( got, [ '1', 0, true ] );

  test.case = 'buffer';
  var src = new F32x([ 1, 2, 3 ]);
  src[ '' ] = 'empty';
  test.identical( src.length, 3 );
  var got = _.entity.elementWithKey( src, '' );
  test.identical( got, [ undefined, '', false ] );
  var got = _.entity.elementWithKey( src, 'length' );
  test.identical( got, [ undefined, 'length', false ] );
  var got = _.entity.elementWithKey( src, '0' );
  test.identical( got, [ undefined, '0', false ] );
  var got = _.entity.elementWithKey( src, 0 );
  test.identical( got, [ 1, 0, true ] );

  test.case = 'Global & GlobalReal';
  var src = global;
  var got = _.entity.elementWithKey( src, 'wTools' );
  test.identical( _.object.isBasic( got[ 0 ] ), true );
  test.identical( got[ 1 ], 'wTools' );
  test.identical( got[ 2 ], true );
  var got = _.entity.elementWithKey( src, 'non-exists' );
  test.identical( got, [ undefined, 'non-exists', false ] );

  test.case = 'Global & GlobalDerived';
  var src = Object.create( global );
  var got = _.entity.elementWithKey( src, 'wTools' );
  test.identical( _.object.isBasic( got[ 0 ] ), true );
  test.identical( got[ 1 ], 'wTools' );
  test.identical( got[ 2 ], true );
  var got = _.entity.elementWithKey( src, 'non-exists' );
  test.identical( got, [ undefined, 'non-exists', false ] );

  test.case = 'Object & ObjectLike & Container & ContainerLike';
  var src = { [ Symbol.iterator ] : 1, a : 1 };
  var got = _.entity.elementWithKey( src, 'a' );
  test.identical( got, [ 1, 'a', true ] );
  var got = _.entity.elementWithKey( src, 'non-exists' );
  test.identical( got, [ undefined, 'non-exists', false ] );

  test.case = 'Object & ObjectLike & auxiliary & auxiliaryPrototyped & auxiliaryPolluted';
  var src = { a : 1 };
  var got = _.entity.elementWithKey( src, 'a' );
  test.identical( got, [ 1, 'a', true ] );
  var got = _.entity.elementWithKey( src, 'non-exists' );
  test.identical( got, [ undefined, 'non-exists', false ] );

  test.case = 'Object & ObjectLike & auxiliary & map & mapPure';
  var src = Object.create( null );
  src.a = 1;
  var got = _.entity.elementWithKey( src, 'a' );
  test.identical( got, [ 1, 'a', true ] );
  var got = _.entity.elementWithKey( src, 'non-exists' );
  test.identical( got, [ undefined, 'non-exists', false ] );

  test.case = 'HashMap';
  var objRef = { a : 1 };
  var src = new HashMap([ [ 'a', 1 ], [ true, false ], [ objRef, { a : 2 } ] ]);
  var got = _.entity.elementWithKey( src, 'a' );
  test.identical( got, [ 1, 'a', true ] );
  var got2 = _.entity.elementWithKey( src, true );
  test.identical( got2, [ false, true, true ] );
  var got3 = _.entity.elementWithKey( src, objRef );
  test.identical( got3, [ { 'a' : 2 }, objRef, true ] );
  var got4 = _.entity.elementWithKey( src, 'non-exists' );
  test.identical( got4, [ undefined, 'non-exists', false ] );

  test.case = 'Set & SetLike';
  var objRef = { a : 1 };
  var src = new Set([ 'a', 1, true, objRef ]);
  var got = _.entity.elementWithKey( src, '0' );
  test.identical( got, [ undefined, '0', false ] );
  var got2 = _.entity.elementWithKey( src, '1' );
  test.identical( got2, [ undefined, '1', false ] );
  var got3 = _.entity.elementWithKey( src, '2' );
  test.identical( got3, [ undefined, '2', false ] );
  var got4 = _.entity.elementWithKey( src, '3' );
  test.identical( got4, [ undefined, '3', false ] );
  // var got = _.entity.elementWithKey( src, 0 );
  // test.identical( got, [ 'a', 0, true ] );
  var got = _.entity.elementWithKey( src, 0 );
  test.identical( got, [ undefined, 0, false ] );
  var got = _.entity.elementWithKey( src, 1 );
  test.identical( got, [ 1, 1, true ] );
  var got = _.entity.elementWithKey( src, 'a' );
  test.identical( got, [ 'a', 'a', true ] );
  var got2 = _.entity.elementWithKey( src, 1 );
  test.identical( got2, [ 1, 1, true ] );
  // var got3 = _.entity.elementWithKey( src, 2 );
  // test.identical( got3, [ true, 2, true ] );
  var got3 = _.entity.elementWithKey( src, 2 );
  test.identical( got3, [ undefined, 2, false ] );
  // var got4 = _.entity.elementWithKey( src, 3 );
  // test.identical( got4, [ objRef, 3, true ] );
  // var got4 = _.entity.elementWithKey( src,  );
  // var got4 = _.entity.elementWithKey( src, undefined );
  // test.identical( got4, [ undefined, 3, true ] );
  var got4 = _.entity.elementWithKey( src, undefined );
  test.identical( got4, [ undefined, undefined, false ] );
  var got4 = _.entity.elementWithKey( src, 4 );
  test.identical( got4, [ undefined, 4, false ] );
  var got5 = _.entity.elementWithKey( src, 'non-exists' );
  test.identical( got5, [ undefined, 'non-exists', false ] );

  test.case = 'Set with undefined';
  var src = new Set([ undefined, 1, 2, 3 ]);
  var got = _.entity.elementWithKey( src, undefined );
  test.identical( got, [ undefined, undefined, true ] );

  test.case = 'BufferNode';
  var src = BufferNode.from( 'str' );
  var got = _.entity.elementWithKey( src, 0 );
  test.identical( got, [ 115, 0, true ] );
  var got = _.entity.elementWithKey( src, '0' );
  test.identical( got, [ undefined, '0', false ] );
  var got = _.entity.elementWithKey( src, 'non-exists' );
  test.identical( got, [ undefined, 'non-exists', false ] );

  test.case = 'BufferRaw';
  var src = new BufferRaw( 10 );
  var got = _.entity.elementWithKey( src, 'byteLength' );
  test.identical( got, [ undefined, 'byteLength', false ] );
  var got = _.entity.elementWithKey( src, 'non-exists' );
  test.identical( got, [ undefined, 'non-exists', false ] );

  test.case = 'BufferRawShared';
  var src = new BufferRawShared( 15 );
  var got = _.entity.elementWithKey( src, 'byteLength' );
  test.identical( got, [ undefined, 'byteLength', false ] );
  var got = _.entity.elementWithKey( src, 'non-exists' );
  test.identical( got, [ undefined, 'non-exists', false ] );

  test.case = 'BufferTyped';
  var src = new I8x( 20 );
  var got = _.entity.elementWithKey( src, '0' );
  test.identical( got, [ undefined, '0', false ] );
  var got = _.entity.elementWithKey( src, 0 );
  test.identical( got, [ 0, 0, true ] );
  var got = _.entity.elementWithKey( src, 'non-exists' );
  test.identical( got, [ undefined, 'non-exists', false ] );

  test.case = 'BufferView';
  var src = new BufferView( new BufferRaw( 20 ) )
  var got = _.entity.elementWithKey( src, 'byteLength' );
  test.identical( got, [ undefined, 'byteLength', false ] );
  var got = _.entity.elementWithKey( src, 'non-exists' );
  test.identical( got, [ undefined, 'non-exists', false ] );

  test.case = 'err';
  var src = _.err( 'error' );
  var got = _.entity.elementWithKey( src, 'originalMessage' );
  // test.identical( _.strIs( got[ 0 ] ), true );
  // test.identical( got[ 1 ], 'originalMessage' );
  // test.identical( got[ 2 ], true );
  test.identical( got, [ got[ 0 ], 'originalMessage', true ] );
  var got = _.entity.elementWithKey( src, 'non-exists' );
  test.identical( got, [ undefined, 'non-exists', false ] );

  test.case = 'escape';
  var src = _.escape.make( 1 );
  var got = _.entity.elementWithKey( src, 'val' );
  test.identical( got, [ 1, 'val', true ] );
  var got = _.entity.elementWithKey( src, 'non-exists' );
  test.identical( got, [ undefined, 'non-exists', false ] );

  test.case = 'pair';
  var src = _.pair.make([ 1, 2 ]);
  var got = _.entity.elementWithKey( src, '0' );
  test.identical( got, [ undefined, '0', false ] );
  var got2 = _.entity.elementWithKey( src, '1' );
  test.identical( got2, [ undefined, '1', false ] );
  var got = _.entity.elementWithKey( src, 0 );
  test.identical( got, [ 1, 0, true ] );
  var got2 = _.entity.elementWithKey( src, 1 );
  test.identical( got2, [ 2, 1, true ] );
  var got = _.entity.elementWithKey( src, 'non-exists' );
  test.identical( got, [ undefined, 'non-exists', false ] );

  // test.case = 'propertyTransformer & filter';
  // var src = _.props.condition[ 'dstAndSrcOwn' ];
  // var got = _.entity.elementWithKey( src, 'identity' );
  // test.identical( got, [ { 'propertyCondition' : true, 'propertyTransformer' : true, 'functor' : true }, 'identity', true ] );
  // var got = _.entity.elementWithKey( src, 'non-exists' );
  // test.identical( got, [ undefined, 'non-exists', false ] );
  //
  // test.case = 'propertyTransformer & mapper';
  // var src = _.props.mapper[ 'assigning' ];
  // var got = _.entity.elementWithKey( src, 'identity' );
  // test.identical( got, [ { 'propertyMapper' : true, 'propertyTransformer' : true, 'functor' : true }, 'identity', true ] );
  // var got = _.entity.elementWithKey( src, 'non-exists' );
  // test.identical( got, [ undefined, 'non-exists', false ] );

  test.case = 'routine & routineLike';
  var src = routine;
  var got = _.entity.elementWithKey( src, 'name' );
  test.identical( got, [ 'routine', 'name', true ] );
  var got = _.entity.elementWithKey( src, 'non-exists' );
  test.identical( got, [ undefined, 'non-exists', false ] );

  test.case = 'timer';
  var src = _.time._begin( Infinity );
  var got = _.entity.elementWithKey( src, 'type' );
  test.identical( got, [ 'delay', 'type', true ] );
  var got = _.entity.elementWithKey( src, 'non-exists' );
  test.identical( got, [ undefined, 'non-exists', false ] );
  _.time.cancel( src );

  test.case = 'date & objectLike';
  var src = new Date( 1000 );
  var got = _.entity.elementWithKey( src, 'getTime' );
  test.identical( got, [ src.getTime, 'getTime', true ] );
  var got = _.entity.elementWithKey( src, 'non-exists' );
  test.identical( got, [ undefined, 'non-exists', false ] );

  test.case = 'stream';
  var src = require( 'stream' ).Readable();
  var got = _.entity.elementWithKey( src, 'readable' );
  test.identical( got, [ true, 'readable', true ] );
  var got = _.entity.elementWithKey( src, 'non-exists' );
  test.identical( got, [ undefined, 'non-exists', false ] );

  test.case = 'process';
  var src = process;
  var got = _.entity.elementWithKey( src, 'cwd' );
  test.identical( got, [ src.cwd, 'cwd', true ] );
  var got = _.entity.elementWithKey( src, 'non-exists' );
  test.identical( got, [ undefined, 'non-exists', false ] );

  /* */

  if( !Config.debug )
  return;

  test.case = 'no args'
  test.shouldThrowErrorSync( () => _.entity.elementWithKey() );

  test.case = '1 arg'
  test.shouldThrowErrorSync( () => _.entity.elementWithKey( [] ) );

  test.case = 'too many args'
  test.shouldThrowErrorSync( () => _.entity.elementWithKey( {}, 'a', 'b' ) );

  /* - */

  // function _iterate()
  // {
  //
  //   let iterator = Object.create( null );
  //   iterator.next = next;
  //   iterator.index = 0;
  //   iterator.instance = this;
  //   return iterator;
  //
  //   function next()
  //   {
  //     let result = Object.create( null );
  //     result.done = this.index === this.instance.elements.length;
  //     if( result.done )
  //     return result;
  //     result.value = this.instance.elements[ this.index ];
  //     this.index += 1;
  //     return result;
  //   }
  //
  // }
  //
  // /* */
  //
  // function countableConstructor( o )
  // {
  //   return countableMake( this, o );
  // }
  //
  // /* */
  //
  // function countableMake( dst, o )
  // {
  //   if( dst === null )
  //   dst = Object.create( null );
  //   _.props.extend( dst, o );
  //   if( o.countable )
  //   dst[ Symbol.iterator ] = _iterate;
  //   return dst;
  // }

  /* */

  function routine () {}

  /* */

  function Obj1( o )
  {
    _.props.extend( this, o );
    return this;
  }

}

//

function elementWithImplicitArgImplicit( test )
{

  /* - */

  test.case = 'prototype object';
  var src = new Obj1({});
  var got = _.entity.elementWithImplicit( src, _.props.implicit.prototype );
  var expected = [ Object.getPrototypeOf( src ), _.props.implicit.prototype, true ];
  test.identical( got, expected );

  test.case = 'prototype map.polluted';
  var src = {};
  var got = _.entity.elementWithImplicit( src, _.props.implicit.prototype );
  var expected = [ Object.prototype, _.props.implicit.prototype, true ];
  test.identical( got, expected );

  test.case = 'prototype map.pure';
  var src = Object.create( null );
  var got = _.entity.elementWithImplicit( src, _.props.implicit.prototype );
  var expected = [ null, _.props.implicit.prototype, true ];
  test.identical( got, expected );

  test.case = 'prototype buffer';
  var src = new F32x([ 1, 2, 3 ]);
  var got = _.entity.elementWithImplicit( src, _.props.implicit.prototype );
  var expected = [ Object.getPrototypeOf( src ), _.props.implicit.prototype, true ];
  test.identical( got, expected );

  test.case = 'prototype array';
  var src = [ 1, 2, 3 ];
  var got = _.entity.elementWithImplicit( src, _.props.implicit.prototype );
  var expected = [ Object.getPrototypeOf( src ), _.props.implicit.prototype, true ];
  test.identical( got, expected );

  test.case = 'prototype arguments array';
  var src = _.argumentsArray.make([ 1, 2, 3 ]);
  var got = _.entity.elementWithImplicit( src, _.props.implicit.prototype );
  var expected = [ Object.prototype, _.props.implicit.prototype, true ];
  test.identical( got, expected );

  test.case = 'prototype countable';
  var src = __.diagnostic.objectMake({ new : 1, elements : [ '1', '10' ], countable : 1 });
  var got = _.entity.elementWithImplicit( src, _.props.implicit.prototype );
  var expected = [ Object.getPrototypeOf( src ), _.props.implicit.prototype, true ];
  test.identical( got, expected );

  /* - */

  test.case = 'constructor object';
  var src = new Obj1({});
  var got = _.entity.elementWithImplicit( src, _.props.implicit.constructor );
  var expected = [ Object.getPrototypeOf( src ).constructor, _.props.implicit.constructor, true ];
  test.identical( got, expected );

  test.case = 'constructor map.polluted';
  var src = {};
  var got = _.entity.elementWithImplicit( src, _.props.implicit.constructor );
  var expected = [ Object, _.props.implicit.constructor, true ];
  test.identical( got, expected );

  test.case = 'constructor map.pure';
  var src = Object.create( null );
  var got = _.entity.elementWithImplicit( src, _.props.implicit.constructor );
  var expected = [ null, _.props.implicit.constructor, true ];
  test.identical( got, expected );

  test.case = 'constructor buffer';
  var src = new F32x([ 1, 2, 3 ]);
  var got = _.entity.elementWithImplicit( src, _.props.implicit.constructor );
  var expected = [ Object.getPrototypeOf( src ).constructor, _.props.implicit.constructor, true ];
  test.identical( got, expected );

  test.case = 'constructor array';
  var src = [ 1, 2, 3 ];
  var got = _.entity.elementWithImplicit( src, _.props.implicit.constructor );
  var expected = [ Object.getPrototypeOf( src ).constructor, _.props.implicit.constructor, true ];
  test.identical( got, expected );

  test.case = 'constructor arguments array';
  var src = _.argumentsArray.make([ 1, 2, 3 ]);
  var got = _.entity.elementWithImplicit( src, _.props.implicit.constructor );
  var expected = [ Object, _.props.implicit.constructor, true ];
  test.identical( got, expected );

  test.case = 'constructor countable';
  var src = __.diagnostic.objectMake({ new : 1, elements : [ '1', '10' ], countable : 1 });
  var got = _.entity.elementWithImplicit( src, _.props.implicit.constructor );
  var expected = [ src.constructor, _.props.implicit.constructor, true ];
  test.identical( got, expected );

  /* - */

  // function _iterate()
  // {
  //
  //   let iterator = Object.create( null );
  //   iterator.next = next;
  //   iterator.index = 0;
  //   iterator.instance = this;
  //   return iterator;
  //
  //   function next()
  //   {
  //     let result = Object.create( null );
  //     result.done = this.index === this.instance.elements.length;
  //     if( result.done )
  //     return result;
  //     result.value = this.instance.elements[ this.index ];
  //     this.index += 1;
  //     return result;
  //   }
  //
  // }
  //
  // /* */
  //
  // function countableConstructor( o )
  // {
  //   return countableMake( this, o );
  // }
  //
  // /* */
  //
  // function countableMake( dst, o )
  // {
  //   if( dst === null )
  //   dst = Object.create( null );
  //   _.props.extend( dst, o );
  //   if( o.countable )
  //   dst[ Symbol.iterator ] = _iterate;
  //   return dst;
  // }

  /* */

  function routine () {}

  /* */

  function Obj1( o )
  {
    _.props.extend( this, o );
    return this;
  }

}

//

function elementWithImplicit( test )
{

  /* */

  test.case = 'number';
  var src = 13;
  var got = _.entity.elementWithImplicit( src, 0 );
  test.identical( got, [ 13, 0, true ] );
  var got = _.entity.elementWithImplicit( src, 1 );
  test.identical( got, [ undefined, 1, false ] );
  var got = _.entity.elementWithImplicit( src, _.props.implicit.prototype );
  test.identical( got, [ Number.prototype, _.props.implicit.prototype, true ] );
  var got = _.entity.elementWithImplicit( src, _.props.implicit.constructor );
  test.identical( got, [ Number, _.props.implicit.constructor, true ] );

  /* */

  test.case = 'undefined';
  var src = undefined;
  var got = _.entity.elementWithImplicit( src, 0 );
  test.identical( got, [ undefined, 0, false ] );
  var got = _.entity.elementWithImplicit( src, 1 );
  test.identical( got, [ undefined, 1, false ] );
  var got = _.entity.elementWithImplicit( src, _.props.implicit.prototype );
  test.identical( got, [ undefined, _.props.implicit.prototype, false ] );
  var got = _.entity.elementWithImplicit( src, _.props.implicit.constructor );
  test.identical( got, [ undefined, _.props.implicit.constructor, false ] );

  /* */

  test.case = 'null';
  var src = null;
  var got = _.entity.elementWithImplicit( src, 0 );
  test.identical( got, [ null, 0, true ] );
  var got = _.entity.elementWithImplicit( src, 1 );
  test.identical( got, [ undefined, 1, false ] );
  var got = _.entity.elementWithImplicit( src, _.props.implicit.prototype );
  test.identical( got, [ undefined, _.props.implicit.prototype, false ] );
  var got = _.entity.elementWithImplicit( src, _.props.implicit.constructor );
  test.identical( got, [ undefined, _.props.implicit.constructor, false ] );

  /* */

  test.case = 'string';
  var src = 'abc';
  var got = _.entity.elementWithImplicit( src, '0' );
  test.identical( got, [ undefined, '0', false ] );
  var got2 = _.entity.elementWithImplicit( src, '1' );
  test.identical( got2, [ undefined, '1', false ] );
  var got3 = _.entity.elementWithImplicit( src, '2' );
  test.identical( got3, [ undefined, '2', false ] );

  test.case = 'number';
  var src = 100;
  var got = _.entity.elementWithImplicit( src, '0' );
  test.identical( got, [ undefined, '0', false ] );
  var got = _.entity.elementWithImplicit( src, 0 );
  test.identical( got, [ 100, 0, true ] );
  var got = _.entity.elementWithImplicit( src, 1 );
  test.identical( got, [ undefined, 1, false ] );

  test.case = 'ArgumentsArray & arrayLike';
  var src = _.argumentsArray.make([ 1, 2, 3 ]);
  var got = _.entity.elementWithImplicit( src, '0' );
  test.identical( got, [ undefined, '0', false ] );

  var got2 = _.entity.elementWithImplicit( src, '1' );
  test.identical( got2, [ undefined, '1', false ] );
  var got3 = _.entity.elementWithImplicit( src, '2' );
  test.identical( got3, [ undefined, '2', false ] );
  var got4 = _.entity.elementWithImplicit( src, '3' );
  test.identical( got4, [ undefined, '3', false ] );
  var got = _.entity.elementWithImplicit( src, 0 );
  test.identical( got, [ 1, 0, true ] );
  var got2 = _.entity.elementWithImplicit( src, 1 );
  test.identical( got2, [ 2, 1, true ] );
  var got3 = _.entity.elementWithImplicit( src, 2 );
  test.identical( got3, [ 3, 2, true ] );
  var got4 = _.entity.elementWithImplicit( src, 3 );
  test.identical( got4, [ undefined, 3, false ] );

  test.case = 'unroll';
  var src = _.unroll.make([ 1, 2, 3 ]);
  var got = _.entity.elementWithImplicit( src, '0' );
  test.identical( got, [ undefined, '0', false ] );
  var got2 = _.entity.elementWithImplicit( src, '1' );
  test.identical( got2, [ undefined, '1', false ] );
  var got3 = _.entity.elementWithImplicit( src, '2' );
  test.identical( got3, [ undefined, '2', false ] );
  var got4 = _.entity.elementWithImplicit( src, '3' );
  test.identical( got4, [ undefined, '3', false ] );
  var got = _.entity.elementWithImplicit( src, 0 );
  test.identical( got, [ 1, 0, true ] );
  var got2 = _.entity.elementWithImplicit( src, 1 );
  test.identical( got2, [ 2, 1, true ] );
  var got3 = _.entity.elementWithImplicit( src, 2 );
  test.identical( got3, [ 3, 2, true ] );
  var got4 = _.entity.elementWithImplicit( src, 3 );
  test.identical( got4, [ undefined, 3, false ] );

  test.case = 'array';
  var src = [ 1, 2, 3 ];
  var got = _.entity.elementWithImplicit( src, '0' );
  test.identical( got, [ undefined, '0', false ] );
  var got2 = _.entity.elementWithImplicit( src, '1' );
  test.identical( got2, [ undefined, '1', false ] );
  var got3 = _.entity.elementWithImplicit( src, '2' );
  test.identical( got3, [ undefined, '2', false ] );
  var got4 = _.entity.elementWithImplicit( src, '3' );
  test.identical( got4, [ undefined, '3', false ] );
  var got = _.entity.elementWithImplicit( src, 0 );
  test.identical( got, [ 1, 0, true ] );
  var got2 = _.entity.elementWithImplicit( src, 1 );
  test.identical( got2, [ 2, 1, true ] );
  var got3 = _.entity.elementWithImplicit( src, 2 );
  test.identical( got3, [ 3, 2, true ] );
  var got4 = _.entity.elementWithImplicit( src, 3 );
  test.identical( got4, [ undefined, 3, false ] );

  test.case = 'long & longLike';
  var src = _.long.make([ 1, 2, 3 ]);
  var got = _.entity.elementWithImplicit( src, '0' );
  test.identical( got, [ undefined, '0', false ] );
  var got2 = _.entity.elementWithImplicit( src, '1' );
  test.identical( got2, [ undefined, '1', false ] );
  var got3 = _.entity.elementWithImplicit( src, '2' );
  test.identical( got3, [ undefined, '2', false ] );
  var got4 = _.entity.elementWithImplicit( src, '3' );
  test.identical( got4, [ undefined, '3', false ] );
  var got = _.entity.elementWithImplicit( src, 0 );
  test.identical( got, [ 1, 0, true ] );
  var got2 = _.entity.elementWithImplicit( src, 1 );
  test.identical( got2, [ 2, 1, true ] );
  var got3 = _.entity.elementWithImplicit( src, 2 );
  test.identical( got3, [ 3, 2, true ] );
  var got4 = _.entity.elementWithImplicit( src, 3 );
  test.identical( got4, [ undefined, 3, false ] );

  test.case = 'vector & vectorLike';
  var src = __.diagnostic.objectMake({ new : 1, elements : [ '1', '10' ], countable : 1, length : 2 });
  var got = _.entity.elementWithImplicit( src, 'elements' );
  test.identical( got, [ [ '1', '10' ], 'elements', true ] );
  var got = _.entity.elementWithImplicit( src, 'non-exists' );
  test.identical( got, [ undefined, 'non-exists', false ] );

  test.case = 'vector & vectorLike wit 3 elems';
  var src = __.diagnostic.objectMake({ new : 1, element1 : '1', element2 : 1, countable : 1, length : 2 });
  var got = _.entity.elementWithImplicit( src, 'element1' );
  test.identical( got, [ '1', 'element1', true ] );
  var got2 = _.entity.elementWithImplicit( src, 'element2' );
  test.identical( got2, [ 1, 'element2', true ] );
  var got3 = _.entity.elementWithImplicit( src, 'non-exists' );
  test.identical( got3, [ undefined, 'non-exists', false ] );

  test.case = 'countable & countableLike';
  var src = __.diagnostic.objectMake({ new : 1, elements : [ '1', '10' ], countable : 1 });
  var got = _.entity.elementWithImplicit( src, 'elements' );
  test.identical( got, [ [ '1', '10' ], 'elements', true ] );
  var got = _.entity.elementWithImplicit( src, 'non-exists' );
  test.identical( got, [ undefined, 'non-exists', false ] );

  test.case = 'countable, empty key';
  var src = __.diagnostic.objectMake({ new : 1, elements : [ '1', '10' ], countable : 1 });
  src[ '' ] = 'empty';
  var got = _.entity.elementWithImplicit( src, '' );
  test.identical( got, [ 'empty', '', true ] );
  var got = _.entity.elementWithImplicit( src, 0 );
  test.identical( got, [ '1', 0, true ] );

  test.case = 'buffer';
  var src = new F32x([ 1, 2, 3 ]);
  src[ '' ] = 'empty';
  test.identical( src.length, 3 );
  var got = _.entity.elementWithImplicit( src, '' );
  test.identical( got, [ undefined, '', false ] );
  var got = _.entity.elementWithImplicit( src, 'length' );
  test.identical( got, [ undefined, 'length', false ] );
  var got = _.entity.elementWithImplicit( src, '0' );
  test.identical( got, [ undefined, '0', false ] );
  var got = _.entity.elementWithImplicit( src, 0 );
  test.identical( got, [ 1, 0, true ] );

  test.case = 'Global & GlobalReal';
  var src = global;
  var got = _.entity.elementWithImplicit( src, 'wTools' );
  test.identical( _.object.isBasic( got[ 0 ] ), true );
  test.identical( got[ 1 ], 'wTools' );
  test.identical( got[ 2 ], true );
  var got = _.entity.elementWithImplicit( src, 'non-exists' );
  test.identical( got, [ undefined, 'non-exists', false ] );

  test.case = 'Global & GlobalDerived';
  var src = Object.create( global );
  var got = _.entity.elementWithImplicit( src, 'wTools' );
  test.identical( _.object.isBasic( got[ 0 ] ), true );
  test.identical( got[ 1 ], 'wTools' );
  test.identical( got[ 2 ], true );
  var got = _.entity.elementWithImplicit( src, 'non-exists' );
  test.identical( got, [ undefined, 'non-exists', false ] );

  test.case = 'Object & ObjectLike & Container & ContainerLike';
  var src = { [ Symbol.iterator ] : 1, a : 1 };
  var got = _.entity.elementWithImplicit( src, 'a' );
  test.identical( got, [ 1, 'a', true ] );
  var got = _.entity.elementWithImplicit( src, 'non-exists' );
  test.identical( got, [ undefined, 'non-exists', false ] );

  test.case = 'Object & ObjectLike & auxiliary & auxiliaryPrototyped & auxiliaryPolluted';
  var src = { a : 1 };
  var got = _.entity.elementWithImplicit( src, 'a' );
  test.identical( got, [ 1, 'a', true ] );
  var got = _.entity.elementWithImplicit( src, 'non-exists' );
  test.identical( got, [ undefined, 'non-exists', false ] );

  test.case = 'Object & ObjectLike & auxiliary & map & mapPure';
  var src = Object.create( null );
  src.a = 1;
  var got = _.entity.elementWithImplicit( src, 'a' );
  test.identical( got, [ 1, 'a', true ] );
  var got = _.entity.elementWithImplicit( src, 'non-exists' );
  test.identical( got, [ undefined, 'non-exists', false ] );

  test.case = 'HashMap';
  var objRef = { a : 1 };
  var src = new HashMap([ [ 'a', 1 ], [ true, false ], [ objRef, { a : 2 } ] ]);
  var got = _.entity.elementWithImplicit( src, 'a' );
  test.identical( got, [ 1, 'a', true ] );
  var got2 = _.entity.elementWithImplicit( src, true );
  test.identical( got2, [ false, true, true ] );
  var got3 = _.entity.elementWithImplicit( src, objRef );
  test.identical( got3, [ { 'a' : 2 }, objRef, true ] );
  var got4 = _.entity.elementWithImplicit( src, 'non-exists' );
  test.identical( got4, [ undefined, 'non-exists', false ] );

  test.case = 'Set & SetLike';
  var objRef = { a : 1 };
  var src = new Set([ 'a', 1, true, objRef ]);
  var got = _.entity.elementWithImplicit( src, '0' );
  test.identical( got, [ undefined, '0', false ] );
  var got2 = _.entity.elementWithImplicit( src, '1' );
  test.identical( got2, [ undefined, '1', false ] );
  var got3 = _.entity.elementWithImplicit( src, '2' );
  test.identical( got3, [ undefined, '2', false ] );
  var got4 = _.entity.elementWithImplicit( src, '3' );
  test.identical( got4, [ undefined, '3', false ] );
  // var got = _.entity.elementWithImplicit( src, 0 );
  // test.identical( got, [ 'a', 0, true ] );
  var got = _.entity.elementWithImplicit( src, 0 );
  test.identical( got, [ undefined, 0, false ] );
  var got = _.entity.elementWithImplicit( src, 1 );
  test.identical( got, [ 1, 1, true ] );
  var got = _.entity.elementWithImplicit( src, 'a' );
  test.identical( got, [ 'a', 'a', true ] );
  var got2 = _.entity.elementWithImplicit( src, 1 );
  test.identical( got2, [ 1, 1, true ] );
  // var got3 = _.entity.elementWithImplicit( src, 2 );
  // test.identical( got3, [ true, 2, true ] );
  var got3 = _.entity.elementWithImplicit( src, 2 );
  test.identical( got3, [ undefined, 2, false ] );
  // var got4 = _.entity.elementWithImplicit( src, 3 );
  // test.identical( got4, [ objRef, 3, true ] );
  // var got4 = _.entity.elementWithImplicit( src,  );
  // var got4 = _.entity.elementWithImplicit( src, undefined );
  // test.identical( got4, [ undefined, 3, true ] );
  var got4 = _.entity.elementWithImplicit( src, undefined );
  test.identical( got4, [ undefined, undefined, false ] );
  var got4 = _.entity.elementWithImplicit( src, 4 );
  test.identical( got4, [ undefined, 4, false ] );
  var got5 = _.entity.elementWithImplicit( src, 'non-exists' );
  test.identical( got5, [ undefined, 'non-exists', false ] );

  test.case = 'Set with undefined';
  var src = new Set([ undefined, 1, 2, 3 ]);
  var got = _.entity.elementWithImplicit( src, undefined );
  test.identical( got, [ undefined, undefined, true ] );

  // test.case = 'Set & SetLike';
  // var objRef = { a : 1 };
  // var src = new Set([ 'a', 1, true, objRef ]);
  // var got = _.entity.elementWithImplicit( src, '0' );
  // test.identical( got, [ undefined, '0', false ] );
  // var got2 = _.entity.elementWithImplicit( src, '1' );
  // test.identical( got2, [ undefined, '1', false ] );
  // var got3 = _.entity.elementWithImplicit( src, '2' );
  // test.identical( got3, [ undefined, '2', false ] );
  // var got4 = _.entity.elementWithImplicit( src, '3' );
  // test.identical( got4, [ undefined, '3', false ] );
  // var got = _.entity.elementWithImplicit( src, 0 );
  // test.identical( got, [ 'a', 0, true ] );
  // var got2 = _.entity.elementWithImplicit( src, 1 );
  // test.identical( got2, [ 1, 1, true ] );
  // var got3 = _.entity.elementWithImplicit( src, 2 );
  // test.identical( got3, [ true, 2, true ] );
  // var got4 = _.entity.elementWithImplicit( src, 3 );
  // test.identical( got4, [ objRef, 3, true ] );
  // var got4 = _.entity.elementWithImplicit( src, 4 );
  // test.identical( got4, [ undefined, 4, false ] );
  // var got5 = _.entity.elementWithImplicit( src, 'non-exists' );
  // test.identical( got5, [ undefined, 'non-exists', false ] );

  test.case = 'BufferNode';
  var src = BufferNode.from( 'str' );
  var got = _.entity.elementWithImplicit( src, 0 );
  test.identical( got, [ 115, 0, true ] );
  var got = _.entity.elementWithImplicit( src, 1 );
  test.identical( got, [ 116, 1, true ] );
  var got = _.entity.elementWithImplicit( src, '0' );
  test.identical( got, [ undefined, '0', false ] );
  var got = _.entity.elementWithImplicit( src, 'non-exists' );
  test.identical( got, [ undefined, 'non-exists', false ] );

  test.case = 'BufferRaw';
  var src = new BufferRaw( 10 );
  var got = _.entity.elementWithImplicit( src, 'byteLength' );
  test.identical( got, [ undefined, 'byteLength', false ] );
  var got = _.entity.elementWithImplicit( src, 'non-exists' );
  test.identical( got, [ undefined, 'non-exists', false ] );

  test.case = 'BufferRawShared';
  var src = new BufferRawShared( 15 );
  var got = _.entity.elementWithImplicit( src, 'byteLength' );
  test.identical( got, [ undefined, 'byteLength', false ] );
  var got = _.entity.elementWithImplicit( src, 'non-exists' );
  test.identical( got, [ undefined, 'non-exists', false ] );

  test.case = 'BufferTyped';
  var src = new I8x( 20 );
  var got = _.entity.elementWithImplicit( src, '0' );
  test.identical( got, [ undefined, '0', false ] );
  var got = _.entity.elementWithImplicit( src, 0 );
  test.identical( got, [ 0, 0, true ] );
  var got = _.entity.elementWithImplicit( src, 'non-exists' );
  test.identical( got, [ undefined, 'non-exists', false ] );

  test.case = 'BufferView';
  var src = new BufferView( new BufferRaw( 20 ) )
  var got = _.entity.elementWithImplicit( src, 'byteLength' );
  test.identical( got, [ undefined, 'byteLength', false ] );
  var got = _.entity.elementWithImplicit( src, 'non-exists' );
  test.identical( got, [ undefined, 'non-exists', false ] );

  test.case = 'err';
  var src = _.err( 'error' );
  var got = _.entity.elementWithImplicit( src, 'originalMessage' );
  test.identical( got, [ 'error', 'originalMessage', true ] );
  var got = _.entity.elementWithImplicit( src, 'non-exists' );
  test.identical( got, [ undefined, 'non-exists', false ] );

  test.case = 'escape';
  var src = _.escape.make( 1 );
  var got = _.entity.elementWithImplicit( src, 'val' );
  test.identical( got, [ 1, 'val', true ] );
  var got = _.entity.elementWithImplicit( src, 'non-exists' );
  test.identical( got, [ undefined, 'non-exists', false ] );

  test.case = 'pair';
  var src = _.pair.make([ 1, 2 ]);
  var got = _.entity.elementWithImplicit( src, '0' );
  test.identical( got, [ undefined, '0', false ] );
  var got2 = _.entity.elementWithImplicit( src, '1' );
  test.identical( got2, [ undefined, '1', false ] );
  var got = _.entity.elementWithImplicit( src, 0 );
  test.identical( got, [ 1, 0, true ] );
  var got2 = _.entity.elementWithImplicit( src, 1 );
  test.identical( got2, [ 2, 1, true ] );
  var got = _.entity.elementWithImplicit( src, 'non-exists' );
  test.identical( got, [ undefined, 'non-exists', false ] );

  // test.case = 'propertyTransformer & filter';
  // var src = _.props.condition[ 'dstAndSrcOwn' ];
  // var got = _.entity.elementWithImplicit( src, 'identity' );
  // test.identical( got, [ { 'propertyCondition' : true, 'propertyTransformer' : true, 'functor' : true }, 'identity', true ] );
  // var got = _.entity.elementWithImplicit( src, 'non-exists' );
  // test.identical( got, [ undefined, 'non-exists', false ] );
  //
  // test.case = 'propertyTransformer & mapper';
  // var src = _.props.mapper[ 'assigning' ];
  // var got = _.entity.elementWithImplicit( src, 'identity' );
  // test.identical( got, [ { 'propertyMapper' : true, 'propertyTransformer' : true, 'functor' : true }, 'identity', true ] );
  // var got = _.entity.elementWithImplicit( src, 'non-exists' );
  // test.identical( got, [ undefined, 'non-exists', false ] );

  test.case = 'routine & routineLike';
  var src = routine;
  var got = _.entity.elementWithImplicit( src, 'name' );
  test.identical( got, [ 'routine', 'name', true ] );
  var got = _.entity.elementWithImplicit( src, 'non-exists' );
  test.identical( got, [ undefined, 'non-exists', false ] );

  test.case = 'timer';
  var src = _.time._begin( Infinity );
  var got = _.entity.elementWithImplicit( src, 'type' );
  test.identical( got, [ 'delay', 'type', true ] );
  var got = _.entity.elementWithImplicit( src, 'non-exists' );
  test.identical( got, [ undefined, 'non-exists', false ] );
  _.time.cancel( src );

  test.case = 'date & objectLike';
  var src = new Date( 1000 );
  var got = _.entity.elementWithImplicit( src, 'getTime' );
  test.identical( got, [ src.getTime, 'getTime', true ] );
  var got = _.entity.elementWithImplicit( src, 'non-exists' );
  test.identical( got, [ undefined, 'non-exists', false ] );

  test.case = 'stream';
  var src = require( 'stream' ).Readable();
  var got = _.entity.elementWithImplicit( src, 'readable' );
  test.identical( got, [ true, 'readable', true ] );
  var got = _.entity.elementWithImplicit( src, 'non-exists' );
  test.identical( got, [ undefined, 'non-exists', false ] );

  test.case = 'process';
  var src = process;
  var got = _.entity.elementWithImplicit( src, 'cwd' );
  test.identical( got, [ src.cwd, 'cwd', true ] );
  var got = _.entity.elementWithImplicit( src, 'non-exists' );
  test.identical( got, [ undefined, 'non-exists', false ] );

  /* */

  if( !Config.debug )
  return;

  test.case = 'no args'
  test.shouldThrowErrorSync( () => _.entity.elementWithImplicit() );

  test.case = 'to many args'
  test.shouldThrowErrorSync( () => _.entity.elementWithImplicit( {}, 'a', 'b' ) );

  /* - */

  // function _iterate()
  // {
  //
  //   let iterator = Object.create( null );
  //   iterator.next = next;
  //   iterator.index = 0;
  //   iterator.instance = this;
  //   return iterator;
  //
  //   function next()
  //   {
  //     let result = Object.create( null );
  //     result.done = this.index === this.instance.elements.length;
  //     if( result.done )
  //     return result;
  //     result.value = this.instance.elements[ this.index ];
  //     this.index += 1;
  //     return result;
  //   }
  //
  // }
  //
  // /* */
  //
  // function countableConstructor( o )
  // {
  //   return countableMake( this, o );
  // }
  //
  // /* */
  //
  // function countableMake( dst, o )
  // {
  //   if( dst === null )
  //   dst = Object.create( null );
  //   _.props.extend( dst, o );
  //   if( o.countable )
  //   dst[ Symbol.iterator ] = _iterate;
  //   return dst;
  // }

  /* */

  function routine () {}

  /* */

  function Obj1( o )
  {
    _.props.extend( this, o );
    return this;
  }

}

// --
// define test suite
// --

const Proto =
{

  name : 'Tools.Entity.l0.l3',
  silencing : 1,

  tests :
  {

    // exporter

    exportStringDiagnosticShallow,
    strPrimitive,
    strTypeWithTraitsBasic,
    strTypeWithoutTraitsBasic,
    strTypeWithTraitsGeneratedObject,
    strTypeWithoutTraitsGeneratedObject,

    // equaler
    eqShallowBasic,
    identicalShallowBasic, /* qqq : for Rahul : merge test routines identicalShallowBasic and equivalentShallowBasic into single test routine eqShallowBasic */
    eqShallowAllTypes,
    identicalShallowAllTypes, /* qqq : for Rahul : merge test routines identicalShallowAllTypes and equivalentShallowAllTypes into single test routine eqShallowAllTypes */
    equivalentShallowBasic,
    equivalentShallowAllTypes,
    equivalentNotIdentical,

    equal,

    // inspector

    lengthOf,

    // elementor

    elementWithCardinal,
    elementWithKeyArgImplicit,
    elementWithKey,
    elementWithImplicitArgImplicit,
    elementWithImplicit,

  }

}

const Self = wTestSuite( Proto );
if( typeof module !== 'undefined' && !module.parent )
wTester.test( Self.name );

})();<|MERGE_RESOLUTION|>--- conflicted
+++ resolved
@@ -2840,16 +2840,9 @@
   test.case = 'Date - Date';
 
   var expected = true;
-<<<<<<< HEAD
-
   var src1 = new Date();
   var src2 = new Date( src1 );
   var got = _.entity.identicalShallow( src1, src2 );
-=======
-  var src = new Date();
-  var got = _.entity.identicalShallow( src, src );
-  // var got = _.entity.identicalShallow( new Date(), new Date() );
->>>>>>> c9d17ba7
   test.identical( got, expected );
 
   var expected = false;
