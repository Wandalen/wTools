--- conflicted
+++ resolved
@@ -271,31 +271,17 @@
     if( _.longIs( container ) )
     {
       for( let k = 0, l = container.length ; k < l ; k++ )
-<<<<<<< HEAD
-      {
-        this.original.add( container[ k ] );
-      }
-=======
       this.original.add( container[ k ] );
->>>>>>> 7851a2c3
     }
     else if( _.setIs( container ) )
     {
       for( let e of container )
-<<<<<<< HEAD
-      {
-        this.original.add( e );
-      }
-    }
-    else _.assert( 0, 'Unexpected data type' );
-=======
       this.original.add( e );
     }
     else
     {
       _.assert( 0, 'Unexpected data type' );
     }
->>>>>>> 7851a2c3
     return this;
   }
   appendContainerOnce( container, onEvaluate1, onEvaluate2 )
