( function _l8_Ct_s_()
{

'use strict';

/* = Glossary::

CT -- colorful text.

*/

//

const _global = _global_;
const _ = _global_.wTools;
const Self = _.ct = _.ct || Object.create( null );

// --
// implementation
// --

function _formatAffixesBackground( color )
{
  let result = Object.create( null );

  _.assert( arguments.length === 1, 'Expects single argument' );
  _.assert( _.strIs( color ) );

  result.head = `❮background : ${color}❯`;
  result.post = `❮background : default❯`;

  return result;
}

//

function formatBackground( srcStr, color )
{

  if( _.number.is( color ) )
  color = _.color.colorNameNearest( color );

  _.assert( arguments.length === 2, 'Expects 2 arguments' );
  _.assert( _.strIs( srcStr ), 'Expects string {-srcStr-}' );
  _.assert( _.strIs( color ), 'Expects string {-color-}' );

  return `❮background : ${color}❯${srcStr}❮background : default❯`;
}

//

function _formatAffixesForeground( color )
{
  let result = Object.create( null );

  _.assert( arguments.length === 1, 'Expects single argument' );
  _.assert( _.strIs( color ) );

  result.head = `❮foreground : ${color}❯`;
  result.post = `❮foreground : default❯`;

  return result;
}

//

function formatForeground( srcStr, color )
{

  if( _.number.is( color ) )
  color = _.color.colorNameNearest( color );

  _.assert( arguments.length === 2, 'Expects 2 arguments' );
  _.assert( _.strIs( srcStr ), 'Expects string {-srcStr-}' );
  _.assert( _.strIs( color ), 'Expects string {-color-}' );

  return `❮foreground : ${color}❯${srcStr}❮foreground : default❯`;
}

//

function _strEscape( srcStr )
{
  let result = srcStr;
  if( _.number.is( result ) )
  result = result + '';
  _.assert( arguments.length === 1 || arguments.length === 2 );
  _.assert( _.strIs( result ), 'Expects string got', _.entity.strType( result ) );
  return '❮inputRaw:1❯' + srcStr + '❮inputRaw:0❯'
}

let escape = _.routineVectorize_functor( _strEscape );

//

function _strUnescape( srcStr )
{
  let result = srcStr;
  if( _.number.is( result ) )
  result = result + '';
  _.assert( arguments.length === 1 || arguments.length === 2 );
  _.assert( _.strIs( result ), 'Expects string got', _.entity.strType( result ) );
  return '❮inputRaw:0❯' + srcStr + '❮inputRaw:1❯'
}

let unescape = _.routineVectorize_functor( _strUnescape );

//

function styleObjectFor( style )
{
  _.assert( arguments.length === 1, 'Expects single argument' );
  _.assert( _.strIs( style ), 'Expects string got', _.entity.strType( style ) );

  let result = _.ct.Style[ style ];

  _.assert( _.mapIs( result ), `No such style : ${style}` );

  return result;
}

//

function _affixesJoin()
{

  _.assert( _.mapIs( arguments[ 0 ] ) );

  for( let a = 1 ; a < arguments.length ; a++ )
  {
    arguments[ 0 ].head = arguments[ a ].head + arguments[ 0 ].head;
    arguments[ 0 ].post = arguments[ 0 ].post + arguments[ a ].post;
  }

  return arguments[ 0 ];
}

//

function _formatAffixesForStyleObject( styleObject )
{
  let result = Object.create( null );
  result.head = '';
  result.post = '';

  _.map.assertHasOnly( styleObject, _formatAffixesForStyleObject.defaults );

  if( styleObject.fg )
  _.ct._affixesJoin( result, _.ct._formatAffixesForeground( styleObject.fg ) );

  if( styleObject.bg )
  _.ct._affixesJoin( result, _.ct._formatAffixesBackground( styleObject.bg ) );

  return result;
}

_formatAffixesForStyleObject.defaults =
{
  fg : null,
  bg : null,
}

//

function _formatAffixes( styles )
{
  let result = Object.create( null );
  result.head = '';
  result.post = '';

  styles = _.arrayAs( styles );

  _.assert( arguments.length === 1, 'Expects single argument' );
  _.assert( _.arrayIs( styles ), 'Expects string or array of strings {- styles -}' );

  for( let s = 0 ; s < styles.length ; s++ )
  {
    let style = styles[ s ];

    if( _.object.is( style ) )
    {
      let affixes = _.ct._formatAffixesForStyleObject( style );
      _.ct._affixesJoin( result, affixes );
      continue;
    }

    _.assert( _.strIs( style ), 'Expects string or array of strings { style }' );

    let styleObject = _.ct.styleObjectFor( style );
    _.assert( !!styleObject, 'Unknown style', _.strQuote( style ) );

    let affixes = _.ct._formatAffixesForStyleObject( styleObject );
    _.ct._affixesJoin( result, affixes );

  }

  return result;
}

//

function _format( srcStr, style )
{
  let result = srcStr;

  if( _.number.is( result ) )
  result = result + '';
  _.assert( arguments.length === 1 || arguments.length === 2 );
  _.assert( _.strIs( result ), 'Expects string got', _.entity.strType( result ) );

  let r = _.ct._formatAffixes( style );

  result = r.head + result + r.post;

  return result;
}

let format = _.routineVectorize_functor( _format );

//

function _strip( srcStr )
{

  _.assert( _.strIs( srcStr ) );

  let splitted = _.strSplitInlinedStereo_
  ({
    src : srcStr,
    preservingEmpty : 0,
    stripping : 0,
    preservingInlined : 0,
<<<<<<< HEAD
=======
    inliningDelimeters : 1,
>>>>>>> 37da62d9
  });

  return splitted.join( '' );
}

let strip = _.vectorize( _strip );

//

function parse( o )
{
  if( _.strIs( arguments[ 0 ] ) )
  o = { src : arguments[ 0 ] };
  _.routineOptions( parse, o );
  o.inliningDelimeters = 1;
  o.preservingOrdinary = 1;
  o.preservingInlined = 1;
  return _.strSplitInlinedStereo_( o );
}

parse.defaults =
{
  src : null,
  prefix : '❮',
  postfix : '❯',
  onInlined : ( e ) => [ e ],
  onOrdinary : null,
  stripping : 0,
  quoting : 0,
  preservingDelimeters : 0,
  preservingEmpty : 0,
}

//

let StripAnsi;
function _stripAnsi( src )
{

  _.assert( arguments.length === 1 );
  _.assert( _.strIs( src ) );

  if( StripAnsi === undefined )
  StripAnsi = require( 'strip-ansi' );
  /* xxx : move to module::wCt, routine _.ct.stripAnsi() with lazy including of strip-ansi */
  /* qqq : implement without dependency */
  /* qqq : implement routine _.ct.fromAnsi() */

  return StripAnsi( src );
}

let stripAnsi = _.vectorize( _stripAnsi );

// --
// relation
// --

let Style =
{

  'positive' : { fg : 'green' },
  'negative' : { fg : 'red' },

  'path' : { fg : 'dark cyan' },
  'code' : { fg : 'dark green' },
  'entity' : { fg : 'bright blue' },

  'topic.up' : { fg : 'white', bg : 'dark blue' },
  'topic.down' : { fg : 'dark black', bg : 'dark blue' },

  'head' : { fg : 'dark black', bg : 'white' },
  'tail' : { fg : 'white', bg : 'dark black' },

  'highlighted' : { fg : 'white', bg : 'dark black' },
  'selected' : { fg : 'dark yellow', bg : 'dark blue' },
  'neutral' : { fg : 'smoke', bg : 'dim' },
  'secondary' : { fg : 'silver' },
  'tertiary' : { fg : 'gray' },

  'pipe.neutral' : { fg : 'dark magenta' },
  'pipe.negative' : { fg : 'dark red' },

  'exclusiveOutput.neutral' : { fg : 'dark black', bg : 'dark yellow' },
  'exclusiveOutput.negative' : { fg : 'dark red', bg : 'dark yellow' },

  'info.neutral' : { fg : 'white', bg : 'magenta' },
  'info.negative' : { fg : 'dark red', bg : 'magenta' },

}

// --
// declare
// --

let Extension =
{

  // routines

  _formatAffixesBackground,
  formatBackground,
  bg : formatBackground,

  _formatAffixesForeground,
  formatForeground,
  fg : formatForeground,

  escape,
  unescape,

  styleObjectFor,
  _affixesJoin,
  _formatAffixesForStyleObject,
  _formatAffixes,
  _format,
  format,
  formatFinal : format,

  strip,
  parse, /* qqq : for Yevhen : test? */

  _stripAnsi,
  stripAnsi, /* xxx : qqq : move out to module::wCtBasic */

  // fields

  Style,

}

Object.assign( Self, Extension );

})();<|MERGE_RESOLUTION|>--- conflicted
+++ resolved
@@ -230,10 +230,7 @@
     preservingEmpty : 0,
     stripping : 0,
     preservingInlined : 0,
-<<<<<<< HEAD
-=======
     inliningDelimeters : 1,
->>>>>>> 37da62d9
   });
 
   return splitted.join( '' );
