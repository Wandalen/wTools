--- conflicted
+++ resolved
@@ -780,12 +780,8 @@
   }
   catch( err )
   {
-<<<<<<< HEAD
-    console.log( _.error.err( err, `\nError in _.module._includedRegister of ${o.sourcePath}` ) );
-=======
     console.log( _.err( err, `\nError in _.module._universalFileFrom of ${o.sourcePath}` ) );
     return o;
->>>>>>> 5094092c
   }
 }
 
@@ -1112,46 +1108,6 @@
 
   _.module.moduleNativeFilesMap = Module._cache;
 
-  // if( _realGlobal_.wTools.module._setupRequireDone )
-  // {
-  //   _.module._setupRequireDone = 1;
-  //   return;
-  // }
-  // _realGlobal_.wTools.module._setupRequireDone = 1;
-  // _.module._setupRequireDone = 1;
-
-<<<<<<< HEAD
-  Module._load = function _load( request, parent, isMain )
-  {
-    let result;
-    including = true;
-    try
-    {
-      result = NjsLoad.apply( this, arguments );
-    }
-    catch( err )
-    {
-      let error;
-      if( parent && parent.filename )
-      error = _.error.err( err, `\nScript "${parent.filename}" failed to include "${request}"` );
-      else
-      error = _.error.err( err, `\nFailed to include "${request}"` );
-      throw error;
-    }
-    finally
-    {
-      including = false;
-    }
-    _.module._includedRegister
-    ({
-      sourcePath : resolvedPath,
-      requestedSourcePath : request,
-      returned : result,
-      originalModule : Module._cache[ resolvedPath ] || Module.builtinModules[ resolvedPath ] || null,
-    });
-    return result;
-  }
-=======
   if( _.module._setupRequireDone )
   return;
   _.module._setupRequireDone = 1;
@@ -1162,7 +1118,6 @@
 
   _.module._trackingEnable();
   _.module._nativeFilesRegister({ files : [ _.module.rootFile ] });
->>>>>>> 5094092c
 
 }
 
