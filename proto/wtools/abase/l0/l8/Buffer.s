--- conflicted
+++ resolved
@@ -2185,269 +2185,6 @@
   return result;
 }
 
-<<<<<<< HEAD
-// //
-//
-// function _bufferReusing_head()
-// {
-//   _.assert( arguments.length, 'Expects arguments' );
-//
-//   let o = Object.create( null );
-//   if( arguments.length === 1 )
-//   {
-//     if( _.mapIs( arguments[ 0 ] ) )
-//     {
-//       o = arguments[ 0 ];
-//     }
-//     else
-//     {
-//       o.dst = null;
-//       o.src = arguments[ 0 ];
-//     }
-//   }
-//   else if( arguments.length === 2 )
-//   {
-//     o.dst = null;
-//     o.src = arguments[ 0 ];
-//     o.cinterval = arguments[ 1 ];
-//   }
-//   else if( arguments.length === 3 )
-//   {
-//     o.dst = null;
-//     o.src = arguments[ 0 ];
-//     o.cinterval = arguments[ 1 ];
-//     o.ins = arguments[ 2 ];
-//   }
-//   else if( arguments.length === 4 )
-//   {
-//     o.dst = arguments[ 0 ];
-//     o.src = arguments[ 1 ];
-//     o.cinterval = arguments[ 2 ];
-//     o.ins = arguments[ 3 ];
-//   }
-//   else
-//   {
-//     _.assert( 0, 'Expects less then 4 arguments' );
-//   }
-//
-//   return o;
-// }
-//
-// //
-//
-// /* aaa for Dmytro : bad */ /* Dmytro : reimplemented */
-// function _bufferReusing( o )
-// {
-//   _.assert( arguments.length === 1 );
-//   _.routine.options( _bufferReusing, o );
-//   _.assert( _.bufferAnyIs( o.src ) || _.longIs( o.src ) );
-//   _.assert( _.intervalIs( o.cinterval ) );
-//   _.assert( _.intIs( o.growFactor ) && o.growFactor >= 0 );
-//   _.assert( _.intIs( o.shrinkFactor ) && o.shrinkFactor >= 0 );
-//   _.assert( _.intIs( o.minSize ) && o.minSize >= 0 );
-//   _.assert( _.routine.is( o.bufferFill ) || o.bufferFill === null );
-//
-//   o.growFactor = o.growFactor === 0 ? 1 : o.growFactor;
-//   o.shrinkFactor = o.shrinkFactor === 0 ? 1 : o.shrinkFactor;
-//
-//   if( o.dst === _.self )
-//   o.dst = o.src;
-//
-//   let newBufferCreate = o.dst === null || o.dst === undefined;
-//
-//   _.assert( newBufferCreate || _.bufferAnyIs( o.dst ) || _.longIs( o.dst ) );
-//
-//   let resultElementSize;
-//   if( newBufferCreate )
-//   resultElementSize = bufferElementSizeGet( o.src );
-//   else
-//   resultElementSize = bufferElementSizeGet( o.dst );
-//
-//   let resultSize = resultSizeCount();
-//   let resultLength = resultSize / resultElementSize;
-//   _.assert( _.intIs( resultLength ) );
-//
-//   let resultBuffer
-//   if( o.reusing && !newBufferCreate )
-//   resultBuffer = resultBufferReusedMaybe();
-//   else
-//   resultBuffer = resultBufferMake();
-//
-//   let result = resultBufferFill( resultBuffer, o.src );
-//
-//   return result;
-//
-//   /* */
-//
-//   function bufferElementSizeGet( src )
-//   {
-//     if( src.BYTES_PER_ELEMENT )
-//     return src.BYTES_PER_ELEMENT;
-//     else if( src.byteLength === undefined )
-//     return 8;
-//     else
-//     return 1;
-//   }
-//
-//   /* */
-//
-//   function resultSizeCount()
-//   {
-//     let size;
-//     if( o.bufferSizeCount )
-//     size = o.bufferSizeCount( o.cinterval, resultElementSize );
-//     else
-//     size = ( o.cinterval[ 1 ] - o.cinterval[ 0 ] + 1 ) * resultElementSize;
-//
-//     if( o.growFactor > 1 && o.reusing && !newBufferCreate )
-//     {
-//       let dstSize = o.dst.length ? o.dst.length * resultElementSize : o.dst.byteLength;
-//       if( dstSize < size )
-//       {
-//         let growed = dstSize * o.growFactor;
-//         size = growed > size ? growed : size;
-//       }
-//     }
-//
-//     size = o.minSize > size ? o.minSize : size;
-//     return size;
-//   }
-//
-//   /* */
-//
-//   function resultBufferReusedMaybe()
-//   {
-//     let buffer;
-//
-//     let dstOffset = 0;
-//     let dstSize = o.dst.length ? o.dst.length * resultElementSize : o.dst.byteLength;
-//
-//     if( o.offsetting && !_.bufferNodeIs( o.dst ) && _.bufferAnyIs( o.dst ) )
-//     {
-//       dstOffset = o.dst.byteOffset ? o.dst.byteOffset : dstOffset;
-//       dstSize = o.dst.buffer ? o.dst.buffer.byteLength : dstSize;
-//     }
-//
-//     let shouldReuse = insideBufferBounds( dstOffset, dstSize, resultSize );
-//     let shouldShrink = shrinkFactorCheck( dstSize, resultSize );
-//
-//     if( shouldReuse && !shouldShrink )
-//     {
-//       buffer = o.dst;
-//       let leftOffset = dstOffset + o.cinterval[ 0 ];
-//       let bufferLength = buffer.buffer && !_.bufferViewIs( buffer ) ? buffer.length : buffer.byteLength;
-//
-//       if( leftOffset !== dstOffset || resultSize !== bufferLength )
-//       {
-//         if( !o.offsetting )
-//         leftOffset += buffer.byteOffset ? buffer.byteOffset : 0;
-//
-//         if( _.bufferNodeIs( buffer ) )
-//         buffer = BufferNode.from( buffer.buffer, leftOffset, resultSize );
-//         else if( buffer.buffer )
-//         buffer = new buffer.constructor( buffer.buffer, leftOffset, resultSize );
-//       }
-//     }
-//     else
-//     {
-//       buffer = resultBufferMake();
-//     }
-//
-//     return buffer;
-//   }
-//
-//   /* */
-//
-//   function shrinkFactorCheck( dstSize, resultSize )
-//   {
-//     if( o.shrinkFactor > 1 )
-//     return ( dstSize / resultSize ) >= o.shrinkFactor;
-//     return false;
-//   }
-//
-//   /* */
-//
-//   function insideBufferBounds( dstOffset, dstSize, resultSize )
-//   {
-//     let leftOffset = dstOffset + o.cinterval[ 0 ];
-//     let insideLeftBound = leftOffset >= 0 && leftOffset < dstSize;
-//     let rightBound = leftOffset + resultSize;
-//     let insideRightBound = rightBound <= dstSize;
-//     return insideLeftBound && insideRightBound;
-//   }
-//
-//   /* */
-//
-//   function resultBufferMake()
-//   {
-//     let buffer;
-//     if( newBufferCreate )
-//     {
-//       buffer = _.bufferMakeUndefined( o.src, resultLength );
-//     }
-//     else if( o.dst.length === resultLength )
-//     {
-//       buffer = o.dst;
-//     }
-//     else if( o.dst.byteLength === resultSize )
-//     {
-//       buffer = o.dst;
-//     }
-//     else if( _.arrayLikeResizable( o.dst ) )
-//     {
-//       buffer = o.dst;
-//       buffer.length = resultLength;
-//     }
-//     else
-//     {
-//       buffer = _.bufferMakeUndefined( o.dst, resultLength );
-//     }
-//
-//     return buffer;
-//   }
-//
-//   /* */
-//
-//   function resultBufferFill( dst, src )
-//   {
-//     let dstTyped = bufferTypedViewMake( dst );
-//     let srcTyped = bufferTypedViewMake( src );
-//     o.bufferFill( dstTyped, srcTyped, o.cinterval, o.ins );
-//     return dst;
-//   }
-//
-//   /* */
-//
-//   function bufferTypedViewMake( src )
-//   {
-//     let srcTyped = src;
-//     if( _.bufferRawIs( src ) )
-//     srcTyped = new U8x( src );
-//     if( _.bufferViewIs( src ) )
-//     srcTyped = new U8x( src.buffer );
-//
-//     return srcTyped;
-//   }
-// }
-//
-// _bufferReusing.defaults =
-// {
-//   dst : null,
-//   src : null,
-//   cinterval : null,
-//   ins : 0,
-//   offsetting : 1,
-//   reusing : 1,
-//   growFactor : 2,
-//   shrinkFactor : 0,
-//   minSize : 64,
-//
-//   bufferSizeCount : null,
-//   bufferFill : null,
-// };
-
-=======
->>>>>>> c2bee9b2
 //
 
 function bufferReusing4Arguments_head( routine, args )
@@ -2754,115 +2491,6 @@
  * @namespace Tools
  */
 
-<<<<<<< HEAD
-// function bufferReusingBut( /* dst, src, cinterval, ins */ )
-// {
-//   let o = _._bufferReusing_head.apply( this, arguments );
-//
-//   let bufferLength = 0;
-//   if( o.dst )
-//   bufferLength = o.dst && o.dst.length !== undefined ? o.dst.length : o.dst.byteLength;
-//   else
-//   bufferLength = o.src.length === undefined ? o.src.byteLength : o.src.length;
-//
-//   let _cinterval;
-//   o.cinterval = cintervalClamp();
-//
-//   if( o.ins === undefined )
-//   o.ins = [];
-//
-//   _.routine.options( bufferReusingBut, o );
-//   _.assert( _.longIs( o.ins ) || _.bufferAnyIs( o.ins ) );
-//
-//   o.bufferSizeCount = bufferSizeCount;
-//   o.bufferFill = dstBufferFill;
-//
-//   return _._bufferReusing( o );
-//
-//   /* */
-//
-//   function cintervalClamp()
-//   {
-//     if( o.cinterval === undefined )
-//     o.cinterval = [ 0, -1 ];
-//     else if( _.numberIs( o.cinterval ) )
-//     o.cinterval = [ o.cinterval, o.cinterval ];
-//
-//     if( o.cinterval[ 0 ] < 0 )
-//     o.cinterval[ 0 ] = 0;
-//     if( o.cinterval[ 1 ] < o.cinterval[ 0 ] - 1 )
-//     o.cinterval[ 1 ] = o.cinterval[ 0 ] - 1;
-//
-//     _cinterval = o.cinterval;
-//     return [ 0, o.cinterval[ 1 ] ];
-//   }
-//
-//   function bufferSizeCount( cinterval, elementSize )
-//   {
-//     let length = bufferLength - ( _cinterval[ 1 ] - _cinterval[ 0 ] + 1 ) + o.ins.length;
-//     return length * elementSize;
-//   }
-//
-//   /* */
-//
-//   function dstBufferFill( /* dstTyped, srcTyped, cinterval, ins */ )
-//   {
-//     let dstTyped = arguments[ 0 ];
-//     let srcTyped = arguments[ 1 ];
-//     let cinterval = arguments[ 2 ];
-//     let ins = arguments[ 3 ];
-//
-//     /* */
-//
-//     cinterval = _cinterval;
-//
-//     let left = Math.max( 0, cinterval[ 0 ] );
-//     let right = left + ins.length
-//     let start = cinterval[ 1 ] + 1;
-//
-//     if( dstTyped.buffer === srcTyped.buffer )
-//     {
-//       let val = srcTyped[ srcTyped.length - 1 ];
-//       /* qqq for Dmytro : not optimal */
-//       for( let i = srcTyped.length - 1 ; i >= start ; i-- )
-//       {
-//         let temp = srcTyped[ i - 1 ];
-//         dstTyped[ right + i - start ] = val;
-//         val = temp;
-//       }
-//     }
-//     else
-//     {
-//       for( let i = srcTyped.length - 1 ; i >= start ; i-- )
-//       dstTyped[ right + i - start ] = srcTyped[ i ];
-//     }
-//
-//     for( let i = 0 ; i < left ; i++ )
-//     dstTyped[ i ] = srcTyped[ i ];
-//
-//     for( let i = left ; i < right ; i++ )
-//     dstTyped[ i ] = ins[ i - left ];
-//
-//     return dstTyped;
-//   }
-// }
-//
-//bufferReusingBut.defaults =
-// {
-//   dst : null,
-//   src : null,
-//   cinterval : null,
-//   ins : null,
-//   offsetting : 1,
-//   reusing : 1,
-//   growFactor : 2,
-//   shrinkFactor : 0,
-//   minSize : 64,
-// };
-
-
-=======
->>>>>>> c2bee9b2
 function bufferReusingBut_body( o )
 {
   _.assert( _.intIs( o.growFactor ) && o.growFactor >= 0 );
