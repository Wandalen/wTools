( function _l5_Long_s_()
{

'use strict';

let _ArrayIndexOf = Array.prototype.indexOf;
let _ArrayIncludes = Array.prototype.includes;
if( !_ArrayIncludes )
_ArrayIncludes = function( e ){ _ArrayIndexOf.call( this, e ) }

let _global = _global_;
let _ = _global_.wTools;
let Self = _global_.wTools;

/*
               |  can grow   |  can shrink  |   range
grow                +                -         positive
only                -                +         positive
relength            +                +         positive
but                 -                +         negative
*/

/* array / long / buffer */
/* - / inplace */

// --
// long
// --

function _longMake_functor( onMake )
{

  _.assert( _.routine.is( onMake ) );

  return function _longMake( src, ins )
  {
    let result;

    /* */

    let length = ins;

    if( _.longLike( length ) )
    length = length.length;

    if( length === undefined || length === null )
    {
      if( src === null )
      {
        length = 0;
      }
      else if( _.longLike( src ) )
      {
        length = src.length;
      }
      else if( _.number.is( src ) )
      {
        length = src;
        src = null;
      }
      else if( _.routine.is( src ) )
      {
        length = 0;
      }
      else _.assert( 0 );
    }

    if( !length )
    length = 0;

    /* */

    if( ins === undefined || ins === null )
    {
      if( _.longLike( src ) )
      {
        if( ins === null )
        {
          ins = src;
        }
        else
        {
          ins = src;
          // src = null;
        }
      }
      else
      {
        ins = null;
      }
    }
    else if( !_.longLike( ins ) )
    {
      if( _.longIs( src ) )
      ins = src;
      else
      ins = null;
    }

    /**/

    let minLength;
    if( ins )
    minLength = Math.min( ins.length, length );
    else
    minLength = 0;

    /**/

    if( _.argumentsArray.is( src ) )
    src = null;

    if( src === null )
    src = this.longDescriptor.make;

    _.assert( arguments.length === 1 || arguments.length === 2 );
    _.assert( _.number.isFinite( length ) );
    _.assert( _.routine.is( src ) || _.longLike( src ), () => 'Expects long, but got ' + _.entity.strType( src ) );

    result = onMake.call( this, src, ins, length, minLength );

    _.assert( _.longLike( result ) );

    return result;
  }

}

//

/**
 * The routine longMake() returns a new Long with the same type as source Long {-src-}. New Long makes from inserted Long {-ins-}
 * or if {-ins-} is number, the Long makes from {-src-} with length equal to {-ins-}. If {-ins-} is not provided, routine  makes
 * container with default Long type. New Long contains {-src-} elements.
 *
 * @param { Long|Function|Null } src - Instance of Long or constructor, defines type of returned Long. If null is provided, routine returns
 * container with default Long type.
 * @param { Number|Long|Null } ins - Defines length of new Long. If Long is provided, routine makes new Long from {-ins-} with {-src-} type.
 * If null is provided, then routine makes container with default Long type.
 *
 * Note. Default Long type defines by descriptor {-longDescriptor-}. If descriptor not provided directly, then it is Array descriptor.
 *
 * @example
 * _.longMake();
 * // returns []
 *
 * @example
 * _.longMake( null );
 * // returns []
 *
 * @example
 * _.longMake( null, null );
 * // returns []
 *
 * @example
 * _.longMake( 3 );
 * // returns [ undefined, undefined, undefined ]
 *
 * @example
 * _.longMake( 3, null );
 * // returns [ undefined, undefined, undefined ]
 *
 * @example
 * _.longMake( [ 1, 2, 3, 4 ] );
 * // returns [ 1, 2, 3, 4 ];
 *
 * @example
 * _.longMake( [ 1, 2, 3, 4 ], null );
 * // returns [ 1, 2, 3, 4 ];
 *
 * @example
 * _.longMake( [ 1, 2 ], 4 );
 * // returns [ 1, 2, undefined, undefined ];
 *
 * @example
 * let got = _.longMake( _.unrollMake( [] ), [ 1, 2, 3 ] );
 * console.log( got );
 * // log [ 1, 2, 3 ];
 * console.log( _.unrollIs( got ) );
 * // log true
 *
 * @example
 * let got = _.longMake( new F32x( [ 1, 2, 3 ] ), 1 );
 * console.log( got );
 * // log Float32Array[ 1 ];
 *
 * @example
 * let got = _.longMake( Array, null );
 * console.log( got );
 * // log [];
 *
 * @example
 * let got = _.longMake( Array, 3 );
 * console.log( got );
 * // log [ undefined, undefined, undefined ];
 *
 * @returns { Long } - Returns a Long with type of source Long {-src-} which makes from {-ins-}. If {-ins-} is not
 * provided, then routine returns container with default Long type.
 * @function longMake
 * @throws { Error } If arguments.length is more then two.
 * @throws { Error } If {-src-} is not a Long, not a constructor, not null.
 * @throws { Error } If {-ins-} is not a number, not a Long, not null, not undefined.
 * @throws { Error } If {-ins-} or ins.length has a not finite value.
 * @namespace Tools
 */

/* aaa : extend coverage and documentation of longMake */
/* Dmytro : extended coverage and documentation of routine longMake */
/* aaa : longMake does not create unrolls, but should */
/* Dmytro : longMake creates unrolls */

let longMake = _longMake_functor( function( /* src, ins, length, minLength */ )
{
  let src = arguments[ 0 ];
  let ins = arguments[ 1 ];
  let length = arguments[ 2 ];
  let minLength = arguments[ 3 ];

  let result;
  if( _.routine.is( src ) )
  {
    if( ins && ins.length === length )
    {
      if( src === Array )
      {
        if( _.longLike( ins ) )
        {
          if( ins.length === 1 )
          result = [ ins[ 0 ] ];
          else if( !_.arrayLike( ins ) )
          result = new( _.constructorJoin( src, [ ... ins ] ) );
          else
          result = new( _.constructorJoin( src, ins ) );
        }
        else
        {
          result = new src( ins );
        }
      }
      else
      {
        result = new src( ins );
      }
    }
    else
    {
      result = new src( length );
      // let minLength = Math.min( length, ins.length );
      // if( !ins && minLength )
      // debugger;
      for( let i = 0 ; i < minLength ; i++ )
      result[ i ] = ins[ i ];
    }
  }
  else if( _.arrayIs( src ) )
  {
    _.assert( length >= 0 );
    result = _.unrollIs( src ) ? _.unrollMake( length ) : new src.constructor( length );
    // let minLength = Math.min( length, ins.length );
    for( let i = 0 ; i < minLength ; i++ )
    result[ i ] = ins[ i ];
  }
  else
  {
    if( ins && length === ins.length )
    {
      result = new src.constructor( ins );
    }
    else
    {
      result = new src.constructor( length );
      // let minLength = Math.min( length, ins.length );
      for( let i = 0 ; i < minLength ; i++ )
      result[ i ] = ins[ i ];
    }
  }

  return result;
});

// function longMake( src, ins )
// {
//   let result;
//   let length = ins;
//
//   if( _.longLike( length ) )
//   length = length.length;
//
//   if( length === undefined )
//   {
//     if( src === null )
//     {
//       length = 0;
//     }
//     else if( _.longLike( src ) )
//     {
//       length = src.length;
//     }
//     else if( _.number.is( src ) )
//     {
//       length = src;
//       src = null;
//     }
//     else _.assert( 0 );
//   }
//
//   // if( !_.longLike( ins ) )
//   // {
//   //   if( _.longLike( src ) )
//   //   ins = src;
//   //   else
//   //   ins = [];
//   // }
//
//   if( !_.longLike( ins ) )
//   {
//     if( _.longLike( src ) )
//     {
//       ins = src;
//       src = null;
//     }
//     else
//     {
//       ins = [];
//     }
//   }
//
//   if( !length )
//   length = 0;
//
//   if( _.argumentsArray.is( src ) )
//   src = null;
//
//   if( src === null )
//   src = this.longDescriptor.make;
//
//   _.assert( arguments.length === 1 || arguments.length === 2 );
//   _.assert( _.number.isFinite( length ) );
//   _.assert( _.routine.is( src ) || _.longLike( src ), () => 'Expects long, but got ' + _.entity.strType( src ) );
//
//   if( _.routine.is( src ) )
//   {
//     if( ins.length === length )
//     {
//       if( src === Array )
//       {
//         if( _.longLike( ins ) )
//         {
//           if( ins.length === 1 )
//           result = [ ins[ 0 ] ];
//           else if( !_.arrayLike( ins ) )
//           result = new( _.constructorJoin( src, [ ... ins ] ) );
//           else
//           result = new( _.constructorJoin( src, ins ) );
//         }
//         else
//         {
//           result = new src( ins );
//         }
//       }
//       else
//       {
//         result = new src( ins );
//       }
//     }
//     else
//     {
//       result = new src( length );
//       let minLen = Math.min( length, ins.length );
//       for( let i = 0 ; i < minLen ; i++ )
//       result[ i ] = ins[ i ];
//     }
//   }
//   else if( _.arrayIs( src ) )
//   {
//     if( length === ins.length )
//     {
//       result = _.unrollIs( src ) ? _.unrollMake( ins ) : new( _.constructorJoin( src.constructor, ins ) );
//     }
//     else
//     {
//       _.assert( length >= 0 );
//       result = _.unrollIs( src ) ? _.unrollMake( length ) : new src.constructor( length );
//       let minLen = Math.min( length, ins.length );
//       for( let i = 0 ; i < minLen ; i++ )
//       result[ i ] = ins[ i ];
//     }
//   }
//   else
//   {
//     if( length === ins.length )
//     {
//       result = new src.constructor( ins );
//     }
//     else
//     {
//       result = new src.constructor( length );
//       let minLen = Math.min( length, ins.length );
//       for( let i = 0 ; i < minLen ; i++ )
//       result[ i ] = ins[ i ];
//     }
//   }
//
//   _.assert( result instanceof this.longDescriptor.type );
//   // _.assert( _.longLike( result ) );
//
//   return result;
// }

//

/* aaa : implement test */
/* Dmytro : implemented */

function longMakeEmpty( src )
{
  if( arguments.length === 0 )
  return this.longDescriptor.make( 0 );

  _.assert( arguments.length === 1 );

  if( _.unrollIs( src ) )
  {
    return _.unrollMake( 0 );
  }
  else if( src === null || _.argumentsArray.is( src ) )
  {
    return this.longDescriptor.make( 0 );
  }
  // else if( _.longLike( src ) )
  else if( _.vector.like( src ) )
  {
    return new src.constructor();
  }
  // else if( _.routine.is( src ) ) /* aaa : it was covered badly! */ /* Dmytro : coverage is extended */
  else if( _.routine.is( src.constructor ) )
  {
    let result = new src();
    // let result = new src.onstructor(); /* Dmytro : src is a class, it calls without constructor property */
    _.assert( _.long_.lengthOf( result ) === 0, 'Constructor should return empty long' );
    return result;
  }
  _.assert( 0, `Unknown long subtype ${_.entity.strType( src )}` );
}

// function longMakeEmpty( src )
// {
//   let result;
//   let length = 0;
//
//   if( src === null )
//   src = [];
//
//   if( _.argumentsArray.is( src ) )
//   src = [];
//
//   _.assert( arguments.length === 1 );
//
//   result = new src.constructor();
//
//   _.assert( _.longIs( result ) );
//   _.assert( result.length === 0 );
//
//   return result;
// }

//

let _longMakeOfLength = _longMake_functor( function( /* src, ins, length, minLength */ )
{
  let src = arguments[ 0 ];
  let ins = arguments[ 1 ];
  let length = arguments[ 2 ];
  let minLength = arguments[ 3 ];

  let result;
  if( _.routine.is( src ) )
  {
    result = new src( length );
  }
  else if( _.arrayIs( src ) )
  {
    debugger;
    if( length === src.length )
    {
      result = new( _.constructorJoin( src.constructor, src ) );
    }
    else if( length < src.length )
    {
      result = src.slice( 0, length );
    }
    else
    {
      result = new src.constructor( length );
      for( let i = 0 ; i < minLength ; i++ )
      result[ i ] = src[ i ];
    }
  }
  else
  {
    if( length === src.length )
    {
      result = new src.constructor( ins );
    }
    else
    {
      result = new src.constructor( length );
      for( let i = 0 ; i < minLength ; i++ )
      result[ i ] = src[ i ];
    }
  }

  return result;
});

// function _longMakeOfLength( src, len )
// {
//   let result;
//
//   // if( src === null )
//   // src = [];
//
//   if( _.longLike( len ) )
//   len = len.length;
//
//   if( len === undefined )
//   {
//     if( src === null )
//     {
//       len = 0;
//     }
//     else if( _.longLike( src ) )
//     {
//       len = src.length;
//     }
//     else if( _.number.is( src ) )
//     {
//       len = src;
//       src = null;
//     }
//     else _.assert( 0 );
//   }
//
//   if( !len )
//   len = 0;
//
//   if( _.argumentsArray.is( src ) )
//   src = this.longDescriptor.name === 'ArgumentsArray' ? this.longDescriptor.make : this.longDescriptor.make( src );
//
//   if( src === null )
//   src = this.longDescriptor.make;
//
//   _.assert( arguments.length === 1 || arguments.length === 2 );
//   _.assert( _.number.isFinite( len ) );
//   _.assert( _.routine.is( src ) || _.longLike( src ), () => 'Expects long, but got ' + _.entity.strType( src ) );
//
//   if( _.routine.is( src ) )
//   {
//     result = new src( len );
//   }
//   else if( _.arrayIs( src ) )
//   {
//     if( len === src.length )
//     {
//       result = new( _.constructorJoin( src.constructor, src ) );
//     }
//     else if( len < src.length )
//     {
//       result = src.slice( 0, len );
//     }
//     else
//     {
//       result = new src.constructor( len );
//       let minLen = Math.min( len, src.length );
//       for( let i = 0 ; i < minLen ; i++ )
//       result[ i ] = src[ i ];
//     }
//   }
//   else
//   {
//     if( len === src.length )
//     {
//       result = new src.constructor( len );
//     }
//     else
//     {
//       result = new src.constructor( len );
//       let minLen = Math.min( len, src.length );
//       for( let i = 0 ; i < minLen ; i++ )
//       result[ i ] = src[ i ];
//     }
//   }
//
//   _.assert( _.longLike( result ), 'Instance should be a long' );
//
//   return result;
// }

//

/**
 * The routine longMakeUndefined() returns a new Long with the same type as source Long {-src-}. New Long has length equal to {-ins-}
 * argument. If {-ins-} is not provided, then new container has default Long type and length of source Long {-src-}.
 *
 * @param { Long|Function|Null } src - Long or constructor, defines type of returned Long. If null is provided, then routine returns
 * container with default Long type.
 * @param { Number|Long } ins - Defines length of new Long. If {-ins-} is Long, then routine makes new Long with length equal to ins.length.
 *
 * Note. Default Long type defines by descriptor {-longDescriptor-}. If descriptor not provided directly, then it is Array descriptor.
 *
 * @example
 * _.longMakeUndefined();
 * // returns []
 *
 * @example
 * _.longMakeUndefined( null );
 * // returns []
 *
 * @example
 * _.longMakeUndefined( null, null );
 * // returns []
 *
 * @example
 * _.longMakeUndefined( 3 );
 * // returns [ undefined, undefined, undefined ]
 *
 * @example
 * _.longMakeUndefined( 3, undefined );
 * // returns [ undefined, undefined, undefined ]
 *
 * @example
 * _.longMakeUndefined( [ 1, 2, 3, 4 ] );
 * // returns [ undefined, undefined, undefined, undefined ];
 *
 * @example
 * _.longMakeUndefined( [ 1, 2, 3, 4 ], null );
 * // returns [ undefined, undefined, undefined, undefined ];
 *
 * @example
 * _.longMakeUndefined( [ 1, 2, 3, 4 ], 2 );
 * // returns [ undefined, undefined ];
 *
 * @example
 * let got = _.longMakeUndefined( _.unrollMake( [] ), [ 1, 2, 3 ] );
 * console.log( got );
 * // log [ undefined, undefined, undefined ];
 * console.log( _.unrollIs( got ) );
 * // log true
 *
 * @example
 * let got = _.longMakeUndefined( new F32x( [ 1, 2, 3, 4 ] ), 2 );
 * console.log( got );
 * // log Float32Array[ undefined, undefined ];
 *
 * @example
 * let got = _.longMakeUndefined( Array, null );
 * console.log( got );
 * // log [];
 *
 * @example
 * let got = _.longMakeUndefined( Array, 3 );
 * console.log( got );
 * // log [ undefined, undefined, undefined ];
 *
 * @returns { Long } - Returns a Long with type of source Long {-src-} with a certain length defined by {-ins-}.
 * If {-ins-} is not defined, then routine returns container with default Long type. Length of the new container defines by {-src-}.
 * @function longMakeUndefined
 * @throws { Error } If arguments.length is more then two.
 * @throws { Error } If the {-src-} is not a Long, not a constructor, not null.
 * @throws { Error } If the {-ins-} is not a number, not a Long, not null, not undefined.
 * @throws { Error } If the {-ins-} or ins.length has a not finite value.
 * @namespace Tools
 */

/*
aaa : extend coverage and documentation of longMakeUndefined
Dmytro : extended coverage and documentation
aaa : longMakeUndefined does not create unrolls, but should
Dmytro : longMakeUndefined creates unrolls.
*/

let longMakeUndefined = _longMake_functor( function( /* src, ins, length, minLength */ )
{
  let src = arguments[ 0 ];
  let ins = arguments[ 1 ];
  let length = arguments[ 2 ];
  let minLength = arguments[ 3 ];

  let result;
  if( _.routine.is( src ) )
  result = new src( length );
  else if( _.unrollIs( src ) )
  result = _.unrollMake( length );
  else if( src === null )
  result = this.longDescriptor.make( length );
  else
  result = new src.constructor( length );

  return result;
})

// function longMakeUndefined( ins, len )
// {
//   let result, length;
//
//   /* aaa3 : ask. use default long container */
//   /* Dmytro : explained, used this.longDescriptor */
//   // if( ins === null )
//   // result = [];
//
//   if( len === undefined )
//   {
//     if( ins === null )
//     {
//       length = 0;
//     }
//     else if( _.number.is( ins ) )
//     {
//       length = ins;
//       ins = null;
//     }
//     else
//     {
//       length = ins.length;
//     }
//   }
//   else
//   {
//     if( _.longLike( len ) )
//     length = len.length;
//     else if( _.number.is( len ) )
//     length = len;
//     else _.assert( 0 );
//   }
//
//   if( _.argumentsArray.is( ins ) )
//   ins = null;
//
//   _.assert( arguments.length === 1 || arguments.length === 2 );
//   _.assert( _.number.isFinite( length ) );
//   _.assert( _.routine.is( ins ) || _.longLike( ins ) || ins === null, () => 'Expects long, but got ' + _.entity.strType( ins ) );
//
//   if( _.routine.is( ins ) )
//   result = new ins( length );
//   else if( _.unrollIs( ins ) )
//   result = _.unrollMake( length );
//   else if( ins === null ) /* aaa3 : ask */
//   result = this.longDescriptor.make( length );
//   else
//   result = new ins.constructor( length );
//
//   return result;
// }

//

/* aaa3 : teach to accept only length */
/* aaa3 : use default long type if type is not clear */
/* aaa3 : allow buffers which are long */
/* aaa3 : relevant to all routines longMake* of such kind */
/* Dmytro : all requirements implemented and covered */

let longMakeZeroed = _longMake_functor( function( /* src, ins, length, minLength */ )
{
  let src = arguments[ 0 ];
  let ins = arguments[ 1 ];
  let length = arguments[ 2 ];
  let minLength = arguments[ 3 ];

  let result;
  if( _.routine.is( src ) )
  result = new src( length );
  else if( _.unrollIs( src ) )
  result = _.unrollMake( length );
  else if( src === null )
  result = this.longDescriptor.make( length );
  else
  result = new src.constructor( length );

  if( !_.bufferTypedIs( result ) )
  {
    for( let i = 0 ; i < length ; i++ )
    result[ i ] = 0;
  }

  return result;
})

// function longMakeZeroed( ins, src )
// {
//   let result, length;
//
//   if( _.routine.is( ins ) )
//   _.assert( arguments.length === 2, 'Expects exactly two arguments' );
//
//   if( src === undefined )
//   {
//     length = ins.length;
//   }
//   else
//   {
//     if( _.longLike( src ) )
//     length = src.length;
//     else if( _.number.is( src ) )
//     length = src;
//     else _.assert( 0, 'Expects long or number as the second argument, got', _.entity.strType( src ) );
//   }
//
//   if( _.argumentsArray.is( ins ) )
//   ins = [];
//
//   _.assert( arguments.length === 1 || arguments.length === 2 );
//   _.assert( _.number.isFinite( length ) );
//   _.assert( _.routine.is( ins ) || _.longLike( ins ), () => 'Expects long, but got ' + _.entity.strType( ins ) );
//
//   if( _.routine.is( ins ) )
//   result = new ins( length );
//   else if( _.unrollIs( ins ) )
//   result = _.unrollMake( length );
//   else
//   result = new ins.constructor( length );
//
//   if( !_.bufferTypedIs( result ) )
//   for( let i = 0 ; i < length ; i++ )
//   result[ i ] = 0;
//
//   return result;
// }

function longMakeFilling( type, value, length )
{
  let result;

  // _.assert( arguments.length === 2 || arguments.length === 3 ); /* Dmytro : double check */

  if( arguments.length === 2 )
  {
    value = arguments[ 0 ];
    length = arguments[ 1 ];
    if( _.longIs( length ) )
    {
      if( _.argumentsArray.is( length ) )
      type = null;
      else
      type = length.constructor;
    }
    else
    {
      type = null;
    }
  }
  else if( arguments.length !== 3 )
  {
    _.assert( 0, 'Expects two or three arguments' );
  }

  /* Dmytro : missed */
  if( _.longIs( length ) )
  length = length.length;

  _.assert( value !== undefined );
  _.assert( _.number.is( length ) );
  _.assert( type === null || _.routine.is( type ) || _.longIs( type ) );

  result = this.longMake( type, length );
  for( let i = 0 ; i < length ; i++ )
  result[ i ] = value;

  return result;
}

//

/* aaa : add good coverage for longFrom. */
/* Dmytro : covered, two test routines implemented */

function longFrom( src )
{
  _.assert( arguments.length === 1 );
  if( src instanceof this.longDescriptor.type )
  if( !_.unrollIs( src ) && _.longIs( src ) )
  return src;
  return this.longMake.call( this, src );
}

//

/**
 * The routine longFromCoercing() returns Long from provided argument {-src-}. The feature of routine is possibility of
 * converting an object-like {-src-} into Long. Also, routine longFromCoercing() converts string with number literals
 * to a Long.
 * If routine convert {-src-}, then result returns in container with default Long type.
 *
 * @param { Long|ObjectLike|String } src - An instance to convert into Long.
 * If {-src-} is a Long and it type is equal to current default Long type, then routine convert not {-src-}.
 *
 * Note. Default Long type defines by descriptor {-longDescriptor-}. If descriptor not provided directly, then it is Array descriptor.
 *
 * @example
 * let src = [ 3, 7, 13, 'abc', false, undefined, null, {} ];
 * let got = _.longFromCoercing( src );
 * // returns [ 3, 7, 13, 'abc', false, undefined, null, {} ]
 * console.log( got === src );
 * // log true
 *
 * @example
 * let src = _.argumentsArray.make( [ 3, 7, 13, 'abc', false, undefined, null, {} ] );
 * let got = _.longFromCoercing( src );
 * // returns [ 3, 7, 13, 'abc', false, undefined, null, {} ]
 * console.log( got === src );
 * // log false
 *
 * @example
 * let src = { a : 3, b : 7, c : 13 };
 * let got = _.longFromCoercing( src );
 * // returns [ [ 'a', 3 ], [ 'b', 7 ], [ 'c', 13 ] ]
 *
 * @example
 * let src = "3, 7, 13, 3.5abc, 5def, 7.5ghi, 13jkl";
 * let got = _.longFromCoercing( src );
 * // returns [ 3, 7, 13, 3.5, 5, 7.5, 13 ]
 *
 * @returns { Long } - Returns a Long. If {-src-} is Long with default Long type, then routine returns original {-src-}.
 * Otherwise, it makes new container with default Long type.
 * @function longFromCoercing
 * @throws { Error } If arguments.length is less or more then one.
 * @throws { Error } If {-src-} is not a Long, not an object-like, not a string.
 * @namespace Tools
 */

function longFromCoercing( src )
{

  _.assert( arguments.length === 1, 'Expects single argument' );

  if( src instanceof this.longDescriptor.type && _.longIs( src ) )
  return src;

  /* Dmytro : this condition make recursive call with array from argumentsArray. But first condition return any long object
     ( ArgumentsArray.type is  Object ), and next make other long types without recursive call */
  // if( _.argumentsArray.is( src ) )
  // return this.longFromCoercing( Array.prototype.slice.call( src ) );

  if( _.longIs( src ) )
  return this.longDescriptor.from( src );

  if( _.object.is( src ) )
  return this.longFromCoercing( _.mapToArray( src ) );

  /* aaa : cover */
  /* Dmytro : covered */
  if( _.strIs( src ) )
  return this.longFromCoercing( this.arrayFromStr( src ) );

  _.assert( 0, `Unknown data type : ${ _.entity.strType( src ) }` );
}

//

/**
 * The routine longFill() fills elements the given Long {-src-} by static value. The range of replaced elements
 * defines by a parameter {-range-}. If it possible, routine longFill() saves original container {-src-}.
 *
 * @param { Long } src - The source Long.
 * @param { * } value - Any value to fill the elements in the {-src-}.
 * If {-value-} is not provided, the routine fills elements of source Long by 0.
 * @param { Range|Number } range - The two-element array that defines the start index and the end index for copying elements.
 * If {-range-} is number, then it defines the end index, and the start index is 0.
 * If range[ 0 ] < 0, then start index sets to 0, end index increments by absolute value of range[ 0 ].
 * If range[ 1 ] <= range[ 0 ], then routine returns a copy of original Long.
 * If {-range-} is not provided, routine fills all elements of the {-src-}.
 *
 * @example
 * _.longFill( [ 1, 2, 3, 4, 5 ] );
 * // returns [ 0, 0, 0, 0, 0 ]
 *
 * @example
 * _.longFill( [ 1, 2, 3, 4, 5 ], 'a' );
 * // returns [ 'a', 'a', 'a', 'a', 'a' ]
 *
 * @example
 * _.longFill( [ 1, 2, 3, 4, 5 ], 'a', 2 );
 * // returns [ 'a', 'a', 3, 4, 5 ]
 *
 * @example
 * _.longFill( [ 1, 2, 3, 4, 5 ], 'a', [ 1, 3 ] );
 * // returns [ 1, 'a', 'a', 4, 5 ]
 *
 * @example
 * _.longFill( [ 1, 2, 3, 4, 5 ], 'a', [ -1, 3 ] );
 * // returns [ 'a', 'a', 'a', 'a', 5 ]
 *
 * @example
 * _.longFill( [ 1, 2, 3, 4, 5 ], 'a', [ 4, 3 ] );
 * // returns [ 1, 2, 3, 4, 5 ]
 *
 * @returns { Long } - If it is possible, returns the source Long filled with a static value.
 * Otherwise, returns copy of the source Long filled with a static value.
 * @function longFill
 * @throws { Error } If arguments.length is less then one or more then three.
 * @throws { Error } If {-src-} is not a Long.
 * @throws { Error } If {-range-} is not a Range or not a Number.
 * @namespace Tools
 */

function longFill( src, value, range )
{

  if( range === undefined )
  range = [ 0, src.length ];
  if( _.number.is( range ) )
  range = [ 0, range ];

  _.assert( 1 <= arguments.length && arguments.length <= 3 );
  _.assert( _.longIs( src ) );
  _.assert( _.intervalIs( range ) );

  if( value === undefined )
  value = 0;

  // src = _.longGrowInplace( src, range );
  src = _.longGrow_( src, src, [ range[ 0 ], range[ 1 ] - 1 ] );

  let offset = Math.max( -range[ 0 ], 0 );

  if( range[ 0 ] < 0 )
  {
    range[ 1 ] -= range[ 0 ];
    range[ 0 ] = 0;
  }

  if( _.routine.is( src.fill ) )
  {
    src.fill( value, range[ 0 ], range[ 1 ] + offset );
  }
  else
  {
    for( let t = range[ 0 ] ; t < range[ 1 ] + offset ; t++ )
    src[ t ] = value;
  }

  return src;
}

//

function longFill_( src, ins, cinterval )
{

  if( cinterval === undefined )
  cinterval = [ 0, src.length - 1 ];
  if( _.number.is( cinterval ) )
  cinterval = [ 0, cinterval - 1 ];

  _.assert( 1 <= arguments.length && arguments.length <= 3 );
  _.assert( _.longIs( src ) );
  _.assert( _.intervalIs( cinterval ) );

  if( ins === undefined )
  ins = 0;

  src = _.longGrow_( src, src, cinterval );

  let offset = Math.max( -cinterval[ 0 ], 0 );

  if( cinterval[ 0 ] < 0 )
  {
    cinterval[ 1 ] -= cinterval[ 0 ];
    cinterval[ 0 ] = 0;
  }

  if( _.routine.is( src.fill ) )
  {
    src.fill( ins, cinterval[ 0 ], cinterval[ 1 ] + 1 + offset );
  }
  else
  {
    for( let t = cinterval[ 0 ] ; t < cinterval[ 1 ] + 1 + offset ; t++ )
    src[ t ] = ins;
  }

  return src;
}

//

/**
 * The longDuplicate() routine returns an array with duplicate values of a certain number of times.
 *
 * @param { objectLike } [ o = {  } ] o - The set of arguments.
 * @param { longIs } o.src - The given initial array.
 * @param { longIs } o.result - To collect all data.
 * @param { Number } [ o.nScalarsPerElement = 1 ] o.nScalarsPerElement - The certain number of times
 * to append the next value from (srcArray or o.src) to the (o.result).
 * If (o.nScalarsPerElement) is greater that length of a (srcArray or o.src) it appends the 'undefined'.
 * @param { Number } [ o.nDupsPerElement = 2 ] o.nDupsPerElement = 2 - The number of duplicates per element.
 *
 * @example
 * _.longDuplicate( [ 'a', 'b', 'c' ] );
 * // returns [ 'a', 'a', 'b', 'b', 'c', 'c' ]
 *
 * @example
 * let options = {
 *   src : [ 'abc', 'def' ],
 *   result : [  ],
 *   nScalarsPerElement : 2,
 *   nDupsPerElement : 3
 * };
 * _.longDuplicate( options, {} );
 * // returns [ 'abc', 'def', 'abc', 'def', 'abc', 'def' ]
 *
 * @example
 * let options = {
 *   src : [ 'abc', 'def' ],
 *   result : [  ],
 *   nScalarsPerElement : 3,
 *   nDupsPerElement : 3
 * };
 * _.longDuplicate( options, { a : 7, b : 13 } );
 * // returns [ 'abc', 'def', undefined, 'abc', 'def', undefined, 'abc', 'def', undefined ]
 *
 * @returns { Array } Returns an array with duplicate values of a certain number of times.
 * @function longDuplicate
 * @throws { Error } Will throw an Error if ( o ) is not an objectLike.
 * @namespace Tools
 */

function longDuplicate( o ) /* xxx : review interface */
{
  // _.assert( arguments.length === 1 || arguments.length === 2 );

  _.assert( _.mapIs( o ) );

  // if( arguments.length === 2 )
  // {
  //   o = { src : arguments[ 0 ], nDupsPerElement : arguments[ 1 ] };
  // }
  // else if( arguments.length === 1 )
  // {
  //   if( !_.mapIs( o ) )
  //   o = { src : o };
  // }
  // else _.assert( 0 );

  if( o.nScalarsPerElement === 0 )
  if( o.src.length === 0 )
  o.nScalarsPerElement = 1;
  else
  o.nScalarsPerElement = o.src.length;

  _.routine.options( longDuplicate, o );
  _.assert( _.number.is( o.nDupsPerElement ) );
  _.assert( _.longIs( o.src ), 'Expects Long {-o.src-}' );
  _.assert( _.intIs( o.src.length / o.nScalarsPerElement ) );

  if( o.nDupsPerElement === 1 )
  {
    if( o.dst )
    {
      _.assert( _.longIs( o.dst ) || _.bufferTypedIs( o.dst ), 'Expects o.dst as longIs or TypedArray if nDupsPerElement equals 1' );

      if( _.bufferTypedIs( o.dst ) )
      o.dst = _.longJoin( o.dst, o.src );
      else if( _.longIs( o.dst ) )
      o.dst.push.apply( o.dst, o.src );
    }
    else
    {
      o.dst = o.src;
    }
    return o.dst;
  }

  let length = o.src.length * o.nDupsPerElement;
  let numberOfElements = o.src.length / o.nScalarsPerElement;

  if( o.dst )
  _.assert( o.dst.length >= length );

  o.dst = o.dst || _.longMakeUndefined( o.src, length );

  let rlength = o.dst.length;

  for( let c = 0, cl = numberOfElements ; c < cl ; c++ )
  {

    for( let d = 0, dl = o.nDupsPerElement ; d < dl ; d++ )
    {

      for( let e = 0, el = o.nScalarsPerElement ; e < el ; e++ )
      {
        let indexDst = c*o.nScalarsPerElement*o.nDupsPerElement + d*o.nScalarsPerElement + e;
        let indexSrc = c*o.nScalarsPerElement+e;
        o.dst[ indexDst ] = o.src[ indexSrc ];
      }

    }

  }

  _.assert( o.dst.length === rlength );

  return o.dst;
}

longDuplicate.defaults = /* qqq : cover. take into account extreme cases */
{
  src : null,
  dst : null,
  nScalarsPerElement : 1,
  nDupsPerElement : 2,
}

//

/*
aaa : find and let me know what is _.buffer* analog of _longClone |
aaa Dmytro : module has not _.buffer* analog of routine _longClone. The closest functionality has routine bufferMake( ins, src )
zzz
*/

// function _longClone( src ) /* qqq for Dmyto : _longClone should not accept untyped buffers. _bufferClone should accept untyped buffer */
function _longClone( src ) /* qqq for Dmyto : _longClone should not accept untyped buffers. _bufferClone should accept untyped buffer */
{

  _.assert( arguments.length === 1, 'Expects single argument' );
  _.assert( _.longLike( src ) || _.bufferAnyIs( src ) );
  // _.assert( !_.bufferNodeIs( src ), 'not tested' );

  if( _.bufferViewIs( src ) )
  debugger;

  if( _.unrollIs( src ) )
  return _.unrollMake( src );
  else if( _.arrayIs( src ) )
  return src.slice();
  else if( _.argumentsArray.is( src ) )
  return Array.prototype.slice.call( src );
  else if( _.bufferRawIs( src ) )
  return new U8x( new U8x( src ) ).buffer;
  else if( _.bufferTypedIs( src ) || _.bufferNodeIs( src ) )
  return new src.constructor( src );
  else if( _.bufferViewIs( src ) )
  return new src.constructor( src.buffer, src.byteOffset, src.byteLength );

  _.assert( 0, 'unknown kind of buffer', _.entity.strType( src ) );
}

//

/**
 * Returns a copy of original array( array ) that contains elements from index( f ) to index( l ),
 * but not including ( l ).
 *
 * If ( l ) is omitted or ( l ) > ( array.length ), _longShallow extracts through the end of the sequence ( array.length ).
 * If ( f ) > ( l ), end index( l ) becomes equal to begin index( f ).
 * If ( f ) < 0, zero is assigned to begin index( f ).

 * @param { Array/BufferNode } array - Source array or buffer.
 * @param { Number } [ f = 0 ] f - begin zero-based index at which to begin extraction.
 * @param { Number } [ l = array.length ] l - end zero-based index at which to end extraction.
 *
 * @example
 * _._longShallow( [ 1, 2, 3, 4, 5, 6, 7 ], 2, 6 );
 * // returns [ 3, 4, 5, 6 ]
 *
 * @example
 * // begin index is less then zero
 * _._longShallow( [ 1, 2, 3, 4, 5, 6, 7 ], -1, 2 );
 * // returns [ 1, 2 ]
 *
 * @example
 * // end index is bigger then length of array
 * _._longShallow( [ 1, 2, 3, 4, 5, 6, 7 ], 5, 100 );
 * // returns [ 6, 7 ]
 *
 * @returns { Array } Returns a shallow copy of elements from the original array.
 * @function _longShallow
 * @throws { Error } Will throw an Error if ( array ) is not an Array or BufferNode.
 * @throws { Error } Will throw an Error if ( f ) is not a Number.
 * @throws { Error } Will throw an Error if ( l ) is not a Number.
 * @throws { Error } Will throw an Error if no arguments provided.
 * @namespace Tools
 */

/* aaa : optimize */
/* Dmytro : optimized */

// function longSlice( array, f, l )
function _longShallow( src, f, l )
{
  _.assert( 1 <= arguments.length && arguments.length <= 3 );
  _.assert( _.longIs( src ), 'Expects long {-src-}' );
  _.assert( f === undefined || _.number.is( f ) );
  _.assert( l === undefined || _.number.is( l ) );

  /* xxx qqq for Dmytro : check and cover */

  f = f === undefined ? 0 : f;
  l = l === undefined ? src.length : l;

  if( f < 0 )
  f = src.length + f;
  if( l < 0 )
  l = src.length + l;

  if( f < 0 )
  f = 0;
  if( f > l )
  l = f;

  if( _.bufferTypedIs( src ) )
  return _.longOnly_( null, src, [ f, l - 1 ] );
  return Array.prototype.slice.call( src, f, l );

  // if( _.bufferTypedIs( src ) )
  // return src.subsrc( f, l );
  // else if( _.srcLikeResizable( src ) )
  // return src.slice( f, l );
  // else if( _.argumentssrcIs( src ) )
  // return src.prototype.slice.call( src, f, l );
  // else
  // _.assert( 0 );
}

//

/**
 * The longRepresent() routine returns a shallow copy of a portion of an array
 * or a new TypedArray that contains
 * the elements from (begin) index to the (end) index,
 * but not including (end).
 *
 * @param { Array } src - Source array.
 * @param { Number } begin - Index at which to begin extraction.
 * @param { Number } end - Index at which to end extraction.
 *
 * @example
 * _.longRepresent( [ 1, 2, 3, 4, 5 ], 2, 4 );
 * // returns [ 3, 4 ]
 *
 * @example
 * _.longRepresent( [ 1, 2, 3, 4, 5 ], -4, -2 );
 * // returns [ 2, 3 ]
 *
 * @example
 * _.longRepresent( [ 1, 2, 3, 4, 5 ] );
 * // returns [ 1, 2, 3, 4, 5 ]
 *
 * @returns { Array } - Returns a shallow copy of a portion of an array into a new Array.
 * @function longRepresent
 * @throws { Error } If the passed arguments is more than three.
 * @throws { Error } If the first argument is not an array.
 * @namespace Tools
 */

/* qqq2 : review. ask */
/* qqq2 : implement bufferRepresent_( any buffer )
should return undefined if cant create representation
let representation = _.bufferRepresent_( src );
representation[ 4 ] = x; // src changed too
*/

/* qqq2 : implement longRepresent_( src, cinterval ~ [ first, last ] ) */
/* xxx qqq for Dmytro : implement longRepresent_ */

function longRepresent( src, begin, end )
{

  _.assert( arguments.length <= 3 );
  _.assert( _.longLike( src ), 'Unknown type of (-src-) argument' );
  _.assert( _.routine.is( src.slice ) || _.routine.is( src.subarray ) );

  if( _.routine.is( src.subarray ) )
  return src.subarray( begin, end );

  return src.slice( begin, end );
}

// function longSlice( array, f, l )
// {
//   let result;
//
//   if( _.argumentsArray.is( array ) )
//   if( f === undefined && l === undefined )
//   {
//     if( array.length === 2 )
//     return [ array[ 0 ], array[ 1 ] ];
//     else if( array.length === 1 )
//     return [ array[ 0 ] ];
//     else if( array.length === 0 )
//     return [];
//   }
//
//   _.assert( _.longIs( array ) );
//   _.assert( 1 <= arguments.length && arguments.length <= 3 );
//
//   if( _.arrayLikeResizable( array ) )
//   {
//     _.assert( f === undefined || _.number.is( f ) );
//     _.assert( l === undefined || _.number.is( l ) );
//     result = array.slice( f, l );
//     return result;
//   }
//
//   f = f !== undefined ? f : 0;
//   l = l !== undefined ? l : array.length;
//
//   _.assert( _.number.is( f ) );
//   _.assert( _.number.is( l ) );
//
//   if( f < 0 )
//   f = array.length + f;
//   if( l < 0 )
//   l = array.length + l;
//
//   if( f < 0 )
//   f = 0;
//   if( l > array.length )
//   l = array.length;
//   if( l < f )
//   l = f;
//
//   result = _.longMakeUndefined( array, l-f );
//   // if( _.bufferTypedIs( array ) )
//   // result = new array.constructor( l-f );
//   // else
//   // result = new Array( l-f );
//
//   for( let r = f ; r < l ; r++ )
//   result[ r-f ] = array[ r ];
//
//   return result;
// }

//

/**
 * The routine longJoin() makes new container with type defined by first argument. Routine clones content of provided arguments
 * into created container.
 *
 * @param { Long|Buffer } arguments[ 0 ] - Long or Buffer, defines type of returned container. If provided only {-arguments[ 0 ]-}, then
 * routine makes shallow copy of it.
 * @param { * } ... - Arguments to make copy into new container. Can have any types exclude undefined.
 *
 * @example
 * let src = [];
 * let got = _.longJoin( src );
 * console.log( got );
 * // log []
 * console.log( src === got );
 * // log false
 *
 * @example
 * var src = new U8x( [ 1, 2, 3, 4 ] );
 * var got = _.longJoin( src );
 * console.log( got );
 * // log Uint8Array [ 1, 2, 3, 4 ];
 * console.log( src === got );
 * // log false
 *
 * @example
 * let src = _.unrollMake( [] );
 * let got = _.longJoin( src, 1, 'str', new F32x( [ 3 ] ) );
 * console.log( got );
 * // log [ 1, 'str', 3 ]
 * console.log( _.unrollIs( got ) );
 * // log true
 * console.log( src === got );
 * // log false
 *
 * @example
 * let src = new BufferRaw( 3 );
 * let got = _.longJoin( src, 1, 2, _.argumentsArray.make( [ 3, 4 ] ) );
 * console.log( got );
 * // log ArrayBuffer { [Uint8Contents]: <00 00 00 01 02 03 04>, byteLength: 7 }
 * console.log( src === got );
 * // log false
 *
 * @returns { Long|Buffer } - Returns a Long or a Buffer with type of first argument. Returned container filled by content of provided arguments.
 * @function longJoin
 * @throws { Error } If arguments.length is less than one.
 * @throws { Error } If the {-arguments[ 0 ]-} is not a Long or not a Buffer.
 * @throws { Error } If {-arguments-} has undefined value.
 * @namespace Tools
 */

function longJoin()
{
  _.assert( arguments.length >= 1, 'Expects at least one argument' );

  if( arguments.length === 1 )
  {
    return _._longClone( arguments[ 0 ] );
  }

  /* eval length */

  let length = 0;

  for( let a = 0 ; a < arguments.length ; a++ )
  {
    let argument = arguments[ a ];

    _.assert( argument !== undefined, 'argument is not defined' );
    // if( argument === undefined )
    // throw _.err( 'argument is not defined' );

    if( _.longLike( argument ) || _.bufferNodeIs( argument ) )
    length += argument.length;
    else if( _.bufferRawIs( argument ) || _.bufferViewIs( argument ) )
    length += argument.byteLength;
    else
    length += 1;
  }

  /* make result */

  let result, bufferDst;
  let offset = 0;

  if( _.bufferRawIs( arguments[ 0 ] ) )
  {
    result = new BufferRaw( length );
    bufferDst = new U8x( result );
  }
  else if( _.bufferViewIs( arguments[ 0 ] ) )
  {
    result = new BufferView( new BufferRaw( length ) );
    bufferDst = new U8x( result.buffer );
  }
  else
  {
    if( _.arrayIs( arguments[ 0 ] ) || _.bufferTypedIs( arguments[ 0 ] ) || _.argumentsArray.is( arguments[ 0 ] ) )
    result = _.longMakeUndefined( arguments[ 0 ], length );
    else if( _.bufferNodeIs( arguments[ 0 ] ) )
    result = BufferNode.alloc( length );
    else
    _.assert( 0, 'Unexpected data type' );

    bufferDst = result;
  }

  /* copy */

  for( let a = 0; a < arguments.length ; a++ )
  {
    let srcTyped;
    let argument = arguments[ a ];
    if( _.bufferRawIs( argument ) )
    srcTyped = new U8x( argument );
    else if( _.bufferViewIs( argument ) )
    srcTyped = new U8x( argument.buffer );
    else if( _.bufferTypedIs( argument ) )
    srcTyped = argument;
    else if( _.longLike( argument ) || _.bufferNodeIs( argument ) )
    srcTyped = argument;
    else
    srcTyped = [ argument ];

    for( let i = 0; i < srcTyped.length; i++ )
    bufferDst[ i + offset ] = srcTyped[ i ];

    offset += srcTyped.length;
  }

  // for( let a = 0, c = 0 ; a < arguments.length ; a++ )
  // {
  //   let argument = arguments[ a ];
  //   if( _.bufferRawIs( argument ) )
  //   {
  //     bufferDst.set( new U8x( argument ), offset );
  //     offset += argument.byteLength;
  //   }
  //   else if( _.bufferTypedIs( arguments[ 0 ] ) )
  //   {
  //     result.set( argument, offset );
  //     offset += argument.length;
  //   }
  //   else if( _.longLike( argument ) )
  //   for( let i = 0 ; i < argument.length ; i++ )
  //   {
  //     result[ c ] = argument[ i ];
  //     c += 1;
  //   }
  //   else
  //   {
  //     result[ c ] = argument;
  //     c += 1;
  //   }
  // }

  return result;
}

//

function longEmpty( dstLong )
{
  if( _.arrayIs( dstLong ) )
  {
    // dstLong.slice( 0, dstLong.length ); // Dmytro : slice() method make copy of array, splice() method removes elements
    dstLong.splice( 0, dstLong.length );
    return dstLong;
  }
  _.assert( 0, () => `Cant change length of fixed-length container ${_.entity.strType( dstLong )}` );
}

// //
//
// /**
//  * The routine longBut() returns a shallow copy of provided Long {-array-}. Routine removes existing
//  * elements in bounds defined by {-range-} and inserts new elements from {-val-}. The original
//  * source Long {-array-} will not be modified.
//  *
//  * @param { Long } array - The Long from which makes a shallow copy.
//  * @param { Range|Number } range - The two-element array that defines the start index and the end index for removing elements.
//  * If {-range-} is number, then it defines the start index, and the end index is start index incremented by one.
//  * If {-range-} is undefined, routine returns copy of {-array-}.
//  * If range[ 0 ] < 0, then start index sets to 0.
//  * If range[ 1 ] > array.length, end index sets to array.length.
//  * If range[ 1 ] <= range[ 0 ], then routine removes not elements, the insertion of elements begins at start index.
//  * @param { Long } val - The Long with elements for insertion. Inserting begins at start index.
//  * If quantity of removed elements is not equal to val.length, then returned Long will have length different to array.length.
//  *
//  * @example
//  * var src = [ 1, 2, 3, 4, 5 ];
//  * var got = _.longBut( src );
//  * console.log( got );
//  * // log [ 1, 2, 3, 4, 5 ]
//  * console.log( got === src );
//  * // log false
//  *
//  * @example
//  * var src = _.unrollMake( [ 1, 2, 3, 4, 5 ] );
//  * var got = _.longBut( src, 2, [ 'str' ] );
//  * console.log( got );
//  * // log [ 1, 2, 'str', 4, 5 ]
//  * console.log( _.unrollIs( got ) );
//  * // log true
//  * console.log( got === src );
//  * // log false
//  *
//  * @example
//  * var src = new F32x( [ 1, 2, 3, 4, 5 ] );
//  * var got = _.longBut( src, [ 1, 4 ], [ 5, 6, 7 ] );
//  * console.log( got );
//  * // log Float32Array[ 1, 5, 6, 7, 5 ]
//  * console.log( _.bufferTypedIs( got ) );
//  * // log true
//  * console.log( got === src );
//  * // log false
//  *
//  * @example
//  * var src = [ 1, 2, 3, 4, 5 ];
//  * var got = _.longBut( src, [ -5, 10 ], [ 'str' ] );
//  * console.log( got );
//  * // log [ 'str' ]
//  * console.log( got === src );
//  * // log false
//  *
//  * @example
//  * var src = [ 1, 2, 3, 4, 5 ];
//  * var got = _.longBut( src, [ 4, 1 ], [ 'str' ] );
//  * console.log( got );
//  * // log [ 1, 2, 3, 4, 'str', 5 ]
//  * console.log( got === src );
//  * // log false
//  *
//  * @returns { Long } - Returns a copy of source Long with removed or replaced existing elements and / or added new elements. The copy has same type as source Long.
//  * @function longBut
//  * @throws { Error } If arguments.length is less then one or more then three.
//  * @throws { Error } If argument {-array-} is not a Long.
//  * @throws { Error } If range.length is less or more then two.
//  * @throws { Error } If range elements is not number / undefined.
//  * @throws { Error } If argument {-val-} is not Long / undefined.
//  * @namespace Tools
//  */
//
// /*
// qqq : routine longBut requires good test coverage and documentation | Dmytro : extended routine coverage by using given clarifications, documented
//  */

// function longBut( array, range, val )
// {
//
//   _.assert( 1 <= arguments.length && arguments.length <= 3 );
//
//   if( range === undefined )
//   return _.longJoin( array );
//   // return _.longMake( array );
//
//   if( _.arrayIs( array ) )
//   return _.arrayBut( array, range, val );
//
//   if( _.number.is( range ) )
//   range = [ range, range + 1 ];
//
//   _.assert( _.longLike( array ) );
//   _.assert( val === undefined || _.longLike( val ) );
//   _.assert( _.intervalIs( range ) );
//   // _.assert( _.longLike( range ), 'not tested' );
//   // _.assert( !_.longLike( range ), 'not tested' );
//
//   // if( _.number.is( range ) )
//   // range = [ range, range + 1 ];
//
//   _.ointerval.clamp/*rangeClamp*/( range, [ 0, array.length ] );
//   if( range[ 1 ] < range[ 0 ] )
//   range[ 1 ] = range[ 0 ];
//
//   let d = range[ 1 ] - range[ 0 ];
//   let len = ( val ? val.length : 0 );
//   let d2 = d - len;
//   let l2 = array.length - d2;
//
//   let result = _.longMakeUndefined( array, l2 );
//
//   // debugger;
//   // _.assert( 0, 'not tested' )
//
//   for( let i = 0 ; i < range[ 0 ] ; i++ )
//   result[ i ] = array[ i ];
//
//   for( let i = range[ 1 ] ; i < array.length ; i++ )
//   result[ i-d2 ] = array[ i ];
//
//   if( val )
//   {
//     for( let i = 0 ; i < val.length ; i++ )
//     result[ range[ 0 ]+i ] = val[ i ];
//   }
//
//   return result;
// }

// //
//
// /**
//  * The routine longButInplace() returns a Long {-array-} with removed existing elements in bounds
//  * defined by {-range-} and inserted new elements from {-val-}.
//  * If provided Long is resizable, routine modifies this Long in place, otherwise, return copy.
//  *
//  * @param { Long } array - The Long to remove, replace or add elements.
//  * @param { Range|Number } range - The two-element array that defines the start index and the end index for removing elements.
//  * If {-range-} is number, then it defines the start index, and the end index defines as start index incremented by one.
//  * If {-range-} is undefined, routine returns {-src-}.
//  * If range[ 0 ] < 0, then start index sets to 0.
//  * If range[ 1 ] > array.length, end index sets to array.length.
//  * If range[ 1 ] <= range[ 0 ], then routine removes no elements, the insertion of elements begins at start index.
//  * @param { Long } ins - The Long with elements for insertion. Inserting begins at start index.
//  * If quantity of removed elements is not equal to val.length, then returned array will have length different to original array.length.
//  *
//  * @example
//  * var src = new U8x( [ 1, 2, 3, 4, 5 ] );
//  * var got = _.longButInplace( src );
//  * console.log( got );
//  * // log Uint8Array[ 1, 2, 3, 4, 5 ]
//  * console.log( _.bufferTypedIs( got ) );
//  * // log true
//  * console.log( got === src );
//  * // log true
//  *
//  * @example
//  * var src = new I32x( [ 1, 2, 3, 4, 5 ] );
//  * var got = _.longButInplace( src, 2, [ 6, 7 ] );
//  * console.log( got );
//  * // log Int8Array[ 1, 2, 6, 7, 4, 5 ]
//  * console.log( _.bufferTypedIs( got ) );
//  * // log true
//  * console.log( got === src );
//  * // log false
//  *
//  * @example
//  * var src = _.unrollMake( [ 1, 2, 3, 4, 5 ] );
//  * var got = _.longButInplace( src, [ 1, 4 ], [ 'str' ] );
//  * console.log( got );
//  * // log [ 1, 'str', 5 ]
//  * console.log( _.unrollIs( got ) );
//  * // log true
//  * console.log( got === src );
//  * // log true
//  *
//  * @example
//  * var src = _.argumentsArray.make( [ 1, 2, 3, 4, 5 ] );
//  * var got = _.longButInplace( src, [ -5, 10 ], [ 'str' ] );
//  * console.log( got );
//  * // log [ 'str' ]
//  * console.log( _.argumentsArray.is( got ) );
//  * // log false
//  * console.log( got === src );
//  * // log false
//  *
//  * @example
//  * var src = [ 1, 2, 3, 4, 5 ];
//  * var got = _.longButInplace( src, [ 4, 1 ], [ 'str' ] );
//  * console.log( got );
//  * // log [ 1, 2, 3, 4, 'str', 5 ]
//  * console.log( got === src );
//  * // log true
//  *
//  * @returns { Long } Returns Long with removed or replaced existing elements and / or added new elements.
//  * If long is resizable, routine returns modified source long, otherwise, returns a copy.
//  * @function longButInplace
//  * @throws { Error } If arguments.length is less then one or more then three.
//  * @throws { Error } If argument {-array-} is not a long.
//  * @throws { Error } If range.length is less or more then two.
//  * @throws { Error } If range elements is not number / undefined.
//  * @throws { Error } If argument {-val-} is not long / undefined.
//  * @namespace Tools
//  */
//
// /*
// aaa : routine longButInplace requires good test coverage and documentation | Dmytro : implemented and covered routine longButInplace, documented
//  */
//
// function longButInplace( array, range, val )
// {
//
//   _.assert( 1 <= arguments.length && arguments.length <= 3 );
//
//   if( _.arrayLikeResizable( array ) )
//   return _.arrayButInplace( array, range, val );
//
//   if( range === undefined )
//   return array;
//   if( _.number.is( range ) )
//   range = [ range, range + 1 ];
//
//   _.assert( _.longLike( array ) );
//   _.assert( _.intervalIs( range ) );
//
//   _.ointerval.clamp/*rangeClamp*/( range, [ 0, array.length ] );
//   if( range[ 1 ] < range[ 0 ] )
//   range[ 1 ] = range[ 0 ];
//
//   if( range[ 0 ] === range[ 1 ] && val === undefined )
//   return array;
//   else
//   return _.longBut( array, range, val );
//
//   // let result;
//   //
//   // _.assert( _.longLike( src ) );
//   // _.assert( ins === undefined || _.longLike( ins ) );
//   // _.assert( _.longLike( range ), 'not tested' );
//   // _.assert( !_.longLike( range ), 'not tested' );
//   //
//   // _.assert( 0, 'not implemented' )
//
//   //
//   // if( _.number.is( range ) )
//   // range = [ range, range + 1 ];
//   //
//   // _.ointerval.clamp/*rangeClamp*/( range, [ 0, src.length ] );
//   // if( range[ 1 ] < range[ 0 ] )
//   // range[ 1 ] = range[ 0 ];
//   //
//   // let d = range[ 1 ] - range[ 0 ];
//   // let range[ 1 ] = src.length - d + ( ins ? ins.length : 0 );
//   //
//   // result = _.longMakeUndefined( src, range[ 1 ] );
//   //
//   // debugger;
//   // _.assert( 0, 'not tested' )
//   //
//   // for( let i = 0 ; i < range[ 0 ] ; i++ )
//   // result[ i ] = src[ i ];
//   //
//   // for( let i = range[ 1 ] ; i < range[ 1 ] ; i++ )
//   // result[ i-d ] = src[ i ];
//   //
//   // return result;
// }
//
// //
//
// // function _relength_head( dst, src, range, ins )
// // {
// //   _.assert( 1 <= arguments.length && arguments.length <= 4 );
// //
// //   /* aaa : suspicious */ /* Dmytro : removed */
// //
// //   if( dst === null )
// //   {
// //     dst = true;
// //   }
// //   else if( dst === src )
// //   {
// //     dst = false;
// //   }
// //   else if( arguments.length === 4 )
// //   {
// //     _.assert( _.longLike( dst ), '{-dst-} should be Long' );
// //   }
// //   else
// //   {
// //     /* aaa2 : wrong. src could pass check intervalIs if length is 2 */
// //     /* Dmytro : this check means: if length > 1 and second argument is not a range, then it is source container, and third argument is range */
// //     // if( arguments.length > 1 && !_.intervalIs( src ) && !_.number.is( src ) )
// //     // {
// //     //   _.assert( _.longLike( dst ) );
// //     // }
// //     // else
// //     // {
// //     //   ins = range;
// //     //   range = src;
// //     //   src = dst;
// //     //   dst = false;
// //     // }
// //
// //     ins = range;
// //     range = src;
// //     src = dst;
// //     dst = false;
// //   }
// //
// //   _.assert( _.longLike( src ) );
// //
// //   return [ dst, src, range, ins ];
// // }

//

/* aaa2 : rename arguments. ask */ /* Dmytro : renamed and standardized for each routine */

function longBut_( /* dst, src, cinterval, ins */ )
{
  let dst = arguments[ 0 ];
  let src = arguments[ 1 ];
  let cinterval = arguments[ 2 ];
  let ins = arguments[ 3 ];

  _.assert( 1 <= arguments.length && arguments.length <= 4 );

  if( arguments.length < 4 && dst !== null && dst !== src )
  {
    dst = arguments[ 0 ];
    src = arguments[ 0 ];
    cinterval = arguments[ 1 ];
    ins = arguments[ 2 ];
  }

  if( cinterval === undefined )
  {
    cinterval = [ 0, -1 ];
    ins = undefined;
  }
  else if( _.number.is( cinterval ) )
  {
    cinterval = [ cinterval, cinterval ];
  }

  _.assert( _.longIs( dst ) || dst === null, 'Expects {-dst-} of any long type or null' );
  _.assert( _.longIs( src ), 'Expects {-src-} of any long type' );
  _.assert( _.intervalIs( cinterval ), 'Expects cinterval {-cinterval-}' );
  _.assert( _.longLike( ins ) || ins === undefined || ins === null, 'Expects long {-ins-} for insertion' );

  let first = cinterval[ 0 ] = cinterval[ 0 ] !== undefined ? cinterval[ 0 ] : 0;
  let last = cinterval[ 1 ] = cinterval[ 1 ] !== undefined ? cinterval[ 1 ] : src.length - 1;

  if( first < 0 )
  first = 0;
  if( first > src.length )
  first = src.length;
  if( last > src.length - 1 )
  last = src.length - 1;

  if( last + 1 < first )
  last = first - 1;

  let delta = last - first + 1;
  let insLength = ins ? ins.length : 0;
  let delta2 = delta - insLength;
  let resultLength = src.length - delta2;

  let result = dst;
  if( dst === null )
  {
    result = _.longMakeUndefined( src, resultLength );
  }
  else if( dst === src )
  {
    if( ( dst.length === resultLength ) && delta === 0 )
    {
      return dst;
    }
    if( _.arrayLikeResizable( dst ) )
    {
      ins ? dst.splice( first, delta, ... ins ) : dst.splice( first, delta );
      return dst;
    }
    else if( dst.length !== resultLength || _.argumentsArray.is( dst ) )
    {
      result = _.longMakeUndefined( dst, resultLength );
    }
  }
  else if( dst.length !== resultLength )
  {
    dst = _.longMakeUndefined( dst, resultLength );
  }

  /* */

  for( let i = 0 ; i < first ; i++ )
  result[ i ] = src[ i ];

  for( let i = last + 1 ; i < src.length ; i++ )
  result[ i - delta2 ] = src[ i ];

  if( ins )
  {
    for( let i = 0 ; i < ins.length ; i++ )
    result[ first + i ] = ins[ i ];
  }

  return result;
}

// //
//
// /**
//  * The routine longOnly() returns a copy of a portion of provided Long {-array-} into a new Long
//  * selected by {-range-}. The original {-array-} will not be modified.
//  *
//  * @param { Long } array - The Long from which makes a shallow copy.
//  * @param { Range|Number } range - The two-element array that defines the start index and the end index for copying elements.
//  * If {-range-} is number, then it defines the start index, and the end index sets to array.length.
//  * If {-range-} is undefined, routine returns copy of {-array-}.
//  * If range[ 0 ] < 0, then start index sets to 0.
//  * If range[ 1 ] > array.length, end index sets to array.length.
//  * If range[ 1 ] <= range[ 0 ], then routine returns empty Long.
//  * @param { * } val - The object of any type for insertion.
//  *
//  * @example
//  * var src = new F32x( [ 1, 2, 3, 4, 5 ] );
//  * var got = _.+( src );
//  * console.log( got );
//  * // log Float32Array[ 1, 2, 3, 4, 5 ]
//  * console.log( got === src );
//  * // log false
//  *
//  * @example
//  * var src = _.unrollMake( [ 1, 2, 3, 4, 5 ] );
//  * var got = _.longOnly( src, 2, [ 'str' ] );
//  * console.log( got );
//  * // log [ 3, 4, 5 ]
//  * console.log( _.unrollIs( got ) );
//  * // log true
//  * console.log( got === src );
//  * // log false
//  *
//  * @example
//  * var src = [ 1, 2, 3, 4, 5 ];
//  * var got = _.longOnly( src, [ 1, 4 ], [ 'str' ] );
//  * console.log( got );
//  * // log [ 2, 3, 4 ]
//  * console.log( got === src );
//  * // log false
//  *
//  * @example
//  * var src = _.argumentsArray.make( [ 1, 2, 3, 4, 5 ] );
//  * var got = _.longOnly( src, [ -5, 10 ], [ 'str' ] );
//  * console.log( got );
//  * // log [ 1, 2, 3, 4, 5 ]
//  * console.log( _.argumentsArray.is( got ) );
//  * // log false
//  * console.log( got === src );
//  * // log false
//  *
//  * @example
//  * var src = [ 1, 2, 3, 4, 5 ];
//  * var got = _.longOnly( src, [ 4, 1 ], [ 'str' ] );
//  * console.log( got );
//  * // log []
//  * console.log( got === src );
//  * // log false
//  *
//  * @returns { Long } Returns a copy of source Long containing the extracted elements. The copy has same type as source Long.
//  * @function longOnly
//  * @throws { Error } If arguments.length is less then one or more then three.
//  * @throws { Error } If argument {-array-} is not a Long.
//  * @throws { Error } If range.length is less or more then two.
//  * @throws { Error } If range elements is not number / undefined.
//  * @namespace Tools
//  */
//
// /*
//   qqq : extend documentation and test coverage of longOnly | Dmytro : documented, covered.
// */
//
// function longOnly( array, range, val )
// {
//   let result;
//
//   _.assert( 1 <= arguments.length && arguments.length <= 3 );
//
//   if( range === undefined )
//   // return _.longMake( array, array.length ? array.length : 0 );
//   return _.longJoin( array );
//
//   if( _.number.is( range ) )
//   range = [ range, array.length ];
//
//   // let f = range ? range[ 0 ] : undefined;
//   // let l = range ? range[ 1 ] : undefined;
//   //
//   // f = f !== undefined ? f : 0;
//   // l = l !== undefined ? l : array.length;
//
//   _.assert( _.longLike( array ) );
//   _.assert( _.intervalIs( range ) )
//
//   // if( f < 0 )
//   // {
//   //   l -= f;
//   //   f -= f;
//   // }
//
//   _.ointerval.clamp/*rangeClamp*/( range, [ 0, array.length ] );
//   if( range[ 1 ] < range[ 0 ] )
//   range[ 1 ] = range[ 0 ];
//
//   // if( l < f )
//   // l = f;
//
//   // if( f < 0 )
//   // f = 0;
//   // if( l > array.length )
//   // l = array.length;
//
//   if( range[ 0 ] === 0 && range[ 1 ] === array.length )
//   // return _.longMake( array, array.length );
//   return _.longJoin( array );
//
//   result = _.longMakeUndefined( array, range[ 1 ]-range[ 0 ] );
//
//   let f2 = Math.max( range[ 0 ], 0 );
//   let l2 = Math.min( array.length, range[ 1 ] );
//   for( let r = f2 ; r < l2 ; r++ )
//   result[ r-f2 ] = array[ r ];
//
//   if( val !== undefined )
//   {
//     for( let r = 0 ; r < -range[ 0 ] ; r++ )
//     {
//       result[ r ] = val;
//     }
//     for( let r = l2 - range[ 0 ]; r < result.length ; r++ )
//     {
//       result[ r ] = val;
//     }
//   }
//
//   return result;
// }

// //
//
// /**
//  * The routine longOnlyInplace() returns a portion of provided Long {-array-} selected by {-range-}.
//  * If provided Long is resizable, routine modifies this Long in place, otherwise, return copy.
//  *
//  * @param { Long } array - The Long from which selects elements.
//  * @param { Range|Number } range - The two-element array that defines the start index and the end index for copying elements.
//  * If {-range-} is number, then it defines the start index, and the end index sets to array.length.
//  * If {-range-} is undefined, routine returns {-array-}.
//  * If range[ 0 ] < 0, then start index sets to 0.
//  * If range[ 1 ] > array.length, end index sets to array.length.
//  * If range[ 1 ] <= range[ 0 ], then routine returns empty Long.
//  * @param { * } val - The object of any type for insertion.
//  *
//  * @example
//  * var src = new F32x( [ 1, 2, 3, 4, 5 ] );
//  * var got = _.longOnlyInplace( src );
//  * console.log( got );
//  * // log Float32Array[ 1, 2, 3, 4, 5 ]
//  * console.log( got === src );
//  * // log true
//  *
//  * @example
//  * var src = _.unrollMake( [ 1, 2, 3, 4, 5 ] );
//  * var got = _.longOnlyInplace( src, 2, [ 'str' ] );
//  * console.log( got );
//  * // log [ 3, 4, 5 ]
//  * console.log( _.unrollIs( got ) );
//  * // log true
//  * console.log( got === src );
//  * // log true
//  *
//  * @example
//  * var src = new U8x( [ 1, 2, 3, 4, 5 ] );
//  * var got = _.longOnlyInplace( src, [ 1, 4 ], [ 1 ] );
//  * console.log( got );
//  * // log Uint8Array[ 2, 3, 4 ]
//  * console.log( got === src );
//  * // log false
//  *
//  * @example
//  * var src = _.argumentsArray.make( [ 1, 2, 3, 4, 5 ] );
//  * var got = _.longOnlyInplace( src, [ -5, 10 ], [ 'str' ] );
//  * console.log( got );
//  * // log [ 1, 2, 3, 4, 5 ]
//  * console.log( _.argumentsArray.is( got ) );
//  * // log false
//  * console.log( got === src );
//  * // log false
//  *
//  * @example
//  * var src = [ 1, 2, 3, 4, 5 ];
//  * var got = _.longOnlyInplace( src, [ 4, 1 ], [ 'str' ] );
//  * console.log( got );
//  * // log []
//  * console.log( got === src );
//  * // log false
//  *
//  * @returns { Long } Returns a Long containing the selected elements. If Long is resizable,
//  * routine returns modified source Long, otherwise, returns a copy.
//  * @function longOnlyInplace
//  * @throws { Error } If arguments.length is less then one or more then three.
//  * @throws { Error } If argument {-array-} is not a Long.
//  * @throws { Error } If range.length is less or more then two.
//  * @throws { Error } If range elements is not number / undefined.
//  * @namespace Tools
//  */
//
// /*
//   qqq : extend documentation and test coverage of longOnlyInplace | Dmytro : documented, covered
//   qqq : implement arrayShrink | Dmytro : implemented
//   qqq : implement arrayShrinkInplace | Dmytro : implemented
// */
//
// function longOnlyInplace( array, range, val )
// {
//
//   _.assert( 1 <= arguments.length && arguments.length <= 3 );
//
//   if( _.arrayLikeResizable( array ) )
//   return _.arrayShrinkInplace( array, range, val );
//
//   if( range === undefined )
//   return array;
//   if( _.number.is( range ) )
//   range = [ range, array.length ];
//
//   _.assert( _.longLike( array ) );
//   _.assert( _.intervalIs( range ) );
//
//   _.ointerval.clamp/*rangeClamp*/( range, [ 0, array.length ] );
//   if( range[ 1 ] < range[ 0 ] )
//   range[ 1 ] = range[ 0 ];
//
//   if( range[ 0 ] === 0 && range[ 1 ] === array.length )
//   return array;
//   else
//   return _.longOnly( array, range, val );
//   // let result;
//   //
//   // if( range === undefined )
//   // return array;
//   //
//   // if( _.number.is( range ) )
//   // range = [ range, array.length ];
//   //
//   // // let f = range ? range[ 0 ] : undefined;
//   // // let l = range ? range[ 1 ] : undefined;
//   // //
//   // // f = f !== undefined ? f : 0;
//   // // l = l !== undefined ? l : array.length;
//   //
//   // _.assert( _.longLike( array ) );
//   // _.assert( _.intervalIs( range ) )
//   // // _.assert( _.number.is( f ) );
//   // // _.assert( _.number.is( l ) );
//   // _.assert( 1 <= arguments.length && arguments.length <= 3 );
//   // // _.assert( 1 <= arguments.length && arguments.length <= 4 );
//   //
//   // _.ointerval.clamp/*rangeClamp*/( range, [ 0, array.length ] );
//   // if( range[ 1 ] < range[ 0 ] )
//   // range[ 1 ] = range[ 0 ];
//   //
//   // // if( l < f )
//   // // l = f;
//   // //
//   // // if( f < 0 )
//   // // f = 0;
//   // // if( l > array.length )
//   // // l = array.length;
//   //
//   // if( range[ 0 ] === 0 && range[ 1 ] === array.length )
//   // // if( range[ 0 ] === 0 && l === array.length ) // Dmytro : l is not defined
//   // return array;
//   //
//   // // if( _.bufferTypedIs( array ) )
//   // // result = new array.constructor( l-f );
//   // // else
//   // // result = new Array( l-f );
//   //
//   // result = _.longMakeUndefined( array, range[ 1 ]-range[ 0 ] );
//   //
//   // /* */
//   //
//   // let f2 = Math.max( range[ 0 ], 0 );
//   // let l2 = Math.min( array.length, range[ 1 ] );
//   // for( let r = f2 ; r < l2 ; r++ )
//   // result[ r-range[ 0 ] ] = array[ r ];
//   //
//   // /* */
//   //
//   // if( val !== undefined )
//   // {
//   //   for( let r = 0 ; r < -range[ 0 ] ; r++ )
//   //   {
//   //     result[ r ] = val;
//   //   }
//   //   for( let r = l2 - range[ 0 ]; r < result.length ; r++ )
//   //   {
//   //     result[ r ] = val;
//   //   }
//   // }
//   //
//   // /* */
//   //
//   // return result;
// }

//

function longOnly_( dst, src, cinterval )
{
  _.assert( 1 <= arguments.length && arguments.length <= 3, 'Expects not {-ins-} element' );

  if( arguments.length < 3 && dst !== null && dst !== src )
  {
    dst = arguments[ 0 ];
    src = arguments[ 0 ];
    cinterval = arguments[ 1 ];
  }

  if( cinterval === undefined )
  cinterval = [ 0, src.length - 1 ];
  if( _.number.is( cinterval ) )
  cinterval = [ 0, cinterval ];

  _.assert( _.longIs( dst ) || dst === null, 'Expects {-dst-} of any long type or null' );
  _.assert( _.longIs( src ), 'Expects {-src-} of any long type' );
  _.assert( _.intervalIs( cinterval ), 'Expects cinterval {-cinterval-}' );

  let first = cinterval[ 0 ] = cinterval[ 0 ] !== undefined ? cinterval[ 0 ] : 0;
  let last = cinterval[ 1 ] = cinterval[ 1 ] !== undefined ? cinterval[ 1 ] : src.length - 1;

  if( first < 0 )
  first = 0;
  if( last > src.length - 1 )
  last = src.length - 1;

  if( last + 1 < first )
  last = first - 1;

  let first2 = Math.max( first, 0 );
  let last2 = Math.min( src.length - 1, last );

  let resultLength = last - first + 1;

  let result = dst;
  if( dst === null )
  {
    result = _.longMakeUndefined( src, resultLength );
  }
  else if( dst === src )
  {
    if( dst.length === resultLength )
    {
      return dst;
    }
    if( _.arrayLikeResizable( dst ) )
    {
      _.assert( Object.isExtensible( dst ), 'Array is not extensible, cannot change array' );
      if( resultLength === 0 )
      return _.longEmpty( dst );

      dst.splice( last2 + 1, dst.length - last + 1 );
      dst.splice( 0, first2 );
      return dst;
    }
    else if( dst.length !== resultLength || _.argumentsArray.is( dst ) )
    {
      result = _.longMakeUndefined( dst, resultLength );
    }
  }
  else if( dst.length !== resultLength )
  {
    if( !_.arrayLikeResizable( result ) )
    result = _.bufferMakeUndefined( dst, resultLength );
    else
    result.splice( resultLength );
  }

  for( let r = first2 ; r < last2 + 1 ; r++ )
  result[ r - first2 ] = src[ r ];

  return result;
}

// //
//
// /**
//  * Routine longGrow() changes length of provided Long {-array-} by copying it elements to newly created Long of the same
//  * type using range {-range-} positions of the original Long and value to fill free space after copy {-val-}.
//  * Routine can only grows size of Long. The original {-array-} will not be modified.
//  *
//  * @param { Long } array - The Long from which makes a shallow copy.
//  * @param { Range } The two-element array that defines the start index and the end index for copying elements.
//  * If {-range-} is number, then it defines the end index, and the start index is 0.
//  * If range[ 0 ] < 0, then start index sets to 0, end index incrementes by absolute value of range[ 0 ].
//  * If range[ 0 ] > 0, then start index sets to 0.
//  * If range[ 1 ] > array.length, end index sets to array.length.
//  * If range[ 1 ] <= range[ 0 ], then routine returns a copy of original Long.
//  * @param { * } val - The object of any type. Used to fill the space left after copying elements of the original Long.
//  *
//  * @example
//  * var src = new F32x( [ 1, 2, 3, 4, 5 ] );
//  * var got = _.longGrow( src );
//  * console.log( got );
//  * // log Float32Array[ 1, 2, 3, 4, 5 ]
//  * console.log( got === src );
//  * // log false
//  *
//  * @example
//  * var src = _.unrollMake( [ 1, 2, 3, 4, 5 ] );
//  * var got = _.longGrow( src, 7, 'str' );
//  * console.log( got );
//  * // log [ 1, 2, 3, 4, 5, 'str', 'str' ]
//  * console.log( _.unrollIs( got ) );
//  * // log true
//  * console.log( got === src );
//  * // log false
//  *
//  * @example
//  * var src = new U8x( [ 1, 2, 3, 4, 5 ] );
//  * var got = _.longGrow( src, [ 1, 6 ], 7 );
//  * console.log( got );
//  * // log Uint8Array[ 1, 2, 3, 4, 5, 7 ]
//  * console.log( got === src );
//  * // log false
//  *
//  * @example
//  * var src = _.argumentsArray.make( [ 1, 2, 3, 4, 5 ] );
//  * var got = _.longGrow( src, [ -5, 6 ], 7 );
//  * console.log( got );
//  * // log [ 1, 2, 3, 4, 5, 7, 7, 7, 7, 7, 7 ]
//  * console.log( _.argumentsArray.is( got ) );
//  * // log false
//  * console.log( got === src );
//  * // log false
//  *
//  * @example
//  * var src = [ 1, 2, 3, 4, 5 ];
//  * var got = _.longGrow( src, [ 4, 1 ], 'str' );
//  * console.log( got );
//  * // log [ 1, 2, 3, 4, 5 ]
//  * console.log( got === src );
//  * // log false
//  *
//  * @returns { Long } Returns a copy of provided Long with changed length.
//  * @function longGrow
//  * @throws { Error } If arguments.length is less then one or more then three.
//  * @throws { Error } If argument {-array-} is not a Long.
//  * @throws { Error } If range.length is less or more then two.
//  * @throws { Error } If range elements is not number / undefined.
//  * @namespace Tools
//  */
//
// /*
//   aaa : extend documentation and test coverage of longGrowInplace | Dmytro : extended documentation, covered routine longGrow, longGrowInplace
//   aaa : implement arrayGrow | Dmytro : implemented
//   aaa : implement arrayGrowInplace | Dmytro : implemented
// */
//
// function longGrow( array, range, val )
// {
//   _.assert( 1 <= arguments.length && arguments.length <= 3 );
//
//   if( range === undefined )
//   return _.longJoin( array );
//
//   if( _.number.is( range ) )
//   range = [ 0, range ];
//
//   let f = range[ 0 ] !== undefined ? range[ 0 ] : 0;
//   let l = range[ 1 ] !== undefined ? range[ 1 ] : array.length;
//
//   _.assert( _.longLike( array ) );
//   _.assert( _.intervalIs( range ) )
//
//   if( l < f )
//   l = f;
//
//   if( f < 0 )
//   {
//     l -= f;
//     f -= f;
//   }
//
//   if( f > 0 )
//   f = 0;
//   if( l < array.length )
//   l = array.length;
//
//   if( l === array.length && -range[ 0 ] <= 0 )
//   return _.longJoin( array );
//
//   /* */
//
//   let f2 = Math.max( -range[ 0 ], 0 );
//   let l2 = Math.min( array.length, l );
//
//   // debugger;
//   let result = _.longMakeUndefined( array, range[ 1 ] > array.length ? l : array.length + f2 );
//   for( let r = f2 ; r < l2 + f2 ; r++ )
//   result[ r ] = array[ r - f2 ];
//
//   /* */
//
//   if( val !== undefined )
//   {
//     for( let r = 0 ; r < f2 ; r++ )
//     result[ r ] = val;
//     for( let r = l2 + f2; r < result.length ; r++ )
//     result[ r ] = val;
//   }
//
//   /* */
//
//   return result;
// }
//
// //
//
// /**
//  * Routine longGrowInplace() changes length of provided Long {-array-} using range {-range-} positions of the original
//  * Long and value to fill free space after copy {-val-}. If provided Long is resizable, routine modifies this
//  * Long in place, otherwise, return copy. Routine can only grows size of Long.
//  *
//  * @param { Long } array - The Long to grow length.
//  * @param { Range|Number } range - The two-element array that defines the start index and the end index for copying elements.
//  * If {-range-} is number, then it defines the end index, and the start index is 0.
//  * If range[ 0 ] < 0, then start index sets to 0, end index incrementes by absolute value of range[ 0 ].
//  * If range[ 0 ] > 0, then start index sets to 0.
//  * If range[ 1 ] > array.length, end index sets to array.length.
//  * If range[ 1 ] <= range[ 0 ], then routine returns origin array.
//  * @param { * } val - The object of any type. Used to fill the space left of the original Long.
//  *
//  * @example
//  * var src = new F32x( [ 1, 2, 3, 4, 5 ] );
//  * var got = _.longGrowInplace( src );
//  * console.log( got );
//  * // log Float32Array[ 1, 2, 3, 4, 5 ]
//  * console.log( got === src );
//  * // log true
//  *
//  * @example
//  * var src = _.unrollMake( [ 1, 2, 3, 4, 5 ] );
//  * var got = _.longGrowInplace( src, 7, 'str' );
//  * console.log( got );
//  * // log [ 1, 2, 3, 4, 5, 'str', 'str' ]
//  * console.log( _.unrollIs( got ) );
//  * // log true
//  * console.log( got === src );
//  * // log true
//  *
//  * @example
//  * var src = new U8x( [ 1, 2, 3, 4, 5 ] );
//  * var got = _.longGrowInplace( src, [ 1, 6 ], 7 );
//  * console.log( got );
//  * // log Uint8Array[ 1, 2, 3, 4, 5, 7 ]
//  * console.log( got === src );
//  * // log false
//  *
//  * @example
//  * var src = _.argumentsArray.make( [ 1, 2, 3, 4, 5 ] );
//  * var got = _.longGrowInplace( src, [ -5, 6 ], 7 );
//  * console.log( got );
//  * // log [ 1, 2, 3, 4, 5, 7, 7, 7, 7, 7, 7 ]
//  * console.log( _.argumentsArray.is( got ) );
//  * // log false
//  * console.log( got === src );
//  * // log false
//  *
//  * @example
//  * var src = [ 1, 2, 3, 4, 5 ];
//  * var got = _.longGrowInplace( src, [ 4, 1 ], 'str' );
//  * console.log( got );
//  * // log [ 1, 2, 3, 4, 5 ]
//  * console.log( got === src );
//  * // log true
//  *
//  * @returns { Long } Returns a Long with changed length.
//  * If Long is resizable, routine returns modified source Long, otherwise, returns a copy.
//  * @function longGrowInplace
//  * @throws { Error } If arguments.length is less then one or more then three.
//  * @throws { Error } If argument {-array-} is not a Long.
//  * @throws { Error } If range.length is less or more then two.
//  * @throws { Error } If range elements is not number / undefined.
//  * @namespace Tools
//  */
//
// function longGrowInplace( array, range, val )
// {
//
//   _.assert( 1 <= arguments.length && arguments.length <= 3 );
//
//   if( _.arrayLikeResizable( array ) )
//   return _.arrayGrowInplace( array, range, val );
//
//   if( range === undefined )
//   return array;
//   if( _.number.is( range ) )
//   range = [ 0, range ];
//
//   let f = range[ 0 ] !== undefined ? range[ 0 ] : 0;
//   let l = range[ 1 ] !== undefined ? range[ 1 ] : array.length;
//
//   _.assert( _.longLike( array ) );
//   _.assert( _.intervalIs( range ) )
//
//   if( l < f )
//   l = f;
//   if( f < 0 )
//   {
//     l -= f;
//     f -= f;
//   }
//   if( f > 0 )
//   f = 0;
//   if( l < array.length )
//   l = array.length;
//
//   if( l === array.length && -range[ 0 ] <= 0 )
//   return array;
//   else
//   return _.longGrow( array, range, val );
// }

//

function longGrow_( /* dst, src, cinterval, ins */ )
{
  let dst = arguments[ 0 ];
  let src = arguments[ 1 ];
  let cinterval = arguments[ 2 ];
  let ins = arguments[ 3 ];

  _.assert( 1 <= arguments.length && arguments.length <= 4 );

  if( arguments.length < 4 && dst !== null && dst !== src )
  {
    dst = arguments[ 0 ];
    src = arguments[ 0 ];
    cinterval = arguments[ 1 ];
    ins = arguments[ 2 ];
  }

  if( cinterval === undefined )
  cinterval = [ 0, src.length - 1 ];
  if( _.number.is( cinterval ) )
  cinterval = [ 0, cinterval - 1 ];

  _.assert( _.longIs( dst ) || dst === null, 'Expects {-dst-} of any long type or null' );
  _.assert( _.longIs( src ), 'Expects {-src-} of any long type' );
  _.assert( _.intervalIs( cinterval ), 'Expects cinterval {-cinterval-}' );

  let first = cinterval[ 0 ] = cinterval[ 0 ] !== undefined ? cinterval[ 0 ] : 0;
  let last = cinterval[ 1 ] = cinterval[ 1 ] !== undefined ? cinterval[ 1 ] : src.length - 1;

  if( first > 0 )
  first = 0;
  if( last < src.length - 1 )
  last = src.length - 1;

  if( first < 0 )
  {
    last -= first;
    first -= first;
  }

  if( last + 1 < first )
  last = first - 1;

  let first2 = Math.max( -cinterval[ 0 ], 0 );
  let last2 = Math.min( src.length - 1 + first2, last + first2 );

  let resultLength = last - first + 1;

  let result = dst;
  if( dst === null )
  {
    result = _.longMakeUndefined( src, resultLength );
  }
  else if( dst === src )
  {
    if( dst.length === resultLength )
    {
      return dst;
    }
    if( _.arrayLikeResizable( dst ) )
    {
      _.assert( Object.isExtensible( dst ), 'Array is not extensible, cannot change array' );
      dst.splice( 0, 0, ... _.dup( ins, first2 ) );
      dst.splice( last2 + 1, 0, ... _.dup( ins, resultLength <= last2 ? 0 : resultLength - last2 - 1 ) );
      return dst;
    }
    else if( dst.length !== resultLength || _.argumentsArray.is( dst ) )
    {
      result = _.longMakeUndefined( dst, resultLength );
    }
  }
  else if( dst.length !== resultLength )
  {
    if( !_.arrayLikeResizable( result ) )
    result = _.bufferMakeUndefined( dst, resultLength );
    else
    result.splice( resultLength );
  }

  for( let r = first2 ; r < last2 + 1 ; r++ )
  result[ r ] = src[ r - first2 ];

  if( ins !== undefined )
  {
    for( let r = 0 ; r < first2 ; r++ )
    result[ r ] = ins;
    for( let r = last2 + 1 ; r < resultLength ; r++ )
    result[ r ] = ins;
  }

  return result;
}

// //
//
// /**
//  * Routine longRelength() changes length of provided Long {-array-} by copying its elements to newly created Long of the same
//  * type as source Long. Routine uses range {-range-} positions of the original Long and value {-val-} to fill free space after copy.
//  * Routine can grows and reduces size of Long. The original {-array-} will not be modified.
//  *
//  * @param { Long } array - The Long from which makes a shallow copy.
//  * @param { Range } The two-element array that defines the start index and the end index for copying elements.
//  * If {-range-} is number, then it defines the start index, and the end index sets to array.length.
//  * If range[ 0 ] < 0, then start index sets to 0.
//  * If range[ 1 ] <= range[ 0 ], then routine returns empty Long.
//  * @param { * } val - The object of any type. Used to fill the space left after copying elements of the original Long.
//  *
//  * @example
//  * var src = new F32x( [ 1, 2, 3, 4, 5 ] );
//  * var got = _.longRelength( src );
//  * console.log( got );
//  * // log Float32Array[ 1, 2, 3, 4, 5 ]
//  * console.log( got === src );
//  * // log false
//  *
//  * @example
//  * var src = _.unrollMake( [ 1, 2, 3, 4, 5 ] );
//  * var got = _.longRelength( src, 7, 'str' );
//  * console.log( got );
//  * // log [ 1, 2, 3, 4, 5, 'str', 'str' ]
//  * console.log( _.unrollIs( got ) );
//  * // log true
//  * console.log( got === src );
//  * // log false
//  *
//  * @example
//  * var src = new U8x( [ 1, 2, 3, 4, 5 ] );
//  * var got = _.longRelength( src, [ 1, 6 ], 7 );
//  * console.log( got );
//  * // log Uint8Array[ 2, 3, 4, 5, 7 ]
//  * console.log( got === src );
//  * // log false
//  *
//  * @example
//  * var src = _.argumentsArray.make( [ 1, 2, 3, 4, 5 ] );
//  * var got = _.longRelength( src, [ -5, 6 ], 7 );
//  * console.log( got );
//  * // log [ 1, 2, 3, 4, 5, 7 ]
//  * console.log( _.argumentsArray.is( got ) );
//  * // log false
//  * console.log( got === src );
//  * // log false
//  *
//  * @example
//  * var src = [ 1, 2, 3, 4, 5 ];
//  * var got = _.longRelength( src, [ 4, 1 ], 'str' );
//  * console.log( got );
//  * // log []
//  * console.log( got === src );
//  * // log false
//  *
//  * @returns { Long } Returns a copy of provided Long with changed length.
//  * @function longRelength
//  * @throws { Error } If arguments.length is less then one or more then three.
//  * @throws { Error } If argument {-array-} is not a Long.
//  * @throws { Error } If range.length is less or more then two.
//  * @throws { Error } If range elements is not number / undefined.
//  * @namespace Tools
//  */
//
// function longRelength( array, range, val )
// {
//
//   let result;
//
//   _.assert( 1 <= arguments.length && arguments.length <= 3 );
//
//   if( range === undefined )
//   return _.longJoin( array );
//   // return _.longMake( array );
//
//   if( _.number.is( range ) )
//   range = [ range, array.length ];
//
//   let f = range[ 0 ] !== undefined ? range[ 0 ] : 0;
//   let l = range[ 1 ] !== undefined ? range[ 1 ] : src.length;
//
//   _.assert( _.longLike( array ) );
//   _.assert( _.intervalIs( range ) )
//
//   if( l < f )
//   l = f;
//   if( f > array.length )
//   f = array.length
//
//   if( f < 0 )
//   f = 0;
//
//   if( f === 0 && l === array.length )
//   return _.longMake( array );
//
//   result = _.longMakeUndefined( array, l-f );
//
//   /* */
//
//   let f2 = Math.max( f, 0 );
//   let l2 = Math.min( array.length, l );
//   for( let r = f2 ; r < l2 ; r++ )
//   result[ r-f2 ] = array[ r ];
//
//   /* */
//
//   if( val !== undefined )
//   {
//     for( let r = l2 - range[ 0 ]; r < result.length ; r++ )
//     {
//       result[ r ] = val;
//     }
//   }
//
//   /* */
//
//   return result;
// }
//
// //
//
// /**
//  * Routine longRelengthInplace() changes length of provided Long {-array-} using range {-range-} positions of the original
//  * Long and value to fill free space after copy {-val-}. If provided Long is resizable, routine modifies this
//  * Long in place, otherwise, return copy. Routine can grows and reduce size of Long.
//  *
//  * @param { Long } array - The Long to change length.
//  * @param { Range|Number } range - The two-element array that defines the start index and the end index for copying elements.
//  * If {-range-} is number, then it defines the start index, and the end index sets to src.length.
//  * If range[ 0 ] < 0, then start index sets to 0.
//  * If range[ 1 ] <= range[ 0 ], then routine returns empty array.
//  * @param { * } val - The object of any type. Used to fill the space left of the original Long.
//  *
//  * @example
//  * var src = new F32x( [ 1, 2, 3, 4, 5 ] );
//  * var got = _.longRelengthInplace( src );
//  * console.log( got );
//  * // log Float32Array[ 1, 2, 3, 4, 5 ]
//  * console.log( got === src );
//  * // log true
//  *
//  * @example
//  * var src = _.unrollMake( [ 1, 2, 3, 4, 5 ] );
//  * var got = _.longRelengthInplace( src, 7, 'str' );
//  * console.log( got );
//  * // log [ 1, 2, 3, 4, 5, 'str', 'str' ]
//  * console.log( _.unrollIs( got ) );
//  * // log true
//  * console.log( got === src );
//  * // log true
//  *
//  * @example
//  * var src = new U8x( [ 1, 2, 3, 4, 5 ] );
//  * var got = _.longRelengthInplace( src, [ 1, 6 ], 7 );
//  * console.log( got );
//  * // log Uint8Array[ 2, 3, 4, 5, 7 ]
//  * console.log( got === src );
//  * // log false
//  *
//  * @example
//  * var src = _.argumentsArray.make( [ 1, 2, 3, 4, 5 ] );
//  * var got = _.longRelengthInplace( src, [ -5, 6 ], 7 );
//  * console.log( got );
//  * // log [ 1, 2, 3, 4, 5, 7 ]
//  * console.log( _.argumentsArray.is( got ) );
//  * // log false
//  * console.log( got === src );
//  * // log false
//  *
//  * @example
//  * var src = [ 1, 2, 3, 4, 5 ];
//  * var got = _.longRelengthInplace( src, [ 4, 1 ], 'str' );
//  * console.log( got );
//  * // log []
//  * console.log( got === src );
//  * // log true
//  *
//  * @returns { Long } Returns a Long with changed length.
//  * If Long is resizable, routine returns modified source Long, otherwise, returns a copy.
//  * @function longRelengthInplace
//  * @throws { Error } If arguments.length is less then one or more then three.
//  * @throws { Error } If argument {-array-} is not a Long.
//  * @throws { Error } If range.length is less or more then two.
//  * @throws { Error } If range elements is not number / undefined.
//  * @namespace Tools
//  */
//
// function longRelengthInplace( array, range, val )
// {
//
//   _.assert( 1 <= arguments.length && arguments.length <= 3 );
//
//   if( _.arrayLikeResizable( array ) )
//   return _.arrayRelengthInplace( array, range, val );
//
//   if( range === undefined )
//   return array;
//   if( _.number.is( range ) )
//   range = [ range, array.length ];
//
//   let f = range[ 0 ] !== undefined ? range[ 0 ] : 0;
//   let l = range[ 1 ] !== undefined ? range[ 1 ] : src.length;
//
//   _.assert( _.longLike( array ) );
//   _.assert( _.intervalIs( range ) )
//
//   if( l < f )
//   l = f;
//   if( f > array.length )
//   f = array.length;
//   if( f < 0 )
//   f = 0;
//
//   if( f === 0 && l === array.length )
//   return array;
//   else
//   return _.longRelength( array, range, val );
//
// }

//

function longRelength_( /* dst, src, cinterval, ins */ )
{
  let dst = arguments[ 0 ];
  let src = arguments[ 1 ];
  let cinterval = arguments[ 2 ];
  let ins = arguments[ 3 ];

  _.assert( 1 <= arguments.length && arguments.length <= 4 );

  if( arguments.length < 4 && dst !== null && dst !== src )
  {
    dst = arguments[ 0 ];
    src = arguments[ 0 ];
    cinterval = arguments[ 1 ];
    ins = arguments[ 2 ];
  }

  if( cinterval === undefined )
  cinterval = [ 0, src.length - 1 ];
  if( _.number.is( cinterval ) )
  cinterval = [ 0, cinterval - 1 ];

  _.assert( _.longIs( dst ) || dst === null, 'Expects {-dst-} of any long type or null' );
  _.assert( _.longIs( src ), 'Expects {-src-} of any long type' );
  _.assert( _.intervalIs( cinterval ), 'Expects cinterval {-cinterval-}' );

  let first = cinterval[ 0 ] = cinterval[ 0 ] !== undefined ? cinterval[ 0 ] : 0;
  let last = cinterval[ 1 ] = cinterval[ 1 ] !== undefined ? cinterval[ 1 ] : src.length - 1;

  if( last < first )
  last = first - 1;

  if( cinterval[ 1 ] < 0 && cinterval[ 0 ] < 0 )
  cinterval[ 0 ] -= cinterval[ 1 ] + 1;

  if( first < 0 )
  {
    last -= first;
    first -= first;
  }

  let first2 = Math.max( Math.abs( cinterval[ 0 ] ), 0 );
  let last2 = Math.min( src.length - 1, last );

  let resultLength = last - first + 1;

  let result = dst;
  if( dst === null )
  {
    result = _.longMakeUndefined( src, resultLength );
  }
  else if( dst === src )
  {
    if( dst.length === resultLength && cinterval[ 0 ] === 0 )
    {
      return dst;
    }
    if( _.arrayLikeResizable( dst ) )
    {
      _.assert( Object.isExtensible( dst ), 'dst is not extensible, cannot change dst' );
      if( cinterval[ 0 ] < 0 )
      {
        dst.splice( first, 0, ... _.dup( ins, first2 ) );
        dst.splice( last2 + 1, src.length - last2, ... _.dup( ins, last - last2 ) );
      }
      else
      {
        dst.splice( 0, first );
        dst.splice( last2 + 1 - first2, src.length - last2, ... _.dup( ins, last - last2 ) );
      }
      return dst;
    }
    else if( dst.length !== resultLength || _.argumentsArray.is( dst ) )
    {
      result = _.longMakeUndefined( dst, resultLength );
    }
  }
  else if( dst.length !== resultLength )
  {
    if( !_.arrayLikeResizable( result ) )
    result = _.bufferMakeUndefined( dst, resultLength );
    else
    result.splice( resultLength );
  }

  /* */

  if( resultLength === 0 )
  {
    return result;
  }
  if( cinterval[ 0 ] < 0 )
  {
    for( let r = first2 ; r < ( last2 + 1 + first2 ) && r < resultLength ; r++ )
    result[ r ] = src[ r - first2 ];
    if( ins !== undefined )
    {
      for( let r = 0 ; r < first2 ; r++ )
      result[ r ] = ins;
      for( let r = last2 + 1 + first2 ; r < resultLength ; r++ )
      result[ r ] = ins;
    }
  }
  else
  {
    for( let r = first2 ; r < last2 + 1 ; r++ )
    result[ r - first2 ] = src[ r ];

    if( ins !== undefined )
    {
      for( let r = last2 + 1 ; r < last + 1 ; r++ )
      result[ r - first2 ] = ins;
    }
  }

  return result;
}

// --
// array checker
// --

// /**
//  * The longCompare() routine returns the first difference between the values of the first array from the second.
//  *
//  * @param { longLike } src1 - The first array.
//  * @param { longLike } src2 - The second array.
//  *
//  * @example
//  * _.longCompare( [ 1, 5 ], [ 1, 2 ] );
//  * // returns 3
//  *
//  * @returns { Number } - Returns the first difference between the values of the two arrays.
//  * @function longCompare
//  * @throws { Error } Will throw an Error if (arguments.length) is less or more than two.
//  * @throws { Error } Will throw an Error if (src1 and src2) are not the array-like.
//  * @throws { Error } Will throw an Error if (src2.length) is less or not equal to the (src1.length).
//  * @namespace Tools
//  */
//
// function longCompare( src1, src2 )
// {
//   _.assert( arguments.length === 2, 'Expects exactly two arguments' );
//   _.assert( _.longLike( src1 ) && _.longLike( src2 ) );
//   _.assert( src2.length >= src1.length );
//
//   let result = 0;
//
//   for( let s = 0 ; s < src1.length ; s++ )
//   {
//
//     result = src1[ s ] - src2[ s ];
//     if( result !== 0 )
//     return result;
//
//   }
//
//   return result;
// }

//

/**
 * The longIdenticalShallow() routine checks the equality of two arrays.
 *
 * @param { longLike } src1 - The first array.
 * @param { longLike } src2 - The second array.
 *
 * @example
 * _.longIdenticalShallow( [ 1, 2, 3 ], [ 1, 2, 3 ] );
 * // returns true
 *
 * @returns { Boolean } - Returns true if all values of the two arrays are equal. Otherwise, returns false.
 * @function longIdenticalShallow
 * @throws { Error } Will throw an Error if (arguments.length) is less or more than two.
 * @namespace Tools
 */

/* xxx : vector? */
/* qqq : extend test */
function longIdenticalShallow( src1, src2 )
{
  _.assert( arguments.length === 2, 'Expects exactly two arguments' );
  // _.assert( _.longLike( src1 ) );
  // _.assert( _.longLike( src2 ) );

  if( _.primitiveIs( src1 ) )
  return false;
  if( _.primitiveIs( src2 ) )
  return false;

  let result = true;

  if( src1.length !== src2.length )
  return false;

  for( let s = 0 ; s < src1.length ; s++ )
  {

    result = src1[ s ] === src2[ s ];

    if( result === false )
    return false;

  }

  return result;
}

//

function _longIdentical( src1, src2 )
{
  let result = true;

  if( src1.length !== src2.length )
  return false;

  for( let s = 0 ; s < src1.length ; s++ )
  {
    result = src1[ s ] === src2[ s ];
    if( result === false )
    return false;
  }

  return result;
}

//

function longHas( /* array, element, evaluator1, evaluator2 */ )
{
  let array = arguments[ 0 ];
  let element = arguments[ 1 ];
  let evaluator1 = arguments[ 2 ];
  let evaluator2 = arguments[ 3 ];

  _.assert( 2 <= arguments.length && arguments.length <= 4 );
  _.assert( _.arrayLike( array ) );

  if( !evaluator1 && !evaluator2 )
  {
    // return _ArrayIndexOf.call( array, element ) !== -1;
    return _ArrayIncludes.call( array, element );
  }
  else
  {
    if( _.longLeftIndex( array, element, evaluator1, evaluator2 ) >= 0 )
    return true;
    return false;
  }

}

//

/**
 * The routine longHasAny() checks if the source long {-src-} has at least one element of the long {-ins-}.
 * It can take equalizer or evaluators for comparing elements.
 *
 * It iterates over source long {-src-} each element of the long {-ins-} by the routine
 * [longLeftIndex()]{@link wTools.longLeftIndex}
 * Checks, if {-src-} has at least one element of the {-ins-}.
 * If true, it returns true.
 * Otherwise, it returns false.
 *
 * @see {@link wTools.longLeftIndex} - See for more information.
 *
 * @param { Long } src - The source array.
 * @param  { Long|Primitive } ins - The elements to check in the source array.
 * @param { Function } evaluator1 - A callback function. Can be an equalizer or evaluator.
 * @param { Function } evaluator2 - A callback function. Uses only as second evaluator.
 *
 * @example
 * _.longHasAny( [ 5, 'str', 42, false ], 7 );
 * // returns false
 *
 * @example
 * _.longHasAny( [ 5, 'str', 42, false ], [ false, 7, 10 ] );
 * // returns true
 *
 * @example
 * _.longHasAny( [ { a : 2 }, 'str', 42, false ], [ { a : 2 }, { a : 3 } ] );
 * // returns false
 *
 * @example
 * var evaluator = ( e ) => e.a;
 * _.longHasAny( [ { a : 2 }, 'str', 42, false ], [ { a : 2 }, { a : 3 } ], evaluator );
 * // returns true
 *
 * @example
 * var evaluator1 = ( e ) => e.a;
 * var evaluator2 = ( e ) => e.b;
 * _.longHasAny( [ { a : 2 }, 'str', 42, false ], [ { b : 2 }, { b : 3 } ], evaluator1, evaluator2 );
 * // returns true
 *
 * @example
 * var equalizer = ( eSrc, eIns ) => eSrc.a === eIns.b;
 * _.longHasAny( [ { a : 2 }, 'str', 42, false ], [ { b : 2 }, { b : 3 } ], equalizer );
 * // returns true
 *
 * @returns { Boolean } - Returns true, if {-src-} has at least one element of {-ins-}, otherwise false is returned.
 * @function longHasAny
 * @throws { Error } If arguments.length is less then one or more then four.
 * @throws { Error } If {-src-} is not a Long.
 * @throws { Error } If {-ins-} is not a Long, not a primitive.
 * @throws { Error } If {-evaluator1-} is not a routine.
 * @throws { Error } If {-evaluator1-} is an evaluator and accepts less or more than one argument.
 * @throws { Error } If {-evaluator1-} is an equalizer and accepts less or more than two argument.
 * @throws { Error } If {-evaluator2-} is not a routine.
 * @throws { Error } If {-evaluator2-} is an evaluator and accepts less or more than one argument.
 * @namespace Tools
 */

function longHasAny( /* src, ins, evaluator1, evaluator2 */ )
{
  let src = arguments[ 0 ];
  let ins = arguments[ 1 ];
  let evaluator1 = arguments[ 2 ];
  let evaluator2 = arguments[ 3 ];

  _.assert( 1 <= arguments.length && arguments.length <= 4 );
  _.assert( _.longLike( src ), `Expects long, but got ${ _.entity.strType( src ) }` );
  _.assert( _.longLike( ins ) || _.primitive.is( ins ) );

  if( _.primitive.is( ins ) )
  ins = [ ins ];

  let i = 0;
  let result;

  do
  {
    result = _.longLeftIndex( src, ins[ i ], 0, evaluator1, evaluator2 );
    i++;
  }
  while( result < 0 && i < ins.length )

  if( result !== -1 )
  return true;
  return false;
}

//

/**
 * The routine longHasAll() checks if the source long {-src-} has all elements of the long {-ins-}.
 * It can take equalizer or evaluators for comparing elements.
 *
 * It iterates over source long {-src-} each element of the long {-ins-} by the routine
 * [longLeftIndex()]{@link wTools.longLeftIndex}
 * Checks, if {-src-} has all elements of the {-ins-}.
 * If true, it returns true.
 * Otherwise, it returns false.
 *
 * @see {@link wTools.longLeftIndex} - See for more information.
 *
 * @param { Long } src - The source array.
 * @param  { Long|Primitive } ins - The elements to check in the source array.
 * @param { Function } evaluator1 - A callback function. Can be an equalizer or evaluator.
 * @param { Function } evaluator2 - A callback function. Uses only as second evaluator.
 *
 * @example
 * _.longHasAll( [ 5, 'str', 42, false ], 7 );
 * // returns false
 *
 * @example
 * _.longHasAny( [ 5, 'str', 42, false ], [ false, 5, 'str' ] );
 * // returns true
 *
 * @example
 * _.longHasAny( [ { a : 2 }, { a : 3 } 'var', 42, false ], [ { a : 2 }, { a : 3 } ] );
 * // returns false
 *
 * @example
 * var evaluator = ( e ) => e.a;
 * _.longHasAny( [ { a : 2 }, { a : 3 } 'str', 42, false ], [ { a : 2 }, { a : 3 } ], evaluator );
 * // returns true
 *
 * @example
 * var evaluator1 = ( eSrc ) => eSrc.a;
 * var evaluator2 = ( eIns ) => eIns.b;
 * _.longHasAny( [ { a : 2 }, { a : 3 } 'str', 42, false ], [ { b : 2 }, { b : 3 } ], evaluator1, evaluator2 );
 * // returns true
 *
 * @example
 * var equalizer = ( eSrc, eIns ) => eSrc.a === eIns.b;
 * _.longHasAny( [ { a : 2 }, { a : 3 } 'str', 42, false ], [ { b : 2 }, { b : 3 } ], equalizer );
 * // returns true
 *
 * @returns { Boolean } - Returns true, if {-src-} has all elements of {-ins-}, otherwise false is returned.
 * @function longHasAll
 * @throws { Error } If arguments.length is less then one or more then four.
 * @throws { Error } If {-src-} is not a Long.
 * @throws { Error } If {-ins-} is not a Long, not a primitive.
 * @throws { Error } If {-evaluator1-} is not a routine.
 * @throws { Error } If {-evaluator1-} is an evaluator and accepts less or more than one argument.
 * @throws { Error } If {-evaluator1-} is an equalizer and accepts less or more than two argument.
 * @throws { Error } If {-evaluator2-} is not a routine.
 * @throws { Error } If {-evaluator2-} is an evaluator and accepts less or more than one argument.
 * @namespace Tools
 */

function longHasAll( /* src, ins, evaluator1, evaluator2 */ )
{
  let src = arguments[ 0 ];
  let ins = arguments[ 1 ];
  let evaluator1 = arguments[ 2 ];
  let evaluator2 = arguments[ 3 ];

  _.assert( 1 <= arguments.length && arguments.length <= 4 );
  _.assert( _.longLike( src ), `Expects long, but got ${ _.entity.strType( src ) }` );
  _.assert( _.longLike( ins ) || _.primitive.is( ins ) );

  if( _.primitive.is( ins ) )
  ins = [ ins ];

  if( ins.length === 0 )
  return true;

  let i = 0;
  let result = 0;
  while( result >= 0 && i < ins.length )
  {
    result = _.longLeftIndex( src, ins[ i ], 0, evaluator1, evaluator2 );
    i++;
  }

  if( result !== -1 )
  return true;
  return false;
}

//

/**
 * The routine longHasNone() checks if the source long {-src-} has no one element of the long {-ins-}.
 * It can take equalizer or evaluators for the comparing elements.
 *
 * It iterates over source long {-src-} each element of the long {-ins-} by the routine
 * [longLeftIndex()]{@link wTools.longLeftIndex}
 * Checks, if {-src-} has no one elements of the {-ins-}.
 * If true, it returns true.
 * Otherwise, it returns false.
 *
 * @see {@link wTools.longLeftIndex} - See for more information.
 *
 * @param { Long } src - The source array.
 * @param  { Long|Primitive } ins - The elements to check in the source array.
 * @param { Function } evaluator1 - A callback function. Can be an equalizer or evaluator.
 * @param { Function } evaluator2 - A callback function. Uses only as second evaluator.
 *
 * @example
 * _.longHasNone( [ 5, 'str', 42, false ], 7 );
 * // returns true
 *
 * @example
 * _.longHasNone( [ 5, 'str', 42, false ], [ false, 5, 'str' ] );
 * // returns false
 *
 * @example
 * _.longHasNone( [ { a : 2 }, { a : 3 } 'var', 42, false ], [ { a : 2 }, { a : 3 } ] );
 * // returns true
 *
 * @example
 * var evaluator = ( e ) => e.a;
 * _.longHasNone( [ { a : 2 }, { a : 3 } 'str', 42, false ], [ { a : 2 }, { a : 4 } ], evaluator );
 * // returns false
 *
 * @example
 * var evaluator1 = ( eSrc ) => eSrc.a;
 * var evaluator2 = ( eIns ) => eIns.b;
 * _.longHasNone( [ { a : 2 }, { a : 3 } 'str', 42, false ], [ { b : 2 }, { b : 4 } ], evaluator1, evaluator2 );
 * // returns false
 *
 * @example
 * var equalizer = ( eSrc, eIns ) => eSrc.a === eIns.b;
 * _.longHasNone( [ { a : 2 }, { a : 3 } 'str', 42, false ], [ { b : 2 }, { b : 4 } ], equalizer );
 * // returns false
 *
 * @returns { Boolean } - Returns true, if {-src-} has no one element of {-ins-}, otherwise false is returned.
 * @function longHasAll
 * @throws { Error } If arguments.length is less then one or more then four.
 * @throws { Error } If {-src-} is not a Long.
 * @throws { Error } If {-ins-} is not a Long, not a primitive.
 * @throws { Error } If {-evaluator1-} is not a routine.
 * @throws { Error } If {-evaluator1-} is an evaluator and accepts less or more than one argument.
 * @throws { Error } If {-evaluator1-} is an equalizer and accepts less or more than two argument.
 * @throws { Error } If {-evaluator2-} is not a routine.
 * @throws { Error } If {-evaluator2-} is an evaluator and accepts less or more than one argument.
 * @namespace Tools
 */

function longHasNone( /* src, ins, evaluator1, evaluator2 */ )
{
  let src = arguments[ 0 ];
  let ins = arguments[ 1 ];
  let evaluator1 = arguments[ 2 ];
  let evaluator2 = arguments[ 3 ];

  _.assert( 1 <= arguments.length && arguments.length <= 4 );
  _.assert( _.longLike( src ), `Expects long, but got ${ _.entity.strType( src ) }` );
  _.assert( _.longLike( ins ) || _.primitive.is( ins ) );

  if( _.primitive.is( ins ) )
  ins = [ ins ];

  let i = 0;
  let result;

  do
  {
    result = _.longLeftIndex( src, ins[ i ], 0, evaluator1, evaluator2 );
    i++;
  }
  while( result < 0 && i < ins.length )

  if( result !== -1 )
  return false;
  return true;
}

//

/* aaa : cover please | Dmytro : covered */

function longHasDepth( arr, level = 1 )
{

  _.assert( arguments.length === 1 || arguments.length === 2 );
  _.assert( _.intIs( level ) );

  if( !_.longLike( arr ) )
  return false;

  if( level <= 0 )
  return true;

  for( let a = 0 ; a < arr.length ; a += 1 )
  if( _.longLike( arr[ a ] ) )
  {
    if( _.longHasDepth( arr[ a ], level - 1 ) )
    return true;
  }

  return false;
}

//

function longAll( src )
{

  _.assert( arguments.length === 1, 'Expects single argument' );
  _.assert( _.longLike( src ) );

  for( let s = 0 ; s < src.length ; s += 1 )
  {
    if( !src[ s ] )
    return false;
  }

  return true;
}

//

function longAny( src )
{
  _.assert( arguments.length === 1, 'Expects single argument' );
  _.assert( _.longLike( src ) );

  debugger;
  for( let s = 0 ; s < src.length ; s += 1 )
  if( src[ s ] )
  return true;

  debugger;
  return false;
}

//

function longNone( src )
{
  _.assert( arguments.length === 1, 'Expects single argument' );
  _.assert( _.longLike( src ) );

  for( let s = 0 ; s < src.length ; s += 1 )
  if( src[ s ] )
  return false;

  return true;
}

// --
// long sequential search
// --

/**
 * The routine longCountElement() returns the count of matched elements {-element-} in the {-srcArray-} array.
 * Returns 0 if no {-element-} is matched. It can take equalizer or evaluators to check specific equalities.
 *
 * @param { Long } srcArray - The source array.
 * @param { * } element - The value to count matches.
 * @param { Function } onEvaluate1 - It's a callback. If the routine has two parameters, it is used as an equalizer, and if it has only one, then routine used as the evaluator.
 * @param { Function } onEvaluate2 - The second part of evaluator. Accepts the value to search.
 *
 * @example
 * // simple exapmle, no matches
 * _.longCountElement( [ 1, 2, 'str', 10, 10, true ], 3 );
 * // returns 0
 *
 * @example
 * // simple exapmle
 * _.longCountElement( [ 1, 2, 'str', 10, 10, true ], 10 );
 * // returns 2
 *
 * @example
 * // with equalizer
 * _.longCountElement( [ 1, 2, 'str', 10, 10, true ], 10, ( a, b ) => _.typeOf( a ) === _.typeOf( b ) );
 * // returns 4
 *
 * @example
 * // with single evaluator
 * _.longCountElement( [ [ 10 ], [ 10 ], [ 'str' ], [ 10 ], [ false ] ], [ 'str' ], ( e ) => e[ 0 ] );
 * // returns 1
 *
 * @example
 * // with two part of evaluator
 * _.longCountElement( [ [ 10 ], [ 10 ], [ 'str' ], [ 10 ], [ false ] ], 10, ( e ) => e[ 0 ], ( e ) => e );
 * // returns 4
 *
 * @returns { Number } - Returns the count of matched elements {-element-} in the {-srcArray-}.
 * @function longCountElement
 * @throws { Error } If passed arguments is less than two or more than four.
 * @throws { Error } If the first argument is not a Long.
 * @throws { Error } If the third or fourth argument is not a routine.
 * @throws { Error } If the routine in third argument has less than one or more than two arguments.
 * @throws { Error } If the routine in third argument has two arguments and fourth argument is passed into routine longCountElement.
 * @throws { Error } If the routine in fourth argument has less than one or more than one arguments.
 * @namespace Tools
 */

/*
aaa : are all combinations of call of routine arrayCountElement covered? | Dmytro : yes, all combinations of call is implemented
*/

function longCountElement( /* srcArray, element, onEvaluate1, onEvaluate2 */ )
{
  let srcArray = arguments[ 0 ];
  let element = arguments[ 1 ];
  let onEvaluate1 = arguments[ 2 ];
  let onEvaluate2 = arguments[ 3 ];

  let result = 0;

  _.assert( 2 <= arguments.length && arguments.length <= 4 );
  _.assert( _.longLike( srcArray ), 'Expects long' );

  let left = _.longLeftIndex( srcArray, element, onEvaluate1, onEvaluate2 );
  // let index = srcArray.indexOf( element );

  while( left >= 0 )
  {
    result += 1;
    left = _.longLeftIndex( srcArray, element, left+1, onEvaluate1, onEvaluate2 );
    // index = srcArray.indexOf( element, index+1 );
  }

  return result;
}

//

/**
 * The routine longCountTotal() adds all the elements in {-srcArray-}, elements can be numbers or booleans ( it considers them 0 or 1 ).
 *
 * @param { Array } srcArray - The source array.
 *
 * @example
 * _.longCountTotal( [ 1, 2, 10, 10 ] );
 * // returns 23
 *
 * @example
 * _.longCountTotal( [ true, false, false ] );
 * // returns 1
 *
 * @returns { Number } - Returns the sum of the elements in {-srcArray-}.
 * @function longCountTotal
 * @throws { Error } If passed arguments is different than one.
 * @throws { Error } If the first argument is not a Long.
 * @throws { Error } If {-srcArray-} doesn´t contain number-like elements.
 * @namespace Tools
 */

function longCountTotal( srcArray )
{
  let result = 0;

  _.assert( arguments.length === 1 );
  _.assert( _.longLike( srcArray ), 'Expects long' );

  for( let i = 0 ; i < srcArray.length ; i++ )
  {
    _.assert( _.bool.is( srcArray[ i ] ) || _.number.is( srcArray[ i ] ) || srcArray[ i ] === null );
    result += srcArray[ i ];
  }

  return result;
}

//

/**
 * The longCountUnique() routine returns the count of matched pairs ([ 1, 1, 2, 2, ., . ]) in the array {-srcMap-}.
 *
 * @param { longLike } src - The source array.
 * @param { Function } [ onEvaluate = function( e ) { return e } ] - A callback function.
 *
 * @example
 * _.longCountUnique( [ 1, 1, 2, 'abc', 'abc', 4, true, true ] );
 * // returns 3
 *
 * @example
 * _.longCountUnique( [ 1, 2, 3, 4, 5 ] );
 * // returns 0
 *
 * @returns { Number } - Returns the count of matched pairs ([ 1, 1, 2, 2, ., . ]) in the array {-srcMap-}.
 * @function longCountUnique
 * @throws { Error } If passed arguments is less than one or more than two.
 * @throws { Error } If the first argument is not an array-like object.
 * @throws { Error } If the second argument is not a Function.
 * @namespace Tools
 */

function longCountUnique( src, onEvaluate )
{
  let found = [];
  onEvaluate = onEvaluate || function( e ){ return e };

  _.assert( arguments.length === 1 || arguments.length === 2 );
  _.assert( _.longLike( src ), 'longCountUnique :', 'Expects ArrayLike' );
  _.assert( _.routine.is( onEvaluate ) );
  _.assert( onEvaluate.length === 1 );

  for( let i1 = 0 ; i1 < src.length ; i1++ )
  {
    let element1 = onEvaluate( src[ i1 ] );
    if( found.indexOf( element1 ) !== -1 )
    continue;

    for( let i2 = i1+1 ; i2 < src.length ; i2++ )
    {

      let element2 = onEvaluate( src[ i2 ] );
      if( found.indexOf( element2 ) !== -1 )
      continue;

      if( element1 === element2 )
      found.push( element1 );

    }

  }

  return found.length;
}

// --
// extension
// --

let Extension =
{

  _longMake_functor,

  longMake,
  longMakeEmpty,
  _longMakeOfLength,
  longMakeUndefined,
  longMakeZeroed,
  longMakeFilling,
  /* qqq : check routine longMakeFilling, and add perfect coverage */
  /* qqq : implement routine arrayMakeFilling, and add perfect coverage */

  longFrom, /* aaa2 : cover please | Dmytro : covered */
  longFromCoercing, /* aaa2 : cover please | Dmytro : covered */

  longFill,
  longFill_,
  longDuplicate,

  _longClone,
  _longShallow,
  longSlice : _longShallow,
  longRepresent, /* qqq2 : review. ask */
  longJoin, /* qqq for Dmytro : look, analyze and cover _.buferJoin */
  longEmpty,

  // longBut,
  // longButInplace, /* !!! : use instead of longBut, longButInplace */ /* Dmytro : the coverage of the alternative covers inplace and not inplace versions */
  longBut_,
  // longOnly,
  // longOnlyInplace, /* !!! : use instead of longOnly, longOnlyInplace */ /* Dmytro : the coverage of the alternative covers inplace and not inplace versions */
  longOnly_,
  // longGrow,
  // longGrowInplace, /* !!! : use instead of longGrow, longGrowInplace */ /* Dmytro : the coverage of the alternative covers inplace and not inplace versions */
  longGrow_,
  // longRelength,
  // longRelengthInplace, /* !!! : use instead of longRelength, longRelengthInplace */ /* Dmytro : the coverage of the alternative covers inplace and not inplace versions */
  longRelength_,

  // array checker

  // longCompare,
<<<<<<< HEAD
  longIdentical,
  _longIdentical,
  longAreIdenticalShallow : longIdentical,
=======
  longIdenticalShallow,
  longIdentical : longIdenticalShallow,
>>>>>>> a4262e12

  longHas,
  longHasAny,
  longHasAll,
  longHasNone,
  longHasDepth,

  longAll,
  longAny,
  longNone,

  // long sequential search

  longCountElement,
  longCountTotal,
  longCountUnique,

  // to replace

  /*
  | routine          | makes new dst container                  | saves dst container                                     |
  | ---------------- | ---------------------------------------- | ------------------------------------------------------- |
  | longBut_         | _.longBut_( null, src, range )           | _.longBut_( src )                                       |
  |                  | _.longBut_( dst, src, range )            | _.longBut_( src, range )                                |
  |                  | if dst not resizable and change length   | _.longBut_( dst, dst )                                  |
  |                  |                                          | _.longBut_( dst, dst, range ) if dst is resizable       |
  |                  |                                          | or dst not change length                                |
  |                  |                                          | _.longBut_( dst, src, range ) if dst is resizable       |
  |                  |                                          | or dst not change length                                |
  | ---------------  | ---------------------------------------- | ------------------------------------------------------  |
  | longOnly_      | _.longOnly_( null, src, range )        | _.longOnly_( src )                                    |
  |                  | _.longOnly_( dst, src, range )         | _.longOnly_( src, range )                             |
  |                  | if dst not resizable and change length   | _.longOnly_( dst, dst )                               |
  |                  |                                          | _.longOnly_( dst, dst, range ) if dst is resizable    |
  |                  |                                          | or dst not change length                                |
  |                  |                                          | _.longOnly_( dst, src, range ) if dst is resizable    |
  |                  |                                          | or dst not change length                                |
  | ---------------  | ---------------------------------------- | ------------------------------------------------------  |
  | longGrow_        | _.longGrow_( null, src, range )          | _.longGrow_( src )                                      |
  |                  | _.longGrow_( dst, src, range )           | _.longGrow_( src, range )                               |
  |                  | if dst not resizable and change length   | _.longGrow_( dst, dst )                                 |
  |                  | qqq2 : should throw error                | _.longGrow_( dst, dst, range ) if dst is resizable      |
  |                  |  if not resizable                        | or dst not change length                                |
  |                  |                                          | _.longGrow_( dst, src, range ) if dst is resizable      |
  |                  |                                          | or dst not change length                                |
  | ---------------  | ---------------------------------------- | ------------------------------------------------------  |
  | longRelength_    | _.longRelength_( null, src, range )      | _.longRelength_( src )                                  |
  |                  | _.longRelength_( dst, src, range )       | _.longRelength_( src, range )                           |
  |                  | if dst not resizable and change length   | _.longRelength_( dst, dst )                             |
  |                  |                                          | _.longRelength_( dst, dst, range ) if dst is resizable  |
  |                  |                                          | or dst not change length                                |
  |                  |                                          | _.longRelength_( dst, src, range ) if dst is resizable  |
  |                  |                                          | or dst not change length                                |
  | ---------------  | ---------------------------------------- | ------------------------------------------------------- |
  */

}

_.mapSupplement( _, Extension );

// --
// export
// --

if( typeof module !== 'undefined' )
module[ 'exports' ] = _;

})();<|MERGE_RESOLUTION|>--- conflicted
+++ resolved
@@ -3173,7 +3173,7 @@
 
 //
 
-function _longIdentical( src1, src2 )
+function _longIdenticalShallow( src1, src2 )
 {
   let result = true;
 
@@ -3779,14 +3779,10 @@
   // array checker
 
   // longCompare,
-<<<<<<< HEAD
-  longIdentical,
-  _longIdentical,
-  longAreIdenticalShallow : longIdentical,
-=======
+
   longIdenticalShallow,
+  _longIdenticalShallow,
   longIdentical : longIdenticalShallow,
->>>>>>> a4262e12
 
   longHas,
   longHasAny,
