( function _l5_Long_s_()
{

'use strict';

let _ArrayIndexOf = Array.prototype.indexOf;
let _ArrayIncludes = Array.prototype.includes;
if( !_ArrayIncludes )
_ArrayIncludes = function( e ){ _ArrayIndexOf.call( this, e ) }

let _global = _global_;
let _ = _global_.wTools;
let Self = _global_.wTools;

/*
               |  can grow   |  can shrink  |   range
grow                +                -         positive
only                -                +         positive
relength            +                +         positive
but                 -                +         negative
*/

/* array / long / buffer */
/* - / inplace */

// --
// long
// --

function _longMake_functor( onMake )
{

  _.assert( _.routineIs( onMake ) );

  return function _longMake( src, ins )
  {
    let result;

    /* */

    let length = ins;

    if( _.longLike( length ) )
    length = length.length;

    if( length === undefined || length === null )
    {
      if( src === null )
      {
        length = 0;
      }
      else if( _.longLike( src ) )
      {
        length = src.length;
      }
      else if( _.number.is( src ) )
      {
        length = src;
        src = null;
      }
      else if( _.routineIs( src ) )
      {
        length = 0;
      }
      else _.assert( 0 );
    }

    if( !length )
    length = 0;

    /* */

    if( ins === undefined || ins === null )
    {
      if( _.longLike( src ) )
      {
        if( ins === null )
        {
          ins = src;
        }
        else
        {
          ins = src;
          // src = null;
        }
      }
      else
      {
        ins = null;
      }
    }
    else if( !_.longLike( ins ) )
    {
      if( _.longIs( src ) )
      ins = src;
      else
      ins = null;
    }

    /**/

    let minLength;
    if( ins )
    minLength = Math.min( ins.length, length );
    else
    minLength = 0;

    /**/

    if( _.argumentsArray.is( src ) )
    src = null;

    if( src === null )
    src = this.longDescriptor.make;

    _.assert( arguments.length === 1 || arguments.length === 2 );
    _.assert( _.number.isFinite( length ) );
    _.assert( _.routineIs( src ) || _.longLike( src ), () => 'Expects long, but got ' + _.entity.strType( src ) );

    result = onMake.call( this, src, ins, length, minLength );

    _.assert( _.longLike( result ) );

    return result;
  }

}

//

/**
 * The routine longMake() returns a new Long with the same type as source Long {-src-}. New Long makes from inserted Long {-ins-}
 * or if {-ins-} is number, the Long makes from {-src-} with length equal to {-ins-}. If {-ins-} is not provided, routine  makes
 * container with default Long type. New Long contains {-src-} elements.
 *
 * @param { Long|Function|Null } src - Instance of Long or constructor, defines type of returned Long. If null is provided, routine returns
 * container with default Long type.
 * @param { Number|Long|Null } ins - Defines length of new Long. If Long is provided, routine makes new Long from {-ins-} with {-src-} type.
 * If null is provided, then routine makes container with default Long type.
 *
 * Note. Default Long type defines by descriptor {-longDescriptor-}. If descriptor not provided directly, then it is Array descriptor.
 *
 * @example
 * _.longMake();
 * // returns []
 *
 * @example
 * _.longMake( null );
 * // returns []
 *
 * @example
 * _.longMake( null, null );
 * // returns []
 *
 * @example
 * _.longMake( 3 );
 * // returns [ undefined, undefined, undefined ]
 *
 * @example
 * _.longMake( 3, null );
 * // returns [ undefined, undefined, undefined ]
 *
 * @example
 * _.longMake( [ 1, 2, 3, 4 ] );
 * // returns [ 1, 2, 3, 4 ];
 *
 * @example
 * _.longMake( [ 1, 2, 3, 4 ], null );
 * // returns [ 1, 2, 3, 4 ];
 *
 * @example
 * _.longMake( [ 1, 2 ], 4 );
 * // returns [ 1, 2, undefined, undefined ];
 *
 * @example
 * let got = _.longMake( _.unrollMake( [] ), [ 1, 2, 3 ] );
 * console.log( got );
 * // log [ 1, 2, 3 ];
 * console.log( _.unrollIs( got ) );
 * // log true
 *
 * @example
 * let got = _.longMake( new F32x( [ 1, 2, 3 ] ), 1 );
 * console.log( got );
 * // log Float32Array[ 1 ];
 *
 * @example
 * let got = _.longMake( Array, null );
 * console.log( got );
 * // log [];
 *
 * @example
 * let got = _.longMake( Array, 3 );
 * console.log( got );
 * // log [ undefined, undefined, undefined ];
 *
 * @returns { Long } - Returns a Long with type of source Long {-src-} which makes from {-ins-}. If {-ins-} is not
 * provided, then routine returns container with default Long type.
 * @function longMake
 * @throws { Error } If arguments.length is more then two.
 * @throws { Error } If {-src-} is not a Long, not a constructor, not null.
 * @throws { Error } If {-ins-} is not a number, not a Long, not null, not undefined.
 * @throws { Error } If {-ins-} or ins.length has a not finite value.
 * @namespace Tools
 */

/* aaa : extend coverage and documentation of longMake */
/* Dmytro : extended coverage and documentation of routine longMake */
/* aaa : longMake does not create unrolls, but should */
/* Dmytro : longMake creates unrolls */

let longMake = _longMake_functor( function( /* src, ins, length, minLength */ )
{
  let src = arguments[ 0 ];
  let ins = arguments[ 1 ];
  let length = arguments[ 2 ];
  let minLength = arguments[ 3 ];

  let result;
  if( _.routineIs( src ) )
  {
    if( ins && ins.length === length )
    {
      if( src === Array )
      {
        if( _.longLike( ins ) )
        {
          if( ins.length === 1 )
          result = [ ins[ 0 ] ];
          else if( !_.arrayLike( ins ) )
          result = new( _.constructorJoin( src, [ ... ins ] ) );
          else
          result = new( _.constructorJoin( src, ins ) );
        }
        else
        {
          result = new src( ins );
        }
      }
      else
      {
        result = new src( ins );
      }
    }
    else
    {
      result = new src( length );
      // let minLength = Math.min( length, ins.length );
      // if( !ins && minLength )
      // debugger;
      for( let i = 0 ; i < minLength ; i++ )
      result[ i ] = ins[ i ];
    }
  }
  else if( _.arrayIs( src ) )
  {
    _.assert( length >= 0 );
    result = _.unrollIs( src ) ? _.unrollMake( length ) : new src.constructor( length );
    // let minLength = Math.min( length, ins.length );
    for( let i = 0 ; i < minLength ; i++ )
    result[ i ] = ins[ i ];
  }
  else
  {
    if( ins && length === ins.length )
    {
      result = new src.constructor( ins );
    }
    else
    {
      result = new src.constructor( length );
      // let minLength = Math.min( length, ins.length );
      for( let i = 0 ; i < minLength ; i++ )
      result[ i ] = ins[ i ];
    }
  }

  return result;
});

// function longMake( src, ins )
// {
//   let result;
//   let length = ins;
//
//   if( _.longLike( length ) )
//   length = length.length;
//
//   if( length === undefined )
//   {
//     if( src === null )
//     {
//       length = 0;
//     }
//     else if( _.longLike( src ) )
//     {
//       length = src.length;
//     }
//     else if( _.number.is( src ) )
//     {
//       length = src;
//       src = null;
//     }
//     else _.assert( 0 );
//   }
//
//   // if( !_.longLike( ins ) )
//   // {
//   //   if( _.longLike( src ) )
//   //   ins = src;
//   //   else
//   //   ins = [];
//   // }
//
//   if( !_.longLike( ins ) )
//   {
//     if( _.longLike( src ) )
//     {
//       ins = src;
//       src = null;
//     }
//     else
//     {
//       ins = [];
//     }
//   }
//
//   if( !length )
//   length = 0;
//
//   if( _.argumentsArray.is( src ) )
//   src = null;
//
//   if( src === null )
//   src = this.longDescriptor.make;
//
//   _.assert( arguments.length === 1 || arguments.length === 2 );
//   _.assert( _.number.isFinite( length ) );
//   _.assert( _.routineIs( src ) || _.longLike( src ), () => 'Expects long, but got ' + _.entity.strType( src ) );
//
//   if( _.routineIs( src ) )
//   {
//     if( ins.length === length )
//     {
//       if( src === Array )
//       {
//         if( _.longLike( ins ) )
//         {
//           if( ins.length === 1 )
//           result = [ ins[ 0 ] ];
//           else if( !_.arrayLike( ins ) )
//           result = new( _.constructorJoin( src, [ ... ins ] ) );
//           else
//           result = new( _.constructorJoin( src, ins ) );
//         }
//         else
//         {
//           result = new src( ins );
//         }
//       }
//       else
//       {
//         result = new src( ins );
//       }
//     }
//     else
//     {
//       result = new src( length );
//       let minLen = Math.min( length, ins.length );
//       for( let i = 0 ; i < minLen ; i++ )
//       result[ i ] = ins[ i ];
//     }
//   }
//   else if( _.arrayIs( src ) )
//   {
//     if( length === ins.length )
//     {
//       result = _.unrollIs( src ) ? _.unrollMake( ins ) : new( _.constructorJoin( src.constructor, ins ) );
//     }
//     else
//     {
//       _.assert( length >= 0 );
//       result = _.unrollIs( src ) ? _.unrollMake( length ) : new src.constructor( length );
//       let minLen = Math.min( length, ins.length );
//       for( let i = 0 ; i < minLen ; i++ )
//       result[ i ] = ins[ i ];
//     }
//   }
//   else
//   {
//     if( length === ins.length )
//     {
//       result = new src.constructor( ins );
//     }
//     else
//     {
//       result = new src.constructor( length );
//       let minLen = Math.min( length, ins.length );
//       for( let i = 0 ; i < minLen ; i++ )
//       result[ i ] = ins[ i ];
//     }
//   }
//
//   _.assert( result instanceof this.longDescriptor.type );
//   // _.assert( _.longLike( result ) );
//
//   return result;
// }

//

/* aaa : implement test */
/* Dmytro : implemented */

function longMakeEmpty( src )
{
  if( arguments.length === 0 )
  return this.longDescriptor.make( 0 );

  _.assert( arguments.length === 1 );

  if( _.unrollIs( src ) )
  {
    return _.unrollMake( 0 );
  }
  else if( src === null || _.argumentsArray.is( src ) )
  {
    return this.longDescriptor.make( 0 );
  }
  // else if( _.longLike( src ) )
  else if( _.vector.like( src ) )
  {
    return new src.constructor();
  }
  // else if( _.routineIs( src ) ) /* aaa : it was covered badly! */ /* Dmytro : coverage is extended */
  else if( _.routineIs( src.constructor ) )
  {
    let result = new src();
    // let result = new src.onstructor(); /* Dmytro : src is a class, it calls without constructor property */
    _.assert( _.long_.lengthOf( result ) === 0, 'Constructor should return empty long' );
    return result;
  }
  _.assert( 0, `Unknown long subtype ${_.entity.strType( src )}` );
}

// function longMakeEmpty( src )
// {
//   let result;
//   let length = 0;
//
//   if( src === null )
//   src = [];
//
//   if( _.argumentsArray.is( src ) )
//   src = [];
//
//   _.assert( arguments.length === 1 );
//
//   result = new src.constructor();
//
//   _.assert( _.longIs( result ) );
//   _.assert( result.length === 0 );
//
//   return result;
// }

//

let _longMakeOfLength = _longMake_functor( function( /* src, ins, length, minLength */ )
{
  let src = arguments[ 0 ];
  let ins = arguments[ 1 ];
  let length = arguments[ 2 ];
  let minLength = arguments[ 3 ];

  let result;
  if( _.routineIs( src ) )
  {
    result = new src( length );
  }
  else if( _.arrayIs( src ) )
  {
    debugger;
    if( length === src.length )
    {
      result = new( _.constructorJoin( src.constructor, src ) );
    }
    else if( length < src.length )
    {
      result = src.slice( 0, length );
    }
    else
    {
      result = new src.constructor( length );
      for( let i = 0 ; i < minLength ; i++ )
      result[ i ] = src[ i ];
    }
  }
  else
  {
    if( length === src.length )
    {
      result = new src.constructor( ins );
    }
    else
    {
      result = new src.constructor( length );
      for( let i = 0 ; i < minLength ; i++ )
      result[ i ] = src[ i ];
    }
  }

  return result;
});

// function _longMakeOfLength( src, len )
// {
//   let result;
//
//   // if( src === null )
//   // src = [];
//
//   if( _.longLike( len ) )
//   len = len.length;
//
//   if( len === undefined )
//   {
//     if( src === null )
//     {
//       len = 0;
//     }
//     else if( _.longLike( src ) )
//     {
//       len = src.length;
//     }
//     else if( _.number.is( src ) )
//     {
//       len = src;
//       src = null;
//     }
//     else _.assert( 0 );
//   }
//
//   if( !len )
//   len = 0;
//
//   if( _.argumentsArray.is( src ) )
//   src = this.longDescriptor.name === 'ArgumentsArray' ? this.longDescriptor.make : this.longDescriptor.make( src );
//
//   if( src === null )
//   src = this.longDescriptor.make;
//
//   _.assert( arguments.length === 1 || arguments.length === 2 );
//   _.assert( _.number.isFinite( len ) );
//   _.assert( _.routineIs( src ) || _.longLike( src ), () => 'Expects long, but got ' + _.entity.strType( src ) );
//
//   if( _.routineIs( src ) )
//   {
//     result = new src( len );
//   }
//   else if( _.arrayIs( src ) )
//   {
//     if( len === src.length )
//     {
//       result = new( _.constructorJoin( src.constructor, src ) );
//     }
//     else if( len < src.length )
//     {
//       result = src.slice( 0, len );
//     }
//     else
//     {
//       result = new src.constructor( len );
//       let minLen = Math.min( len, src.length );
//       for( let i = 0 ; i < minLen ; i++ )
//       result[ i ] = src[ i ];
//     }
//   }
//   else
//   {
//     if( len === src.length )
//     {
//       result = new src.constructor( len );
//     }
//     else
//     {
//       result = new src.constructor( len );
//       let minLen = Math.min( len, src.length );
//       for( let i = 0 ; i < minLen ; i++ )
//       result[ i ] = src[ i ];
//     }
//   }
//
//   _.assert( _.longLike( result ), 'Instance should be a long' );
//
//   return result;
// }

//

/**
 * The routine longMakeUndefined() returns a new Long with the same type as source Long {-src-}. New Long has length equal to {-ins-}
 * argument. If {-ins-} is not provided, then new container has default Long type and length of source Long {-src-}.
 *
 * @param { Long|Function|Null } src - Long or constructor, defines type of returned Long. If null is provided, then routine returns
 * container with default Long type.
 * @param { Number|Long } ins - Defines length of new Long. If {-ins-} is Long, then routine makes new Long with length equal to ins.length.
 *
 * Note. Default Long type defines by descriptor {-longDescriptor-}. If descriptor not provided directly, then it is Array descriptor.
 *
 * @example
 * _.longMakeUndefined();
 * // returns []
 *
 * @example
 * _.longMakeUndefined( null );
 * // returns []
 *
 * @example
 * _.longMakeUndefined( null, null );
 * // returns []
 *
 * @example
 * _.longMakeUndefined( 3 );
 * // returns [ undefined, undefined, undefined ]
 *
 * @example
 * _.longMakeUndefined( 3, undefined );
 * // returns [ undefined, undefined, undefined ]
 *
 * @example
 * _.longMakeUndefined( [ 1, 2, 3, 4 ] );
 * // returns [ undefined, undefined, undefined, undefined ];
 *
 * @example
 * _.longMakeUndefined( [ 1, 2, 3, 4 ], null );
 * // returns [ undefined, undefined, undefined, undefined ];
 *
 * @example
 * _.longMakeUndefined( [ 1, 2, 3, 4 ], 2 );
 * // returns [ undefined, undefined ];
 *
 * @example
 * let got = _.longMakeUndefined( _.unrollMake( [] ), [ 1, 2, 3 ] );
 * console.log( got );
 * // log [ undefined, undefined, undefined ];
 * console.log( _.unrollIs( got ) );
 * // log true
 *
 * @example
 * let got = _.longMakeUndefined( new F32x( [ 1, 2, 3, 4 ] ), 2 );
 * console.log( got );
 * // log Float32Array[ undefined, undefined ];
 *
 * @example
 * let got = _.longMakeUndefined( Array, null );
 * console.log( got );
 * // log [];
 *
 * @example
 * let got = _.longMakeUndefined( Array, 3 );
 * console.log( got );
 * // log [ undefined, undefined, undefined ];
 *
 * @returns { Long } - Returns a Long with type of source Long {-src-} with a certain length defined by {-ins-}.
 * If {-ins-} is not defined, then routine returns container with default Long type. Length of the new container defines by {-src-}.
 * @function longMakeUndefined
 * @throws { Error } If arguments.length is more then two.
 * @throws { Error } If the {-src-} is not a Long, not a constructor, not null.
 * @throws { Error } If the {-ins-} is not a number, not a Long, not null, not undefined.
 * @throws { Error } If the {-ins-} or ins.length has a not finite value.
 * @namespace Tools
 */

/*
aaa : extend coverage and documentation of longMakeUndefined
Dmytro : extended coverage and documentation
aaa : longMakeUndefined does not create unrolls, but should
Dmytro : longMakeUndefined creates unrolls.
*/

let longMakeUndefined = _longMake_functor( function( /* src, ins, length, minLength */ )
{
  let src = arguments[ 0 ];
  let ins = arguments[ 1 ];
  let length = arguments[ 2 ];
  let minLength = arguments[ 3 ];

  let result;
  if( _.routineIs( src ) )
  result = new src( length );
  else if( _.unrollIs( src ) )
  result = _.unrollMake( length );
  else if( src === null )
  result = this.longDescriptor.make( length );
  else
  result = new src.constructor( length );

  return result;
})

// function longMakeUndefined( ins, len )
// {
//   let result, length;
//
//   /* aaa3 : ask. use default long container */
//   /* Dmytro : explained, used this.longDescriptor */
//   // if( ins === null )
//   // result = [];
//
//   if( len === undefined )
//   {
//     if( ins === null )
//     {
//       length = 0;
//     }
//     else if( _.number.is( ins ) )
//     {
//       length = ins;
//       ins = null;
//     }
//     else
//     {
//       length = ins.length;
//     }
//   }
//   else
//   {
//     if( _.longLike( len ) )
//     length = len.length;
//     else if( _.number.is( len ) )
//     length = len;
//     else _.assert( 0 );
//   }
//
//   if( _.argumentsArray.is( ins ) )
//   ins = null;
//
//   _.assert( arguments.length === 1 || arguments.length === 2 );
//   _.assert( _.number.isFinite( length ) );
//   _.assert( _.routineIs( ins ) || _.longLike( ins ) || ins === null, () => 'Expects long, but got ' + _.entity.strType( ins ) );
//
//   if( _.routineIs( ins ) )
//   result = new ins( length );
//   else if( _.unrollIs( ins ) )
//   result = _.unrollMake( length );
//   else if( ins === null ) /* aaa3 : ask */
//   result = this.longDescriptor.make( length );
//   else
//   result = new ins.constructor( length );
//
//   return result;
// }

//

/* aaa3 : teach to accept only length */
/* aaa3 : use default long type if type is not clear */
/* aaa3 : allow buffers which are long */
/* aaa3 : relevant to all routines longMake* of such kind */
/* Dmytro : all requirements implemented and covered */

let longMakeZeroed = _longMake_functor( function( /* src, ins, length, minLength */ )
{
  let src = arguments[ 0 ];
  let ins = arguments[ 1 ];
  let length = arguments[ 2 ];
  let minLength = arguments[ 3 ];

  let result;
  if( _.routineIs( src ) )
  result = new src( length );
  else if( _.unrollIs( src ) )
  result = _.unrollMake( length );
  else if( src === null )
  result = this.longDescriptor.make( length );
  else
  result = new src.constructor( length );

  if( !_.bufferTypedIs( result ) )
  {
    for( let i = 0 ; i < length ; i++ )
    result[ i ] = 0;
  }

  return result;
})

// function longMakeZeroed( ins, src )
// {
//   let result, length;
//
//   if( _.routineIs( ins ) )
//   _.assert( arguments.length === 2, 'Expects exactly two arguments' );
//
//   if( src === undefined )
//   {
//     length = ins.length;
//   }
//   else
//   {
//     if( _.longLike( src ) )
//     length = src.length;
//     else if( _.number.is( src ) )
//     length = src;
//     else _.assert( 0, 'Expects long or number as the second argument, got', _.entity.strType( src ) );
//   }
//
//   if( _.argumentsArray.is( ins ) )
//   ins = [];
//
//   _.assert( arguments.length === 1 || arguments.length === 2 );
//   _.assert( _.number.isFinite( length ) );
//   _.assert( _.routineIs( ins ) || _.longLike( ins ), () => 'Expects long, but got ' + _.entity.strType( ins ) );
//
//   if( _.routineIs( ins ) )
//   result = new ins( length );
//   else if( _.unrollIs( ins ) )
//   result = _.unrollMake( length );
//   else
//   result = new ins.constructor( length );
//
//   if( !_.bufferTypedIs( result ) )
//   for( let i = 0 ; i < length ; i++ )
//   result[ i ] = 0;
//
//   return result;
// }

function longMakeFilling( type, value, length )
{
  let result;

  // _.assert( arguments.length === 2 || arguments.length === 3 ); /* Dmytro : double check */

  if( arguments.length === 2 )
  {
    value = arguments[ 0 ];
    length = arguments[ 1 ];
    if( _.longIs( length ) )
    {
      if( _.argumentsArray.is( length ) )
      type = null;
      else
      type = length.constructor;
    }
    else
    {
      type = null;
    }
  }
  else if( arguments.length !== 3 )
  {
    _.assert( 0, 'Expects two or three arguments' );
  }

  /* Dmytro : missed */
  if( _.longIs( length ) )
  length = length.length;

  _.assert( value !== undefined );
  _.assert( _.number.is( length ) );
  _.assert( type === null || _.routineIs( type ) || _.longIs( type ) );

  result = this.longMake( type, length );
  for( let i = 0 ; i < length ; i++ )
  result[ i ] = value;

  return result;
}

//

/* aaa : add good coverage for longFrom. */
/* Dmytro : covered, two test routines implemented */

function longFrom( src )
{
  _.assert( arguments.length === 1 );
  if( src instanceof this.longDescriptor.type )
  if( !_.unrollIs( src ) && _.longIs( src ) )
  return src;
  return this.longMake.call( this, src );
}

//

/**
 * The routine longFromCoercing() returns Long from provided argument {-src-}. The feature of routine is possibility of
 * converting an object-like {-src-} into Long. Also, routine longFromCoercing() converts string with number literals
 * to a Long.
 * If routine convert {-src-}, then result returns in container with default Long type.
 *
 * @param { Long|ObjectLike|String } src - An instance to convert into Long.
 * If {-src-} is a Long and it type is equal to current default Long type, then routine convert not {-src-}.
 *
 * Note. Default Long type defines by descriptor {-longDescriptor-}. If descriptor not provided directly, then it is Array descriptor.
 *
 * @example
 * let src = [ 3, 7, 13, 'abc', false, undefined, null, {} ];
 * let got = _.longFromCoercing( src );
 * // returns [ 3, 7, 13, 'abc', false, undefined, null, {} ]
 * console.log( got === src );
 * // log true
 *
 * @example
 * let src = _.argumentsArray.make( [ 3, 7, 13, 'abc', false, undefined, null, {} ] );
 * let got = _.longFromCoercing( src );
 * // returns [ 3, 7, 13, 'abc', false, undefined, null, {} ]
 * console.log( got === src );
 * // log false
 *
 * @example
 * let src = { a : 3, b : 7, c : 13 };
 * let got = _.longFromCoercing( src );
 * // returns [ [ 'a', 3 ], [ 'b', 7 ], [ 'c', 13 ] ]
 *
 * @example
 * let src = "3, 7, 13, 3.5abc, 5def, 7.5ghi, 13jkl";
 * let got = _.longFromCoercing( src );
 * // returns [ 3, 7, 13, 3.5, 5, 7.5, 13 ]
 *
 * @returns { Long } - Returns a Long. If {-src-} is Long with default Long type, then routine returns original {-src-}.
 * Otherwise, it makes new container with default Long type.
 * @function longFromCoercing
 * @throws { Error } If arguments.length is less or more then one.
 * @throws { Error } If {-src-} is not a Long, not an object-like, not a string.
 * @namespace Tools
 */

function longFromCoercing( src )
{

  _.assert( arguments.length === 1, 'Expects single argument' );

  if( src instanceof this.longDescriptor.type && _.longIs( src ) )
  return src;

  /* Dmytro : this condition make recursive call with array from argumentsArray. But first condition return any long object
     ( ArgumentsArray.type is  Object ), and next make other long types without recursive call */
  // if( _.argumentsArray.is( src ) )
  // return this.longFromCoercing( Array.prototype.slice.call( src ) );

  if( _.longIs( src ) )
  return this.longDescriptor.from( src );

  if( _.object.is( src ) )
  return this.longFromCoercing( _.mapToArray( src ) );

  /* aaa : cover */
  /* Dmytro : covered */
  if( _.strIs( src ) )
  return this.longFromCoercing( this.arrayFromStr( src ) );

  _.assert( 0, `Unknown data type : ${ _.entity.strType( src ) }` );
}

//

/**
 * The routine longFill() fills elements the given Long {-src-} by static value. The range of replaced elements
 * defines by a parameter {-range-}. If it possible, routine longFill() saves original container {-src-}.
 *
 * @param { Long } src - The source Long.
 * @param { * } value - Any value to fill the elements in the {-src-}.
 * If {-value-} is not provided, the routine fills elements of source Long by 0.
 * @param { Range|Number } range - The two-element array that defines the start index and the end index for copying elements.
 * If {-range-} is number, then it defines the end index, and the start index is 0.
 * If range[ 0 ] < 0, then start index sets to 0, end index increments by absolute value of range[ 0 ].
 * If range[ 1 ] <= range[ 0 ], then routine returns a copy of original Long.
 * If {-range-} is not provided, routine fills all elements of the {-src-}.
 *
 * @example
 * _.longFill( [ 1, 2, 3, 4, 5 ] );
 * // returns [ 0, 0, 0, 0, 0 ]
 *
 * @example
 * _.longFill( [ 1, 2, 3, 4, 5 ], 'a' );
 * // returns [ 'a', 'a', 'a', 'a', 'a' ]
 *
 * @example
 * _.longFill( [ 1, 2, 3, 4, 5 ], 'a', 2 );
 * // returns [ 'a', 'a', 3, 4, 5 ]
 *
 * @example
 * _.longFill( [ 1, 2, 3, 4, 5 ], 'a', [ 1, 3 ] );
 * // returns [ 1, 'a', 'a', 4, 5 ]
 *
 * @example
 * _.longFill( [ 1, 2, 3, 4, 5 ], 'a', [ -1, 3 ] );
 * // returns [ 'a', 'a', 'a', 'a', 5 ]
 *
 * @example
 * _.longFill( [ 1, 2, 3, 4, 5 ], 'a', [ 4, 3 ] );
 * // returns [ 1, 2, 3, 4, 5 ]
 *
 * @returns { Long } - If it is possible, returns the source Long filled with a static value.
 * Otherwise, returns copy of the source Long filled with a static value.
 * @function longFill
 * @throws { Error } If arguments.length is less then one or more then three.
 * @throws { Error } If {-src-} is not a Long.
 * @throws { Error } If {-range-} is not a Range or not a Number.
 * @namespace Tools
 */

function longFill( src, value, range )
{

  if( range === undefined )
  range = [ 0, src.length ];
  if( _.number.is( range ) )
  range = [ 0, range ];

  _.assert( 1 <= arguments.length && arguments.length <= 3 );
  _.assert( _.longIs( src ) );
  _.assert( _.intervalIs( range ) );

  if( value === undefined )
  value = 0;

  // src = _.longGrowInplace( src, range );
  src = _.longGrow_( src, src, [ range[ 0 ], range[ 1 ] - 1 ] );

  let offset = Math.max( -range[ 0 ], 0 );

  if( range[ 0 ] < 0 )
  {
    range[ 1 ] -= range[ 0 ];
    range[ 0 ] = 0;
  }

  if( _.routineIs( src.fill ) )
  {
    src.fill( value, range[ 0 ], range[ 1 ] + offset );
  }
  else
  {
    for( let t = range[ 0 ] ; t < range[ 1 ] + offset ; t++ )
    src[ t ] = value;
  }

  return src;
}

//

function longFill_( src, ins, cinterval )
{

  if( cinterval === undefined )
  cinterval = [ 0, src.length - 1 ];
  if( _.number.is( cinterval ) )
  cinterval = [ 0, cinterval - 1 ];

  _.assert( 1 <= arguments.length && arguments.length <= 3 );
  _.assert( _.longIs( src ) );
  _.assert( _.intervalIs( cinterval ) );

  if( ins === undefined )
  ins = 0;

  src = _.longGrow_( src, src, cinterval );

  let offset = Math.max( -cinterval[ 0 ], 0 );

  if( cinterval[ 0 ] < 0 )
  {
    cinterval[ 1 ] -= cinterval[ 0 ];
    cinterval[ 0 ] = 0;
  }

  if( _.routineIs( src.fill ) )
  {
    src.fill( ins, cinterval[ 0 ], cinterval[ 1 ] + 1 + offset );
  }
  else
  {
    for( let t = cinterval[ 0 ] ; t < cinterval[ 1 ] + 1 + offset ; t++ )
    src[ t ] = ins;
  }

  return src;
}

//

/**
 * The longDuplicate() routine returns an array with duplicate values of a certain number of times.
 *
 * @param { objectLike } [ o = {  } ] o - The set of arguments.
 * @param { longIs } o.src - The given initial array.
 * @param { longIs } o.result - To collect all data.
 * @param { Number } [ o.nScalarsPerElement = 1 ] o.nScalarsPerElement - The certain number of times
 * to append the next value from (srcArray or o.src) to the (o.result).
 * If (o.nScalarsPerElement) is greater that length of a (srcArray or o.src) it appends the 'undefined'.
 * @param { Number } [ o.nDupsPerElement = 2 ] o.nDupsPerElement = 2 - The number of duplicates per element.
 *
 * @example
 * _.longDuplicate( [ 'a', 'b', 'c' ] );
 * // returns [ 'a', 'a', 'b', 'b', 'c', 'c' ]
 *
 * @example
 * let options = {
 *   src : [ 'abc', 'def' ],
 *   result : [  ],
 *   nScalarsPerElement : 2,
 *   nDupsPerElement : 3
 * };
 * _.longDuplicate( options, {} );
 * // returns [ 'abc', 'def', 'abc', 'def', 'abc', 'def' ]
 *
 * @example
 * let options = {
 *   src : [ 'abc', 'def' ],
 *   result : [  ],
 *   nScalarsPerElement : 3,
 *   nDupsPerElement : 3
 * };
 * _.longDuplicate( options, { a : 7, b : 13 } );
 * // returns [ 'abc', 'def', undefined, 'abc', 'def', undefined, 'abc', 'def', undefined ]
 *
 * @returns { Array } Returns an array with duplicate values of a certain number of times.
 * @function longDuplicate
 * @throws { Error } Will throw an Error if ( o ) is not an objectLike.
 * @namespace Tools
 */

function longDuplicate( o ) /* xxx : review interface */
{
  // _.assert( arguments.length === 1 || arguments.length === 2 );

  _.assert( _.mapIs( o ) );

  // if( arguments.length === 2 )
  // {
  //   o = { src : arguments[ 0 ], nDupsPerElement : arguments[ 1 ] };
  // }
  // else if( arguments.length === 1 )
  // {
  //   if( !_.mapIs( o ) )
  //   o = { src : o };
  // }
  // else _.assert( 0 );

  if( o.nScalarsPerElement === 0 )
  if( o.src.length === 0 )
  o.nScalarsPerElement = 1;
  else
  o.nScalarsPerElement = o.src.length;

  _.routineOptions( longDuplicate, o );
  _.assert( _.number.is( o.nDupsPerElement ) );
  _.assert( _.longIs( o.src ), 'Expects Long {-o.src-}' );
  _.assert( _.intIs( o.src.length / o.nScalarsPerElement ) );

  if( o.nDupsPerElement === 1 )
  {
    if( o.dst )
    {
      _.assert( _.longIs( o.dst ) || _.bufferTypedIs( o.dst ), 'Expects o.dst as longIs or TypedArray if nDupsPerElement equals 1' );

      if( _.bufferTypedIs( o.dst ) )
      o.dst = _.longJoin( o.dst, o.src );
      else if( _.longIs( o.dst ) )
      o.dst.push.apply( o.dst, o.src );
    }
    else
    {
      o.dst = o.src;
    }
    return o.dst;
  }

  let length = o.src.length * o.nDupsPerElement;
  let numberOfElements = o.src.length / o.nScalarsPerElement;

  if( o.dst )
  _.assert( o.dst.length >= length );

  o.dst = o.dst || _.longMakeUndefined( o.src, length );

  let rlength = o.dst.length;

  for( let c = 0, cl = numberOfElements ; c < cl ; c++ )
  {

    for( let d = 0, dl = o.nDupsPerElement ; d < dl ; d++ )
    {

      for( let e = 0, el = o.nScalarsPerElement ; e < el ; e++ )
      {
        let indexDst = c*o.nScalarsPerElement*o.nDupsPerElement + d*o.nScalarsPerElement + e;
        let indexSrc = c*o.nScalarsPerElement+e;
        o.dst[ indexDst ] = o.src[ indexSrc ];
      }

    }

  }

  _.assert( o.dst.length === rlength );

  return o.dst;
}

longDuplicate.defaults = /* qqq : cover. take into account extreme cases */
{
  src : null,
  dst : null,
  nScalarsPerElement : 1,
  nDupsPerElement : 2,
}

//

/*
aaa : find and let me know what is _.buffer* analog of _longClone |
aaa Dmytro : module has not _.buffer* analog of routine _longClone. The closest functionality has routine bufferMake( ins, src )
zzz
*/

// function _longClone( src ) /* qqq for Dmyto : _longClone should not accept untyped buffers. _bufferClone should accept untyped buffer */
function _longClone( src ) /* qqq for Dmyto : _longClone should not accept untyped buffers. _bufferClone should accept untyped buffer */
{

  _.assert( arguments.length === 1, 'Expects single argument' );
  _.assert( _.longLike( src ) || _.bufferAnyIs( src ) );
  // _.assert( !_.bufferNodeIs( src ), 'not tested' );

  if( _.bufferViewIs( src ) )
  debugger;

  if( _.unrollIs( src ) )
  return _.unrollMake( src );
  else if( _.arrayIs( src ) )
  return src.slice();
  else if( _.argumentsArray.is( src ) )
  return Array.prototype.slice.call( src );
  else if( _.bufferRawIs( src ) )
  return new U8x( new U8x( src ) ).buffer;
  else if( _.bufferTypedIs( src ) || _.bufferNodeIs( src ) )
  return new src.constructor( src );
  else if( _.bufferViewIs( src ) )
  return new src.constructor( src.buffer, src.byteOffset, src.byteLength );

  _.assert( 0, 'unknown kind of buffer', _.entity.strType( src ) );
}

//

/**
 * Returns a copy of original array( array ) that contains elements from index( f ) to index( l ),
 * but not including ( l ).
 *
 * If ( l ) is omitted or ( l ) > ( array.length ), _longShallow extracts through the end of the sequence ( array.length ).
 * If ( f ) > ( l ), end index( l ) becomes equal to begin index( f ).
 * If ( f ) < 0, zero is assigned to begin index( f ).

 * @param { Array/BufferNode } array - Source array or buffer.
 * @param { Number } [ f = 0 ] f - begin zero-based index at which to begin extraction.
 * @param { Number } [ l = array.length ] l - end zero-based index at which to end extraction.
 *
 * @example
 * _._longShallow( [ 1, 2, 3, 4, 5, 6, 7 ], 2, 6 );
 * // returns [ 3, 4, 5, 6 ]
 *
 * @example
 * // begin index is less then zero
 * _._longShallow( [ 1, 2, 3, 4, 5, 6, 7 ], -1, 2 );
 * // returns [ 1, 2 ]
 *
 * @example
 * // end index is bigger then length of array
 * _._longShallow( [ 1, 2, 3, 4, 5, 6, 7 ], 5, 100 );
 * // returns [ 6, 7 ]
 *
 * @returns { Array } Returns a shallow copy of elements from the original array.
 * @function _longShallow
 * @throws { Error } Will throw an Error if ( array ) is not an Array or BufferNode.
 * @throws { Error } Will throw an Error if ( f ) is not a Number.
 * @throws { Error } Will throw an Error if ( l ) is not a Number.
 * @throws { Error } Will throw an Error if no arguments provided.
 * @namespace Tools
 */

/* aaa : optimize */
/* Dmytro : optimized */

// function longSlice( array, f, l )
function _longShallow( src, f, l )
{
  _.assert( 1 <= arguments.length && arguments.length <= 3 );
  _.assert( _.longIs( src ), 'Expects long {-src-}' );
  _.assert( f === undefined || _.number.is( f ) );
  _.assert( l === undefined || _.number.is( l ) );

  /* xxx qqq for Dmytro : check and cover */

  f = f === undefined ? 0 : f;
  l = l === undefined ? src.length : l;

  if( f < 0 )
  f = src.length + f;
  if( l < 0 )
  l = src.length + l;

  if( f < 0 )
  f = 0;
  if( f > l )
  l = f;

  if( _.bufferTypedIs( src ) )
  return _.longOnly_( null, src, [ f, l - 1 ] );
  return Array.prototype.slice.call( src, f, l );

  // if( _.bufferTypedIs( src ) )
  // return src.subsrc( f, l );
  // else if( _.srcLikeResizable( src ) )
  // return src.slice( f, l );
  // else if( _.argumentssrcIs( src ) )
  // return src.prototype.slice.call( src, f, l );
  // else
  // _.assert( 0 );
}

//

/**
 * The longRepresent() routine returns a shallow copy of a portion of an array
 * or a new TypedArray that contains
 * the elements from (begin) index to the (end) index,
 * but not including (end).
 *
 * @param { Array } src - Source array.
 * @param { Number } begin - Index at which to begin extraction.
 * @param { Number } end - Index at which to end extraction.
 *
 * @example
 * _.longRepresent( [ 1, 2, 3, 4, 5 ], 2, 4 );
 * // returns [ 3, 4 ]
 *
 * @example
 * _.longRepresent( [ 1, 2, 3, 4, 5 ], -4, -2 );
 * // returns [ 2, 3 ]
 *
 * @example
 * _.longRepresent( [ 1, 2, 3, 4, 5 ] );
 * // returns [ 1, 2, 3, 4, 5 ]
 *
 * @returns { Array } - Returns a shallow copy of a portion of an array into a new Array.
 * @function longRepresent
 * @throws { Error } If the passed arguments is more than three.
 * @throws { Error } If the first argument is not an array.
 * @namespace Tools
 */

/* qqq2 : review. ask */
/* qqq2 : implement bufferRepresent_( any buffer )
should return undefined if cant create representation
let representation = _.bufferRepresent_( src );
representation[ 4 ] = x; // src changed too
*/

/* qqq2 : implement longRepresent_( src, cinterval ~ [ first, last ] ) */
/* xxx qqq for Dmytro : implement longRepresent_ */

function longRepresent( src, begin, end )
{

  _.assert( arguments.length <= 3 );
  _.assert( _.longLike( src ), 'Unknown type of (-src-) argument' );
  _.assert( _.routineIs( src.slice ) || _.routineIs( src.subarray ) );

  if( _.routineIs( src.subarray ) )
  return src.subarray( begin, end );

  return src.slice( begin, end );
}

// function longSlice( array, f, l )
// {
//   let result;
//
//   if( _.argumentsArray.is( array ) )
//   if( f === undefined && l === undefined )
//   {
//     if( array.length === 2 )
//     return [ array[ 0 ], array[ 1 ] ];
//     else if( array.length === 1 )
//     return [ array[ 0 ] ];
//     else if( array.length === 0 )
//     return [];
//   }
//
//   _.assert( _.longIs( array ) );
//   _.assert( 1 <= arguments.length && arguments.length <= 3 );
//
//   if( _.arrayLikeResizable( array ) )
//   {
//     _.assert( f === undefined || _.number.is( f ) );
//     _.assert( l === undefined || _.number.is( l ) );
//     result = array.slice( f, l );
//     return result;
//   }
//
//   f = f !== undefined ? f : 0;
//   l = l !== undefined ? l : array.length;
//
//   _.assert( _.number.is( f ) );
//   _.assert( _.number.is( l ) );
//
//   if( f < 0 )
//   f = array.length + f;
//   if( l < 0 )
//   l = array.length + l;
//
//   if( f < 0 )
//   f = 0;
//   if( l > array.length )
//   l = array.length;
//   if( l < f )
//   l = f;
//
//   result = _.longMakeUndefined( array, l-f );
//   // if( _.bufferTypedIs( array ) )
//   // result = new array.constructor( l-f );
//   // else
//   // result = new Array( l-f );
//
//   for( let r = f ; r < l ; r++ )
//   result[ r-f ] = array[ r ];
//
//   return result;
// }

//

/**
 * The routine longJoin() makes new container with type defined by first argument. Routine clones content of provided arguments
 * into created container.
 *
 * @param { Long|Buffer } arguments[ 0 ] - Long or Buffer, defines type of returned container. If provided only {-arguments[ 0 ]-}, then
 * routine makes shallow copy of it.
 * @param { * } ... - Arguments to make copy into new container. Can have any types exclude undefined.
 *
 * @example
 * let src = [];
 * let got = _.longJoin( src );
 * console.log( got );
 * // log []
 * console.log( src === got );
 * // log false
 *
 * @example
 * var src = new U8x( [ 1, 2, 3, 4 ] );
 * var got = _.longJoin( src );
 * console.log( got );
 * // log Uint8Array [ 1, 2, 3, 4 ];
 * console.log( src === got );
 * // log false
 *
 * @example
 * let src = _.unrollMake( [] );
 * let got = _.longJoin( src, 1, 'str', new F32x( [ 3 ] ) );
 * console.log( got );
 * // log [ 1, 'str', 3 ]
 * console.log( _.unrollIs( got ) );
 * // log true
 * console.log( src === got );
 * // log false
 *
 * @example
 * let src = new BufferRaw( 3 );
 * let got = _.longJoin( src, 1, 2, _.argumentsArray.make( [ 3, 4 ] ) );
 * console.log( got );
 * // log ArrayBuffer { [Uint8Contents]: <00 00 00 01 02 03 04>, byteLength: 7 }
 * console.log( src === got );
 * // log false
 *
 * @returns { Long|Buffer } - Returns a Long or a Buffer with type of first argument. Returned container filled by content of provided arguments.
 * @function longJoin
 * @throws { Error } If arguments.length is less than one.
 * @throws { Error } If the {-arguments[ 0 ]-} is not a Long or not a Buffer.
 * @throws { Error } If {-arguments-} has undefined value.
 * @namespace Tools
 */

function longJoin()
{
  _.assert( arguments.length >= 1, 'Expects at least one argument' );

  if( arguments.length === 1 )
  {
    return _._longClone( arguments[ 0 ] );
  }

  /* eval length */

  let length = 0;

  for( let a = 0 ; a < arguments.length ; a++ )
  {
    let argument = arguments[ a ];

    _.assert( argument !== undefined, 'argument is not defined' );
    // if( argument === undefined )
    // throw _.err( 'argument is not defined' );

    if( _.longLike( argument ) || _.bufferNodeIs( argument ) )
    length += argument.length;
    else if( _.bufferRawIs( argument ) || _.bufferViewIs( argument ) )
    length += argument.byteLength;
    else
    length += 1;
  }

  /* make result */

  let result, bufferDst;
  let offset = 0;

  if( _.bufferRawIs( arguments[ 0 ] ) )
  {
    result = new BufferRaw( length );
    bufferDst = new U8x( result );
  }
  else if( _.bufferViewIs( arguments[ 0 ] ) )
  {
    result = new BufferView( new BufferRaw( length ) );
    bufferDst = new U8x( result.buffer );
  }
  else
  {
    if( _.arrayIs( arguments[ 0 ] ) || _.bufferTypedIs( arguments[ 0 ] ) || _.argumentsArray.is( arguments[ 0 ] ) )
    result = _.longMakeUndefined( arguments[ 0 ], length );
    else if( _.bufferNodeIs( arguments[ 0 ] ) )
    result = BufferNode.alloc( length );
    else
    _.assert( 0, 'Unexpected data type' );

    bufferDst = result;
  }

  /* copy */

  for( let a = 0; a < arguments.length ; a++ )
  {
    let srcTyped;
    let argument = arguments[ a ];
    if( _.bufferRawIs( argument ) )
    srcTyped = new U8x( argument );
    else if( _.bufferViewIs( argument ) )
    srcTyped = new U8x( argument.buffer );
    else if( _.bufferTypedIs( argument ) )
    srcTyped = argument;
    else if( _.longLike( argument ) || _.bufferNodeIs( argument ) )
    srcTyped = argument;
    else
    srcTyped = [ argument ];

    for( let i = 0; i < srcTyped.length; i++ )
    bufferDst[ i + offset ] = srcTyped[ i ];

    offset += srcTyped.length;
  }

  // for( let a = 0, c = 0 ; a < arguments.length ; a++ )
  // {
  //   let argument = arguments[ a ];
  //   if( _.bufferRawIs( argument ) )
  //   {
  //     bufferDst.set( new U8x( argument ), offset );
  //     offset += argument.byteLength;
  //   }
  //   else if( _.bufferTypedIs( arguments[ 0 ] ) )
  //   {
  //     result.set( argument, offset );
  //     offset += argument.length;
  //   }
  //   else if( _.longLike( argument ) )
  //   for( let i = 0 ; i < argument.length ; i++ )
  //   {
  //     result[ c ] = argument[ i ];
  //     c += 1;
  //   }
  //   else
  //   {
  //     result[ c ] = argument;
  //     c += 1;
  //   }
  // }

  return result;
}

//

function longEmpty( dstLong )
{
  if( _.arrayIs( dstLong ) )
  {
    // dstLong.slice( 0, dstLong.length ); // Dmytro : slice() method make copy of array, splice() method removes elements
    dstLong.splice( 0, dstLong.length );
    return dstLong;
  }
  _.assert( 0, () => `Cant change length of fixed-length container ${_.entity.strType( dstLong )}` );
}

// //
//
// /**
//  * The routine longBut() returns a shallow copy of provided Long {-array-}. Routine removes existing
//  * elements in bounds defined by {-range-} and inserts new elements from {-val-}. The original
//  * source Long {-array-} will not be modified.
//  *
//  * @param { Long } array - The Long from which makes a shallow copy.
//  * @param { Range|Number } range - The two-element array that defines the start index and the end index for removing elements.
//  * If {-range-} is number, then it defines the start index, and the end index is start index incremented by one.
//  * If {-range-} is undefined, routine returns copy of {-array-}.
//  * If range[ 0 ] < 0, then start index sets to 0.
//  * If range[ 1 ] > array.length, end index sets to array.length.
//  * If range[ 1 ] <= range[ 0 ], then routine removes not elements, the insertion of elements begins at start index.
//  * @param { Long } val - The Long with elements for insertion. Inserting begins at start index.
//  * If quantity of removed elements is not equal to val.length, then returned Long will have length different to array.length.
//  *
//  * @example
//  * var src = [ 1, 2, 3, 4, 5 ];
//  * var got = _.longBut( src );
//  * console.log( got );
//  * // log [ 1, 2, 3, 4, 5 ]
//  * console.log( got === src );
//  * // log false
//  *
//  * @example
//  * var src = _.unrollMake( [ 1, 2, 3, 4, 5 ] );
//  * var got = _.longBut( src, 2, [ 'str' ] );
//  * console.log( got );
//  * // log [ 1, 2, 'str', 4, 5 ]
//  * console.log( _.unrollIs( got ) );
//  * // log true
//  * console.log( got === src );
//  * // log false
//  *
//  * @example
//  * var src = new F32x( [ 1, 2, 3, 4, 5 ] );
//  * var got = _.longBut( src, [ 1, 4 ], [ 5, 6, 7 ] );
//  * console.log( got );
//  * // log Float32Array[ 1, 5, 6, 7, 5 ]
//  * console.log( _.bufferTypedIs( got ) );
//  * // log true
//  * console.log( got === src );
//  * // log false
//  *
//  * @example
//  * var src = [ 1, 2, 3, 4, 5 ];
//  * var got = _.longBut( src, [ -5, 10 ], [ 'str' ] );
//  * console.log( got );
//  * // log [ 'str' ]
//  * console.log( got === src );
//  * // log false
//  *
//  * @example
//  * var src = [ 1, 2, 3, 4, 5 ];
//  * var got = _.longBut( src, [ 4, 1 ], [ 'str' ] );
//  * console.log( got );
//  * // log [ 1, 2, 3, 4, 'str', 5 ]
//  * console.log( got === src );
//  * // log false
//  *
//  * @returns { Long } - Returns a copy of source Long with removed or replaced existing elements and / or added new elements. The copy has same type as source Long.
//  * @function longBut
//  * @throws { Error } If arguments.length is less then one or more then three.
//  * @throws { Error } If argument {-array-} is not a Long.
//  * @throws { Error } If range.length is less or more then two.
//  * @throws { Error } If range elements is not number / undefined.
//  * @throws { Error } If argument {-val-} is not Long / undefined.
//  * @namespace Tools
//  */
//
// /*
// qqq : routine longBut requires good test coverage and documentation | Dmytro : extended routine coverage by using given clarifications, documented
//  */

// function longBut( array, range, val )
// {
//
//   _.assert( 1 <= arguments.length && arguments.length <= 3 );
//
//   if( range === undefined )
//   return _.longJoin( array );
//   // return _.longMake( array );
//
//   if( _.arrayIs( array ) )
//   return _.arrayBut( array, range, val );
//
//   if( _.number.is( range ) )
//   range = [ range, range + 1 ];
//
//   _.assert( _.longLike( array ) );
//   _.assert( val === undefined || _.longLike( val ) );
//   _.assert( _.intervalIs( range ) );
//   // _.assert( _.longLike( range ), 'not tested' );
//   // _.assert( !_.longLike( range ), 'not tested' );
//
//   // if( _.number.is( range ) )
//   // range = [ range, range + 1 ];
//
//   _.ointerval.clamp/*rangeClamp*/( range, [ 0, array.length ] );
//   if( range[ 1 ] < range[ 0 ] )
//   range[ 1 ] = range[ 0 ];
//
//   let d = range[ 1 ] - range[ 0 ];
//   let len = ( val ? val.length : 0 );
//   let d2 = d - len;
//   let l2 = array.length - d2;
//
//   let result = _.longMakeUndefined( array, l2 );
//
//   // debugger;
//   // _.assert( 0, 'not tested' )
//
//   for( let i = 0 ; i < range[ 0 ] ; i++ )
//   result[ i ] = array[ i ];
//
//   for( let i = range[ 1 ] ; i < array.length ; i++ )
//   result[ i-d2 ] = array[ i ];
//
//   if( val )
//   {
//     for( let i = 0 ; i < val.length ; i++ )
//     result[ range[ 0 ]+i ] = val[ i ];
//   }
//
//   return result;
// }

// //
//
// /**
//  * The routine longButInplace() returns a Long {-array-} with removed existing elements in bounds
//  * defined by {-range-} and inserted new elements from {-val-}.
//  * If provided Long is resizable, routine modifies this Long in place, otherwise, return copy.
//  *
//  * @param { Long } array - The Long to remove, replace or add elements.
//  * @param { Range|Number } range - The two-element array that defines the start index and the end index for removing elements.
//  * If {-range-} is number, then it defines the start index, and the end index defines as start index incremented by one.
//  * If {-range-} is undefined, routine returns {-src-}.
//  * If range[ 0 ] < 0, then start index sets to 0.
//  * If range[ 1 ] > array.length, end index sets to array.length.
//  * If range[ 1 ] <= range[ 0 ], then routine removes no elements, the insertion of elements begins at start index.
//  * @param { Long } ins - The Long with elements for insertion. Inserting begins at start index.
//  * If quantity of removed elements is not equal to val.length, then returned array will have length different to original array.length.
//  *
//  * @example
//  * var src = new U8x( [ 1, 2, 3, 4, 5 ] );
//  * var got = _.longButInplace( src );
//  * console.log( got );
//  * // log Uint8Array[ 1, 2, 3, 4, 5 ]
//  * console.log( _.bufferTypedIs( got ) );
//  * // log true
//  * console.log( got === src );
//  * // log true
//  *
//  * @example
//  * var src = new I32x( [ 1, 2, 3, 4, 5 ] );
//  * var got = _.longButInplace( src, 2, [ 6, 7 ] );
//  * console.log( got );
//  * // log Int8Array[ 1, 2, 6, 7, 4, 5 ]
//  * console.log( _.bufferTypedIs( got ) );
//  * // log true
//  * console.log( got === src );
//  * // log false
//  *
//  * @example
//  * var src = _.unrollMake( [ 1, 2, 3, 4, 5 ] );
//  * var got = _.longButInplace( src, [ 1, 4 ], [ 'str' ] );
//  * console.log( got );
//  * // log [ 1, 'str', 5 ]
//  * console.log( _.unrollIs( got ) );
//  * // log true
//  * console.log( got === src );
//  * // log true
//  *
//  * @example
//  * var src = _.argumentsArray.make( [ 1, 2, 3, 4, 5 ] );
//  * var got = _.longButInplace( src, [ -5, 10 ], [ 'str' ] );
//  * console.log( got );
//  * // log [ 'str' ]
//  * console.log( _.argumentsArray.is( got ) );
//  * // log false
//  * console.log( got === src );
//  * // log false
//  *
//  * @example
//  * var src = [ 1, 2, 3, 4, 5 ];
//  * var got = _.longButInplace( src, [ 4, 1 ], [ 'str' ] );
//  * console.log( got );
//  * // log [ 1, 2, 3, 4, 'str', 5 ]
//  * console.log( got === src );
//  * // log true
//  *
//  * @returns { Long } Returns Long with removed or replaced existing elements and / or added new elements.
//  * If long is resizable, routine returns modified source long, otherwise, returns a copy.
//  * @function longButInplace
//  * @throws { Error } If arguments.length is less then one or more then three.
//  * @throws { Error } If argument {-array-} is not a long.
//  * @throws { Error } If range.length is less or more then two.
//  * @throws { Error } If range elements is not number / undefined.
//  * @throws { Error } If argument {-val-} is not long / undefined.
//  * @namespace Tools
//  */
//
// /*
// aaa : routine longButInplace requires good test coverage and documentation | Dmytro : implemented and covered routine longButInplace, documented
//  */
//
// function longButInplace( array, range, val )
// {
//
//   _.assert( 1 <= arguments.length && arguments.length <= 3 );
//
//   if( _.arrayLikeResizable( array ) )
//   return _.arrayButInplace( array, range, val );
//
//   if( range === undefined )
//   return array;
//   if( _.number.is( range ) )
//   range = [ range, range + 1 ];
//
//   _.assert( _.longLike( array ) );
//   _.assert( _.intervalIs( range ) );
//
//   _.ointerval.clamp/*rangeClamp*/( range, [ 0, array.length ] );
//   if( range[ 1 ] < range[ 0 ] )
//   range[ 1 ] = range[ 0 ];
//
//   if( range[ 0 ] === range[ 1 ] && val === undefined )
//   return array;
//   else
//   return _.longBut( array, range, val );
//
//   // let result;
//   //
//   // _.assert( _.longLike( src ) );
//   // _.assert( ins === undefined || _.longLike( ins ) );
//   // _.assert( _.longLike( range ), 'not tested' );
//   // _.assert( !_.longLike( range ), 'not tested' );
//   //
//   // _.assert( 0, 'not implemented' )
//
//   //
//   // if( _.number.is( range ) )
//   // range = [ range, range + 1 ];
//   //
//   // _.ointerval.clamp/*rangeClamp*/( range, [ 0, src.length ] );
//   // if( range[ 1 ] < range[ 0 ] )
//   // range[ 1 ] = range[ 0 ];
//   //
//   // let d = range[ 1 ] - range[ 0 ];
//   // let range[ 1 ] = src.length - d + ( ins ? ins.length : 0 );
//   //
//   // result = _.longMakeUndefined( src, range[ 1 ] );
//   //
//   // debugger;
//   // _.assert( 0, 'not tested' )
//   //
//   // for( let i = 0 ; i < range[ 0 ] ; i++ )
//   // result[ i ] = src[ i ];
//   //
//   // for( let i = range[ 1 ] ; i < range[ 1 ] ; i++ )
//   // result[ i-d ] = src[ i ];
//   //
//   // return result;
// }
//
// //
//
// // function _relength_head( dst, src, range, ins )
// // {
// //   _.assert( 1 <= arguments.length && arguments.length <= 4 );
// //
// //   /* aaa : suspicious */ /* Dmytro : removed */
// //
// //   if( dst === null )
// //   {
// //     dst = true;
// //   }
// //   else if( dst === src )
// //   {
// //     dst = false;
// //   }
// //   else if( arguments.length === 4 )
// //   {
// //     _.assert( _.longLike( dst ), '{-dst-} should be Long' );
// //   }
// //   else
// //   {
// //     /* aaa2 : wrong. src could pass check intervalIs if length is 2 */
// //     /* Dmytro : this check means: if length > 1 and second argument is not a range, then it is source container, and third argument is range */
// //     // if( arguments.length > 1 && !_.intervalIs( src ) && !_.number.is( src ) )
// //     // {
// //     //   _.assert( _.longLike( dst ) );
// //     // }
// //     // else
// //     // {
// //     //   ins = range;
// //     //   range = src;
// //     //   src = dst;
// //     //   dst = false;
// //     // }
// //
// //     ins = range;
// //     range = src;
// //     src = dst;
// //     dst = false;
// //   }
// //
// //   _.assert( _.longLike( src ) );
// //
// //   return [ dst, src, range, ins ];
// // }

//

/* aaa2 : rename arguments. ask */ /* Dmytro : renamed and standardized for each routine */

function longBut_( /* dst, src, cinterval, ins */ )
{
  let dst = arguments[ 0 ];
  let src = arguments[ 1 ];
  let cinterval = arguments[ 2 ];
  let ins = arguments[ 3 ];

  _.assert( 1 <= arguments.length && arguments.length <= 4 );

  if( arguments.length < 4 && dst !== null && dst !== src )
  {
    dst = arguments[ 0 ];
    src = arguments[ 0 ];
    cinterval = arguments[ 1 ];
    ins = arguments[ 2 ];
  }

  if( cinterval === undefined )
  {
    cinterval = [ 0, -1 ];
    ins = undefined;
  }
  else if( _.number.is( cinterval ) )
  {
    cinterval = [ cinterval, cinterval ];
  }

  _.assert( _.longIs( dst ) || dst === null, 'Expects {-dst-} of any long type or null' );
  _.assert( _.longIs( src ), 'Expects {-src-} of any long type' );
  _.assert( _.intervalIs( cinterval ), 'Expects cinterval {-cinterval-}' );
  _.assert( _.longLike( ins ) || ins === undefined || ins === null, 'Expects long {-ins-} for insertion' );

  let first = cinterval[ 0 ] = cinterval[ 0 ] !== undefined ? cinterval[ 0 ] : 0;
  let last = cinterval[ 1 ] = cinterval[ 1 ] !== undefined ? cinterval[ 1 ] : src.length - 1;

  if( first < 0 )
  first = 0;
  if( first > src.length )
  first = src.length;
  if( last > src.length - 1 )
  last = src.length - 1;

  if( last + 1 < first )
  last = first - 1;

  let delta = last - first + 1;
  let insLength = ins ? ins.length : 0;
  let delta2 = delta - insLength;
  let resultLength = src.length - delta2;

  let result = dst;
  if( dst === null )
  {
    result = _.longMakeUndefined( src, resultLength );
  }
  else if( dst === src )
  {
    if( ( dst.length === resultLength ) && delta === 0 )
    {
      return dst;
    }
    if( _.arrayLikeResizable( dst ) )
    {
      ins ? dst.splice( first, delta, ... ins ) : dst.splice( first, delta );
      return dst;
    }
    else if( dst.length !== resultLength || _.argumentsArray.is( dst ) )
    {
      result = _.longMakeUndefined( dst, resultLength );
    }
  }
  else if( dst.length !== resultLength )
  {
    dst = _.longMakeUndefined( dst, resultLength );
  }

  /* */

  for( let i = 0 ; i < first ; i++ )
  result[ i ] = src[ i ];

  for( let i = last + 1 ; i < src.length ; i++ )
  result[ i - delta2 ] = src[ i ];

  if( ins )
  {
    for( let i = 0 ; i < ins.length ; i++ )
    result[ first + i ] = ins[ i ];
  }

  return result;
}

// //
//
// /**
//  * The routine longOnly() returns a copy of a portion of provided Long {-array-} into a new Long
//  * selected by {-range-}. The original {-array-} will not be modified.
//  *
//  * @param { Long } array - The Long from which makes a shallow copy.
//  * @param { Range|Number } range - The two-element array that defines the start index and the end index for copying elements.
//  * If {-range-} is number, then it defines the start index, and the end index sets to array.length.
//  * If {-range-} is undefined, routine returns copy of {-array-}.
//  * If range[ 0 ] < 0, then start index sets to 0.
//  * If range[ 1 ] > array.length, end index sets to array.length.
//  * If range[ 1 ] <= range[ 0 ], then routine returns empty Long.
//  * @param { * } val - The object of any type for insertion.
//  *
//  * @example
//  * var src = new F32x( [ 1, 2, 3, 4, 5 ] );
//  * var got = _.+( src );
//  * console.log( got );
//  * // log Float32Array[ 1, 2, 3, 4, 5 ]
//  * console.log( got === src );
//  * // log false
//  *
//  * @example
//  * var src = _.unrollMake( [ 1, 2, 3, 4, 5 ] );
//  * var got = _.longOnly( src, 2, [ 'str' ] );
//  * console.log( got );
//  * // log [ 3, 4, 5 ]
//  * console.log( _.unrollIs( got ) );
//  * // log true
//  * console.log( got === src );
//  * // log false
//  *
//  * @example
//  * var src = [ 1, 2, 3, 4, 5 ];
//  * var got = _.longOnly( src, [ 1, 4 ], [ 'str' ] );
//  * console.log( got );
//  * // log [ 2, 3, 4 ]
//  * console.log( got === src );
//  * // log false
//  *
//  * @example
//  * var src = _.argumentsArray.make( [ 1, 2, 3, 4, 5 ] );
//  * var got = _.longOnly( src, [ -5, 10 ], [ 'str' ] );
//  * console.log( got );
//  * // log [ 1, 2, 3, 4, 5 ]
//  * console.log( _.argumentsArray.is( got ) );
//  * // log false
//  * console.log( got === src );
//  * // log false
//  *
//  * @example
//  * var src = [ 1, 2, 3, 4, 5 ];
//  * var got = _.longOnly( src, [ 4, 1 ], [ 'str' ] );
//  * console.log( got );
//  * // log []
//  * console.log( got === src );
//  * // log false
//  *
//  * @returns { Long } Returns a copy of source Long containing the extracted elements. The copy has same type as source Long.
//  * @function longOnly
//  * @throws { Error } If arguments.length is less then one or more then three.
//  * @throws { Error } If argument {-array-} is not a Long.
//  * @throws { Error } If range.length is less or more then two.
//  * @throws { Error } If range elements is not number / undefined.
//  * @namespace Tools
//  */
//
// /*
//   qqq : extend documentation and test coverage of longOnly | Dmytro : documented, covered.
// */
//
// function longOnly( array, range, val )
// {
//   let result;
//
//   _.assert( 1 <= arguments.length && arguments.length <= 3 );
//
//   if( range === undefined )
//   // return _.longMake( array, array.length ? array.length : 0 );
//   return _.longJoin( array );
//
//   if( _.number.is( range ) )
//   range = [ range, array.length ];
//
//   // let f = range ? range[ 0 ] : undefined;
//   // let l = range ? range[ 1 ] : undefined;
//   //
//   // f = f !== undefined ? f : 0;
//   // l = l !== undefined ? l : array.length;
//
//   _.assert( _.longLike( array ) );
//   _.assert( _.intervalIs( range ) )
//
//   // if( f < 0 )
//   // {
//   //   l -= f;
//   //   f -= f;
//   // }
//
//   _.ointerval.clamp/*rangeClamp*/( range, [ 0, array.length ] );
//   if( range[ 1 ] < range[ 0 ] )
//   range[ 1 ] = range[ 0 ];
//
//   // if( l < f )
//   // l = f;
//
//   // if( f < 0 )
//   // f = 0;
//   // if( l > array.length )
//   // l = array.length;
//
//   if( range[ 0 ] === 0 && range[ 1 ] === array.length )
//   // return _.longMake( array, array.length );
//   return _.longJoin( array );
//
//   result = _.longMakeUndefined( array, range[ 1 ]-range[ 0 ] );
//
//   let f2 = Math.max( range[ 0 ], 0 );
//   let l2 = Math.min( array.length, range[ 1 ] );
//   for( let r = f2 ; r < l2 ; r++ )
//   result[ r-f2 ] = array[ r ];
//
//   if( val !== undefined )
//   {
//     for( let r = 0 ; r < -range[ 0 ] ; r++ )
//     {
//       result[ r ] = val;
//     }
//     for( let r = l2 - range[ 0 ]; r < result.length ; r++ )
//     {
//       result[ r ] = val;
//     }
//   }
//
//   return result;
// }

// //
//
// /**
//  * The routine longOnlyInplace() returns a portion of provided Long {-array-} selected by {-range-}.
//  * If provided Long is resizable, routine modifies this Long in place, otherwise, return copy.
//  *
//  * @param { Long } array - The Long from which selects elements.
//  * @param { Range|Number } range - The two-element array that defines the start index and the end index for copying elements.
//  * If {-range-} is number, then it defines the start index, and the end index sets to array.length.
//  * If {-range-} is undefined, routine returns {-array-}.
//  * If range[ 0 ] < 0, then start index sets to 0.
//  * If range[ 1 ] > array.length, end index sets to array.length.
//  * If range[ 1 ] <= range[ 0 ], then routine returns empty Long.
//  * @param { * } val - The object of any type for insertion.
//  *
//  * @example
//  * var src = new F32x( [ 1, 2, 3, 4, 5 ] );
//  * var got = _.longOnlyInplace( src );
//  * console.log( got );
//  * // log Float32Array[ 1, 2, 3, 4, 5 ]
//  * console.log( got === src );
//  * // log true
//  *
//  * @example
//  * var src = _.unrollMake( [ 1, 2, 3, 4, 5 ] );
//  * var got = _.longOnlyInplace( src, 2, [ 'str' ] );
//  * console.log( got );
//  * // log [ 3, 4, 5 ]
//  * console.log( _.unrollIs( got ) );
//  * // log true
//  * console.log( got === src );
//  * // log true
//  *
//  * @example
//  * var src = new U8x( [ 1, 2, 3, 4, 5 ] );
//  * var got = _.longOnlyInplace( src, [ 1, 4 ], [ 1 ] );
//  * console.log( got );
//  * // log Uint8Array[ 2, 3, 4 ]
//  * console.log( got === src );
//  * // log false
//  *
//  * @example
//  * var src = _.argumentsArray.make( [ 1, 2, 3, 4, 5 ] );
//  * var got = _.longOnlyInplace( src, [ -5, 10 ], [ 'str' ] );
//  * console.log( got );
//  * // log [ 1, 2, 3, 4, 5 ]
//  * console.log( _.argumentsArray.is( got ) );
//  * // log false
//  * console.log( got === src );
//  * // log false
//  *
//  * @example
//  * var src = [ 1, 2, 3, 4, 5 ];
//  * var got = _.longOnlyInplace( src, [ 4, 1 ], [ 'str' ] );
//  * console.log( got );
//  * // log []
//  * console.log( got === src );
//  * // log false
//  *
//  * @returns { Long } Returns a Long containing the selected elements. If Long is resizable,
//  * routine returns modified source Long, otherwise, returns a copy.
//  * @function longOnlyInplace
//  * @throws { Error } If arguments.length is less then one or more then three.
//  * @throws { Error } If argument {-array-} is not a Long.
//  * @throws { Error } If range.length is less or more then two.
//  * @throws { Error } If range elements is not number / undefined.
//  * @namespace Tools
//  */
//
// /*
//   qqq : extend documentation and test coverage of longOnlyInplace | Dmytro : documented, covered
//   qqq : implement arrayShrink | Dmytro : implemented
//   qqq : implement arrayShrinkInplace | Dmytro : implemented
// */
//
// function longOnlyInplace( array, range, val )
// {
//
//   _.assert( 1 <= arguments.length && arguments.length <= 3 );
//
//   if( _.arrayLikeResizable( array ) )
//   return _.arrayShrinkInplace( array, range, val );
//
//   if( range === undefined )
//   return array;
//   if( _.number.is( range ) )
//   range = [ range, array.length ];
//
//   _.assert( _.longLike( array ) );
//   _.assert( _.intervalIs( range ) );
//
//   _.ointerval.clamp/*rangeClamp*/( range, [ 0, array.length ] );
//   if( range[ 1 ] < range[ 0 ] )
//   range[ 1 ] = range[ 0 ];
//
//   if( range[ 0 ] === 0 && range[ 1 ] === array.length )
//   return array;
//   else
//   return _.longOnly( array, range, val );
//   // let result;
//   //
//   // if( range === undefined )
//   // return array;
//   //
//   // if( _.number.is( range ) )
//   // range = [ range, array.length ];
//   //
//   // // let f = range ? range[ 0 ] : undefined;
//   // // let l = range ? range[ 1 ] : undefined;
//   // //
//   // // f = f !== undefined ? f : 0;
//   // // l = l !== undefined ? l : array.length;
//   //
//   // _.assert( _.longLike( array ) );
//   // _.assert( _.intervalIs( range ) )
//   // // _.assert( _.number.is( f ) );
//   // // _.assert( _.number.is( l ) );
//   // _.assert( 1 <= arguments.length && arguments.length <= 3 );
//   // // _.assert( 1 <= arguments.length && arguments.length <= 4 );
//   //
//   // _.ointerval.clamp/*rangeClamp*/( range, [ 0, array.length ] );
//   // if( range[ 1 ] < range[ 0 ] )
//   // range[ 1 ] = range[ 0 ];
//   //
//   // // if( l < f )
//   // // l = f;
//   // //
//   // // if( f < 0 )
//   // // f = 0;
//   // // if( l > array.length )
//   // // l = array.length;
//   //
//   // if( range[ 0 ] === 0 && range[ 1 ] === array.length )
//   // // if( range[ 0 ] === 0 && l === array.length ) // Dmytro : l is not defined
//   // return array;
//   //
//   // // if( _.bufferTypedIs( array ) )
//   // // result = new array.constructor( l-f );
//   // // else
//   // // result = new Array( l-f );
//   //
//   // result = _.longMakeUndefined( array, range[ 1 ]-range[ 0 ] );
//   //
//   // /* */
//   //
//   // let f2 = Math.max( range[ 0 ], 0 );
//   // let l2 = Math.min( array.length, range[ 1 ] );
//   // for( let r = f2 ; r < l2 ; r++ )
//   // result[ r-range[ 0 ] ] = array[ r ];
//   //
//   // /* */
//   //
//   // if( val !== undefined )
//   // {
//   //   for( let r = 0 ; r < -range[ 0 ] ; r++ )
//   //   {
//   //     result[ r ] = val;
//   //   }
//   //   for( let r = l2 - range[ 0 ]; r < result.length ; r++ )
//   //   {
//   //     result[ r ] = val;
//   //   }
//   // }
//   //
//   // /* */
//   //
//   // return result;
// }

//

function longOnly_( dst, src, cinterval )
{
  _.assert( 1 <= arguments.length && arguments.length <= 3, 'Expects not {-ins-} element' );

  if( arguments.length < 3 && dst !== null && dst !== src )
  {
    dst = arguments[ 0 ];
    src = arguments[ 0 ];
    cinterval = arguments[ 1 ];
  }

  if( cinterval === undefined )
  cinterval = [ 0, src.length - 1 ];
  if( _.number.is( cinterval ) )
  cinterval = [ 0, cinterval ];

  _.assert( _.longIs( dst ) || dst === null, 'Expects {-dst-} of any long type or null' );
  _.assert( _.longIs( src ), 'Expects {-src-} of any long type' );
  _.assert( _.intervalIs( cinterval ), 'Expects cinterval {-cinterval-}' );

  let first = cinterval[ 0 ] = cinterval[ 0 ] !== undefined ? cinterval[ 0 ] : 0;
  let last = cinterval[ 1 ] = cinterval[ 1 ] !== undefined ? cinterval[ 1 ] : src.length - 1;

  if( first < 0 )
  first = 0;
  if( last > src.length - 1 )
  last = src.length - 1;

  if( last + 1 < first )
  last = first - 1;

  let first2 = Math.max( first, 0 );
  let last2 = Math.min( src.length - 1, last );

  let resultLength = last - first + 1;

  let result = dst;
  if( dst === null )
  {
    result = _.longMakeUndefined( src, resultLength );
  }
  else if( dst === src )
  {
    if( dst.length === resultLength )
    {
      return dst;
    }
    if( _.arrayLikeResizable( dst ) )
    {
      _.assert( Object.isExtensible( dst ), 'Array is not extensible, cannot change array' );
      if( resultLength === 0 )
      return _.longEmpty( dst );

      dst.splice( last2 + 1, dst.length - last + 1 );
      dst.splice( 0, first2 );
      return dst;
    }
    else if( dst.length !== resultLength || _.argumentsArray.is( dst ) )
    {
      result = _.longMakeUndefined( dst, resultLength );
    }
  }
  else if( dst.length !== resultLength )
  {
    if( !_.arrayLikeResizable( result ) )
    result = _.bufferMakeUndefined( dst, resultLength );
    else
    result.splice( resultLength );
  }

  for( let r = first2 ; r < last2 + 1 ; r++ )
  result[ r - first2 ] = src[ r ];

  return result;
}

// //
//
// /**
//  * Routine longGrow() changes length of provided Long {-array-} by copying it elements to newly created Long of the same
//  * type using range {-range-} positions of the original Long and value to fill free space after copy {-val-}.
//  * Routine can only grows size of Long. The original {-array-} will not be modified.
//  *
//  * @param { Long } array - The Long from which makes a shallow copy.
//  * @param { Range } The two-element array that defines the start index and the end index for copying elements.
//  * If {-range-} is number, then it defines the end index, and the start index is 0.
//  * If range[ 0 ] < 0, then start index sets to 0, end index incrementes by absolute value of range[ 0 ].
//  * If range[ 0 ] > 0, then start index sets to 0.
//  * If range[ 1 ] > array.length, end index sets to array.length.
//  * If range[ 1 ] <= range[ 0 ], then routine returns a copy of original Long.
//  * @param { * } val - The object of any type. Used to fill the space left after copying elements of the original Long.
//  *
//  * @example
//  * var src = new F32x( [ 1, 2, 3, 4, 5 ] );
//  * var got = _.longGrow( src );
//  * console.log( got );
//  * // log Float32Array[ 1, 2, 3, 4, 5 ]
//  * console.log( got === src );
//  * // log false
//  *
//  * @example
//  * var src = _.unrollMake( [ 1, 2, 3, 4, 5 ] );
//  * var got = _.longGrow( src, 7, 'str' );
//  * console.log( got );
//  * // log [ 1, 2, 3, 4, 5, 'str', 'str' ]
//  * console.log( _.unrollIs( got ) );
//  * // log true
//  * console.log( got === src );
//  * // log false
//  *
//  * @example
//  * var src = new U8x( [ 1, 2, 3, 4, 5 ] );
//  * var got = _.longGrow( src, [ 1, 6 ], 7 );
//  * console.log( got );
//  * // log Uint8Array[ 1, 2, 3, 4, 5, 7 ]
//  * console.log( got === src );
//  * // log false
//  *
//  * @example
//  * var src = _.argumentsArray.make( [ 1, 2, 3, 4, 5 ] );
//  * var got = _.longGrow( src, [ -5, 6 ], 7 );
//  * console.log( got );
//  * // log [ 1, 2, 3, 4, 5, 7, 7, 7, 7, 7, 7 ]
//  * console.log( _.argumentsArray.is( got ) );
//  * // log false
//  * console.log( got === src );
//  * // log false
//  *
//  * @example
//  * var src = [ 1, 2, 3, 4, 5 ];
//  * var got = _.longGrow( src, [ 4, 1 ], 'str' );
//  * console.log( got );
//  * // log [ 1, 2, 3, 4, 5 ]
//  * console.log( got === src );
//  * // log false
//  *
//  * @returns { Long } Returns a copy of provided Long with changed length.
//  * @function longGrow
//  * @throws { Error } If arguments.length is less then one or more then three.
//  * @throws { Error } If argument {-array-} is not a Long.
//  * @throws { Error } If range.length is less or more then two.
//  * @throws { Error } If range elements is not number / undefined.
//  * @namespace Tools
//  */
//
// /*
//   aaa : extend documentation and test coverage of longGrowInplace | Dmytro : extended documentation, covered routine longGrow, longGrowInplace
//   aaa : implement arrayGrow | Dmytro : implemented
//   aaa : implement arrayGrowInplace | Dmytro : implemented
// */
//
// function longGrow( array, range, val )
// {
//   _.assert( 1 <= arguments.length && arguments.length <= 3 );
//
//   if( range === undefined )
//   return _.longJoin( array );
//
//   if( _.number.is( range ) )
//   range = [ 0, range ];
//
//   let f = range[ 0 ] !== undefined ? range[ 0 ] : 0;
//   let l = range[ 1 ] !== undefined ? range[ 1 ] : array.length;
//
//   _.assert( _.longLike( array ) );
//   _.assert( _.intervalIs( range ) )
//
//   if( l < f )
//   l = f;
//
//   if( f < 0 )
//   {
//     l -= f;
//     f -= f;
//   }
//
//   if( f > 0 )
//   f = 0;
//   if( l < array.length )
//   l = array.length;
//
//   if( l === array.length && -range[ 0 ] <= 0 )
//   return _.longJoin( array );
//
//   /* */
//
//   let f2 = Math.max( -range[ 0 ], 0 );
//   let l2 = Math.min( array.length, l );
//
//   // debugger;
//   let result = _.longMakeUndefined( array, range[ 1 ] > array.length ? l : array.length + f2 );
//   for( let r = f2 ; r < l2 + f2 ; r++ )
//   result[ r ] = array[ r - f2 ];
//
//   /* */
//
//   if( val !== undefined )
//   {
//     for( let r = 0 ; r < f2 ; r++ )
//     result[ r ] = val;
//     for( let r = l2 + f2; r < result.length ; r++ )
//     result[ r ] = val;
//   }
//
//   /* */
//
//   return result;
// }
//
// //
//
// /**
//  * Routine longGrowInplace() changes length of provided Long {-array-} using range {-range-} positions of the original
//  * Long and value to fill free space after copy {-val-}. If provided Long is resizable, routine modifies this
//  * Long in place, otherwise, return copy. Routine can only grows size of Long.
//  *
//  * @param { Long } array - The Long to grow length.
//  * @param { Range|Number } range - The two-element array that defines the start index and the end index for copying elements.
//  * If {-range-} is number, then it defines the end index, and the start index is 0.
//  * If range[ 0 ] < 0, then start index sets to 0, end index incrementes by absolute value of range[ 0 ].
//  * If range[ 0 ] > 0, then start index sets to 0.
//  * If range[ 1 ] > array.length, end index sets to array.length.
//  * If range[ 1 ] <= range[ 0 ], then routine returns origin array.
//  * @param { * } val - The object of any type. Used to fill the space left of the original Long.
//  *
//  * @example
//  * var src = new F32x( [ 1, 2, 3, 4, 5 ] );
//  * var got = _.longGrowInplace( src );
//  * console.log( got );
//  * // log Float32Array[ 1, 2, 3, 4, 5 ]
//  * console.log( got === src );
//  * // log true
//  *
//  * @example
//  * var src = _.unrollMake( [ 1, 2, 3, 4, 5 ] );
//  * var got = _.longGrowInplace( src, 7, 'str' );
//  * console.log( got );
//  * // log [ 1, 2, 3, 4, 5, 'str', 'str' ]
//  * console.log( _.unrollIs( got ) );
//  * // log true
//  * console.log( got === src );
//  * // log true
//  *
//  * @example
//  * var src = new U8x( [ 1, 2, 3, 4, 5 ] );
//  * var got = _.longGrowInplace( src, [ 1, 6 ], 7 );
//  * console.log( got );
//  * // log Uint8Array[ 1, 2, 3, 4, 5, 7 ]
//  * console.log( got === src );
//  * // log false
//  *
//  * @example
//  * var src = _.argumentsArray.make( [ 1, 2, 3, 4, 5 ] );
//  * var got = _.longGrowInplace( src, [ -5, 6 ], 7 );
//  * console.log( got );
//  * // log [ 1, 2, 3, 4, 5, 7, 7, 7, 7, 7, 7 ]
//  * console.log( _.argumentsArray.is( got ) );
//  * // log false
//  * console.log( got === src );
//  * // log false
//  *
//  * @example
//  * var src = [ 1, 2, 3, 4, 5 ];
//  * var got = _.longGrowInplace( src, [ 4, 1 ], 'str' );
//  * console.log( got );
//  * // log [ 1, 2, 3, 4, 5 ]
//  * console.log( got === src );
//  * // log true
//  *
//  * @returns { Long } Returns a Long with changed length.
//  * If Long is resizable, routine returns modified source Long, otherwise, returns a copy.
//  * @function longGrowInplace
//  * @throws { Error } If arguments.length is less then one or more then three.
//  * @throws { Error } If argument {-array-} is not a Long.
//  * @throws { Error } If range.length is less or more then two.
//  * @throws { Error } If range elements is not number / undefined.
//  * @namespace Tools
//  */
//
// function longGrowInplace( array, range, val )
// {
//
//   _.assert( 1 <= arguments.length && arguments.length <= 3 );
//
//   if( _.arrayLikeResizable( array ) )
//   return _.arrayGrowInplace( array, range, val );
//
//   if( range === undefined )
//   return array;
//   if( _.number.is( range ) )
//   range = [ 0, range ];
//
//   let f = range[ 0 ] !== undefined ? range[ 0 ] : 0;
//   let l = range[ 1 ] !== undefined ? range[ 1 ] : array.length;
//
//   _.assert( _.longLike( array ) );
//   _.assert( _.intervalIs( range ) )
//
//   if( l < f )
//   l = f;
//   if( f < 0 )
//   {
//     l -= f;
//     f -= f;
//   }
//   if( f > 0 )
//   f = 0;
//   if( l < array.length )
//   l = array.length;
//
//   if( l === array.length && -range[ 0 ] <= 0 )
//   return array;
//   else
//   return _.longGrow( array, range, val );
// }

//

function longGrow_( /* dst, src, cinterval, ins */ )
{
  let dst = arguments[ 0 ];
  let src = arguments[ 1 ];
  let cinterval = arguments[ 2 ];
  let ins = arguments[ 3 ];

  _.assert( 1 <= arguments.length && arguments.length <= 4 );

  if( arguments.length < 4 && dst !== null && dst !== src )
  {
    dst = arguments[ 0 ];
    src = arguments[ 0 ];
    cinterval = arguments[ 1 ];
    ins = arguments[ 2 ];
  }

  if( cinterval === undefined )
  cinterval = [ 0, src.length - 1 ];
  if( _.number.is( cinterval ) )
  cinterval = [ 0, cinterval - 1 ];

  _.assert( _.longIs( dst ) || dst === null, 'Expects {-dst-} of any long type or null' );
  _.assert( _.longIs( src ), 'Expects {-src-} of any long type' );
  _.assert( _.intervalIs( cinterval ), 'Expects cinterval {-cinterval-}' );

  let first = cinterval[ 0 ] = cinterval[ 0 ] !== undefined ? cinterval[ 0 ] : 0;
  let last = cinterval[ 1 ] = cinterval[ 1 ] !== undefined ? cinterval[ 1 ] : src.length - 1;

  if( first > 0 )
  first = 0;
  if( last < src.length - 1 )
  last = src.length - 1;

  if( first < 0 )
  {
    last -= first;
    first -= first;
  }

  if( last + 1 < first )
  last = first - 1;

  let first2 = Math.max( -cinterval[ 0 ], 0 );
  let last2 = Math.min( src.length - 1 + first2, last + first2 );

  let resultLength = last - first + 1;

  let result = dst;
  if( dst === null )
  {
    result = _.longMakeUndefined( src, resultLength );
  }
  else if( dst === src )
  {
    if( dst.length === resultLength )
    {
      return dst;
    }
    if( _.arrayLikeResizable( dst ) )
    {
      _.assert( Object.isExtensible( dst ), 'Array is not extensible, cannot change array' );
      dst.splice( 0, 0, ... _.dup( ins, first2 ) );
      dst.splice( last2 + 1, 0, ... _.dup( ins, resultLength <= last2 ? 0 : resultLength - last2 - 1 ) );
      return dst;
    }
    else if( dst.length !== resultLength || _.argumentsArray.is( dst ) )
    {
      result = _.longMakeUndefined( dst, resultLength );
    }
  }
  else if( dst.length !== resultLength )
  {
    if( !_.arrayLikeResizable( result ) )
    result = _.bufferMakeUndefined( dst, resultLength );
    else
    result.splice( resultLength );
  }

  for( let r = first2 ; r < last2 + 1 ; r++ )
  result[ r ] = src[ r - first2 ];

  if( ins !== undefined )
  {
    for( let r = 0 ; r < first2 ; r++ )
    result[ r ] = ins;
    for( let r = last2 + 1 ; r < resultLength ; r++ )
    result[ r ] = ins;
  }

  return result;
}

// //
//
// /**
//  * Routine longRelength() changes length of provided Long {-array-} by copying its elements to newly created Long of the same
//  * type as source Long. Routine uses range {-range-} positions of the original Long and value {-val-} to fill free space after copy.
//  * Routine can grows and reduces size of Long. The original {-array-} will not be modified.
//  *
//  * @param { Long } array - The Long from which makes a shallow copy.
//  * @param { Range } The two-element array that defines the start index and the end index for copying elements.
//  * If {-range-} is number, then it defines the start index, and the end index sets to array.length.
//  * If range[ 0 ] < 0, then start index sets to 0.
//  * If range[ 1 ] <= range[ 0 ], then routine returns empty Long.
//  * @param { * } val - The object of any type. Used to fill the space left after copying elements of the original Long.
//  *
//  * @example
//  * var src = new F32x( [ 1, 2, 3, 4, 5 ] );
//  * var got = _.longRelength( src );
//  * console.log( got );
//  * // log Float32Array[ 1, 2, 3, 4, 5 ]
//  * console.log( got === src );
//  * // log false
//  *
//  * @example
//  * var src = _.unrollMake( [ 1, 2, 3, 4, 5 ] );
//  * var got = _.longRelength( src, 7, 'str' );
//  * console.log( got );
//  * // log [ 1, 2, 3, 4, 5, 'str', 'str' ]
//  * console.log( _.unrollIs( got ) );
//  * // log true
//  * console.log( got === src );
//  * // log false
//  *
//  * @example
//  * var src = new U8x( [ 1, 2, 3, 4, 5 ] );
//  * var got = _.longRelength( src, [ 1, 6 ], 7 );
//  * console.log( got );
//  * // log Uint8Array[ 2, 3, 4, 5, 7 ]
//  * console.log( got === src );
//  * // log false
//  *
//  * @example
//  * var src = _.argumentsArray.make( [ 1, 2, 3, 4, 5 ] );
//  * var got = _.longRelength( src, [ -5, 6 ], 7 );
//  * console.log( got );
//  * // log [ 1, 2, 3, 4, 5, 7 ]
//  * console.log( _.argumentsArray.is( got ) );
//  * // log false
//  * console.log( got === src );
//  * // log false
//  *
//  * @example
//  * var src = [ 1, 2, 3, 4, 5 ];
//  * var got = _.longRelength( src, [ 4, 1 ], 'str' );
//  * console.log( got );
//  * // log []
//  * console.log( got === src );
//  * // log false
//  *
//  * @returns { Long } Returns a copy of provided Long with changed length.
//  * @function longRelength
//  * @throws { Error } If arguments.length is less then one or more then three.
//  * @throws { Error } If argument {-array-} is not a Long.
//  * @throws { Error } If range.length is less or more then two.
//  * @throws { Error } If range elements is not number / undefined.
//  * @namespace Tools
//  */
//
// function longRelength( array, range, val )
// {
//
//   let result;
//
//   _.assert( 1 <= arguments.length && arguments.length <= 3 );
//
//   if( range === undefined )
//   return _.longJoin( array );
//   // return _.longMake( array );
//
//   if( _.number.is( range ) )
//   range = [ range, array.length ];
//
//   let f = range[ 0 ] !== undefined ? range[ 0 ] : 0;
//   let l = range[ 1 ] !== undefined ? range[ 1 ] : src.length;
//
//   _.assert( _.longLike( array ) );
//   _.assert( _.intervalIs( range ) )
//
//   if( l < f )
//   l = f;
//   if( f > array.length )
//   f = array.length
//
//   if( f < 0 )
//   f = 0;
//
//   if( f === 0 && l === array.length )
//   return _.longMake( array );
//
//   result = _.longMakeUndefined( array, l-f );
//
//   /* */
//
//   let f2 = Math.max( f, 0 );
//   let l2 = Math.min( array.length, l );
//   for( let r = f2 ; r < l2 ; r++ )
//   result[ r-f2 ] = array[ r ];
//
//   /* */
//
//   if( val !== undefined )
//   {
//     for( let r = l2 - range[ 0 ]; r < result.length ; r++ )
//     {
//       result[ r ] = val;
//     }
//   }
//
//   /* */
//
//   return result;
// }
//
// //
//
// /**
//  * Routine longRelengthInplace() changes length of provided Long {-array-} using range {-range-} positions of the original
//  * Long and value to fill free space after copy {-val-}. If provided Long is resizable, routine modifies this
//  * Long in place, otherwise, return copy. Routine can grows and reduce size of Long.
//  *
//  * @param { Long } array - The Long to change length.
//  * @param { Range|Number } range - The two-element array that defines the start index and the end index for copying elements.
//  * If {-range-} is number, then it defines the start index, and the end index sets to src.length.
//  * If range[ 0 ] < 0, then start index sets to 0.
//  * If range[ 1 ] <= range[ 0 ], then routine returns empty array.
//  * @param { * } val - The object of any type. Used to fill the space left of the original Long.
//  *
//  * @example
//  * var src = new F32x( [ 1, 2, 3, 4, 5 ] );
//  * var got = _.longRelengthInplace( src );
//  * console.log( got );
//  * // log Float32Array[ 1, 2, 3, 4, 5 ]
//  * console.log( got === src );
//  * // log true
//  *
//  * @example
//  * var src = _.unrollMake( [ 1, 2, 3, 4, 5 ] );
//  * var got = _.longRelengthInplace( src, 7, 'str' );
//  * console.log( got );
//  * // log [ 1, 2, 3, 4, 5, 'str', 'str' ]
//  * console.log( _.unrollIs( got ) );
//  * // log true
//  * console.log( got === src );
//  * // log true
//  *
//  * @example
//  * var src = new U8x( [ 1, 2, 3, 4, 5 ] );
//  * var got = _.longRelengthInplace( src, [ 1, 6 ], 7 );
//  * console.log( got );
//  * // log Uint8Array[ 2, 3, 4, 5, 7 ]
//  * console.log( got === src );
//  * // log false
//  *
//  * @example
//  * var src = _.argumentsArray.make( [ 1, 2, 3, 4, 5 ] );
//  * var got = _.longRelengthInplace( src, [ -5, 6 ], 7 );
//  * console.log( got );
//  * // log [ 1, 2, 3, 4, 5, 7 ]
//  * console.log( _.argumentsArray.is( got ) );
//  * // log false
//  * console.log( got === src );
//  * // log false
//  *
//  * @example
//  * var src = [ 1, 2, 3, 4, 5 ];
//  * var got = _.longRelengthInplace( src, [ 4, 1 ], 'str' );
//  * console.log( got );
//  * // log []
//  * console.log( got === src );
//  * // log true
//  *
//  * @returns { Long } Returns a Long with changed length.
//  * If Long is resizable, routine returns modified source Long, otherwise, returns a copy.
//  * @function longRelengthInplace
//  * @throws { Error } If arguments.length is less then one or more then three.
//  * @throws { Error } If argument {-array-} is not a Long.
//  * @throws { Error } If range.length is less or more then two.
//  * @throws { Error } If range elements is not number / undefined.
//  * @namespace Tools
//  */
//
// function longRelengthInplace( array, range, val )
// {
//
//   _.assert( 1 <= arguments.length && arguments.length <= 3 );
//
//   if( _.arrayLikeResizable( array ) )
//   return _.arrayRelengthInplace( array, range, val );
//
//   if( range === undefined )
//   return array;
//   if( _.number.is( range ) )
//   range = [ range, array.length ];
//
//   let f = range[ 0 ] !== undefined ? range[ 0 ] : 0;
//   let l = range[ 1 ] !== undefined ? range[ 1 ] : src.length;
//
//   _.assert( _.longLike( array ) );
//   _.assert( _.intervalIs( range ) )
//
//   if( l < f )
//   l = f;
//   if( f > array.length )
//   f = array.length;
//   if( f < 0 )
//   f = 0;
//
//   if( f === 0 && l === array.length )
//   return array;
//   else
//   return _.longRelength( array, range, val );
//
// }

//

function longRelength_( /* dst, src, cinterval, ins */ )
{
  let dst = arguments[ 0 ];
  let src = arguments[ 1 ];
  let cinterval = arguments[ 2 ];
  let ins = arguments[ 3 ];

  _.assert( 1 <= arguments.length && arguments.length <= 4 );

  if( arguments.length < 4 && dst !== null && dst !== src )
  {
    dst = arguments[ 0 ];
    src = arguments[ 0 ];
    cinterval = arguments[ 1 ];
    ins = arguments[ 2 ];
  }

  if( cinterval === undefined )
  cinterval = [ 0, src.length - 1 ];
  if( _.number.is( cinterval ) )
  cinterval = [ 0, cinterval - 1 ];

  _.assert( _.longIs( dst ) || dst === null, 'Expects {-dst-} of any long type or null' );
  _.assert( _.longIs( src ), 'Expects {-src-} of any long type' );
  _.assert( _.intervalIs( cinterval ), 'Expects cinterval {-cinterval-}' );

  let first = cinterval[ 0 ] = cinterval[ 0 ] !== undefined ? cinterval[ 0 ] : 0;
  let last = cinterval[ 1 ] = cinterval[ 1 ] !== undefined ? cinterval[ 1 ] : src.length - 1;

  if( last < first )
  last = first - 1;

  if( cinterval[ 1 ] < 0 && cinterval[ 0 ] < 0 )
  cinterval[ 0 ] -= cinterval[ 1 ] + 1;

  if( first < 0 )
  {
    last -= first;
    first -= first;
  }

  let first2 = Math.max( Math.abs( cinterval[ 0 ] ), 0 );
  let last2 = Math.min( src.length - 1, last );

  let resultLength = last - first + 1;

  let result = dst;
  if( dst === null )
  {
    result = _.longMakeUndefined( src, resultLength );
  }
  else if( dst === src )
  {
    if( dst.length === resultLength && cinterval[ 0 ] === 0 )
    {
      return dst;
    }
    if( _.arrayLikeResizable( dst ) )
    {
      _.assert( Object.isExtensible( dst ), 'dst is not extensible, cannot change dst' );
      if( cinterval[ 0 ] < 0 )
      {
        dst.splice( first, 0, ... _.dup( ins, first2 ) );
        dst.splice( last2 + 1, src.length - last2, ... _.dup( ins, last - last2 ) );
      }
      else
      {
        dst.splice( 0, first );
        dst.splice( last2 + 1 - first2, src.length - last2, ... _.dup( ins, last - last2 ) );
      }
      return dst;
    }
    else if( dst.length !== resultLength || _.argumentsArray.is( dst ) )
    {
      result = _.longMakeUndefined( dst, resultLength );
    }
  }
  else if( dst.length !== resultLength )
  {
    if( !_.arrayLikeResizable( result ) )
    result = _.bufferMakeUndefined( dst, resultLength );
    else
    result.splice( resultLength );
  }

  /* */

  if( resultLength === 0 )
  {
    return result;
  }
  if( cinterval[ 0 ] < 0 )
  {
    for( let r = first2 ; r < ( last2 + 1 + first2 ) && r < resultLength ; r++ )
    result[ r ] = src[ r - first2 ];
    if( ins !== undefined )
    {
      for( let r = 0 ; r < first2 ; r++ )
      result[ r ] = ins;
      for( let r = last2 + 1 + first2 ; r < resultLength ; r++ )
      result[ r ] = ins;
    }
  }
  else
  {
    for( let r = first2 ; r < last2 + 1 ; r++ )
    result[ r - first2 ] = src[ r ];

    if( ins !== undefined )
    {
      for( let r = last2 + 1 ; r < last + 1 ; r++ )
      result[ r - first2 ] = ins;
    }
  }

  return result;
}

// --
// array checker
// --

// /**
//  * The longCompare() routine returns the first difference between the values of the first array from the second.
//  *
//  * @param { longLike } src1 - The first array.
//  * @param { longLike } src2 - The second array.
//  *
//  * @example
//  * _.longCompare( [ 1, 5 ], [ 1, 2 ] );
//  * // returns 3
//  *
//  * @returns { Number } - Returns the first difference between the values of the two arrays.
//  * @function longCompare
//  * @throws { Error } Will throw an Error if (arguments.length) is less or more than two.
//  * @throws { Error } Will throw an Error if (src1 and src2) are not the array-like.
//  * @throws { Error } Will throw an Error if (src2.length) is less or not equal to the (src1.length).
//  * @namespace Tools
//  */
//
// function longCompare( src1, src2 )
// {
//   _.assert( arguments.length === 2, 'Expects exactly two arguments' );
//   _.assert( _.longLike( src1 ) && _.longLike( src2 ) );
//   _.assert( src2.length >= src1.length );
//
//   let result = 0;
//
//   for( let s = 0 ; s < src1.length ; s++ )
//   {
//
//     result = src1[ s ] - src2[ s ];
//     if( result !== 0 )
//     return result;
//
//   }
//
//   return result;
// }

//

/**
 * The longIdentical() routine checks the equality of two arrays.
 *
 * @param { longLike } src1 - The first array.
 * @param { longLike } src2 - The second array.
 *
 * @example
 * _.longIdentical( [ 1, 2, 3 ], [ 1, 2, 3 ] );
 * // returns true
 *
 * @returns { Boolean } - Returns true if all values of the two arrays are equal. Otherwise, returns false.
 * @function longIdentical
 * @throws { Error } Will throw an Error if (arguments.length) is less or more than two.
 * @namespace Tools
 */

function longIdentical( src1, src2 )
{
  _.assert( arguments.length === 2, 'Expects exactly two arguments' );
  _.assert( _.longLike( src1 ) );
  _.assert( _.longLike( src2 ) );

  let result = true;

  if( src1.length !== src2.length )
  return false;

  for( let s = 0 ; s < src1.length ; s++ )
  {

    result = src1[ s ] === src2[ s ];

    if( result === false )
    return false;

  }

  return result;
}

//

function longHas( /* array, element, evaluator1, evaluator2 */ )
{
  let array = arguments[ 0 ];
  let element = arguments[ 1 ];
  let evaluator1 = arguments[ 2 ];
  let evaluator2 = arguments[ 3 ];

  _.assert( 2 <= arguments.length && arguments.length <= 4 );
  _.assert( _.arrayLike( array ) );

  if( !evaluator1 && !evaluator2 )
  {
    // return _ArrayIndexOf.call( array, element ) !== -1;
    return _ArrayIncludes.call( array, element );
  }
  else
  {
    if( _.longLeftIndex( array, element, evaluator1, evaluator2 ) >= 0 )
    return true;
    return false;
  }

}

//

/**
 * The routine longHasAny() checks if the source long {-src-} has at least one element of the long {-ins-}.
 * It can take equalizer or evaluators for comparing elements.
 *
 * It iterates over source long {-src-} each element of the long {-ins-} by the routine
 * [longLeftIndex()]{@link wTools.longLeftIndex}
 * Checks, if {-src-} has at least one element of the {-ins-}.
 * If true, it returns true.
 * Otherwise, it returns false.
 *
 * @see {@link wTools.longLeftIndex} - See for more information.
 *
 * @param { Long } src - The source array.
 * @param  { Long|Primitive } ins - The elements to check in the source array.
 * @param { Function } evaluator1 - A callback function. Can be an equalizer or evaluator.
 * @param { Function } evaluator2 - A callback function. Uses only as second evaluator.
 *
 * @example
 * _.longHasAny( [ 5, 'str', 42, false ], 7 );
 * // returns false
 *
 * @example
 * _.longHasAny( [ 5, 'str', 42, false ], [ false, 7, 10 ] );
 * // returns true
 *
 * @example
 * _.longHasAny( [ { a : 2 }, 'str', 42, false ], [ { a : 2 }, { a : 3 } ] );
 * // returns false
 *
 * @example
 * var evaluator = ( e ) => e.a;
 * _.longHasAny( [ { a : 2 }, 'str', 42, false ], [ { a : 2 }, { a : 3 } ], evaluator );
 * // returns true
 *
 * @example
 * var evaluator1 = ( e ) => e.a;
 * var evaluator2 = ( e ) => e.b;
 * _.longHasAny( [ { a : 2 }, 'str', 42, false ], [ { b : 2 }, { b : 3 } ], evaluator1, evaluator2 );
 * // returns true
 *
 * @example
 * var equalizer = ( eSrc, eIns ) => eSrc.a === eIns.b;
 * _.longHasAny( [ { a : 2 }, 'str', 42, false ], [ { b : 2 }, { b : 3 } ], equalizer );
 * // returns true
 *
 * @returns { Boolean } - Returns true, if {-src-} has at least one element of {-ins-}, otherwise false is returned.
 * @function longHasAny
 * @throws { Error } If arguments.length is less then one or more then four.
 * @throws { Error } If {-src-} is not a Long.
 * @throws { Error } If {-ins-} is not a Long, not a primitive.
 * @throws { Error } If {-evaluator1-} is not a routine.
 * @throws { Error } If {-evaluator1-} is an evaluator and accepts less or more than one argument.
 * @throws { Error } If {-evaluator1-} is an equalizer and accepts less or more than two argument.
 * @throws { Error } If {-evaluator2-} is not a routine.
 * @throws { Error } If {-evaluator2-} is an evaluator and accepts less or more than one argument.
 * @namespace Tools
 */

function longHasAny( /* src, ins, evaluator1, evaluator2 */ )
{
  let src = arguments[ 0 ];
  let ins = arguments[ 1 ];
  let evaluator1 = arguments[ 2 ];
  let evaluator2 = arguments[ 3 ];

  _.assert( 1 <= arguments.length && arguments.length <= 4 );
  _.assert( _.longLike( src ), `Expects long, but got ${ _.entity.strType( src ) }` );
  _.assert( _.longLike( ins ) || _.primitiveIs( ins ) );

  if( _.primitiveIs( ins ) )
  ins = [ ins ];

  let i = 0;
  let result;

  do
  {
    result = _.longLeftIndex( src, ins[ i ], 0, evaluator1, evaluator2 );
    i++;
  }
  while( result < 0 && i < ins.length )

  if( result !== -1 )
  return true;
  return false;
}

//

/**
 * The routine longHasAll() checks if the source long {-src-} has all elements of the long {-ins-}.
 * It can take equalizer or evaluators for comparing elements.
 *
 * It iterates over source long {-src-} each element of the long {-ins-} by the routine
 * [longLeftIndex()]{@link wTools.longLeftIndex}
 * Checks, if {-src-} has all elements of the {-ins-}.
 * If true, it returns true.
 * Otherwise, it returns false.
 *
 * @see {@link wTools.longLeftIndex} - See for more information.
 *
 * @param { Long } src - The source array.
 * @param  { Long|Primitive } ins - The elements to check in the source array.
 * @param { Function } evaluator1 - A callback function. Can be an equalizer or evaluator.
 * @param { Function } evaluator2 - A callback function. Uses only as second evaluator.
 *
 * @example
 * _.longHasAll( [ 5, 'str', 42, false ], 7 );
 * // returns false
 *
 * @example
 * _.longHasAny( [ 5, 'str', 42, false ], [ false, 5, 'str' ] );
 * // returns true
 *
 * @example
 * _.longHasAny( [ { a : 2 }, { a : 3 } 'var', 42, false ], [ { a : 2 }, { a : 3 } ] );
 * // returns false
 *
 * @example
 * var evaluator = ( e ) => e.a;
 * _.longHasAny( [ { a : 2 }, { a : 3 } 'str', 42, false ], [ { a : 2 }, { a : 3 } ], evaluator );
 * // returns true
 *
 * @example
 * var evaluator1 = ( eSrc ) => eSrc.a;
 * var evaluator2 = ( eIns ) => eIns.b;
 * _.longHasAny( [ { a : 2 }, { a : 3 } 'str', 42, false ], [ { b : 2 }, { b : 3 } ], evaluator1, evaluator2 );
 * // returns true
 *
 * @example
 * var equalizer = ( eSrc, eIns ) => eSrc.a === eIns.b;
 * _.longHasAny( [ { a : 2 }, { a : 3 } 'str', 42, false ], [ { b : 2 }, { b : 3 } ], equalizer );
 * // returns true
 *
 * @returns { Boolean } - Returns true, if {-src-} has all elements of {-ins-}, otherwise false is returned.
 * @function longHasAll
 * @throws { Error } If arguments.length is less then one or more then four.
 * @throws { Error } If {-src-} is not a Long.
 * @throws { Error } If {-ins-} is not a Long, not a primitive.
 * @throws { Error } If {-evaluator1-} is not a routine.
 * @throws { Error } If {-evaluator1-} is an evaluator and accepts less or more than one argument.
 * @throws { Error } If {-evaluator1-} is an equalizer and accepts less or more than two argument.
 * @throws { Error } If {-evaluator2-} is not a routine.
 * @throws { Error } If {-evaluator2-} is an evaluator and accepts less or more than one argument.
 * @namespace Tools
 */

function longHasAll( /* src, ins, evaluator1, evaluator2 */ )
{
  let src = arguments[ 0 ];
  let ins = arguments[ 1 ];
  let evaluator1 = arguments[ 2 ];
  let evaluator2 = arguments[ 3 ];

  _.assert( 1 <= arguments.length && arguments.length <= 4 );
  _.assert( _.longLike( src ), `Expects long, but got ${ _.entity.strType( src ) }` );
  _.assert( _.longLike( ins ) || _.primitiveIs( ins ) );

  if( _.primitiveIs( ins ) )
  ins = [ ins ];

  if( ins.length === 0 )
  return true;

  let i = 0;
  let result = 0;
  while( result >= 0 && i < ins.length )
  {
    result = _.longLeftIndex( src, ins[ i ], 0, evaluator1, evaluator2 );
    i++;
  }

  if( result !== -1 )
  return true;
  return false;
}

//

/**
 * The routine longHasNone() checks if the source long {-src-} has no one element of the long {-ins-}.
 * It can take equalizer or evaluators for the comparing elements.
 *
 * It iterates over source long {-src-} each element of the long {-ins-} by the routine
 * [longLeftIndex()]{@link wTools.longLeftIndex}
 * Checks, if {-src-} has no one elements of the {-ins-}.
 * If true, it returns true.
 * Otherwise, it returns false.
 *
 * @see {@link wTools.longLeftIndex} - See for more information.
 *
 * @param { Long } src - The source array.
 * @param  { Long|Primitive } ins - The elements to check in the source array.
 * @param { Function } evaluator1 - A callback function. Can be an equalizer or evaluator.
 * @param { Function } evaluator2 - A callback function. Uses only as second evaluator.
 *
 * @example
 * _.longHasNone( [ 5, 'str', 42, false ], 7 );
 * // returns true
 *
 * @example
 * _.longHasNone( [ 5, 'str', 42, false ], [ false, 5, 'str' ] );
 * // returns false
 *
 * @example
 * _.longHasNone( [ { a : 2 }, { a : 3 } 'var', 42, false ], [ { a : 2 }, { a : 3 } ] );
 * // returns true
 *
 * @example
 * var evaluator = ( e ) => e.a;
 * _.longHasNone( [ { a : 2 }, { a : 3 } 'str', 42, false ], [ { a : 2 }, { a : 4 } ], evaluator );
 * // returns false
 *
 * @example
 * var evaluator1 = ( eSrc ) => eSrc.a;
 * var evaluator2 = ( eIns ) => eIns.b;
 * _.longHasNone( [ { a : 2 }, { a : 3 } 'str', 42, false ], [ { b : 2 }, { b : 4 } ], evaluator1, evaluator2 );
 * // returns false
 *
 * @example
 * var equalizer = ( eSrc, eIns ) => eSrc.a === eIns.b;
 * _.longHasNone( [ { a : 2 }, { a : 3 } 'str', 42, false ], [ { b : 2 }, { b : 4 } ], equalizer );
 * // returns false
 *
 * @returns { Boolean } - Returns true, if {-src-} has no one element of {-ins-}, otherwise false is returned.
 * @function longHasAll
 * @throws { Error } If arguments.length is less then one or more then four.
 * @throws { Error } If {-src-} is not a Long.
 * @throws { Error } If {-ins-} is not a Long, not a primitive.
 * @throws { Error } If {-evaluator1-} is not a routine.
 * @throws { Error } If {-evaluator1-} is an evaluator and accepts less or more than one argument.
 * @throws { Error } If {-evaluator1-} is an equalizer and accepts less or more than two argument.
 * @throws { Error } If {-evaluator2-} is not a routine.
 * @throws { Error } If {-evaluator2-} is an evaluator and accepts less or more than one argument.
 * @namespace Tools
 */

function longHasNone( /* src, ins, evaluator1, evaluator2 */ )
{
  let src = arguments[ 0 ];
  let ins = arguments[ 1 ];
  let evaluator1 = arguments[ 2 ];
  let evaluator2 = arguments[ 3 ];

  _.assert( 1 <= arguments.length && arguments.length <= 4 );
  _.assert( _.longLike( src ), `Expects long, but got ${ _.entity.strType( src ) }` );
  _.assert( _.longLike( ins ) || _.primitiveIs( ins ) );

  if( _.primitiveIs( ins ) )
  ins = [ ins ];

  let i = 0;
  let result;

  do
  {
    result = _.longLeftIndex( src, ins[ i ], 0, evaluator1, evaluator2 );
    i++;
  }
  while( result < 0 && i < ins.length )

  if( result !== -1 )
  return false;
  return true;
}

//

/* aaa : cover please | Dmytro : covered */

function longHasDepth( arr, level = 1 )
{

  _.assert( arguments.length === 1 || arguments.length === 2 );
  _.assert( _.intIs( level ) );

  if( !_.longLike( arr ) )
  return false;

  if( level <= 0 )
  return true;

  for( let a = 0 ; a < arr.length ; a += 1 )
  if( _.longLike( arr[ a ] ) )
  {
    if( _.longHasDepth( arr[ a ], level - 1 ) )
    return true;
  }

  return false;
}

//

function longAll( src )
{

  _.assert( arguments.length === 1, 'Expects single argument' );
  _.assert( _.longLike( src ) );

  for( let s = 0 ; s < src.length ; s += 1 )
  {
    if( !src[ s ] )
    return false;
  }

  return true;
}

//

function longAny( src )
{
  _.assert( arguments.length === 1, 'Expects single argument' );
  _.assert( _.longLike( src ) );

  debugger;
  for( let s = 0 ; s < src.length ; s += 1 )
  if( src[ s ] )
  return true;

  debugger;
  return false;
}

//

function longNone( src )
{
  _.assert( arguments.length === 1, 'Expects single argument' );
  _.assert( _.longLike( src ) );

  for( let s = 0 ; s < src.length ; s += 1 )
  if( src[ s ] )
  return false;

  return true;
}

// --
// long sequential search
// --

/**
 * The routine longCountElement() returns the count of matched elements {-element-} in the {-srcArray-} array.
 * Returns 0 if no {-element-} is matched. It can take equalizer or evaluators to check specific equalities.
 *
 * @param { Long } srcArray - The source array.
 * @param { * } element - The value to count matches.
 * @param { Function } onEvaluate1 - It's a callback. If the routine has two parameters, it is used as an equalizer, and if it has only one, then routine used as the evaluator.
 * @param { Function } onEvaluate2 - The second part of evaluator. Accepts the value to search.
 *
 * @example
 * // simple exapmle, no matches
 * _.longCountElement( [ 1, 2, 'str', 10, 10, true ], 3 );
 * // returns 0
 *
 * @example
 * // simple exapmle
 * _.longCountElement( [ 1, 2, 'str', 10, 10, true ], 10 );
 * // returns 2
 *
 * @example
 * // with equalizer
 * _.longCountElement( [ 1, 2, 'str', 10, 10, true ], 10, ( a, b ) => _.typeOf( a ) === _.typeOf( b ) );
 * // returns 4
 *
 * @example
 * // with single evaluator
 * _.longCountElement( [ [ 10 ], [ 10 ], [ 'str' ], [ 10 ], [ false ] ], [ 'str' ], ( e ) => e[ 0 ] );
 * // returns 1
 *
 * @example
 * // with two part of evaluator
 * _.longCountElement( [ [ 10 ], [ 10 ], [ 'str' ], [ 10 ], [ false ] ], 10, ( e ) => e[ 0 ], ( e ) => e );
 * // returns 4
 *
 * @returns { Number } - Returns the count of matched elements {-element-} in the {-srcArray-}.
 * @function longCountElement
 * @throws { Error } If passed arguments is less than two or more than four.
 * @throws { Error } If the first argument is not a Long.
 * @throws { Error } If the third or fourth argument is not a routine.
 * @throws { Error } If the routine in third argument has less than one or more than two arguments.
 * @throws { Error } If the routine in third argument has two arguments and fourth argument is passed into routine longCountElement.
 * @throws { Error } If the routine in fourth argument has less than one or more than one arguments.
 * @namespace Tools
 */

/*
aaa : are all combinations of call of routine arrayCountElement covered? | Dmytro : yes, all combinations of call is implemented
*/

function longCountElement( /* srcArray, element, onEvaluate1, onEvaluate2 */ )
{
  let srcArray = arguments[ 0 ];
  let element = arguments[ 1 ];
  let onEvaluate1 = arguments[ 2 ];
  let onEvaluate2 = arguments[ 3 ];

  let result = 0;

  _.assert( 2 <= arguments.length && arguments.length <= 4 );
  _.assert( _.longLike( srcArray ), 'Expects long' );

  let left = _.longLeftIndex( srcArray, element, onEvaluate1, onEvaluate2 );
  // let index = srcArray.indexOf( element );

  while( left >= 0 )
  {
    result += 1;
    left = _.longLeftIndex( srcArray, element, left+1, onEvaluate1, onEvaluate2 );
    // index = srcArray.indexOf( element, index+1 );
  }

  return result;
}

//

/**
 * The routine longCountTotal() adds all the elements in {-srcArray-}, elements can be numbers or booleans ( it considers them 0 or 1 ).
 *
 * @param { Array } srcArray - The source array.
 *
 * @example
 * _.longCountTotal( [ 1, 2, 10, 10 ] );
 * // returns 23
 *
 * @example
 * _.longCountTotal( [ true, false, false ] );
 * // returns 1
 *
 * @returns { Number } - Returns the sum of the elements in {-srcArray-}.
 * @function longCountTotal
 * @throws { Error } If passed arguments is different than one.
 * @throws { Error } If the first argument is not a Long.
 * @throws { Error } If {-srcArray-} doesn´t contain number-like elements.
 * @namespace Tools
 */

function longCountTotal( srcArray )
{
  let result = 0;

  _.assert( arguments.length === 1 );
  _.assert( _.longLike( srcArray ), 'Expects long' );

  for( let i = 0 ; i < srcArray.length ; i++ )
  {
<<<<<<< HEAD
    _.assert( _.boolIs( srcArray[ i ] ) || _.number.is( srcArray[ i ] ) || srcArray[ i ] === null );
=======
    _.assert( _.bool.is( srcArray[ i ] ) || _.numberIs( srcArray[ i ] ) || srcArray[ i ] === null );
>>>>>>> 6b9a43b1
    result += srcArray[ i ];
  }

  return result;
}

//

/**
 * The longCountUnique() routine returns the count of matched pairs ([ 1, 1, 2, 2, ., . ]) in the array {-srcMap-}.
 *
 * @param { longLike } src - The source array.
 * @param { Function } [ onEvaluate = function( e ) { return e } ] - A callback function.
 *
 * @example
 * _.longCountUnique( [ 1, 1, 2, 'abc', 'abc', 4, true, true ] );
 * // returns 3
 *
 * @example
 * _.longCountUnique( [ 1, 2, 3, 4, 5 ] );
 * // returns 0
 *
 * @returns { Number } - Returns the count of matched pairs ([ 1, 1, 2, 2, ., . ]) in the array {-srcMap-}.
 * @function longCountUnique
 * @throws { Error } If passed arguments is less than one or more than two.
 * @throws { Error } If the first argument is not an array-like object.
 * @throws { Error } If the second argument is not a Function.
 * @namespace Tools
 */

function longCountUnique( src, onEvaluate )
{
  let found = [];
  onEvaluate = onEvaluate || function( e ){ return e };

  _.assert( arguments.length === 1 || arguments.length === 2 );
  _.assert( _.longLike( src ), 'longCountUnique :', 'Expects ArrayLike' );
  _.assert( _.routineIs( onEvaluate ) );
  _.assert( onEvaluate.length === 1 );

  for( let i1 = 0 ; i1 < src.length ; i1++ )
  {
    let element1 = onEvaluate( src[ i1 ] );
    if( found.indexOf( element1 ) !== -1 )
    continue;

    for( let i2 = i1+1 ; i2 < src.length ; i2++ )
    {

      let element2 = onEvaluate( src[ i2 ] );
      if( found.indexOf( element2 ) !== -1 )
      continue;

      if( element1 === element2 )
      found.push( element1 );

    }

  }

  return found.length;
}

// --
// extension
// --

let Extension =
{

  _longMake_functor,

  longMake,
  longMakeEmpty,
  _longMakeOfLength,
  longMakeUndefined,
  longMakeZeroed,
  longMakeFilling,
  /* qqq : check routine longMakeFilling, and add perfect coverage */
  /* qqq : implement routine arrayMakeFilling, and add perfect coverage */

  longFrom, /* aaa2 : cover please | Dmytro : covered */
  longFromCoercing, /* aaa2 : cover please | Dmytro : covered */

  longFill,
  longFill_,
  longDuplicate,

  _longClone,
  _longShallow,
  longSlice : _longShallow,
  longRepresent, /* qqq2 : review. ask */
  longJoin, /* qqq for Dmytro : look, analyze and cover _.buferJoin */
  longEmpty,

  // longBut,
  // longButInplace, /* !!! : use instead of longBut, longButInplace */ /* Dmytro : the coverage of the alternative covers inplace and not inplace versions */
  longBut_,
  // longOnly,
  // longOnlyInplace, /* !!! : use instead of longOnly, longOnlyInplace */ /* Dmytro : the coverage of the alternative covers inplace and not inplace versions */
  longOnly_,
  // longGrow,
  // longGrowInplace, /* !!! : use instead of longGrow, longGrowInplace */ /* Dmytro : the coverage of the alternative covers inplace and not inplace versions */
  longGrow_,
  // longRelength,
  // longRelengthInplace, /* !!! : use instead of longRelength, longRelengthInplace */ /* Dmytro : the coverage of the alternative covers inplace and not inplace versions */
  longRelength_,

  // array checker

  // longCompare,
  longIdentical,

  longHas,
  longHasAny,
  longHasAll,
  longHasNone,
  longHasDepth,

  longAll,
  longAny,
  longNone,

  // long sequential search

  longCountElement,
  longCountTotal,
  longCountUnique,

  // to replace

  /*
  | routine          | makes new dst container                  | saves dst container                                     |
  | ---------------- | ---------------------------------------- | ------------------------------------------------------- |
  | longBut_         | _.longBut_( null, src, range )           | _.longBut_( src )                                       |
  |                  | _.longBut_( dst, src, range )            | _.longBut_( src, range )                                |
  |                  | if dst not resizable and change length   | _.longBut_( dst, dst )                                  |
  |                  |                                          | _.longBut_( dst, dst, range ) if dst is resizable       |
  |                  |                                          | or dst not change length                                |
  |                  |                                          | _.longBut_( dst, src, range ) if dst is resizable       |
  |                  |                                          | or dst not change length                                |
  | ---------------  | ---------------------------------------- | ------------------------------------------------------  |
  | longOnly_      | _.longOnly_( null, src, range )        | _.longOnly_( src )                                    |
  |                  | _.longOnly_( dst, src, range )         | _.longOnly_( src, range )                             |
  |                  | if dst not resizable and change length   | _.longOnly_( dst, dst )                               |
  |                  |                                          | _.longOnly_( dst, dst, range ) if dst is resizable    |
  |                  |                                          | or dst not change length                                |
  |                  |                                          | _.longOnly_( dst, src, range ) if dst is resizable    |
  |                  |                                          | or dst not change length                                |
  | ---------------  | ---------------------------------------- | ------------------------------------------------------  |
  | longGrow_        | _.longGrow_( null, src, range )          | _.longGrow_( src )                                      |
  |                  | _.longGrow_( dst, src, range )           | _.longGrow_( src, range )                               |
  |                  | if dst not resizable and change length   | _.longGrow_( dst, dst )                                 |
  |                  | qqq2 : should throw error                | _.longGrow_( dst, dst, range ) if dst is resizable      |
  |                  |  if not resizable                        | or dst not change length                                |
  |                  |                                          | _.longGrow_( dst, src, range ) if dst is resizable      |
  |                  |                                          | or dst not change length                                |
  | ---------------  | ---------------------------------------- | ------------------------------------------------------  |
  | longRelength_    | _.longRelength_( null, src, range )      | _.longRelength_( src )                                  |
  |                  | _.longRelength_( dst, src, range )       | _.longRelength_( src, range )                           |
  |                  | if dst not resizable and change length   | _.longRelength_( dst, dst )                             |
  |                  |                                          | _.longRelength_( dst, dst, range ) if dst is resizable  |
  |                  |                                          | or dst not change length                                |
  |                  |                                          | _.longRelength_( dst, src, range ) if dst is resizable  |
  |                  |                                          | or dst not change length                                |
  | ---------------  | ---------------------------------------- | ------------------------------------------------------- |
  */

}

_.mapSupplement( _, Extension );

// --
// export
// --

if( typeof module !== 'undefined' )
module[ 'exports' ] = _;

})();<|MERGE_RESOLUTION|>--- conflicted
+++ resolved
@@ -3641,11 +3641,7 @@
 
   for( let i = 0 ; i < srcArray.length ; i++ )
   {
-<<<<<<< HEAD
-    _.assert( _.boolIs( srcArray[ i ] ) || _.number.is( srcArray[ i ] ) || srcArray[ i ] === null );
-=======
-    _.assert( _.bool.is( srcArray[ i ] ) || _.numberIs( srcArray[ i ] ) || srcArray[ i ] === null );
->>>>>>> 6b9a43b1
+    _.assert( _.bool.is( srcArray[ i ] ) || _.number.is( srcArray[ i ] ) || srcArray[ i ] === null );
     result += srcArray[ i ];
   }
 
