--- conflicted
+++ resolved
@@ -47,10 +47,7 @@
 var AuxiliaryExtension =
 {
   areIdenticalShallow,
-<<<<<<< HEAD
-=======
   areEquivalentShallow : areIdenticalShallow,
->>>>>>> c29975dc
   exportString : exportStringShortDiagnostic,
   exportStringShort : exportStringShortDiagnostic,
   exportStringShortDiagnostic,
