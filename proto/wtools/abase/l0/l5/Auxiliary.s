--- conflicted
+++ resolved
@@ -47,16 +47,13 @@
 var AuxiliaryExtension =
 {
   areIdenticalShallow,
-<<<<<<< HEAD
-  areEquivalentShallow : areIdenticalShallow
-=======
+  areEquivalentShallow : areIdenticalShallow,
   exportString : exportStringShortDiagnostic,
   exportStringShort : exportStringShortDiagnostic,
   exportStringShortDiagnostic,
   exportStringShortCode : exportStringShortDiagnostic,
   exportStringDiagnostic : exportStringShortDiagnostic,
   exportStringCode : exportStringShortDiagnostic
->>>>>>> 2e64dec1
 }
 
 Object.assign( _.aux, AuxiliaryExtension );
