( function _l5_Container_s_()
{

'use strict';

let _global = _global_;
let _ = _global_.wTools;
let Self = _.container;

// --
//
// --

function make()
{
  return _.entity.cloneShallow( ... arguments );
}

//

function extendReplacing( dst, src )
{

  _.assert( arguments.length === 2, 'Expects exactly two arguments' );

  if( dst === null || dst === undefined )
  {

    if( _.aux.is( src ) )
    dst = _.mapExtend( null, src );
    else if( _.longLike( src ) )
    dst = _.arrayExtendAppending( null, src );
    else if( _.hashMap.like( src ) )
    dst = _.hashMap.extend( null, src );
    else if( _.set.like( src ) )
    dst = _.arraySet.union_( null, src );
    else
    dst = src;

  }
  else if( _.aux.is( src ) )
  {

    if( _.aux.is( dst ) )
    dst = _.mapExtend( dst, src );
    else if( _.hashMap.like( dst ) )
    dst = _.hashMap.extend( dst, src );
    else
    dst = _.container.extendReplacing( null, src );

  }
  else if( _.longLike( src ) )
  {

    if( _.longIs( dst ) )
    {
      for( let i = src.length - 1 ; i >= 0 ; i-- )
      dst[ i ] = src[ i ];
    }
    else
    {
      dst = _.container.extendReplacing( null, src );
    }

  }
  else if( _.hashMap.like( src ) )
  {

    if( _.hashMap.like( dst ) || _.aux.is( dst ) )
    dst = _.hashMap.extend( dst, src );
    else
    dst = _.container.extendReplacing( null, src );

  }
  else if( _.set.like( src ) )
  {

    if( _.set.like( dst ) || _.longLike( dst ) )
    dst = _.arraySet.union_( dst, src );
    else
    dst = _.container.extendReplacing( null, src );

  }
  else
  {

    dst = src;

  }

  return dst;
}

//

function extendAppending( dst, src )
{

  _.assert( arguments.length === 2, 'Expects exactly two arguments' );

  if( dst === null || dst === undefined )
  {

    if( _.aux.is( src ) )
    dst = _.mapExtend( null, src );
    else if( _.longLike( src ) )
    dst = _.arrayExtendAppending( null, src );
    else if( _.hashMap.like( src ) )
    dst = _.hashMap.extend( null, src );
    else if( _.set.like( src ) )
    dst = _.arraySet.union_( null, src );
    else
    dst = src;

  }
  else if( _.aux.is( dst ) )
  {

    if( _.aux.is( src ) )
    dst = _.mapExtend( dst, src );
    else if( _.hashMap.like( src ) )
    dst = _.hashMap.extend( dst, src );
    else
    dst = _.arrayExtendAppending( dst, src );

  }
  else if( _.longLike( dst ) )
  {

    dst = _.arrayExtendAppending( dst, src );

  }
  else if( _.hashMap.like( dst ) )
  {

    if( _.hashMap.like( src ) || _.aux.is( src ) )
    dst = _.hashMap.extend( dst, src );
    else
    dst = _.arrayExtendAppending( dst, src );

  }
  else if( _.set.like( dst ) )
  {

    if( _.set.like( src ) || _.longLike( src ) )
    dst = _.arraySet.union_( dst, src );
    else
    dst = _.arrayExtendAppending( dst, src );

  }
  else
  {

    dst = src;

  }

  return dst;
}

//

/**
 * The routine empty() clears provided container {-dstContainer-}.
 *
 * @param { Long|Set|HashMap|Aux } dstContainer - Container to be cleared. {-dstContainer-} should be resizable.
 *
 * @example
 * let dst = [];
 * let got = _.container.empty( dst );
 * console.log( got );
 * // log []
 * console.log( got === dst );
 * log true
 *
 * @example
 * let dst = [ 1, 'str', { a : 2 } ];
 * let got = _.container.empty( dst );
 * console.log( got );
 * // log []
 * console.log( got === dst );
 * // log true
 *
 * @example
 * let dst = _.unrollMake( [ 1, 'str', { a : 2 } ] );
 * let got = _.container.empty( dst );
 * console.log( got );
 * // log []
 * console.log( got === dst );
 * // log true
 *
 * @example
 * let dst = new Set( [ 1, 'str', { a : 2 } ] );
 * let got = _.container.empty( dst );
 * console.log( got );
 * // log Set {}
 * console.log( got === dst );
 * // log true
 *
 * @example
 * let dst = new Map( [ [ 1, 'str' ], [ 'a', null ] ] );
 * let got = _.container.empty( dst );
 * console.log( got );
 * // log Map {}
 * console.log( got === dst );
 * // log true
 *
 * @returns { Long|Set|HashMap|Aux } - Returns a empty {-dstContainer-}.
 * @function empty
 * @throws { Error } If arguments.length is less than one.
 * @throws { Error } If {-dstContainer-} is not a Long, not a Set, not a HashMap, not a Aux.
 * @throws { Error } If {-dstContainer-} is not a resizable Long, or if it is a WeakSet or WeakMap.
 * @namespace Tools
 */

function empty( dstContainer )
{
  if( _.longLike( dstContainer ) )
  _.longEmpty( dstContainer );
  else if( _.set.like( dstContainer ) )
  dstContainer.clear();
  else if( _.hashMap.like( dstContainer ) )
  dstContainer.clear();
  else if( _.aux.is( dstContainer ) )
  _.mapEmpty( dstContainer );
  else
  _.assert( 0, `Not clear how to empty non-container ${_.entity.strType( dstContainer )}` );
  return dstContainer;
}

//
<<<<<<< HEAD
// function typeOf( src )
// {
//   _.assert( arguments.length === 1 );
//   for( let t in this.types )
//   {
//     let type = this.types[ t ];
//     if( type._is( src ) )
//     {
//       return type;
//     }
//   }
// }
//
// //
//
// function typeDeclare( type )
// {
//
//   _.map.assertHasOnly( type, this.knownTypeFields );
//   _.assert( arguments.length === 1 );
//   _.assert( _.strDefined( type.name ) );
//   _.assert( _.routine.is( type._is ) );
//   _.assert( this.types[ type.name ] === undefined || this.types[ type.name ] === type );
//
//   this.types[ type.name ] = type;
//
//   return type;
// }
//
// //
//
// function typeUndeclare( type )
// {
//
//   if( !_.strIs( type ) )
//   {
//     _.assert( _.longHas( _.mapVals( this.types ), type ), () => `Container type::${type.name} is not registered` );
//     type = type.name;
//   }
//
//   let result = this.types[ type ];
//
//   _.assert( arguments.length === 1 );
//   _.assert( result !== undefined );
//
//   delete this.types[ type ];
//
//   return result;
// }
=======

function elementThGet( container, key ) /* qqq for Yevhen : cover please */
{
  _.assert( arguments.length === 2 );
  _.assert( _.numberIs( key ) );

  if( _.mapIs( container ) )
  {
    let key2 = Object.keys( container )[ key ];
    return [ key2, container[ key2 ] ];
  }
  else if( _.hashMapIs( container ) )
  {
    return [ ... container ][ key ];
  }
  else if( _.entity.methodIteratorOf( container ) )
  {
    return [ key, [ ... container ][ key ] ];
  }
  else _.assert( 0 );

}
>>>>>>> c2bee9b2

//

function elementGet( container, key ) /* qqq for Yevhen : cover please */
{

  _.assert( arguments.length === 2 );

  if( container )
  {
    if( _.hashMap.like( container ) )
    {
      return container.get( key );
    }
    else if( _.set.like( container ) )
    {
      return [ ... container ][ key ];
    }
    else if( _.number.is( key ) && _.entity.methodIteratorOf( container ) )
    {
      return [ ... container ][ key ];
    }
    else if( _.escape.is( key ) )
    {
      debugger;
      if( key.val === prototypeSymbol )
      return _.prototype.of( container );
      else _.assert( 0, 'Unknown implicit field' );
    }
    else
    {
      return container[ key ];
    }
  }
  else
  {
    return undefined;
  }

}

//

function elementSet( container, key, value )
{

  _.assert( arguments.length === 3 ); debugger;

  if( container )
  {
    if( _.hashMap.like( container ) )
    {
      container.set( key, value );
      return value;
    }
    else
    {
      _.assert( !_.set.like( container ), 'not implemented' );
      container[ key ] = value;
      return container[ key ];
    }
  }
  else
  {
    return undefined;
  }

}

// --
// structure
// --

// let knownTypeFields =
// {
//   name : null,
//   _elementSet : null,
//   _elementGet : null,
//   _lengthGet : null,
//   _is : null,
//   _identicalTypes : null, /* qqq : cover please. ask how */
//   _while : null,
//   _coerce : null, /* qqq : cover this callback */
// }

// --
// extension
// --

const prototypeSymbol = Symbol.for( 'prototype' );

let Extension =
{

  extendReplacing,
  extendAppending,

  empty,

  elementThGet,
  elementGet, /* qqq : cover please */
  elementSet,

  // fields

  // knownTypeFields,

}

_.mapSupplement( Self, Extension );

// --
// export
// --

if( typeof module !== 'undefined' )
module[ 'exports' ] = _;

})();<|MERGE_RESOLUTION|>--- conflicted
+++ resolved
@@ -229,57 +229,6 @@
 }
 
 //
-<<<<<<< HEAD
-// function typeOf( src )
-// {
-//   _.assert( arguments.length === 1 );
-//   for( let t in this.types )
-//   {
-//     let type = this.types[ t ];
-//     if( type._is( src ) )
-//     {
-//       return type;
-//     }
-//   }
-// }
-//
-// //
-//
-// function typeDeclare( type )
-// {
-//
-//   _.map.assertHasOnly( type, this.knownTypeFields );
-//   _.assert( arguments.length === 1 );
-//   _.assert( _.strDefined( type.name ) );
-//   _.assert( _.routine.is( type._is ) );
-//   _.assert( this.types[ type.name ] === undefined || this.types[ type.name ] === type );
-//
-//   this.types[ type.name ] = type;
-//
-//   return type;
-// }
-//
-// //
-//
-// function typeUndeclare( type )
-// {
-//
-//   if( !_.strIs( type ) )
-//   {
-//     _.assert( _.longHas( _.mapVals( this.types ), type ), () => `Container type::${type.name} is not registered` );
-//     type = type.name;
-//   }
-//
-//   let result = this.types[ type ];
-//
-//   _.assert( arguments.length === 1 );
-//   _.assert( result !== undefined );
-//
-//   delete this.types[ type ];
-//
-//   return result;
-// }
-=======
 
 function elementThGet( container, key ) /* qqq for Yevhen : cover please */
 {
@@ -291,7 +240,7 @@
     let key2 = Object.keys( container )[ key ];
     return [ key2, container[ key2 ] ];
   }
-  else if( _.hashMapIs( container ) )
+  else if( _.hashMap.is( container ) )
   {
     return [ ... container ][ key ];
   }
@@ -302,7 +251,6 @@
   else _.assert( 0 );
 
 }
->>>>>>> c2bee9b2
 
 //
 
