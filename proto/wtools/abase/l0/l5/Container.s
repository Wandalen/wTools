--- conflicted
+++ resolved
@@ -66,13 +66,8 @@
   else if( _.hashMap.like( src ) )
   {
 
-<<<<<<< HEAD
-    if( _.hashMap.like( dst ) || _.auxiliary.is( dst ) )
+    if( _.hashMap.like( dst ) || _.aux.is( dst ) )
     dst = _.hashMap.extend( dst, src );
-=======
-    if( _.hashMapLike( dst ) || _.aux.is( dst ) )
-    dst = _.hashMapExtend( dst, src );
->>>>>>> 88a4700d
     else
     dst = _.container.extendReplacing( null, src );
 
@@ -138,13 +133,8 @@
   else if( _.hashMap.like( dst ) )
   {
 
-<<<<<<< HEAD
-    if( _.hashMap.like( src ) || _.auxiliary.is( src ) )
+    if( _.hashMap.like( src ) || _.aux.is( src ) )
     dst = _.hashMap.extend( dst, src );
-=======
-    if( _.hashMapLike( src ) || _.aux.is( src ) )
-    dst = _.hashMapExtend( dst, src );
->>>>>>> 88a4700d
     else
     dst = _.arrayExtendAppending( dst, src );
 
