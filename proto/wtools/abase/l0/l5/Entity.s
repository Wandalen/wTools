( function _l5_Entity_s_()
{

'use strict';

let _global = _global_;
let _ = _global_.wTools;
let Self = _.entity = _.entity || Object.create( null );

// --
//
// --

function identicalShallow( src1, src2 )
{
  _.assert( arguments.length === 2, 'Expects 2 arguments' );

  if( Object.prototype.toString.call( src1 ) !== Object.prototype.toString.call( src2 ) )
  return false;

  if( src1 === src2 )
  return true;

  if( _.hashMap.like( src1 ) )
  {
    /*
      - hashmap
    */
    return _.hashMap.identicalShallow( src1, src2 )
  }
  else if( _.set.like( src1 ) )
  {
    /*
      - set
    */
    return _.set.identicalShallow( src1, src2 );
  }
  else if( _.bufferAnyIs( src1 ) )
  {
    /*
      - BufferNode
      - BufferRaw
      - BufferRawShared
      - BufferTyped
      - BufferView
      - BufferBytes
    */
    return _.buffersIdenticalShallow( src1, src2 );
  }
  else if( _.countable.is( src1 ) )
  {
    /*
      - countable
      - vector
      - long
      - array
    */
    return _.countable.identicalShallow( src1, src2 );
  }
  else if( _.object.like( src1 ) )
  {
    /*
      - objectLike
      - object

      - Map
      - Auxiliary
      - MapPure
      - MapPolluted
      - AuxiliaryPolluted
      - MapPrototyped
      - AuxiliaryPrototyped
    */
    if( _.date.is( src1 ) )
    {
      return _.date.identicalShallow( src1, src2 );
    }
    else if( _.regexp.is( src1 ) )
    {
      return _.regexp.identicalShallow( src1, src2 );
    }
    else if( _.aux.is( src1 ) )
    {
      return _.aux.identicalShallow( src1, src2 );
    }

    /* non-identical objects */
    return false;
  }
  else if( _.primitiveIs( src1 ) )
  {
    /*
      - Symbol
      - Number
      - BigInt
      - Boolean
      - String
    */

    return _.primitive.identicalShallow( src1, src2 );
  }
  else
  {
    return false;
  }
}

//

function equivalentShallow( src1, src2, options )
{
  /*
    - boolLikeTrue and boolLikeTrue - ( true, 1 )
    - boolLikeFalse and boolLikeFalse - ( false, 0 )
    - | number1 - number2 | <= accuracy
    - strings that differ only in whitespaces at the start and/or at the end
    - regexp with same source and different flags
    - countable with the same length and content
  */
  _.assert( arguments.length === 2 || arguments.length === 3, 'Expects 2 or 3 arguments' );
  _.assert( options === undefined || _.objectLike( options ), 'Expects map of options as third argument' );

  let accuracy;

  if( options )
  accuracy = options.accuracy || undefined;

  if( _.primitiveIs( src1 ) && _.primitiveIs( src2 ) ) /* check before type comparison ( 10n & 10 and 1 & true are equivalent ) */
  {
    /*
      - Symbol
      - Number
      - BigInt
      - Boolean
      - String
    */
    return _.primitive.equivalentShallow( src1, src2, accuracy );
  }
  else if( _.bufferAnyIs( src1 ) ) /* check before type comparison ( new F32x( 2 ) & new U8x( 2 ) are equivalent ) */
  {
    /*
      - BufferNode
      - BufferRaw
      - BufferRawShared
      - BufferTyped
      - BufferView
      - BufferBytes
    */
    return _.buffersEquivalentShallow( src1, src2 );
  }

  if( src1 === src2 )
  return true;

  if( _.bufferAnyIs( src1 ) && _.bufferAnyIs( src2 ) )
  {
    /*
      - BufferNode
      - BufferRaw
      - BufferRawShared
      - BufferTyped
      - BufferView
      - BufferBytes
    */
    return _.buffersEquivalentShallow( src1, src2 );
  }
  else if( _.hashMap.like( src1 ) && _.hashMap.like( src1 ) )
  {
    /*
      - hashmap
    */
    return _.hashMap.equivalentShallow( src1, src2 )
  }
<<<<<<< HEAD
  else if( _.countable.is( src1 ) )
=======
  else if( _.set.like( src1 ) && _.set.like( src2 ) )
  {
    /*
      - set
    */
    return _.set.equivalentShallow( src1, src2 );
  }
  else if( _.countable.is( src1 ) && _.countable.is( src2 ) )
>>>>>>> cc76e368
  {
    /*
      - countable
      - vector
      - long
      - array
    */
    return _.countable.equivalentShallow( src1, src2 );
  }

  if( Object.prototype.toString.call( src1 ) !== Object.prototype.toString.call( src2 ) )
  return false;

  if( _.object.like( src1 ) )
  {
    /*
      - objectLike
      - object

      - Map
      - Auxiliary
      - MapPure
      - MapPolluted
      - AuxiliaryPolluted
      - MapPrototyped
      - AuxiliaryPrototyped
    */
    if( _.date.is( src1 ) )
    {
      return _.date.equivalentShallow( src1, src2 );
    }
    else if( _.regexp.is( src1 ) )
    {
      return _.regexp.equivalentShallow( src1, src2 );
    }
    else if( _.aux.is( src1 ) )
    {
      return _.aux.equivalentShallow( src1, src2 );
    }

    /* non-identical objects */
    return false;
  }
  else
  {
    return false;
  }
}

//

function makeEmpty( src )
{
  _.assert( arguments.length === 1 );

  if( !src || _.primitive.is( src ) )
  {
    return src;
  }
  else if( _.arrayIs( src ) )
  {
    return new Array();
  }
  else if( _.longIs( src ) )
  {
    // return this.tools.longMakeEmpty( src );
    let toolsNamespace = this.tools ? this.tools : this;
    return toolsNamespace.longMakeEmpty( src );
  }
  else if( _.set.is( src ) )
  {
    return new src.constructor();
  }
  else if( _.hashMap.is( src ) )
  {
    return new src.constructor();
  }
  else if( _.aux.is( src ) )
  {
    return Object.create( null );
  }
  // else if( src === _.null )
  // {
  //   return null;
  // }
  // else if( src === _.undefined )
  // {
  //   return undefined;
  // }
  // else if( !src || _.primitive.is( src ) )
  // {
  //   return src;
  // }
  else if( _.routine.is( src.constructor ) ) /* aaa2 : cover */ /* Dmytro : coverage extended for entities with constructor */
  {
    return new src.constructor();
  }
  else _.assert( 0, `Not clear how to make a new element of \`${_.entity.strType( src )}\` with \`_.entity.makeEmpty()\`` );

}

//

function makeUndefined( src, length )
{
  _.assert( arguments.length === 1 || arguments.length === 2 );

  if( !src || _.primitive.is( src ) )
  {
    return src;
  }
  else if( _.arrayIs( src ) )
  {
    return new Array( length !== undefined ? length : src.length );
  }
  else if( _.longIs( src ) )
  {
    // return this.tools.longMakeUndefined( src, length );
    let toolsNamespace = this.tools ? this.tools : this;
    return toolsNamespace.longMakeUndefined( src, length );
  }
  else if( _.set.is( src ) )
  {
    return new src.constructor();
  }
  else if( _.hashMap.is( src ) )
  {
    return new src.constructor();
  }
  else if( _.aux.is( src ) )
  {
    return Object.create( null );
  }
  // else if( src === _.null )
  // {
  //   return null;
  // }
  // else if( src === _.undefined )
  // {
  //   return undefined;
  // }
  // else if( !src || _.primitive.is( src ) )
  // {
  //   return src;
  // }
  else if( _.routine.is( src.constructor ) ) /* aaa2 : cover */ /* Dmytro : coverage extended for entities with constructor */
  {
    return new src.constructor();
  }
  else _.assert( 0, `Not clear how to make a new element of \`${_.entity.strType( src )}\` with \`_.entity.makeUndefined()\`` );
}

// //
//
// function makeNonConstructing( src )
// {
//   _.assert( arguments.length === 1, 'Expects single argument' );
//
//   if( _.arrayIs( src ) )
//   {
//     return Array.from( src );
//   }
//   else if( _.longLike( src ) )
//   {
//     return this.tools.longMake( src );
//   }
//   else if( _.hashMap.like( src ) || _.set.like( src ) )
//   {
//     return new src.constructor( src );
//   }
//   else if( _.aux.is( src ) )
//   {
//     return _.mapShallowClone( src )
//   }
//   else if( src === _.null )
//   {
//     return null;
//   }
//   else if( src === _.undefined )
//   {
//     return undefined;
//   }
//   else if( !src || _.primitive.is( src ) )
//   {
//     return src;
//   }
//   else _.assert( 0, `Not clear how to make a new element of \`${_.entity.strType( src )}\` with \`_.entity.make()\`` );
//
// }

//

function cloneShallow( src )
{
  _.assert( arguments.length === 1, 'Expects single argument' );

  if( !src || _.primitive.is( src ) )
  {
    return src;
  }
  else if( _.arrayIs( src ) )
  {
    return Array.from( src );
  }
  else if( _.longLike( src ) )
  {
    let toolsNamespace = this.tools ? this.tools : this;
    return toolsNamespace.longMake( src );
  }
  else if( _.hashMap.like( src ) || _.set.like( src ) )
  {
    return new src.constructor( src );
  }
  else if( _.aux.is( src ) )
  {
    return _.mapShallowClone( src )
  }
  // else if( src === _.null )
  // {
  //   return null;
  // }
  // else if( src === _.undefined )
  // {
  //   return undefined;
  // }
  // else if( !src || _.primitive.is( src ) )
  // {
  //   return src;
  // }
  else if( _.routine.is( src[ shallowCloneSymbol ] ) ) /* aaa2 : cover */ /* Dmytro : coverage extended for objects with method under symbol shallowCloneSymbol */
  {
    return src[ shallowCloneSymbol ]();
  }
  else if( _.routine.is( src.cloneShallow ) ) /* aaa2 : cover */ /* Dmytro : coverage extended for objects with method cloneShallow */
  {
    return src.cloneShallow();
  }
  else if( _.routine.is( src.constructor ) ) /* aaa2 : cover */ /* Dmytro : coverage extended for entities with constructor */
  {
    return new src.constructor( src );
  }
  else _.assert( 0, `Not clear how to make a new element of \`${_.entity.strType( src )}\` with \`_.entity.cloneShallow()\`` );

}

//

function cloneDeep( src )
{
  _.assert( arguments.length === 1, 'Expects single argument' );

  if( !src || _.primitive.is( src ) )
  {
    return src;
  }
  else if( _.replicate )
  {
    return _.replicate( src );
  }
  else if( _.routine.is( src[ deepCloneSymbol ] ) ) /* aaa2 : cover */ /* Dmytro : coverage extended for objects with method under symbol shallowCloneSymbol */
  {
    return src[ deepCloneSymbol ]();
  }
  else if( _.routine.is( src.cloneDeep ) ) /* aaa2 : cover */ /* Dmytro : coverage extended for objects with method cloneShallow */
  {
    return src.cloneDeep();
  }
  else if( _.arrayIs( src ) )
  {
    return Array.from( src );
  }
  else if( _.longLike( src ) )
  {
    let toolsNamespace = this.tools ? this.tools : this;
    return toolsNamespace.longMake( src );
  }
  else if( _.hashMap.like( src ) || _.set.like( src ) )
  {
    return new src.constructor( src );
  }
  else if( _.aux.is( src ) )
  {
    return _.mapShallowClone( src );
  }
  // else if( src === _.null )
  // {
  //   return null;
  // }
  // else if( src === _.undefined )
  // {
  //   return undefined;
  // }
  // else if( !src || _.primitive.is( src ) )
  // {
  //   return src;
  // }
  else if( _.routine.is( src.constructor ) ) /* aaa2 : cover */ /* Dmytro : coverage extended for entities with constructor */
  {
    return new src.constructor( src );
  }
  else _.assert( 0, `Not clear how to make a new element of \`${_.entity.strType( src )}\` with \`_.entity.cloneDeep()\`` );

}

//

/**
 * The routine equalize() checks equality of two entities {-src1-} and {-src2-}.
 * Routine accepts callbacks {-onEvaluate1-} and {-onEvaluate2-}, which apply to
 * entities {-src1-} and {-src2-}. The values returned by callbacks are compared with each other.
 * If callbacks is not passed, then routine compares {-src1-} and {-src2-} directly.
 *
 * @param { * } src1 - First entity to compare.
 * @param { * } src2 - Second entity to compare.
 * @param { Function } onEvaluate - It's a callback. If the routine has two parameters,
 * it is used as an equalizer, and if it has only one, then routine is used as the evaluator.
 * @param { Function } onEvaluate2 - The second part of evaluator. Accepts the {-src2-} to search.
 *
 * @example
 * _.entity.equalize( 1, 1 );
 * // returns true
 *
 * @example
 * _.entity.equalize( 1, 'str' );
 * // returns false
 *
 * @example
 * _.entity.equalize( [ 1, 2, 3 ], [ 1, 2, 3 ] );
 * // returns false
 *
 * @example
 * _.entity.equalize( [ 1, 2, 3 ], [ 1, 2, 3 ], ( e ) => e[ 0 ] );
 * // returns true
 *
 * @example
 * _.entity.equalize( [ 1, 2, 3 ], [ 1, 2, 3 ], ( e1, e2 ) => e1[ 0 ] > e2[ 2 ] );
 * // returns false
 *
 * @example
 * _.entity.equalize( [ 1, 2, 3 ], [ 1, 2, 3 ], ( e1 ) => e1[ 2 ], ( e2 ) => e2[ 2 ] );
 * // returns true
 *
 * @returns { Boolean } - Returns boolean value of equality of two entities.
 * @function equalize
 * @throws { Error } If arguments.length is less then two or more then four.
 * @throws { Error } If {-onEvaluate1-} is not a routine.
 * @throws { Error } If {-onEvaluate1-} is undefines and onEvaluate2 provided.
 * @throws { Error } If {-onEvaluate1-} is evaluator and accepts less or more then one parameter.
 * @throws { Error } If {-onEvaluate1-} is equalizer and onEvaluate2 provided.
 * @throws { Error } If {-onEvaluate2-} is not a routine.
 * @throws { Error } If {-onEvaluate2-} accepts less or more then one parameter.
 * @namespace Tools.entity
 */

function equalize( /* src1, src2, onEvaluate1, onEvaluate2 */ )
{
  let src1 = arguments[ 0 ];
  let src2 = arguments[ 1 ];
  let onEvaluate1 = arguments[ 2 ];
  let onEvaluate2 = arguments[ 3 ];

  _.assert( 2 <= arguments.length && arguments.length <= 4 );

  if( !onEvaluate1 )
  {
    _.assert( !onEvaluate2 );
    return Object.is( src1, src2 );
  }
  else if( onEvaluate1.length === 2 ) /* equalizer */
  {
    _.assert( !onEvaluate2 );
    return onEvaluate1( src1, src2 );
  }
  else /* evaluator */
  {
    if( !onEvaluate2 )
    onEvaluate2 = onEvaluate1;
    _.assert( onEvaluate1.length === 1 );
    _.assert( onEvaluate2.length === 1 );
    return onEvaluate1( src1 ) === onEvaluate2( src2 );
  }

}

//

/**
 * Copies entity( src ) into( dst ) or returns own copy of( src ).Result depends on several moments:
 * -If( src ) is a Object - returns clone of( src ) using ( onRecursive ) callback function if its provided;
 * -If( dst ) has own 'copy' routine - copies( src ) into( dst ) using this routine;
 * -If( dst ) has own 'set' routine - sets the fields of( dst ) using( src ) passed to( dst.set );
 * -If( src ) has own 'clone' routine - returns clone of( src ) using ( src.clone ) routine;
 * -If( src ) has own 'slice' routine - returns result of( src.slice ) call;
 * -Else returns a copy of entity( src ).
 *
 * @param {object} dst - Destination object.
 * @param {object} src - Source object.
 * @param {routine} onRecursive - The callback function to copy each [ key, value ].
 * @see {@link wTools.mapCloneAssigning} Check this function for more info about( onRecursive ) callback.
 * @returns {object} Returns result of entities copy operation.
 *
 * @example
 * let dst = { set : function( src ) { this.str = src.src } };
 * let src = { src : 'string' };
 *  _.entity.assign2( dst, src );
 * console.log( dst.str )
 * // log "string"
 *
 * @example
 * let dst = { copy : function( src ) { for( let i in src ) this[ i ] = src[ i ] } }
 * let src = { src : 'string', num : 123 }
 *  _._.entity.assign2( dst, src );
 * console.log( dst )
 * // log Object { src: "string", num: 123 }
 *
 * @example
 *  _._.entity.assign2( null, new String( 'string' ) );
 * // returns 'string'
 *
 * @function assign
 * @throws {exception} If( arguments.length ) is not equal to 3 or 2.
 * @throws {exception} If( onRecursive ) is not a Routine.
 * @namespace Tools.entity
 *
 */

function assign2( dst, src, onRecursive )
{
  let result;

  _.assert( arguments.length === 2 || arguments.length === 3, 'Expects two or three arguments' );
  _.assert( arguments.length < 3 || _.routine.is( onRecursive ) );

  if( src === null )
  {

    result = src;

  }
  else if( dst && _.routine.is( dst.copy ) )
  {

    dst.copy( src );

  }
  else if( src && _.routine.is( src.clone ) )
  {

    if( dst instanceof src.constructor )
    {
      throw _.err( 'not tested' );
      result = src.clone( dst );
    }
    else if( _.primitive.is( dst ) || _.longIs( dst ) )
    {
      result = src.clone();
    }
    else _.assert( 0, 'unknown' );

  }
  else if( src && _.routine.is( src.slice ) )
  {

    result = src.slice();

  }
  else if( dst && _.routine.is( dst.set ) )
  {

    dst.set( src );

  }
  else if( _.object.is( src ) )
  {

    if( onRecursive )
    {
      result = _.mapCloneAssigning
      ({
        srcMap : src,
        dstMap : _.primitive.is( dst ) ? Object.create( null ) : dst,
        onField : onRecursive
      });
    }
    else
    {
      result = _.mapCloneAssigning({ srcMap : src });
    }

  }
  else
  {

    result = src;

  }

  return result;
}

//

/**
 * Short-cut for _.entity.assign2 function. Copies specified( name ) field from
 * source container( srcContainer ) into( dstContainer ).
 *
 * @param {object} dstContainer - Destination object.
 * @param {object} srcContainer - Source object.
 * @param {string} name - Field name.
 * @param {mapCloneAssigning.onField} onRecursive - The callback function to copy each [ key, value ].
 * @see {@link wTools.mapCloneAssigning} Check this function for more info about( onRecursive ) callback.
 * @returns {object} Returns result of entities copy operation.
 *
 * @example
 * let dst = {};
 * let src = { a : 'string' };
 * let name = 'a';
 * _.entity.assign2FieldFromContainer( dst, src, name );
 * console.log( dst.a === src.a );
 * // log true
 *
 * @example
 * let dst = {};
 * let src = { a : 'string' };
 * let name = 'a';
 * function onRecursive( dstContainer, srcContainer, key )
 * {
 *   _.assert( _.strIs( key ) );
 *   dstContainer[ key ] = srcContainer[ key ];
 * };
 * _.entity.assign2FieldFromContainer( dst, src, name, onRecursive );
 * console.log( dst.a === src.a );
 * // log true
 *
 * @function assignFieldFromContainer
 * @throws {exception} If( arguments.length ) is not equal to 3 or 4.
 * @namespace Tools.entity
 *
 */

function assign2FieldFromContainer( /* dstContainer, srcContainer, name, onRecursive */ )
{
  let dstContainer = arguments[ 0 ];
  let srcContainer = arguments[ 1 ];
  let name = arguments[ 2 ];
  let onRecursive = arguments[ 3 ];

  let result;

  _.assert( _.strIs( name ) || _.symbol.is( name ) );
  _.assert( arguments.length === 3 || arguments.length === 4 );

  let dstValue = Object.hasOwnProperty.call( dstContainer, name ) ? dstContainer[ name ] : undefined;
  let srcValue = srcContainer[ name ];

  if( onRecursive )
  result = _.entity.assign2( dstValue, srcValue, onRecursive );
  else
  result = _.entity.assign2( dstValue, srcValue );

  if( result !== undefined )
  dstContainer[ name ] = result;

  return result;
}

//

/**
 * Short-cut for _.entity.assign2 function. Assigns value of( srcValue ) to container( dstContainer ) field specified by( name ).
 *
 * @param {object} dstContainer - Destination object.
 * @param {object} srcValue - Source value.
 * @param {string} name - Field name.
 * @param {mapCloneAssigning.onField} onRecursive - The callback function to copy each [ key, value ].
 * @see {@link wTools.mapCloneAssigning} Check this function for more info about( onRecursive ) callback.
 * @returns {object} Returns result of entity field assignment operation.
 *
 * @example
 * let dstContainer = { a : 1 };
 * let srcValue = 15;
 * let name = 'a';
 * _.entity.assign2Field( dstContainer, srcValue, name );
 * console.log( dstContainer.a );
 * // log 15
 *
 * @function assignField
 * @throws {exception} If( arguments.length ) is not equal to 3 or 4.
 * @namespace Tools
 *
 */

function assign2Field( /* dstContainer, srcValue, name, onRecursive */ )
{
  let dstContainer = arguments[ 0 ];
  let srcValue = arguments[ 1 ];
  let name = arguments[ 2 ];
  let onRecursive = arguments[ 3 ];

  let result;

  _.assert( _.strIs( name ) || _.symbol.is( name ) );
  _.assert( arguments.length === 3 || arguments.length === 4 );

  let dstValue = dstContainer[ name ];

  if( onRecursive )
  {
    throw _.err( 'not tested' );
    result = _.entity.assign2( dstValue, srcValue, onRecursive );
  }
  else
  {
    result = _.entity.assign2( dstValue, srcValue );
  }

  if( result !== undefined )
  dstContainer[ name ] = result;

  return result;
}

// --
// tools extension
// --

let ToolsExtension =
{
  entityIdenticalShallow : identicalShallow,

  makeEmpty,
  entityMakeEmpty : makeEmpty,
  makeUndefined,
  entityMakeUndefined : makeUndefined,

  make : cloneShallow,
  entityMake : cloneShallow, /* xxx : remove the alias */
  cloneShallow, /* xxx */
  cloneDeep,

}

//

_.mapSupplement( _, ToolsExtension );

// --
// entity extension
// --

const iteratorSymbol = _.entity.iteratorSymbol;
const typeNameGetterSymbol = _.entity.typeNameGetterSymbol;
const toPrimitiveSymbol = _.entity.toPrimitiveSymbol;
const toStrNjsSymbol = _.entity.toStrNjsSymbol;
const equalAreSymbol = _.entity.equalAreSymbol;
const shallowCloneSymbol = _.entity.shallowCloneSymbol;
const deepCloneSymbol = _.entity.deepCloneSymbol;

let EntityExtension =
{
  identicalShallow,
  equivalentShallow,

  makeEmpty,
  makeUndefined,
  cloneShallow,
  cloneDeep,
  make : cloneShallow, /* xxx */

  equalize,

  assign2, /* xxx : refactor */
  assign2FieldFromContainer, /* dubious */
  assign2Field, /* dubious */

}

//

_.mapSupplement( _.entity, EntityExtension );

// --
// export
// --

if( typeof module !== 'undefined' )
module[ 'exports' ] = _;

})();<|MERGE_RESOLUTION|>--- conflicted
+++ resolved
@@ -171,9 +171,6 @@
     */
     return _.hashMap.equivalentShallow( src1, src2 )
   }
-<<<<<<< HEAD
-  else if( _.countable.is( src1 ) )
-=======
   else if( _.set.like( src1 ) && _.set.like( src2 ) )
   {
     /*
@@ -182,7 +179,6 @@
     return _.set.equivalentShallow( src1, src2 );
   }
   else if( _.countable.is( src1 ) && _.countable.is( src2 ) )
->>>>>>> cc76e368
   {
     /*
       - countable
