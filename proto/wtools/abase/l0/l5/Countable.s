( function _l5_Countable_s_()
{

'use strict';

let _global = _global_;
let _ = _global_.wTools;
_global_.wTools.countable = _global_.wTools.countable || Object.create( null );

// --
// implementation
// --

function areIdenticalShallow( src1, src2 )
{
  _.assert( arguments.length === 2, 'Expects exactly two arguments' );
  _.assert( _.countable.is( src1 ) );
  _.assert( _.countable.is( src2 ) );

  let length1 = src1.length || 0;
  let length2 = src2.length || 0;

  if( length1 !== length2 )
  return false;

  if( _.longLike( src1 ) && _.longLike( src2 ) )
  {
    return _.longAreIdenticalShallow( src1, src2 );
  }

  /*
    object with method iterator,
    vector
  */
  return _.mapsAreIdentical( src1, src2 )
}

function exportStringShortDiagnostic( src )
{
  _.assert( arguments.length === 1, 'Expects exactly one argument' );
  _.assert( _.countable.is( src ) );

  if( _.vector.is( src ) )
  return _.vector.exportStringShortDiagnostic( src );

  return `{- ${_.entity.strType( src )} with ${_.entity.lengthOf( src )} elements -}`;
}

// --
// extension
// --

var Extension =
{
  areIdenticalShallow,
<<<<<<< HEAD
  areEquivalentShallow : areIdenticalShallow
=======
  exportString : exportStringShortDiagnostic,
  exportStringShort : exportStringShortDiagnostic,
  exportStringShortDiagnostic,
  exportStringShortCode : exportStringShortDiagnostic,
  exportStringDiagnostic : exportStringShortDiagnostic,
  exportStringCode : exportStringShortDiagnostic,
>>>>>>> 2e64dec1
}

//

Object.assign( _.countable, Extension );

// --
// export
// --

if( typeof module !== 'undefined' )
module[ 'exports' ] = _;

})();<|MERGE_RESOLUTION|>--- conflicted
+++ resolved
@@ -53,16 +53,13 @@
 var Extension =
 {
   areIdenticalShallow,
-<<<<<<< HEAD
-  areEquivalentShallow : areIdenticalShallow
-=======
+  areEquivalentShallow : areIdenticalShallow,
   exportString : exportStringShortDiagnostic,
   exportStringShort : exportStringShortDiagnostic,
   exportStringShortDiagnostic,
   exportStringShortCode : exportStringShortDiagnostic,
   exportStringDiagnostic : exportStringShortDiagnostic,
   exportStringCode : exportStringShortDiagnostic,
->>>>>>> 2e64dec1
 }
 
 //
