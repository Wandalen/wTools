--- conflicted
+++ resolved
@@ -2427,19 +2427,11 @@
 
 strSplitInlinedStereo.defaults =
 {
-<<<<<<< HEAD
-  src : null, //done /tested
-  prefix : '❮', //done /tested
-  postfix : '❯', //done /tested
-  onInlined : ( e ) => [ e ], //done /tested
-  onOrdinary : null, //done /tested
-=======
   src : null,
   prefix : '❮',
   postfix : '❯',
   onInlined : ( e ) => [ e ],
   onOrdinary : null,
->>>>>>> 473aa039
 
   stripping : 0,
   quoting : 0,
