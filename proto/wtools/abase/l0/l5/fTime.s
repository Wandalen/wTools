--- conflicted
+++ resolved
@@ -51,13 +51,8 @@
     if( timer.state === 1 || timer.state === -1 )
     return;
 
-<<<<<<< HEAD
-    _.assert( timer.state !== -2, 'Cannot change state of timer.' );
-    _.assert( timer.state !== 2, 'Timer can be executed only one time.' );
-=======
     _.assert( timer.state > -2, 'Cannot change state of timer.' );
     _.assert( timer.state < 2, 'Timer can be executed only one time.' );
->>>>>>> 922e39aa
 
     timer.state = 1;
     try
@@ -79,13 +74,8 @@
     if( timer.state === 1 || timer.state === -1 )
     return;
 
-<<<<<<< HEAD
-    _.assert( timer.state !== 2, 'Cannot change state of timer.' );
-    _.assert( timer.state !== -2, 'Timer can be canceled only one time.' );
-=======
     _.assert( timer.state < 2, 'Cannot change state of timer.' );
     _.assert( timer.state > -2, 'Timer can be canceled only one time.' );
->>>>>>> 922e39aa
 
     timer.state = -1;
     clearTimeout( timer.native );
