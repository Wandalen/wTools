( function _fTime_s_()
{

'use strict';

let _global = _global_;
let _ = _global_.wTools;
let Self = _global_.wTools.time = _global_.wTools.time || Object.create( null );

// --
// implementation
// --

let _TimeInfinity = Math.pow( 2, 31 )-1;

//

function _begin( delay, onTime, onCancel )
{
  let native;

  // if( delay === undefined ) /* Dmytro : it is deprecated feature, feature is not consistent with module Procedure */
  // delay = Infinity;
  if( delay >= _TimeInfinity )
  delay = _TimeInfinity;

  _.assert( arguments.length === 1 || arguments.length === 2 || arguments.length === 3 );

  if( delay > 0 )
  native = setTimeout( time, delay );
  else
  native = soon( timeNonCancelable ) || null;

  let timer = Object.create( null );
  timer.onTime = onTime;
  timer.onCancel = onCancel;
  timer._time = _time;
  timer._cancel = _cancel;
  timer.time = native === null ? timeNonCancelable : time;
  timer.cancel = cancel;
  timer.state = 0;
  // timer.kind = _begin;
  timer.type = 'timer';
  timer.native = native;
  return timer;

  /* */

  function _time()
  {
    if( timer.state === 1 || timer.state === -1 )
    return;

    _.assert( timer.state !== -2, 'Cannot change state of timer.' );
    _.assert( timer.state !== 2, 'Timer can be executed only one time.' );

    timer.state = 1;
    try
    {
      if( onTime )
      timer.result = onTime( timer );
    }
    finally
    {
      _.assert( timer.state === 1 );
      timer.state = 2;
    }
  }

  /* */

  function _cancel()
  {
    if( timer.state === 1 || timer.state === -1 )
    return;

    _.assert( timer.state !== 2, 'Cannot change state of timer.' );
    _.assert( timer.state !== -2, 'Timer can be canceled only one time.' );

    timer.state = -1;
    clearTimeout( timer.native );
    try
    {
      if( onCancel )
      timer.result = onCancel( timer );
    }
    finally
    {
      _.assert( timer.state === -1 );
      timer.state = -2;
    }
  }

  /* */

  function timeNonCancelable()
  {
    if( timer.state !== 0 )
    return;
    return time.call( this, arguments );
  }

  /* */

  function time()
  {
    timer._time();
    clearTimeout( timer.native );
    return timer;
  }

  /* */

  function cancel()
  {
    return timer._cancel();
  }

}

//

function _finally( delay, onTime )
{
  _.assert( arguments.length === 2 );
  let timer = _.time._begin( delay, onTime, onTime );
  return timer;
}

//

function _periodic( delay, onTime, onCancel )
{

  _.assert( arguments.length === 2 || arguments.length === 3, 'Expects exactly two or three arguments' );
  // _.assert( _.numberIs( delay ) );
  // _.assert( _.routineIs( onTime ) );
  // _.assert( _.routineIs( onCancel ) || onCancel === undefined || onCancel === null );

  let native = setInterval( time, delay );

  let timer = Object.create( null );
  timer.onTime = onTime;
  timer.onCancel = onCancel;
  timer._time = _time;
  timer._cancel = _cancel;
  timer.time = time;
  timer.cancel = cancel;
  timer.state = 0;
<<<<<<< HEAD
  // timer.kind = 'periodic';
  timer.kind = _periodic;
  timer.type = 'timer';
  timer.original = original;
=======
  // timer.type = 'timer';
  timer.type = 'periodic';
  // timer.kind = _periodic;
  timer.native = native;
>>>>>>> d4f55d97
  return timer;

  /* */

  function _time()
  {
    _.assert( timer.state !== -1 && timer.state !== -2, 'Illegal call, timer is canceled. Please, use new timer.' );

    timer.state = 1;
    // if( r === _.dont )
    // _.time.cancel( timer );
    try
    {
      if( onTime )
      timer.result = onTime( timer );
    }
    finally
    {
      if( timer.result === undefined || timer.result === _.dont ) /* Dmytro : if it needs, change to any other stop value */
      timer.cancel();
      else
      timer.state = 2;
    }
  }

  /* */

  function _cancel()
  {
    // if( timer.state === 1 )
    // logger.log( 'Timer is canceled when callback {-onTime-} was executing.' );

    _.assert( timer.state !== -1 && timer.state !== -2, 'Illegal call, timer is canceled.' );

    timer.state = -1;
    clearInterval( timer.native );
    try
    {
      if( onCancel )
      timer.result = onCancel( timer );
    }
    finally
    {
      timer.state = -2;
    }
  }

  /* */

  function time()
  {
    return timer._time();
  }

  /* */

  function cancel()
  {
    return timer._cancel();
  }

  /* */

  // function time()
  // {
  //   let r = onTime( r );
  //   if( r === _.dont )
  //   _.time.cancel( timer );
  // }
  //
  // function cancel()
  // {
  //   timer.state = -1;
  //   clearInterval( timer.native );
  //   if( onCancel )
  //   onCancel( r );
  // }

}

//

function _cancel( timer )
{
  _.assert( _.timerIs( timer ) );

  // if( timer.kind === 'finallable' || timer.kind === 'cancelable' )
  // clearTimeout( timer.native );
  // else
  // clearInterval( timer.native );

  timer.cancel();

  // if( timer && timer.state === 0 )
  // {
  //   if( timer.kind === 'finallable' )
  //   {
  //     timer.state = 2;
  //     timer.result = timer.onTime();
  //   }
  //   else
  //   {
  //     timer.state = -1;
  //   }
  // }

  return timer;
}

//

function timerIsBegun( timer )
{
  _.assert( _.timerIs( timer ) );
  return timer.state === 0;
}

//

function timerIsCancelBegun( timer )
{
  if( timer.state === -1 )
  debugger;
  _.assert( _.timerIs( timer ) );
  return timer.state === -1;
}

//

function timerIsCancelEnded( timer )
{
  _.assert( _.timerIs( timer ) );
  return timer.state === -2;
}

//

function timerIsUpBegun( timer )
{
  _.assert( _.timerIs( timer ) );
  return timer.state === 1;
}

//

function timerIsUpEnded( timer )
{
  _.assert( _.timerIs( timer ) );
  return timer.state === 2;
}

//

let soon = typeof process === 'undefined' ? function( h ){ return setTimeout( h, 0 ) } : process.nextTick;

//

function begin( /* delay, procedure, onTime, onCancel */ )
{
  let delay = arguments[ 0 ];
  let procedure = arguments[ 1 ];
  let onTime = arguments[ 2 ];
  let onCancel = arguments[ 3 ];

  if( !_.procedureIs( procedure ) )
  {
    onTime = arguments[ 1 ];
    onCancel = arguments[ 2 ]
  }

  _.assert( arguments.length === 2 || arguments.length === 3 || arguments.length === 4 );
  _.assert( _.numberIs( delay ) );
  _.assert( _.routineIs( onTime ) || onTime === undefined || onTime === null );
  _.assert( _.routineIs( onCancel ) || onCancel === undefined || onCancel === null );

  return this._begin( delay, onTime, onCancel );
}

//

function finally_( delay, procedure, onTime )
{
  if( arguments.length === 2 )
  if( !_.procedureIs( procedure ) )
  onTime = arguments[ 1 ];

  _.assert( arguments.length === 2 || arguments.length === 3 );
  _.assert( _.numberIs( delay ) );
  _.assert( _.routineIs( onTime ) || onTime === undefined || onTime === null );

  return this._finally( delay, onTime );
}

//

function periodic( /* delay, procedure, onTime, onCancel */ )
{
  let delay = arguments[ 0 ];
  let procedure = arguments[ 1 ];
  let onTime = arguments[ 2 ];
  let onCancel = arguments[ 3 ];

  if( !_.procedureIs( procedure ) )
  {
    onTime = arguments[ 1 ];
    onCancel = arguments[ 2 ]
  }

  _.assert( arguments.length === 2 || arguments.length === 3 || arguments.length === 4 );
  _.assert( _.numberIs( delay ) );
  _.assert( _.routineIs( onTime ) );
  _.assert( _.routineIs( onCancel ) || onCancel === undefined || onCancel === null );

  return this._periodic( delay, onTime, onCancel );
}

//

function cancel( timer )
{
  return _.time._cancel( ... arguments );
}

//

function sleep( delay )
{
  _.assert( arguments.length === 1 || arguments.length === 2 );
  _.assert( _.numberIs( delay ) && delay >= 0, 'Specify valid value {-delay-}.' );
  _.assert( _.numberIsFinite( delay ), 'Delay should have finite value.' );

  let now = _.time.now();

  while( ( _.time.now() - now ) < delay )
  {
  }

}

//

function now_functor()
{
  let now;

  if( typeof performance !== 'undefined' && performance.now !== undefined )
  now = _.routineJoin( performance, performance.now );
  else if( Date.now )
  now = _.routineJoin( Date, Date.now );
  else
  now = function(){ return Date().getTime() };

  return now;
}

//

function from( time )
{

  _.assert( arguments.length === 1 );

  if( _.numberIs( time ) )
  {
    return time;
  }
  if( _.dateIs( time ) )
  {
    return time.getTime();
  }
  if( _.strIs( time ) )
  {
    let time = Date.parse( time );
    if( !isNaN( time ) )
    return time;
    else
    _.assert( 0, 'Wrong time format' );
  }
  _.assert( 0, 'Not clear how to coerce to time', _.strType( time ) );
}

//

function spent( description, time )
{
  let now = _.time.now();

  if( arguments.length === 1 )
  {
    time = arguments[ 0 ];
    description = '';
  }

  _.assert( 1 <= arguments.length && arguments.length <= 2 );
  _.assert( _.numberIs( time ) );
  _.assert( _.strIs( description ) );

  // if( description && description !== ' ' )
  // description = description;

  let result = description + _.time.spentFormat( now-time );

  return result;
}

//

function spentFormat( spent )
{
  let now = _.time.now();

  _.assert( 1 === arguments.length );
  _.assert( _.numberIs( spent ) );

  let result = ( 0.001*( spent ) ).toFixed( 3 ) + 's';

  return result;
}

//

function dateToStr( date )
{
  let y = date.getFullYear();
  let m = date.getMonth() + 1;
  let d = date.getDate();
  if( m < 10 ) m = '0' + m;
  if( d < 10 ) d = '0' + d;
  let result = [ y, m, d ].join( '.' );
  return result;
}

// --
// extension
// --

let Extension =
{

  _begin,
  _finally,
  _periodic,
  _cancel,

  timerIsBegun,
  timerIsCancelBegun,
  timerIsCancelEnded,
  timerIsUpBegun,
  timerIsUpEnded,

  soon,
  begin,
  finally : finally_,
  periodic,
  cancel,
  sleep,

  now_functor,
  now : now_functor(),

  from,
  spent,
  spentFormat,

  dateToStr,

}

//

_.mapSupplement( Self, Extension );

// --
// export
// --

if( typeof module !== 'undefined' )
module[ 'exports' ] = _;

})();<|MERGE_RESOLUTION|>--- conflicted
+++ resolved
@@ -147,17 +147,10 @@
   timer.time = time;
   timer.cancel = cancel;
   timer.state = 0;
-<<<<<<< HEAD
-  // timer.kind = 'periodic';
-  timer.kind = _periodic;
-  timer.type = 'timer';
-  timer.original = original;
-=======
   // timer.type = 'timer';
   timer.type = 'periodic';
   // timer.kind = _periodic;
   timer.native = native;
->>>>>>> d4f55d97
   return timer;
 
   /* */
