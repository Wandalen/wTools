--- conflicted
+++ resolved
@@ -2903,36 +2903,363 @@
  *
  */
 
+ function strSplitInlinedStereo_( o )
+ {
+    /*
+      New delimiter.
+      was : 'this #background:red#is#background:default# text and is not'.
+      is  : 'this ❮background:red❯is❮background:default❯ text and is not'.
+     */
+ 
+    if( _.strIs( o ) )
+    o = { src : o };
+ 
+    _.assert( this === _ );
+    _.assert( _.strIs( o.src ) );
+    _.assert( _.object.is( o ) );
+    _.assert( arguments.length === 1, 'Expects single argument' );
+    _.routine.options( strSplitInlinedStereo_, o );
+ 
+    if( o.prefix === o.postfix )
+    {
+      o.delimeter = o.prefix;
+      delete o.prefix;
+      delete o.postfix;
+      return _.strSplitInlined( o );
+    }
+  
+    let result = [];
+    let splitted = [];
+    let sr   c = o.src.slice();
+    // let replacementForQuotes = '\u{20331}';
+    let replacementForPrefix = '\u{20330}';
+    let replacementForPostfix = '\u{20331}';
+    let positionsInlined = [];
+    let positionsPrefixes = [];
+    let positionsPostfixes = [];
+    let positionsQuotesPrefix = [];
+    let positionsQuotesPostfix = [];
+    // let positionsQuotes = [];
+    let delimLeftPosition = getNextPos( src, o.prefix );
+    let delimRightPosition = getNextPos( src, o.postfix );
+  
+    if( o.quoting )
+    handleQuoting();
+  
+    let end = handleTrivial();
+    if( end !== false )
+    return end;
+  
+    if( splitted[ 0 ] )
+    result.push( ( o.stripping ? splitted[ 0 ].trim() : splitted[ 0 ] ) );
+  
+    for( let i = 1; i < splitted.length; i++ )
+    {
+      let halfs = _.strIsolateLeftOrNone( splitted[ i ], o.postfix );
+      // [ leftOfPostfix, postfix, rightOfPostfix ]
+      // console.log( 'splitted[ i ] : ', splitted[ i ] )
+      // console.log( 'halfs : ', halfs )
+      // console.log( '-----------------' )
+  
+      if( halfs[ 1 ] === undefined ) /* no postfix after prefix */
+      {
+        if( result[ result.length - 1 ] === undefined )
+        {
+          result[ 0 ] = o.prefix + ( o.stripping ? halfs[ 2 ].trim() : halfs[ 2 ] );
+        }
+        else
+        {
+          let tempStr = o.stripping ? halfs[ 2 ].trimEnd() : halfs[ 2 ];
+  
+          if( _.arrayLike( result[ result.length - 1 ] ) )
+          {
+            result.push( o.prefix + tempStr );
+          }
+          else
+          {
+            result[ result.length - 1 ] = result[ result.length - 1 ] + o.prefix + tempStr;
+          }
+        }
+        continue;
+      }
+  
+      let strip = o.onInlined ? o.onInlined( halfs[ 0 ] ) : halfs[ 0 ];
+      let ordinary = halfs[ 2 ];
+  
+      _.assert( halfs.length === 3 );
+  
+      if( strip === undefined )
+      {
+        if( result.length )
+        result[ result.length-1 ] += o.prefix + splitted[ i ];
+        else
+        result.push( o.prefix + splitted[ i ] );
+      }
+      else
+      {
+        handlePreservingDelimeters( strip );
+  
+        positionsInlined.push( result.length - 1 );
+  
+        if( ordinary )
+        {
+          if( o.stripping )
+          {
+            if( splitted[ i + 1 ] && _.strIsolateLeftOrNone( splitted[ i + 1 ], o.postfix )[ 1 ] !== undefined )
+            {
+              result.push( ordinary.trim() );
+            }
+            else
+            {
+              splitted[ i + 1 ] === undefined ? result.push( ordinary.trim() ) : result.push( ordinary.trimStart() )
+            }
+          }
+          else
+          {
+            result.push( ordinary );
+          }
+        }
+      }
+    }
+  
+    // if( o.quoting )
+    // {
+    //   console.log( result )
+    //   result = _.strSplitsQuotedRejoin
+    //   ({
+    //     splits : result,
+    //     quoting : 1,
+    //     quotingPrefixes : [ o.quotingPrefix ],
+    //     quotingPostfixes : [ o.quotingPostfix ],
+    //     preservingQuoting : o.preservingQuoting,
+    //     inliningQuoting : 0,
+    //   });
+    // }
+    // handleQuoting();
+  
+    if( o.preservingOrdinary && o.onOrdinary )
+    handleOnOrdinary();
+  
+    if( !o.preservingInlined )
+    removeInlined();
+  
+    if( !o.preservingOrdinary )
+    removeOrdinary();
+  
+    if( o.preservingEmpty )
+    handleEmptyLines();
+  
+    // console.log( '=================' )
+    return result;
+  
+    /* - */
+  
+    function getNextPos( str, delim )
+    {
+      return str.indexOf( delim );
+    }
+  
+    /* */
+  
+    function handleTrivial()
+    {
+      if( delimLeftPosition === -1 || delimRightPosition === -1 )
+      {
+        if( o.preservingOrdinary )
+        return [ o.src ];
+        else
+        return [];
+      }
+  
+      if( !o.preservingOrdinary && !o.preservingInlined )
+      return [];
+  
+      splitted = src.split( o.prefix );
+  
+      if( splitted.length === 1 )
+      {
+        if( o.preservingOrdinary )
+        return [ o.src ];
+        else
+        return [];
+      }
+  
+      return false;
+    }
+  
+    /* */
+  
+    function findIndexes()
+    {
+      let isQuotesIdentical = o.quotingPrefix === o.quotingPostfix;
+  
+      for( let i = 0; i < o.src.length; i++ )
+      {
+        if( o.src[ i ] === o.prefix )
+        positionsPrefixes.push( i );
+        else if( o.src[ i ] === o.postfix )
+        positionsPostfixes.push( i );
+        else if( isQuotesIdentical && o.src[ i ] === o.quotingPrefix )
+        i % 2 === 0 ? positionsQuotesPrefix.push( i ) : positionsQuotesPostfix.push( i );
+        else if( o.src[ i ] === o.quotingPrefix )
+        positionsQuotesPrefix.push( i );
+        else if( o.src[ i ] === o.quotingPostfix )
+        positionsQuotesPostfix.push( i );
+        else
+        continue;
+      }
+    }
+  
+    /* */
+  
+    function handleQuoting()
+    {
+      if( o.src.indexOf( '"' ) === -1 )
+      return;
+  
+      findIndexes();
+  
+      console.log( 'pref : ', positionsPrefixes );
+      console.log( 'post : ', positionsPostfixes );
+      console.log( 'quotesPre : ', positionsQuotesPrefix );
+      console.log( 'quotesPost : ', positionsQuotesPostfix );
+      console.log( '=================' )
+  
+      /*      0               1            2              3                       4
+        [ 'this "', [ 'background:red], '"is', [ 'background:default' ], ' text and is not' ];
+        [ 'this "', [ 'background:red], '"is"', [ 'background:default' ], ' text and is not' ];
+        [ 'this "', [ 'background:red], '"is"', [ 'background:default' ], ' "text and is not' ];
+      */
+  
+    }
+  
+    /* */
+  
+    function handleOnOrdinary()
+    {
+      result = result.map( ( el ) =>
+      {
+        if( _.arrayLike( el ) )
+        {
+          return el;
+        }
+        else
+        {
+          let res = o.onOrdinary( el );
+          if( res === undefined )
+          return el;
+          else
+          return res;
+        }
+      })
+    }
+  
+    /* */
+  
+    function handleEmptyLines()
+    {
+      if( _.arrayLike( result[ 0 ] ) )
+      result.unshift( '' );
+      if( _.arrayLike( result[ result.length-1 ] ) )
+      result.push( '' );
+      let len = result.length;
+      for( let i = 0; i < len; i++ )
+      {
+        if( _.arrayLike( result[ i ] ) )
+        if( _.arrayLike( result[ i + 1 ] ) )
+        {
+          result.splice( i + 1, 0, '' );
+          len++;
+        }
+      }
+    }
+  
+    /* */
+  
+    function handlePreservingDelimeters( strip )
+    {
+      if( o.preservingDelimeters )
+      {
+        if( o.stripping )
+        result.push( _.arrayLike( strip ) ? strip.map( ( el ) =>
+        {
+          return o.prefix + el.trim() + o.postfix;
+        }) : o.prefix + strip + o.postfix );
+        else
+        result.push( _.arrayLike( strip ) ? strip.map( ( el ) =>
+        {
+          return o.prefix + el + o.postfix;
+        }) : o.prefix + strip + o.postfix );
+      }
+      else
+      {
+        if( o.stripping )
+        result.push( _.arrayLike( strip ) ? strip.map( ( el ) => el.trim() ) : strip.trim() );
+        else
+        result.push( strip );
+      }
+    }
+  
+    /* */
+  
+    function removeInlined()
+    {
+      result = result.filter( ( el, i ) => positionsInlined.indexOf( i ) === -1 && el !== '' );
+    }
+  
+    /* */
+  
+    function removeOrdinary()
+    {
+      result = result.filter( ( el, i ) => positionsInlined.indexOf( i ) !== -1 );
+    }
+ }
+ 
+strSplitInlinedStereo_.defaults =
+{
+  src : null,
+  prefix : '❮',
+  postfix : '❯',
+  onInlined : ( e ) => [ e ],
+  onOrdinary : null,
+
+  stripping : 0,
+  quoting : 0,
+  quotingPrefix : '"',
+  quotingPostfix : '"',
+
+  preservingQuoting : 1,
+  preservingEmpty : 1,
+  preservingDelimeters : 0,
+  preservingOrdinary : 1,
+  preservingInlined : 1,
+ 
+  /* qqq for Yevhen : ? */
+ 
+}
+
 // function strSplitInlinedStereo_( o )
 // {
 //   /*
 //     New delimiter.
 //     was : 'this #background:red#is#background:default# text and is not'.
-//     is  : 'this ❮background:red❯is❮background:default❯ text and is not'.
-//   */
-
-//   if( _.strIs( o ) )
-//   o = { src : o };
-
-<<<<<<< HEAD
-//   _.assert( this === _ );
-//   _.assert( _.strIs( o.src ) );
-//   _.assert( _.objectIs( o ) );
-//   _.assert( arguments.length === 1, 'Expects single argument' );
-//   _.routineOptions( strSplitInlinedStereo_, o );
-=======
-  _.assert( this === _ );
-  _.assert( _.strIs( o.src ) );
-  _.assert( _.object.is( o ) );
-  _.assert( arguments.length === 1, 'Expects single argument' );
-  _.routine.options( strSplitInlinedStereo_, o );
->>>>>>> 2e229d2d
-
-//   if( o.prefix === o.postfix )
-//   {
-//     o.delimeter = o.prefix;
-//     delete o.prefix;
-//     delete o.postfix;
+  //   is  : 'this ❮background:red❯is❮background:default❯ text and is not'.
+  // */
+
+  //   if( _.strIs( o ) )
+  //   o = { src : o };
+
+  //   _.assert( this === _ );
+  //   _.assert( _.strIs( o.src ) );
+  //   _.assert( _.object.is( o ) );
+  //   _.assert( arguments.length === 1, 'Expects single argument' );
+  //   _.routine.options( strSplitInlinedStereo_, o );
+
+  // if( o.prefix === o.postfix )
+  // {
+  //   o.delimeter = o.prefix;
+  //   delete o.prefix;
+  //   delete o.postfix;
 //     return _.strSplitInlined( o );
 //   }
 
