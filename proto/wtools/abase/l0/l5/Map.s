--- conflicted
+++ resolved
@@ -1986,25 +1986,7 @@
   let butMap = arguments[ 3 ];
 
   if( dstMap === null )
-<<<<<<< HEAD
-  {
-    dstMap = Object.create( null );
-  }
-  if( arguments.length === 3 )
-  {
-    butMap = srcMap;
-    srcMap = dstMap;
-  }
-
-  _.assert( arguments.length === 3 || arguments.length === 4, 'Expects three or four arguments' );
-  _.assert( _.routine.is( propertyFilter ) && propertyFilter.length === 3, 'Expects PropertyFilter {-propertyFilter-}' );
-  _.assert( _.property.filterIs( propertyFilter ) && !propertyFilter.identity.functor, 'Expects PropertyFilter {-propertyFilter-}' );
-  _.assert( !_.primitive.is( dstMap ), 'Expects map like {-dstMap-}' );
-  _.assert( !_.primitive.is( srcMap ) || _.longIs( srcMap ), 'Expects map {-srcMap-}' );
-  _.assert( !_.primitive.is( butMap ) || _.longIs( butMap ) || _.routine.is( butMap ), 'Expects object like {-butMap-}' );
-=======
   dstMap = arguments[ 1 ] = Object.create( null );
->>>>>>> c1cda637
 
   if( arguments.length === 3 )
   {
@@ -2175,14 +2157,7 @@
 
   return result;
 
-<<<<<<< HEAD
-  _.assert( arguments.length === 2 || arguments.length === 3, 'Expects two or three arguments' );
-  _.assert( !_.primitive.is( dstMap ), 'Expects map like destination map {-dstMap-}' );
-  _.assert( !_.primitive.is( srcMap ) || _.longIs( srcMap ), 'Expects long or map {-srcMap-}' );
-  _.assert( !_.primitive.is( butMap ) || _.longIs( butMap ) || _.routine.is( butMap ), 'Expects object like {-butMap-}' );
-=======
   /* */
->>>>>>> c1cda637
 
   function filterWithVectorButMap( s )
   {
@@ -4080,99 +4055,6 @@
 
   /* */
 
-<<<<<<< HEAD
-  _.assert( 2 <= arguments.length && arguments.length <= 4, 'Expects two, three or four arguments' );
-
-  let but = mapButKeys( srcMap, screenMaps );
-
-  if( but.length > 0 )
-  {
-    let err;
-    let msgKeys = _.strQuote( but ).join( ', ' );
-    if( arguments.length === 2 )
-    err = errFromArgs([ `${ _.entity.strType( srcMap ) } should have no fields : ${ msgKeys }` ]);
-    else
-    err = errFromArgs([ msgMake( arguments ), msgKeys ]);
-    debugger;
-    throw err;
-  }
-
-  return true;
-
-  /* */
-
-  function mapButKeys( srcMap, butMap )
-  {
-    let result = [];
-    _.assert( !_.primitive.is( srcMap ), 'Expects map {-srcMap-}' );
-
-    /* qqq : allow and cover vector */
-    if( _.vector.is( butMap ) )
-    {
-      /* qqq : for Dmytro : bad */
-      for( let s in srcMap )
-      {
-        let m;
-        for( m = 0 ; m < butMap.length ; m++ )
-        {
-          /* qqq : for Dmytro : was bad implementation. cover */
-          if( _.primitive.is( butMap[ m ] ) )
-          {
-            if( s === butMap[ m ] )
-            break;
-          }
-          else
-          {
-            if( s in butMap[ m ] )
-            break;
-          }
-        }
-
-        if( m === butMap.length )
-        result.push( s );
-      }
-    }
-    else if( !_.primitive.is( butMap ) )
-    {
-      for( let s in srcMap )
-      {
-        if( !( s in butMap ) )
-        result.push( s );
-      }
-    }
-    else
-    {
-      _.assert( 0, 'Expects object-like or long-like {-butMap-}' );
-    }
-
-    return result;
-  }
-
-  /* */
-
-  function errFromArgs( args )
-  {
-    return _._err
-    ({
-      args,
-      level : 2,
-    });
-  }
-
-  /* */
-
-  function msgMake( args )
-  {
-    let arr = [];
-    for( let i = 2; i < args.length; i++ )
-    {
-      if( _.routine.is( args[ i ] ) )
-      args[ i ] = args[ i ]();
-      arr.push( args[ i ] );
-    }
-    return arr.join( ' ' );
-  }
-=======
   // _.assert( 2 <= arguments.length && arguments.length <= 4, 'Expects two, three or four arguments' );
   //
   // let but = mapButKeys( srcMap, screenMaps );
@@ -4263,7 +4145,6 @@
   //   }
   //   return arr.join( ' ' );
   // }
->>>>>>> c1cda637
 }
 
 //
