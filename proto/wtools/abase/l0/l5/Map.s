( function _l5_Map_s_()
{

'use strict';

let _global = _global_;
let _ = _global_.wTools;
let Self = _global_.wTools;

// --
// map checker
// --

/**
 * The mapsAreIdentical() returns true, if the second object (src2)
 * has the same values as the first object(src1).
 *
 * It takes two objects (scr1, src2), checks
 * if both object have the same length and [key, value] return true
 * otherwise it returns undefined.
 *
 * @param { objectLike } src1 - First object.
 * @param { objectLike } src2 - Target object.
 * Objects to compare values.
 *
 * @example
 * _.mapsAreIdentical( { a : 7, b : 13 }, { a : 7, b : 13 } );
 * // returns true
 *
 * @example
 * _.mapsAreIdentical( { a : 7, b : 13 }, { a : 33, b : 13 } );
 * // returns false
 *
 * @example
 * _.mapsAreIdentical( { a : 7, b : 13, c : 33 }, { a : 7, b : 13 } );
 * // returns false
 *
 * @returns { boolean } Returns true, if the second object (src2)
 * has the same values as the first object(src1).
 * @function mapsAreIdentical
 * @throws Will throw an error if ( arguments.length !== 2 ).
 * @namespace Tools
 */

function mapsAreIdentical( src1, src2 )
{

  _.assert( arguments.length === 2, 'Expects exactly two arguments' );
  _.assert( _.object.like( src1 ) );
  _.assert( _.object.like( src2 ) );

  if( Object.keys( src1 ).length !== Object.keys( src2 ).length )
  return false;

  for( let s in src1 )
  {
    if( src1[ s ] !== src2[ s ] )
    return false;
  }

  return true;
}

//

/**
 * The mapContain() returns true, if the first object {-srcMap-}
 * has the same values as the second object(ins).
 *
 * It takes two objects (scr, ins),
 * checks if the first object {-srcMap-} has the same [key, value] as
 * the second object (ins).
 * If true, it returns true,
 * otherwise it returns false.
 *
 * @param { objectLike } src - Target object.
 * @param { objectLike } ins - Second object.
 * Objects to compare values.
 *
 * @example
 * _.mapContain( { a : 7, b : 13, c : 15 }, { a : 7, b : 13 } );
 * // returns true
 *
 * @example
 * _.mapContain( { a : 7, b : 13 }, { a : 7, b : 13, c : 15 } );
 * // returns false
 *
 * @returns { boolean } Returns true, if the first object {-srcMap-}
 * has the same values as the second object(ins).
 * @function mapContain
 * @throws Will throw an error if ( arguments.length !== 2 ).
 * @namespace Tools
 */

function mapContain( src, ins )
{
  _.assert( arguments.length === 2, 'Expects exactly two arguments' );

  /*
    if( Object.keys( src ).length < Object.keys( ins ).length )
    return false;
  */

  for( let s in ins )
  {

    if( ins[ s ] === undefined )
    continue;

    if( src[ s ] !== ins[ s ] )
    return false;

  }

  return true;
}

//

/**
 * Checks if object( o.src ) has at least one key/value pair that is represented in( o.template ).
 * Also works with ( o.template ) as routine that check( o.src ) with own rules.
 * @param {wTools.objectSatisfyOptions} o - Default options {@link wTools.objectSatisfyOptions}.
 * @returns { boolean } Returns true if( o.src ) has same key/value pair(s) with( o.template )
 * or result if ( o.template ) routine call is true.
 *
 * @example
 * _.objectSatisfy( {a : 1, b : 1, c : 1 }, { a : 1, b : 2 } );
 * // returns true
 *
 * @example
 * _.objectSatisfy( { template : {a : 1, b : 1, c : 1 }, src : { a : 1, b : 2 } } );
 * // returns true
 *
 * @example
 * function routine( src ){ return src.a === 12 }
 * _.objectSatisfy( { template : routine, src : { a : 1, b : 2 } } );
 * // returns false
 *
 * @function objectSatisfy
 * @throws {exception} If( arguments.length ) is not equal to 1 or 2.
 * @throws {exception} If( o.template ) is not a Object.
 * @throws {exception} If( o.template ) is not a Routine.
 * @throws {exception} If( o.src ) is undefined.
 * @namespace Tools
*/

function objectSatisfy( o )
{

  if( arguments.length === 2 )
  o = { template : arguments[ 0 ], src : arguments[ 1 ] };

  _.assert( arguments.length === 1 || arguments.length === 2 );
  _.assert( _.object.is( o.template ) || _.routineIs( o.template ) );
  _.assert( o.src !== undefined );
  _.routineOptions( objectSatisfy, o );

  return _objectSatisfy( o.template, o.src, o.src, o.levels, o.strict );

  /**/

  function _objectSatisfy( /* template, src, root, levels, strict */ )
  {
    let template = arguments[ 0 ];
    let src = arguments[ 1 ];
    let root = arguments[ 2 ];
    let levels = arguments[ 3 ];
    let strict = arguments[ 4 ];

    if( !strict && src === undefined )
    return true;

    if( template === src )
    return true;

    if( levels === 0 )
    {
      if
      (
        _.object.is( template )
        && _.object.is( src )
        && _.routineIs( template.identicalWith )
        && src.identicalWith === template.identicalWith
      )
      return template.identicalWith( src );
      else
      return template === src;
    }
    else if( levels < 0 )
    {
      return false;
    }

    if( _.routineIs( template ) )
    return template( src );

    if( !_.object.is( src ) )
    return false;

    if( _.object.is( template ) )
    {
      for( let t in template )
      {
        let satisfy = false;
        satisfy = _objectSatisfy( template[ t ], src[ t ], root, levels-1, strict );
        if( !satisfy )
        return false;
      }
      return true;
    }

    debugger;

    return false;
  }

}

objectSatisfy.defaults =
{
  template : null,
  src : null,
  levels : 1,
  strict : 1,
}

//

function mapOwnKey( srcMap, key )
{
  // if( srcMap === null )
  // return false;
  // if( srcMap === undefined )
  // return false;
  if( _.primitive.is( srcMap ) )
  return false;
  return Object.hasOwnProperty.call( srcMap, key );
}

//

function mapHasKey( srcMap, key )
{
  if( _.primitive.is( srcMap ) )
  return false;
  if( !Reflect.has( srcMap, key ) )
  return false;
  return true;
}

//

/**
 * The mapOnlyOwnKey() returns true if (object) has own property.
 *
 * It takes (name) checks if (name) is a String,
 * if (object) has own property with the (name).
 * If true, it returns true.
 *
 * @param { Object } object - Object that will be check.
 * @param { name } name - Target property.
 *
 * @example
 * _.mapOnlyOwnKey( { a : 7, b : 13 }, 'a' );
 * // returns true
 *
 * @example
 * _.mapOnlyOwnKey( { a : 7, b : 13 }, 'c' );
 * // returns false
 *
 * @returns { boolean } Returns true if (object) has own property.
 * @function mapOnlyOwnKey
 * @throws { mapOnlyOwnKey } Will throw an error if the (name) is unknown.
 * @namespace Tools
 */

//

function mapOnlyOwnKey( object, key )
{

  _.assert( arguments.length === 2, 'Expects exactly two arguments' );

  if( _.strIs( key ) )
  return Object.hasOwnProperty.call( object, key );
  else if( _.mapIs( key ) )
  return Object.hasOwnProperty.call( object, _.nameUnfielded( key ).coded );
  else if( _.symbol.is( key ) )
  return Object.hasOwnProperty.call( object, key );

  _.assert( 0, 'mapOnlyOwnKey :', 'unknown type of key :', _.entity.strType( key ) );
}

//

function mapHasVal( object, val )
{
  let vals = _.mapVals( object );
  return vals.indexOf( val ) !== -1;
}

//

function mapOnlyOwnVal( object, val )
{
  let vals = _.mapOnlyOwnVals( object );
  return vals.indexOf( val ) !== -1;
}

//

/**
 * The mapHasAll() returns true if object( src ) has all enumerable keys from object( screen ).
 * Values of properties are not checked, only names.
 *
 * Uses for..in to get each key name from object( screen ) and checks if source( src ) has property with same name.
 * Returns true if all keys from( screen ) exists on object( src ), otherwise returns false.
 *
 * @param { ObjectLike } src - Map that will be checked for keys from( screen ).
 * @param { ObjectLike } screen - Map that hold keys.
 *
 * @example
 * _.mapHasAll( {}, {} );
 * // returns true
 *
 * @example
 * _.mapHasAll( {}, { a : 1 } );
 * // returns false
 *
 * @returns { boolean } Returns true if object( src ) has all enumerable keys from( screen ).
 * @function mapHasAll
 * @throws { Exception } Will throw an error if the ( src ) is not a ObjectLike entity.
 * @throws { Exception } Will throw an error if the ( screen ) is not a ObjectLike entity.
 * @namespace Tools
 */

function mapHasAll( src, screen )
{
  _.assert( arguments.length === 2, 'Expects exactly two arguments' );
  _.assert( _.object.like( src ) );
  _.assert( _.object.like( screen ) );

  for( let k in screen )
  {
    if( !( k in src ) )
    return false;
  }

  return true;
}

//

/**
 * The mapHasAny() returns true if object( src ) has at least one enumerable key from object( screen ).
 * Values of properties are not checked, only names.
 *
 * Uses for..in to get each key name from object( screen ) and checks if source( src ) has at least one property with same name.
 * Returns true if any key from( screen ) exists on object( src ), otherwise returns false.
 *
 * @param { ObjectLike } src - Map that will be checked for keys from( screen ).
 * @param { ObjectLike } screen - Map that hold keys.
 *
 * @example
 * _.mapHasAny( {}, {} );
 * // returns false
 *
 * @example
 * _.mapHasAny( { a : 1, b : 2 }, { a : 1 } );
 * // returns true
 *
 * @example
 * _.mapHasAny( { a : 1, b : 2 }, { c : 1 } );
 * // returns false
 *
 * @returns { boolean } Returns true if object( src ) has at least one enumerable key from( screen ).
 * @function mapHasAny
 * @throws { Exception } Will throw an error if the ( src ) is not a ObjectLike entity.
 * @throws { Exception } Will throw an error if the ( screen ) is not a ObjectLike entity.
 * @namespace Tools
 */

function mapHasAny( src, screen )
{
  _.assert( arguments.length === 2, 'Expects exactly two arguments' );
  _.assert( _.object.like( src ) );
  _.assert( _.object.like( screen ) );

  for( let k in screen )
  {
    if( k in src )
    debugger;
    if( k in src )
    return true;
  }

  debugger;
  return false;
}

//

/**
 * The mapHasAny() returns true if object( src ) has no one enumerable key from object( screen ).
 * Values of properties are not checked, only names.
 *
 * Uses for..in to get each key name from object( screen ) and checks if source( src ) has no one property with same name.
 * Returns true if all keys from( screen ) not exists on object( src ), otherwise returns false.
 *
 * @param { ObjectLike } src - Map that will be checked for keys from( screen ).
 * @param { ObjectLike } screen - Map that hold keys.
 *
 * @example
 * _.mapHasNone( {}, {} );
 * // returns true
 *
 * @example
 * _.mapHasNone( { a : 1, b : 2 }, { a : 1 } );
 * // returns false
 *
 * @example
 * _.mapHasNone( { a : 1, b : 2 }, { c : 1 } );
 * // returns true
 *
 * @returns { boolean } Returns true if object( src ) has at least one enumerable key from( screen ).
 * @function mapHasNone
 * @throws { Exception } Will throw an error if the ( src ) is not a ObjectLike entity.
 * @throws { Exception } Will throw an error if the ( screen ) is not a ObjectLike entity.
 * @namespace Tools
 */

function mapHasNone( src, screen )
{
  _.assert( arguments.length === 2, 'Expects exactly two arguments' );
  _.assert( _.object.like( src ) );
  _.assert( _.object.like( screen ) );

  for( let k in screen )
  {
    if( k in src )
    return false;
  }

  return true;
}

//

/**
 * The mapOnlyOwnAll() returns true if object( src ) has all own keys from object( screen ).
 * Values of properties are not checked, only names.
 *
 * Uses for..in to get each key name from object( screen ) and checks if source( src ) has own property with that key name.
 * Returns true if all keys from( screen ) exists on object( src ), otherwise returns false.
 *
 * @param { Object } src - Map that will be checked for keys from( screen ).
 * @param { Object } screen - Map that hold keys.
 *
 * @example
 * _.mapOnlyOwnAll( {}, {} );
 * // returns true
 *
 * @example
 * _.mapOnlyOwnAll( { a : 1, b : 2 }, { a : 1 } );
 * // returns true
 *
 * @example
 * _.mapOnlyOwnAll( { a : 1, b : 2 }, { c : 1 } );
 * // returns false
 *
 * @returns { boolean } Returns true if object( src ) has own properties from( screen ).
 * @function mapOnlyOwnAll
 * @throws { Exception } Will throw an error if the ( src ) is not a ObjectLike entity.
 * @throws { Exception } Will throw an error if the ( screen ) is not a ObjectLike entity.
 * @namespace Tools
 */

function mapOnlyOwnAll( src, screen )
{
  _.assert( arguments.length === 2, 'Expects exactly two arguments' );
  _.assert( _.mapIs( src ) );
  _.assert( _.mapIs( screen ) );

  for( let k in screen )
  {
    if( !Object.hasOwnProperty.call( src, k ) )
    debugger;
    if( !Object.hasOwnProperty.call( src, k ) )
    return false;
  }

  debugger;
  return true;
}

//

/**
 * The mapOnlyOwnAny() returns true if map( src ) has at least one own property from map( screen ).
 * Values of properties are not checked, only names.
 *
 * Uses for..in to get each key name from map( screen ) and checks if source( src ) has at least one property with that key name.
 * Returns true if one of keys from( screen ) exists on object( src ), otherwise returns false.
 *
 * @param { Object } src - Map that will be checked for keys from( screen ).
 * @param { Object } screen - Map that hold keys.
 *
 * @example
 * _.mapOnlyOwnAny( {}, {} );
 * // returns false
 *
 * @example
 * _.mapOnlyOwnAny( { a : 1, b : 2 }, { a : 1 } );
 * // returns true
 *
 * @example
 * _.mapOnlyOwnAny( { a : 1, b : 2 }, { c : 1 } );
 * // returns false
 *
 * @returns { boolean } Returns true if object( src ) has own properties from( screen ).
 * @function mapOnlyOwnAny
 * @throws { Exception } Will throw an error if the ( src ) is not a map.
 * @throws { Exception } Will throw an error if the ( screen ) is not a map.
 * @namespace Tools
 */

function mapOnlyOwnAny( src, screen )
{
  _.assert( arguments.length === 2, 'Expects exactly two arguments' );
  _.assert( _.mapIs( src ) );
  _.assert( _.mapIs( screen ) );

  for( let k in screen )
  {
    if( Object.hasOwnProperty.call( src, k ) )
    debugger;
    if( Object.hasOwnProperty.call( src, k ) )
    return true;
  }

  debugger;
  return false;
}

//

/**
 * The mapOnlyOwnNone() returns true if map( src ) not owns properties from map( screen ).
 * Values of properties are not checked, only names.
 *
 * Uses for..in to get each key name from object( screen ) and checks if source( src ) has own property with that key name.
 * Returns true if no one key from( screen ) exists on object( src ), otherwise returns false.
 *
 * @param { Object } src - Map that will be checked for keys from( screen ).
 * @param { Object } screen - Map that hold keys.
 *
 * @example
 * _.mapOnlyOwnNone( {}, {} );
 * // returns true
 *
 * @example
 * _.mapOnlyOwnNone( { a : 1, b : 2 }, { a : 1 } );
 * // returns false
 *
 * @example
 * _.mapOnlyOwnNone( { a : 1, b : 2 }, { c : 1 } );
 * // returns true
 *
 * @returns { boolean } Returns true if map( src ) not owns properties from( screen ).
 * @function mapOnlyOwnNone
 * @throws { Exception } Will throw an error if the ( src ) is not a map.
 * @throws { Exception } Will throw an error if the ( screen ) is not a map.
 * @namespace Tools
 */

function mapOnlyOwnNone( src, screen )
{
  _.assert( arguments.length === 2, 'Expects exactly two arguments' );
  _.assert( _.mapIs( src ) );
  _.assert( _.mapIs( screen ) );

  for( let k in screen )
  {
    if( Object.hasOwnProperty.call( src, k ) )
    debugger;
    if( Object.hasOwnProperty.call( src, k ) )
    return false;
  }

  debugger;
  return true;
}

//

function mapHasExactly( srcMap, screenMaps )
{
  let result = true;

  _.assert( arguments.length === 2 );

  result = result && _.mapHasOnly( srcMap, screenMaps );
  result = result && _.mapHasAll( srcMap, screenMaps );

  return true;
}

//

function mapOnlyOwnExactly( srcMap, screenMaps )
{
  let result = true;

  _.assert( arguments.length === 2 );

  result = result && _.mapOnlyOwnOnly( srcMap, screenMaps );
  result = result && _.mapOnlyOwnAll( srcMap, screenMaps );

  return true;
}

//

function mapHasOnly( srcMap, screenMaps )
{

  _.assert( arguments.length === 2 );

  let l = arguments.length;
  let but = Object.keys( _.mapBut( srcMap, screenMaps ) );

  if( but.length > 0 )
  return false;

  return true;
}

//

function mapOnlyOwnOnly( srcMap, screenMaps )
{

  _.assert( arguments.length === 2 );

  let l = arguments.length;
  let but = Object.keys( _.mapOnlyOwnBut( srcMap, screenMaps ) );

  if( but.length > 0 )
  return false;

  return true;
}

// //
//
// function mapHasAll( srcMap, all )
// {
//
//   _.assert( arguments.length === 2 );
//
//   let but = Object.keys( _.mapBut( all, srcMap ) );
//
//   if( but.length > 0 )
//   return false;
//
//   return true;
// }
//
//
//
// function mapOnlyOwnAll( srcMap, all )
// {
//
//   _.assert( arguments.length === 2 );
//
//   let but = Object.keys( _.mapOnlyOwnBut( all, srcMap ) );
//
//   if( but.length > 0 )
//   return false;
//
//   return true;
// }
//
// //
//
// function mapHasNone( srcMap, screenMaps )
// {
//
//   _.assert( arguments.length === 2 );
//
//   let but = _.mapOnly( srcMap, screenMaps );
//   let keys = Object.keys( but );
//   if( keys.length )
//   return false;
//
//   return true;
// }
//
// //
//
// function mapOnlyOwnNone( srcMap, screenMaps )
// {
//
//   _.assert( arguments.length === 2 );
//
//   let but = Object.keys( _.mapOnlyOwn( srcMap, screenMaps ) );
//
//   if( but.length )
//   return false;
//
//   return true;
// }

//

function mapHasNoUndefine( srcMap )
{

  _.assert( arguments.length === 1 );

  let but = [];
  let l = arguments.length;

  for( let s in srcMap )
  if( srcMap[ s ] === undefined )
  return false;

  return true;
}

// --
// map move
// --

/**
 * The mapMake() routine is used to copy the values of all properties
 * from one or more source objects to the new object.
 *
 * @param { ...objectLike } arguments[] - The source object(s).
 *
 * @example
 * _.mapMake( { a : 7, b : 13 }, { c : 3, d : 33 }, { e : 77 } );
 * // returns { a : 7, b : 13, c : 3, d : 33, e : 77 }
 *
 * @returns { objectLike } It will return the new object filled by [ key, value ]
 * from one or more source objects.
 * @function mapMake
 * @namespace Tools
 */

function mapMake( src )
{
  _.assert( arguments.length === 0 || arguments.length === 1 );
  if( arguments.length <= 1 )
  if( arguments[ 0 ] === undefined || arguments[ 0 ] === null )
  return Object.create( null );
  return _.mapExtend( null, src );
}

//

function mapShallowClone( src )
{
  return _.mapMake( src );
}

//

/**
 * @callback mapCloneAssigning.onField
 * @param { objectLike } dstContainer - destination object.
 * @param { objectLike } srcContainer - source object.
 * @param { string } key - key to coping from one object to another.
 * @param { function } onField - handler of fields.
 */

/**
 * The mapCloneAssigning() routine is used to clone the values of all
 * enumerable own properties from {-srcMap-} object to an (options.dst) object.
 *
 * It creates two variables:
 * let options = options || {}, result = options.dst || {}.
 * Iterate over {-srcMap-} object, checks if {-srcMap-} object has own properties.
 * If true, it calls the provided callback function( options.onField( result, srcMap, k ) ) for each key (k),
 * and copies each [ key, value ] of the {-srcMap-} to the (result),
 * and after cycle, returns clone with prototype of srcMap.
 *
 * @param { objectLike } srcMap - The source object.
 * @param { Object } o - The options.
 * @param { objectLike } [options.dst = Object.create( null )] - The target object.
 * @param { mapCloneAssigning.onField } [options.onField()] - The callback function to copy each [ key, value ]
 * of the {-srcMap-} to the (result).
 *
 * @example
 * function Example() {
 *   this.name = 'Peter';
 *   this.age = 27;
 * }
 * _.mapCloneAssigning( new Example(), { dst : { sex : 'Male' } } );
 * // returns Example { sex : 'Male', name : 'Peter', age : 27 }
 *
 * @returns { objectLike }  The (result) object gets returned.
 * @function mapCloneAssigning
 * @throws { Error } Will throw an Error if ( o ) is not an Object,
 * if ( arguments.length > 2 ), if (key) is not a String or
 * if {-srcMap-} has not own properties.
 * @namespace Tools
 */

function mapCloneAssigning( o )
{
  o.dstMap = o.dstMap || Object.create( null );

  _.assert( _.mapIs( o ) );
  _.assert( arguments.length === 1, 'mapCloneAssigning :', 'Expects {-srcMap-} as argument' );
  _.assert( _.object.like( o.srcMap ), 'mapCloneAssigning :', 'Expects {-srcMap-} as argument' );
  _.routineOptions( mapCloneAssigning, o );

  if( !o.onField )
  o.onField = function onField( dstContainer, srcContainer, key )
  {
    _.assert( _.strIs( key ) );
    dstContainer[ key ] = srcContainer[ key ];
  }

  for( let k in o.srcMap )
  {
    if( Object.hasOwnProperty.call( o.srcMap, k ) )
    o.onField( o.dstMap, o.srcMap, k, o.onField );
  }

  Object.setPrototypeOf( o.dstMap, Object.getPrototypeOf( o.srcMap ) );

  return o.dstMap;
}

mapCloneAssigning.defaults =
{
  srcMap : null,
  dstMap : null,
  onField : null,
}

//

function mapsExtend( dstMap, srcMaps )
{

  if( dstMap === null )
  dstMap = Object.create( null );

  if( srcMaps.length === 1 && Object.getPrototypeOf( srcMaps[ 0 ] ) === null )
  return Object.assign( dstMap, srcMaps[ 0 ] );

  if( !_.arrayLike( srcMaps ) )
  srcMaps = [ srcMaps ];

  _.assert( arguments.length === 2, 'Expects exactly two arguments' );
  _.assert( _.arrayLike( srcMaps ) );
  _.assert( !_.primitive.is( dstMap ), 'Expects non primitive as the first argument' );

  for( let a = 0 ; a < srcMaps.length ; a++ )
  {
    let srcMap = srcMaps[ a ];

    _.assert( !_.primitive.is( srcMap ), 'Expects non primitive' );

    if( Object.getPrototypeOf( srcMap ) === null )
    Object.assign( dstMap, srcMap );
    else for( let k in srcMap )
    {
      dstMap[ k ] = srcMap[ k ];
    }

  }

  return dstMap;
}

//

/**
 * The mapExtendConditional() creates a new [ key, value ]
 * from the next objects if callback function(filter) returns true.
 *
 * It calls a provided callback function(filter) once for each key in an (argument),
 * and adds to the {-srcMap-} all the [ key, value ] for which callback
 * function(filter) returns true.
 *
 * @param { function } filter - The callback function to test each [ key, value ]
 * of the (dstMap) object.
 * @param { objectLike } dstMap - The target object.
 * @param { ...objectLike } arguments[] - The next object.
 *
 * @example
 * _.mapExtendConditional( _.property.mapper.dstNotHas(), { a : 1, b : 2 }, { a : 1 , c : 3 } );
 * // returns { a : 1, b : 2, c : 3 }
 *
 * @returns { objectLike } Returns the unique [ key, value ].
 * @function mapExtendConditional
 * @throws { Error } Will throw an Error if ( arguments.length < 3 ), (filter)
 * is not a Function, (result) and (argument) are not the objects.
 * @namespace Tools
 */

function mapExtendConditional( filter, dstMap )
{

  if( dstMap === null )
  dstMap = Object.create( null );

  _.assert( !!filter );
  // _.assert( filter.functionFamily === 'PropertyMapper' );
  _.assert( _.property.mapperIs( filter ) && !filter.identity.functor );
  _.assert( arguments.length >= 3, 'Expects more arguments' );
  _.assert( _.routineIs( filter ), 'Expects filter' );
  _.assert( !_.primitive.is( dstMap ), 'Expects non primitive as argument' );

  for( let a = 2 ; a < arguments.length ; a++ )
  {
    let srcMap = arguments[ a ];

    _.assert( !_.primitive.is( srcMap ), () => 'Expects object-like entity to extend, but got : ' + _.entity.strType( srcMap ) );

    for( let k in srcMap )
    {

      filter.call( this, dstMap, srcMap, k );

    }

  }

  return dstMap;
}

//

function mapsExtendConditional( filter, dstMap, srcMaps )
{

  if( dstMap === null )
  dstMap = Object.create( null );

  _.assert( !!filter );
  // _.assert( filter.functionFamily === 'PropertyMapper' );
  _.assert( _.property.mapperIs( filter ) && !filter.identity.functor );
  _.assert( arguments.length === 3, 'Expects exactly three arguments' );
  _.assert( _.routineIs( filter ), 'Expects filter' );
  _.assert( !_.primitive.is( dstMap ), 'Expects non primitive as argument' );

  for( let a = 0 ; a < srcMaps.length ; a++ )
  {
    let srcMap = srcMaps[ a ];

    _.assert( !_.primitive.is( srcMap ), () => 'Expects object-like entity to extend, but got : ' + _.entity.strType( srcMap ) );

    for( let k in srcMap )
    {

      filter.call( this, dstMap, srcMap, k );

    }

  }

  return dstMap;
}

//

function mapExtendHiding( dstMap )
{
  return _.mapExtendConditional( _.property.mapper.hiding(), ... arguments );
}

//

function mapsExtendHiding( dstMap, srcMaps )
{
  _.assert( arguments.length === 2, 'Expects exactly two arguments' );
  return _.mapsExtendConditional( _.property.mapper.hiding(), dstMap, srcMaps );
}

//

function mapExtendAppending( dstMap )
{
  if( dstMap === null && arguments.length === 2 )
  return Object.assign( Object.create( null ), srcMap );
  return _.mapExtendConditional( _.property.mapper.appendingAnything(), ... arguments );
}

//

function mapsExtendAppending( dstMap, srcMaps )
{
  _.assert( arguments.length === 2, 'Expects exactly two arguments' );
  if( dstMap === null )
  return _.mapExtend( null, srcMaps[ 0 ] );
  return _.mapsExtendConditional( _.property.mapper.appendingAnything(), dstMap, srcMaps );
}

//

function mapExtendPrepending( dstMap )
{
  if( dstMap === null && arguments.length === 2 )
  return Object.assign( Object.create( null ), srcMap );
  return _.mapExtendConditional( _.property.mapper.prependingAnything(), ... arguments );
}

//

function mapsExtendPrepending( dstMap, srcMaps )
{
  _.assert( arguments.length === 2, 'Expects exactly two arguments' );
  if( dstMap === null )
  return _.mapExtend( null, srcMaps[ 0 ] );
  return _.mapsExtendConditional( _.property.mapper.prependingAnything(), dstMap, srcMaps );
}

//

function mapExtendAppendingOnlyArrays( dstMap )
{
  if( dstMap === null && arguments.length === 2 )
  return Object.assign( Object.create( null ), srcMap );
  return _.mapExtendConditional( _.property.mapper.appendingOnlyArrays(), ... arguments );
}

//

function mapsExtendAppendingOnlyArrays( dstMap, srcMaps )
{
  _.assert( arguments.length === 2, 'Expects exactly two arguments' );
  if( dstMap === null )
  return _.mapExtend( null, srcMaps[ 0 ] );
  return _.mapsExtendConditional( _.property.mapper.appendingOnlyArrays(), dstMap, srcMaps );
}

//

function mapExtendByDefined( dstMap )
{
  if( dstMap === null && arguments.length === 2 )
  return Object.assign( Object.create( null ), srcMap );
  return _.mapExtendConditional( _.property.mapper.srcDefined(), ... arguments );
}

//

function mapsExtendByDefined( dstMap, srcMaps )
{
  _.assert( arguments.length === 2, 'Expects exactly two arguments' );
  return _.mapsExtendConditional( _.property.mapper.srcDefined(), dstMap, srcMaps );
}

//

function mapExtendNulls( dstMap )
{
  return _.mapExtendConditional( _.property.mapper.dstNotHasOrSrcNotNull(), ... arguments );
}

//

function mapsExtendNulls( dstMap, srcMaps )
{
  _.assert( arguments.length === 2, 'Expects exactly two arguments' );
  return _.mapsExtendConditional( _.property.mapper.dstNotHasOrSrcNotNull(), dstMap, srcMaps );
}

//

function mapExtendDstNotOwn( dstMap, srcMap )
{
  if( dstMap === null && arguments.length === 2 )
  return _.mapExtend( dstMap, srcMap );
  return _.mapExtendConditional( _.property.mapper.dstNotOwn(), ... arguments );
}

//

function mapsExtendDstNotOwn( dstMap, srcMaps )
{
  _.assert( arguments.length === 2, 'Expects exactly two arguments' );
  if( dstMap === null )
  return _.mapExtend( null, srcMaps[ 0 ] );
  return _.mapsExtendConditional( _.property.mapper.dstNotOwn(), dstMap, srcMaps );
}

//

function mapExtendNotIdentical( dstMap, srcMap )
{
  if( dstMap === null && arguments.length === 2 )
  return _.mapExtend( dstMap, srcMap );
  return _.mapExtendConditional( _.property.mapper.notIdentical(), ... arguments );
}

//

function mapsExtendNotIdentical( dstMap, srcMaps )
{
  _.assert( arguments.length === 2, 'Expects exactly two arguments' );
  if( dstMap === null )
  return _.mapExtend( null, srcMaps[ 0 ] );
  return _.mapsExtendConditional( _.property.mapper.notIdentical(), dstMap, srcMaps );
}

//

function mapSupplementByMaps( dstMap, srcMaps )
{
  _.assert( arguments.length === 2, 'Expects exactly two arguments' );
  if( dstMap === null )
  return _.mapExtend( null, srcMaps[ 0 ] );
  return _.mapsExtendConditional( _.property.mapper.dstNotHas(), dstMap, srcMaps );
}

//

function mapSupplementNulls( dstMap )
{
  return _.mapExtendConditional( _.property.mapper.dstNotHasOrHasNull(), ... arguments );
}

//

function mapSupplementNils( dstMap )
{
  return _.mapExtendConditional( _.property.mapper.dstNotHasOrHasNil(), ... arguments );
}

//

function mapSupplementAssigning( dstMap )
{
  return _.mapExtendConditional( _.property.mapper.dstNotHasAssigning(), ... arguments );
}

//

function mapSupplementAppending( dstMap )
{
  if( dstMap === null && arguments.length === 2 )
  return Object.assign( Object.create( null ), srcMap );
  return _.mapExtendConditional( _.property.mapper.dstNotHasAppending(), ... arguments );
}

//

function mapsSupplementAppending( dstMap, srcMaps )
{
  _.assert( arguments.length === 2, 'Expects exactly two arguments' );
  return _.mapsExtendConditional( _.property.mapper.dstNotHasAppending(), dstMap, srcMaps );
}

//

function mapSupplementOwnAssigning( dstMap )
{
  return _.mapExtendConditional( _.property.mapper.dstNotOwnAssigning(), ... arguments );
}

//

/**
 * The routine mapComplement() complements {-dstMap-} by one or several {-srcMap-}. Routine does not change
 * defined pairs key-value in {-dstMap-}.
 * If {-dstMap-} and {-srcMap-} has equal keys, and value of {-dstMap-} is undefined, then routine
 * mapComplement() changes it to {-srcMap-} value.
 * If pair key-value does not exists in {-dstMap-}, then routine appends this pair to {-dstMap-}.
 *
 * @param { objectLike } dstMap - ObjectLike entity to be complemented.
 * @param { ...objectLike } srcMap - The source object(s).
 *
 * @example
 * _.mapComplement( { a : 1, b : 2, c : 3 }, { a : 4, b : 5, c : 6, d : 7 } );
 * // returns { a : 1, b : 3, c : 3, d : 7 };
 *
 * @example
 * _.mapComplement( { a : 1, b : 2, c : 3 }, { a : 4, b : 5 }, { c : 6, d : 7 } );
 * // returns { a : 1, b : 3, c : 3, d : 7 };
 *
 * @example
 * _.mapComplement( { a : 1, b : 2, c : undefined }, { a : 4, b : 5, c : 6, d : 7 } );
 * // returns { a : 1, b : 3, c : 6, d : 7 };
 *
 * @example
 * _.mapComplement( { a : 1, b : 2, c : undefined }, { a : 4, b : 5 }, { c : 6, d : 7 } );
 * // returns { a : 1, b : 3, c : 6, d : 7 };
 *
 * @returns { objectLike } - Returns the destination object filled by unique values from source object(s), and if it is possible, replaced undefined
 * values in destination object.
 * @function mapComplement
 * @namespace Tools
 */

function mapComplement( dstMap, srcMap )
{
  dstNotOwnOrUndefinedAssigning.identity = { propertyMapper : true, propertyTransformer : true };
  return _.mapExtendConditional( dstNotOwnOrUndefinedAssigning, ... arguments );

  function dstNotOwnOrUndefinedAssigning( dstContainer, srcContainer, key )
  {
    if( Object.hasOwnProperty.call( dstContainer, key ) )
    {
      if( dstContainer[ key ] !== undefined )
      return;
    }
    _.entity.assign2FieldFromContainer( dstContainer, srcContainer, key );
  }

}

//

function mapsComplement( dstMap, srcMaps )
{
  _.assert( arguments.length === 2, 'Expects exactly two arguments' );
  return _.mapsExtendConditional( _.property.mapper.dstNotOwnOrUndefinedAssigning(), dstMap, srcMaps );
}

//

function mapComplementReplacingUndefines( dstMap, srcMap )
{
  _.assert( !!_.property.mapper );
  return _.mapExtendConditional( _.property.mapper.dstNotOwnOrUndefinedAssigning(), ... arguments );
}

//

function mapsComplementReplacingUndefines( dstMap, srcMaps )
{
  _.assert( arguments.length === 2, 'Expects exactly two arguments' );
  return _.mapsExtendConditional( _.property.mapper.dstNotOwnOrUndefinedAssigning(), dstMap, srcMaps );
}

//

function mapComplementPreservingUndefines( dstMap )
{
  return _.mapExtendConditional( _.property.mapper.dstNotOwnAssigning(), ... arguments );
}

//

function mapsComplementPreservingUndefines( dstMap, srcMaps )
{
  _.assert( arguments.length === 2, 'Expects exactly two arguments' );
  return _.mapsExtendConditional( _.property.mapper.dstNotOwnAssigning(), dstMap, srcMaps );
}

// --
// map recursive
// --

function mapExtendRecursiveConditional( filters, dstMap, srcMap )
{
  _.assert( arguments.length >= 3, 'Expects at least three arguments' );
  _.assert( this === Self );
  let srcMaps = _.longSlice( arguments, 2 );
  return _.mapsExtendRecursiveConditional( filters, dstMap, srcMaps );
}

//

function _filterTrue(){ return true };
_filterTrue.identity = { propertyFilter : true, propertyTransformer : true };
function _filterFalse(){ return true };
_filterFalse.identity = { propertyFilter : true, propertyTransformer : true };

function mapsExtendRecursiveConditional( filters, dstMap, srcMaps )
{

  _.assert( arguments.length === 3, 'Expects exactly three arguments' );
  _.assert( this === Self );

  if( _.routineIs( filters ) )
  filters = { onUpFilter : filters, onField : filters }

  if( filters.onUpFilter === undefined )
  filters.onUpFilter = filters.onField;
  else if( filters.onUpFilter === true )
  filters.onUpFilter = _filterTrue;
  else if( filters.onUpFilter === false )
  filters.onUpFilter = _filterFalse;

  if( filters.onField === true )
  filters.onField = _filterTrue;
  else if( filters.onField === false )
  filters.onField = _filterFalse;

  _.assert( _.routineIs( filters.onUpFilter ) );
  _.assert( _.routineIs( filters.onField ) );
  // _.assert( _.property.filterIs( filters.onUpFilter ) );
  _.assert( _.property.filterIs( ilters.onUpFilter ) && !ilters.onUpFilter.identity.functor, 'Expects PropertyFilter {-propertyFilter-}' );
  _.assert( _.property.transformerIs( filters.onField ) );
  // _.assert( filters.onUpFilter.functionFamily === 'PropertyFilter' );
  // _.assert( filters.onField.functionFamily === 'PropertyFilter' || filters.onField.functionFamily === 'PropertyMapper' );

  for( let a = 0 ; a < srcMaps.length ; a++ )
  {
    let srcMap = srcMaps[ a ];
    _mapExtendRecursiveConditional( filters, dstMap, srcMap );
  }

  return dstMap;
}

//

function _mapExtendRecursiveConditional( filters, dstMap, srcMap )
{

  _.assert( _.mapIs( srcMap ) );

  for( let s in srcMap )
  {

    if( _.mapIs( srcMap[ s ] ) )
    {

      if( filters.onUpFilter( dstMap, srcMap, s ) === true )
      {
        if( !_.object.is( dstMap[ s ] ) )
        dstMap[ s ] = Object.create( null );
        _._mapExtendRecursiveConditional( filters, dstMap[ s ], srcMap[ s ] );
      }

    }
    else
    {

      if( filters.onField( dstMap, srcMap, s ) === true )
      dstMap[ s ] = srcMap[ s ];

    }

  }

  return dstMap;
}

//

function mapExtendRecursive( dstMap, srcMap )
{

  _.assert( arguments.length >= 2, 'Expects at least two arguments' );
  _.assert( this === Self );

  for( let a = 1 ; a < arguments.length ; a++ )
  {
    srcMap = arguments[ a ];
    _._mapExtendRecursive( dstMap, srcMap );
  }

  return dstMap;
}

//

function mapsExtendRecursive( dstMap, srcMaps )
{

  _.assert( arguments.length === 2, 'Expects exactly two arguments' );
  _.assert( this === Self );

  for( let a = 1 ; a < srcMaps.length ; a++ )
  {
    let srcMap = srcMaps[ a ];
    _._mapExtendRecursive( dstMap, srcMap );
  }

  return dstMap;
}

//

function _mapExtendRecursive( dstMap, srcMap )
{

  if( dstMap === null )
  dstMap = Object.create( null );

  _.assert( _.mapIs( srcMap ) );

  for( let s in srcMap )
  {

    if( _.mapIs( srcMap[ s ] ) )
    {

      if( !_.mapIs( dstMap[ s ] ) )
      dstMap[ s ] = Object.create( null );
      _._mapExtendRecursive( dstMap[ s ], srcMap[ s ] );

    }
    else
    {

      dstMap[ s ] = srcMap[ s ];

    }

  }

}

//

function mapExtendAppendingAnythingRecursive( dstMap, srcMap )
{
  _.assert( this === Self );
  _.assert( arguments.length >= 2, 'Expects at least two arguments' );
  let filters = { onField : _.property.mapper.appendingAnything(), onUpFilter : true };
  return _.mapExtendRecursiveConditional( filters, ... arguments );
}

//

function mapsExtendAppendingAnythingRecursive( dstMap, srcMaps )
{
  _.assert( this === Self );
  _.assert( arguments.length === 2, 'Expects exactly two arguments' );
  let filters = { onField : _.property.mapper.appendingAnything(), onUpFilter : true };
  return _.mapsExtendRecursiveConditional.call( _, filters, dstMap, srcMaps );
}

//

function mapExtendAppendingArraysRecursive( dstMap, srcMap )
{
  _.assert( this === Self );
  _.assert( arguments.length >= 2, 'Expects at least two arguments' );
  let filters = { onField : _.property.mapper.appendingOnlyArrays(), onUpFilter : true };
  return _.mapExtendRecursiveConditional( filters, ... arguments );
}

//

function mapsExtendAppendingArraysRecursive( dstMap, srcMaps )
{
  _.assert( this === Self );
  _.assert( arguments.length === 2, 'Expects exactly two arguments' );
  let filters = { onField : _.property.mapper.appendingOnlyArrays(), onUpFilter : true };
  return _.mapsExtendRecursiveConditional.call( _, filters, dstMap, srcMaps );
}

//

function mapExtendAppendingOnceRecursive( dstMap, srcMap )
{
  _.assert( this === Self );
  _.assert( arguments.length >= 2, 'Expects at least two arguments' );
  let filters = { onField : _.property.mapper.appendingOnce(), onUpFilter : true };
  return _.mapExtendRecursiveConditional( filters, ... arguments );
}

//

function mapsExtendAppendingOnceRecursive( dstMap, srcMaps )
{
  _.assert( this === Self );
  _.assert( arguments.length === 2, 'Expects exactly two arguments' );
  let filters = { onField : _.property.mapper.appendingOnce(), onUpFilter : true };
  return _.mapsExtendRecursiveConditional.call( _, filters, dstMap, srcMaps );
}

//

function mapSupplementRecursive( dstMap, srcMap )
{
  _.assert( this === Self );
  _.assert( arguments.length >= 2, 'Expects at least two arguments' );
  let filters = { onField : _.property.mapper.dstNotHas(), onUpFilter : true };
  return _.mapExtendRecursiveConditional( filters, ... arguments );
}

//

function mapSupplementByMapsRecursive( dstMap, srcMaps )
{
  _.assert( this === Self );
  _.assert( arguments.length === 2, 'Expects exactly two arguments' );
  let filters = { onField : _.property.mapper.dstNotHas(), onUpFilter : true };
  return _.mapsExtendRecursiveConditional.call( _, filters, dstMap, srcMaps );
}

//

function mapSupplementOwnRecursive( dstMap, srcMap )
{
  _.assert( this === Self );
  _.assert( arguments.length >= 2, 'Expects at least two arguments' );
  let filters = { onField : _.property.mapper.dstOwn(), onUpFilter : true };
  return _.mapExtendRecursiveConditional( filters, ... arguments );
}

//

function mapsSupplementOwnRecursive( dstMap, srcMaps )
{
  _.assert( this === Self );
  _.assert( arguments.length === 2, 'Expects exactly two arguments' );
  let filters = { onField : _.property.mapper.dstOwn(), onUpFilter : true };
  return _.mapsExtendRecursiveConditional.call( _, filters, dstMap, srcMaps );
}

//

function mapSupplementRemovingRecursive( dstMap, srcMap )
{
  _.assert( this === Self );
  _.assert( arguments.length >= 2, 'Expects at least two arguments' );
  let filters = { onField : _.property.mapper.removing(), onUpFilter : true };
  return _.mapExtendRecursiveConditional( filters, ... arguments );
}

//

function mapSupplementByMapsRemovingRecursive( dstMap, srcMaps )
{
  _.assert( this === Self );
  _.assert( arguments.length === 2, 'Expects exactly two arguments' );
  let filters = { onField : _.property.mapper.removing(), onUpFilter : true };
  return _.mapsExtendRecursiveConditional.call( _, filters, dstMap, srcMaps );
}

// --
// map selector
// --

/**
 * The mapOnlyPrimitives() gets all object`s {-srcMap-} enumerable atomic fields( null, undef, number, string, symbol ) and returns them as new map.
 *
 * It takes an object {-srcMap-} creates an empty map,
 * checks if {-srcMap-} is an object.
 * If true, it copies object`s {-srcMap-} enumerable atomic properties to the new map using
 * their original name/value and returns the result, otherwise it returns empty map.
 *
 * @param { objectLike } srcMap - Object to get a map of atomic properties.
 *
 * @example
 * let a = {};
 * Object.defineProperty( a, 'x', { enumerable : 0, value : 3 } )
 * _.mapOnlyPrimitives( a );
 * // returns {}
 *
 * @example
 * let a = { a : 1 };
 * let b = { b : 2, c : function(){} };
 * Object.setPrototypeOf( a, b );
 * _.mapOnlyPrimitives( a );
 * // returns { a : 1, b : 2 }
 *
 * @returns { object } A new map with all atomic fields from source {-srcMap-}.
 * @function mapOnlyPrimitives
 * @throws { Error } Will throw an Error if {-srcMap-} is not an Object.
 * @namespace Tools
 */

function mapOnlyPrimitives( srcMap )
{
  _.assert( arguments.length === 1, 'Expects single argument' );
  _.assert( !_.primitive.is( srcMap ) );

  let result = _.mapExtendConditional( _.property.mapper.primitive(), Object.create( null ), srcMap );
  return result;
}

// --
// map manipulator
// --

function objectSetWithKeys( dstMap, key, val )
{

  if( dstMap === null )
  dstMap = Object.create( null );

  _.assert( _.object.is( dstMap ) );
  _.assert( _.arrayIs( key ) || _.strIs( key ) );
  _.assert( arguments.length === 3, 'Expects exactly three arguments' );

  if( _.arrayIs( key ) )
  {
    for( let s = 0 ; s < key.length ; s++ )
    set( dstMap, key[ s ], val );
  }
  else
  {
    set( dstMap, key, val );
  }

  return dstMap;

  function set( dstMap, key, val )
  {

    if( val === undefined )
    delete dstMap[ key ];
    else
    dstMap[ key ] = val;

  }

}

//

function objectSetWithKeyStrictly( dstMap, key, val )
{

  if( dstMap === null )
  dstMap = Object.create( null );

  _.assert( _.object.is( dstMap ) );
  _.assert( _.arrayIs( key ) || _.strIs( key ) );
  _.assert( arguments.length === 3, 'Expects exactly three arguments' );

  if( _.arrayIs( key ) )
  {
    for( let s = 0 ; s < key.length ; s++ )
    set( dstMap, key[ s ], val );
  }
  else
  {
    set( dstMap, key, val );
  }

  return dstMap;

  function set( dstMap, key, val )
  {

    if( val === undefined )
    {
      delete dstMap[ key ];
    }
    else
    {
      _.assert( dstMap[ key ] === undefined || dstMap[ key ] === val );
      dstMap[ key ] = val;
    }

  }

}

// --
// map getter
// --

function mapInvert( src, dst )
{
  _.assert( arguments.length === 1 || arguments.length === 2 );
  _.assert( _.object.like( src ) );

  return _._mapInvert({ src, dst });

}

mapInvert.defaults =
{
  src : null,
  dst : null,
  duplicate : 'error',
}

//

function _mapInvert( o )
{
  _.routineOptions( _mapInvert, o );

  o.dst = o.dst || Object.create( null );

  _.assert( arguments.length === 1, 'Expects exactly one argument' );
  _.assert( _.object.like( o.src ) );
  _.assert( _.object.like( o.dst ) );

  let del;
  if( o.duplicate === 'delete' )
  del = Object.create( null );

  /* */

  for( let k in o.src )
  {
    let e = o.src[ k ];
    if( o.duplicate === 'delete' )
    if( o.dst[ e ] !== undefined )
    {
      del[ e ] = k;
      continue;
    }
    if( o.duplicate === 'array' || o.duplicate === 'array-with-value' )
    {
      if( o.dst[ e ] === undefined )
      o.dst[ e ] = o.duplicate === 'array-with-value' ? [ e ] : [];
      o.dst[ e ].push( k );
    }
    else
    {
      _.assert( o.dst[ e ] === undefined, 'Cant invert the map, it has several keys with value', o.src[ k ] );
      o.dst[ e ] = k;
    }
  }

  /* */

  if( o.duplicate === 'delete' )
  _.mapDelete( o.dst, del );

  return o.dst;
}

_mapInvert.defaults =
{
  src : null,
  dst : null,
  duplicate : 'error',
}

//

function mapInvertDroppingDuplicates( src, dst )
{
  dst = dst || Object.create( null );

  _.assert( arguments.length === 1 || arguments.length === 2 );
  _.assert( _.object.like( src ) );

  let drop;

  for( let s in src )
  {
    if( dst[ src[ s ] ] !== undefined )
    {
      drop = drop || Object.create( null );
      drop[ src[ s ] ] = true;
    }
    dst[ src[ s ] ] = s;
  }

  if( drop )
  for( let d in drop )
  {
    delete dst[ d ];
  }

  return dst;
}

//

function mapsFlatten( o )
{

  if( _.arrayIs( o ) )
  o = { src : o }

  _.routineOptions( mapsFlatten, o );
  _.assert( arguments.length === 1, 'Expects single argument' );
  _.assert( o.delimeter === false || o.delimeter === 0 || _.strIs( o.delimeter ) );
  _.assert( _.arrayLike( o.src ) || _.aux.is( o.src ) )

  o.dst = o.dst || Object.create( null );
  extend( o.src, '' );

  return o.dst;

  /* */

  function extend( src, prefix )
  {

    if( _.arrayLike( src ) )
    {
      for( let s = 0 ; s < src.length ; s++ )
      extend( src[ s ], prefix );

    }
    else if( _.aux.is( src ) )
    {

      for( let k in src )
      {
        let key = k;
        if( _.strIs( o.delimeter ) )
        key = ( prefix ? prefix + o.delimeter : '' ) + k;
        if( _.mapIs( src[ k ] ) )
        {
          extend( src[ k ], key );
        }
        else
        {
          _.assert( !!o.allowingCollision || o.dst[ key ] === undefined );
          o.dst[ key ] = src[ k ];
        }
      }

    }
    else _.assert( 0, 'Expects map or array of maps, but got ' + _.entity.strType( src ) );

  }

}

mapsFlatten.defaults =
{
  src : null,
  dst : null,
  allowingCollision : 0,
  delimeter : '/',
}

//

/**
 * The mapToArray() converts an object {-srcMap-} into array [ [ key, value ] ... ].
 *
 * It takes an object {-srcMap-} creates an empty array,
 * checks if ( arguments.length === 1 ) and {-srcMap-} is an object.
 * If true, it returns a list of [ [ key, value ] ... ] pairs.
 * Otherwise it throws an Error.
 *
 * @param { objectLike } src - object to get a list of [ key, value ] pairs.
 *
 * @example
 * _.mapToArray( { a : 3, b : 13, c : 7 } );
 * // returns [ [ 'a', 3 ], [ 'b', 13 ], [ 'c', 7 ] ]
 *
 * @returns { array } Returns a list of [ [ key, value ] ... ] pairs.
 * @function mapToArray
 * @throws { Error } Will throw an Error if( arguments.length !== 1 ) or {-srcMap-} is not an object.
 * @namespace Tools
 */

function mapToArray( src, o )
{
  _.assert( this === _ );
  return _.mapPairs( ... arguments );
}

//

/**
 * The mapToStr() routine converts and returns the passed object {-srcMap-} to the string.
 *
 * It takes an object and two strings (keyValSep) and (tupleSep),
 * checks if (keyValSep and tupleSep) are strings.
 * If false, it assigns them defaults ( ' : ' ) to the (keyValSep) and
 * ( '; ' ) to the tupleSep.
 * Otherwise, it returns a string representing the passed object {-srcMap-}.
 *
 * @param { objectLike } src - The object to convert to the string.
 * @param { string } [ keyValSep = ' : ' ] keyValSep - colon.
 * @param { string } [ tupleSep = '; ' ] tupleSep - semicolon.
 *
 * @example
 * _.mapToStr( { a : 1, b : 2, c : 3, d : 4 }, ' : ', '; ' );
 * // returns 'a : 1; b : 2; c : 3; d : 4'
 *
 * @example
 * _.mapToStr( [ 1, 2, 3 ], ' : ', '; ' );
 * // returns '0 : 1; 1 : 2; 2 : 3';
 *
 * @example
 * _.mapToStr( 'abc', ' : ', '; ' );
 * // returns '0 : a; 1 : b; 2 : c';
 *
 * @returns { string } Returns a string (result) representing the passed object {-srcMap-}.
 * @function mapToStr
 * @namespace Tools
 */

function mapToStr( o )
{

  if( _.strIs( o ) )
  o = { src : o }

  _.routineOptions( mapToStr, o );
  _.assert( arguments.length === 1, 'Expects single argument' );

  let result = '';
  for( let s in o.src )
  {
    result += s + o.keyValDelimeter + o.src[ s ] + o.entryDelimeter;
  }

  result = result.substr( 0, result.length-o.entryDelimeter.length );

  return result
}

mapToStr.defaults =
{
  src : null,
  keyValDelimeter : ':',
  entryDelimeter : ';',
}

// --
// map logical operator
// --

/**
 * The mapButConditional() routine returns a new object (result)
 * whose (values) are not equal to the arrays or objects.
 *
 * Takes any number of objects.
 * If the first object has same key any other object has
 * then this pair [ key, value ] will not be included into (result) object.
 * Otherwise,
 * it calls a provided callback function( _.property.mapper.primitive() )
 * once for each key in the {-srcMap-}, and adds to the (result) object
 * all the [ key, value ],
 * if values are not equal to the array or object.
 *
 * @param { function } filter.primitive() - Callback function to test each [ key, value ] of the {-srcMap-} object.
 * @param { objectLike } srcMap - The target object.
 * @param { ...objectLike } arguments[] - The next objects.
 *
 * @example
 * _.mapButConditional( _.property.mapper.primitive(), { a : 1, b : 'b', c : [ 1, 2, 3 ] } );
 * // returns { a : 1, b : "b" }
 *
 * @returns { object } Returns an object whose (values) are not equal to the arrays or objects.
 * @function mapButConditional
 * @throws { Error } Will throw an Error if {-srcMap-} is not an object.
 * @namespace Tools
 */

function mapButConditional( propertyFilter, srcMap, butMap )
{
  let result = Object.create( null );

  _.assert( arguments.length === 3, 'Expects exactly three arguments' );
  _.assert( !_.primitive.is( butMap ), 'Expects map {-butMap-}' );
  _.assert( !_.primitive.is( srcMap ) /* && !_.longIs( srcMap ) */, 'Expects map {-srcMap-}' );
  _.assert( propertyFilter && propertyFilter.length === 3, 'Expects PropertyFilter {-propertyFilter-}' );
  _.assert( _.property.filterIs( propertyFilter ) && !propertyFilter.identity.functor, 'Expects PropertyFilter {-propertyFilter-}' );

  if( _.arrayLike( butMap ) )
  {

    for( let s in srcMap )
    {

      let m;
      for( m = 0 ; m < butMap.length ; m++ )
      {
        if( !propertyFilter( butMap[ m ], srcMap, s ) )
        break;
      }

      if( m === butMap.length )
      result[ s ] = srcMap[ s ];

    }

  }
  else
  {

    for( let s in srcMap )
    {

      if( propertyFilter( butMap, srcMap, s ) )
      {
        result[ s ] = srcMap[ s ];
      }

    }

  }

  return result;
}

//

function mapButConditional_( /* propertyFilter, dstMap, srcMap, butMap */ )
{
  let propertyFilter = arguments[ 0 ];
  let dstMap = arguments[ 1 ];
  let srcMap = arguments[ 2 ];
  let butMap = arguments[ 3 ];

  if( dstMap === null )
  {
    dstMap = Object.create( null );
  }
  if( arguments.length === 3 )
  {
    butMap = srcMap;
    srcMap = dstMap;
  }

  _.assert( arguments.length === 3 || arguments.length === 4, 'Expects three or four arguments' );
  _.assert( _.routineIs( propertyFilter ) && propertyFilter.length === 3, 'Expects PropertyFilter {-propertyFilter-}' );
  _.assert( _.property.filterIs( propertyFilter ) && !propertyFilter.identity.functor, 'Expects PropertyFilter {-propertyFilter-}' );
  _.assert( _.aux.is( dstMap ) || _.object.like( dstMap ), 'Expects map like {-dstMap-}' );
  _.assert( _.aux.is( srcMap ) || _.object.like( srcMap ) || _.longIs( srcMap ), 'Expects map {-srcMap-}' );
  _.assert( _.object.like( butMap ) || _.longIs( butMap ) || _.routineIs( butMap ), 'Expects object like {-butMap-}' );

  if( dstMap === srcMap )
  {

    if( _.arrayLike( butMap ) )
    {
      for( let s in srcMap )
      {
        for( let m = 0 ; m < butMap.length ; m++ )
        {
          if( !propertyFilter( butMap[ m ], srcMap, s ) )
          delete dstMap[ s ];
        }
      }
    }
    else
    {
      for( let s in srcMap )
      {
        if( !propertyFilter( butMap, srcMap, s ) )
        delete dstMap[ s ];
      }
    }

  }
  else
  {

    if( _.arrayLike( butMap ) )
    {
      for( let s in srcMap )
      {
        let m;
        for( m = 0 ; m < butMap.length ; m++ )
        if( !propertyFilter( butMap[ m ], srcMap, s ) )
        break;

        if( m === butMap.length )
        dstMap[ s ] = srcMap[ s ];
      }
    }
    else
    {
      for( let s in srcMap )
      {
        if( propertyFilter( butMap, srcMap, s ) )
        dstMap[ s ] = srcMap[ s ];
      }
    }

  }

  return dstMap;
}

//

/**
 * Returns new object with unique pairs key-value from {-srcMap-} screened by screen map {-butMap-}.
 *
 * from the first {-srcMap-} original object.
 * Values for result object come from original object {-srcMap-}
 * not from second or other one.
 * If the first object has same key any other object has
 * then this pair( key/value ) will not be included into result object.
 * Otherwise pair( key/value ) from the first object goes into result object.
 *
 * @param{ objectLike } srcMap - original object.
 * @param{ ...objectLike } arguments[] - one or more objects.
 * Objects to return an object without repeating keys.
 *
 * @example
 * _.mapBut( { a : 7, b : 13, c : 3 }, { a : 7, b : 13 } );
 * // returns { c : 3 }
 *
 * Returns new object filled by unique keys
 * @throws { Error }
 *  In debug mode it throws an error if any argument is not object like.
 * @returns { object } Returns new object made by unique keys.
 * @function mapBut
 * @namespace Tools
 */

function mapBut( srcMap, butMap )
{
  let result = Object.create( null );

  _.assert( arguments.length === 2, 'Expects exactly two arguments' );
  _.assert( !_.primitive.is( srcMap ), 'Expects map {-srcMap-}' );

  if( _.longLike( butMap ) )
  {
    for( let s in srcMap )
    {
      let m;
      for( m = 0 ; m < butMap.length ; m++ )
      {
        if( s === butMap[ m ] )
        break;
        if( _.mapIs( butMap[ m ] ) )
        if( s in butMap[ m ] )
        break;
      }

      if( m === butMap.length )
      result[ s ] = srcMap[ s ];
    }
  }
  else if( _.object.like( butMap ) || _.routineIs( butMap ) )
  {
    for( let s in srcMap )
    {
      if( !( s in butMap ) )
      result[ s ] = srcMap[ s ];
    }
  }
  else
  {
    _.assert( 0, 'Expects object-like or long-like {-butMap-}' );
  }

  return result;
}

//

function mapBut_( dstMap, srcMap, butMap )
{
  if( dstMap === null )
  {
    dstMap = Object.create( null );
  }
  if( arguments.length === 2 )
  {
<<<<<<< HEAD
=======

    if( _.longIs( dstMap ) ) /* xxx qqq : for Dmytro : ? */
    dstMap = _.mapExtend( null, dstMap );

>>>>>>> 57f61179
    butMap = srcMap;
    srcMap = dstMap;
  }

  _.assert( arguments.length === 2 || arguments.length === 3, 'Expects two or three arguments' );
  _.assert( _.aux.is( dstMap ), 'Expects map like destination map {-dstMap-}' );
  _.assert( _.aux.is( srcMap ) || _.longIs( srcMap ), 'Expects long or map {-srcMap-}' );
  _.assert( _.object.like( butMap ) || _.longIs( butMap ) || _.routineIs( butMap ), 'Expects object like {-butMap-}' );

  if( dstMap === srcMap )
  {

    if( _.arrayLike( butMap ) )
    {
      for( let s in srcMap )
      {
        for( let m = 0 ; m < butMap.length ; m++ )
        {
          if( s === butMap[ m ] )
          delete dstMap[ s ];
          else if( _.mapIs( butMap[ m ] ) )
          if( s in butMap[ m ] )
          delete dstMap[ s ];
        }
      }
    }
    else
    {
      for( let s in srcMap )
      {
        if( s in butMap )
        delete dstMap[ s ];
      }
    }

  }
  else
  {

    if( _.arrayLike( butMap ) )
    {
      for( let s in srcMap )
      {
        let m;
        for( m = 0 ; m < butMap.length ; m++ )
        {
          if( s === butMap[ m ] )
          break;
          if( _.mapIs( butMap[ m ] ) )
          if( s in butMap[ m ] )
          break;
        }

        if( m === butMap.length )
        dstMap[ s ] = srcMap[ s ];
      }
    }
    else
    {
      for( let s in srcMap )
      {
        if( !( s in butMap ) )
        dstMap[ s ] = srcMap[ s ];
      }
    }

  }

  return dstMap;
}

//

function mapDelete( dstMap, ins )
{

  _.assert( arguments.length === 1 || arguments.length === 2 );
  _.assert( _.object.like( dstMap ) );

  if( ins !== undefined )
  {
    _.assert( _.object.like( ins ) );
    for( let i in ins )
    {
      delete dstMap[ i ];
    }
  }
  else
  {
    for( let i in dstMap )
    {
      delete dstMap[ i ];
    }
  }

  return dstMap;
}

//

function mapEmpty( dstMap )
{

  _.assert( arguments.length === 1 );
  _.assert( _.object.like( dstMap ) );

  for( let i in dstMap )
  {
    delete dstMap[ i ];
  }

  return dstMap;
}

// function mapBut( srcMap, butMap )
// {
//   let result = Object.create( null );
//
//   if( _.arrayLike( srcMap ) )
//   srcMap = _.mapExtend( null, srcMap );
//   // srcMap = _.mapMake.apply( this, srcMap );
//
//   _.assert( arguments.length === 2, 'Expects exactly two arguments' );
//   _.assert( !_.primitive.is( butMap ), 'Expects map {-butMap-}' );
//   _.assert( !_.primitive.is( srcMap ) && !_.arrayLike( srcMap ), 'Expects map {-srcMap-}' );
//
//   if( _.arrayLike( butMap ) )
//   {
//
//     for( let s in srcMap )
//     {
//       let m;
//       for( m = 0 ; m < butMap.length ; m++ )
//       {
//         if( ( s in butMap[ m ] ) )
//         break;
//       }
//
//       if( m === butMap.length )
//       result[ s ] = srcMap[ s ];
//
//     }
//
//   }
//   else
//   {
//
//     for( let s in srcMap )
//     {
//
//       if( !( s in butMap ) )
//       {
//         result[ s ] = srcMap[ s ];
//       }
//
//     }
//
//   }
//
//   return result;
// }

//

/**
 * Returns new object with unique keys.
 *
 * Takes any number of objects.
 * Returns new object filled by unique keys
 * from the first {-srcMap-} original object.
 * Values for result object come from original object {-srcMap-}
 * not from second or other one.
 * If the first object has same key any other object has
 * then this pair( key/value ) will not be included into result object.
 * Otherwise pair( key/value ) from the first object goes into result object.
 *
 * @param{ objectLike } srcMap - original object.
 * @param{ ...objectLike } arguments[] - one or more objects.
 * Objects to return an object without repeating keys.
 *
 * @example
 * _.mapButIgnoringUndefines( { a : 7, b : 13, c : 3 }, { a : 7, b : 13 } );
 * // returns { c : 3 }
 *
 * @throws { Error }
 *  In debug mode it throws an error if any argument is not object like.
 * @returns { object } Returns new object made by unique keys.
 * @function mapButIgnoringUndefines
 * @namespace Tools
 */

function mapButIgnoringUndefines( srcMap, butMap )
{
  let result = Object.create( null );

  _.assert( arguments.length === 2, 'Expects exactly two arguments' );

  return _.mapButConditional( _.property.filter.dstUndefinedSrcNotUndefined(), srcMap, butMap );
  // return _.mapButConditional( _.property.filter.dstHasButUndefined(), butMap, srcMap );
}

//

function mapButIgnoringUndefines_( dstMap, srcMap, butMap )
{

  _.assert( arguments.length === 2 || arguments.length === 3, 'Expects two or three arguments' );

  return _.mapButConditional_( _.property.filter.dstUndefinedSrcNotUndefined(), ... arguments );

}

// function mapButIgnoringUndefines( srcMap, butMap )
// {
//   let result = Object.create( null );
//
//   _.assert( arguments.length === 2, 'Expects exactly two arguments' );
//   _.assert( !_.primitive.is( butMap ), 'Expects map {-butMap-}' );
//   _.assert( !_.primitive.is( srcMap ) && !_.longIs( srcMap ), 'Expects map {-srcMap-}' );
//
//   if( _.arrayLike( butMap ) )
//   {
//
//     for( let s in srcMap )
//     {
//
//       if( srcMap[ k ] === undefined )
//       continue;
//
//       for( let m = 0 ; m < butMap.length ; m++ )
//       {
//         if( butMap[ m ][ s ] === undefined )
//         break;
//       }
//
//       if( m === butMap.length )
//       result[ s ] = srcMap[ s ];
//
//     }
//
//   }
//   else
//   {
//
//     for( let s in srcMap )
//     {
//
//       if( srcMap[ k ] === undefined )
//       continue;
//
//       if( butMap[ s ] === undefined )
//       {
//         result[ s ] = srcMap[ s ];
//       }
//
//     }
//
//   }
//
//   return result;
// }
//
//
//
// function mapButIgnoringUndefines( srcMap )
// {
//   let result = Object.create( null );
//   let a, k;
//
//   _.assert( arguments.length >= 2 );
//   _.assert( !_.primitive.is( srcMap ), 'Expects object as argument' );
//
//   for( k in srcMap )
//   {
//
//     for( a = 1 ; a < arguments.length ; a++ )
//     {
//       let argument = arguments[ a ];
//
//       _.assert( !_.primitive.is( argument ), 'argument', '#'+a, 'is not object' );
//
//       if( k in argument )
//       if( argument[ k ] !== undefined )
//       break;
//
//     }
//     if( a === arguments.length )
//     {
//       result[ k ] = srcMap[ k ];
//     }
//   }
//
//   return result;
// }
//
// //
//
// function mapBut( srcMap )
// {
//   let result = Object.create( null );
//   let a, k;
//
//   _.assert( arguments.length >= 2 );
//   _.assert( !_.primitive.is( srcMap ), 'mapBut :', 'Expects object as argument' );
//
//   for( k in srcMap )
//   {
//     for( a = 1 ; a < arguments.length ; a++ )
//     {
//       let argument = arguments[ a ];
//
//       _.assert( !_.primitive.is( argument ), 'argument', '#'+a, 'is not object' );
//
//       if( k in argument )
//       break;
//
//     }
//     if( a === arguments.length )
//     {
//       result[ k ] = srcMap[ k ];
//     }
//   }
//
//   return result;
// }
//
//

/**
 * The mapOnlyOwnBut() returns new object with unique own keys.
 *
 * Takes any number of objects.
 * Returns new object filled by unique own keys
 * from the first {-srcMap-} original object.
 * Values for (result) object come from original object {-srcMap-}
 * not from second or other one.
 * If {-srcMap-} does not have own properties it skips rest of code and checks another properties.
 * If the first object has same key any other object has
 * then this pair( key/value ) will not be included into result object.
 * Otherwise pair( key/value ) from the first object goes into result object.
 *
 * @param { objectLike } srcMap - The original object.
 * @param { ...objectLike } arguments[] - One or more objects.
 *
 * @example
 * _.mapBut( { a : 7, 'toString' : 5 }, { b : 33, c : 77 } );
 * // returns { a : 7 }
 *
 * @returns { object } Returns new (result) object with unique own keys.
 * @function mapOnlyOwnBut
 * @throws { Error } Will throw an Error if {-srcMap-} is not an object.
 * @namespace Tools
 */

function mapOnlyOwnBut( srcMap, butMap )
{
  let result = Object.create( null );

  _.assert( arguments.length === 2, 'Expects exactly two arguments' );

  return _.mapButConditional( _.property.filter.dstNotHasSrcOwn(), srcMap, butMap );
}

//

function mapOnlyOwnBut_( dstMap, srcMap, butMap )
{

  _.assert( arguments.length === 2 || arguments.length === 3, 'Expects two or three arguments' );

  return _.mapButConditional_( _.property.filter.dstNotHasSrcOwn(), ... arguments );
}

//

/**
 * @typedef screenMaps
 * @property { objectLike } screenMaps.screenMap - The first object.
 * @property { ...objectLike } srcMap.arguments[1, ...] -
 * The pseudo array (arguments[]) from the first [1] index to the end.
 * @property { object } dstMap - The empty object.
 * @namespace Tools
 */

/**
 * The mapOnly() returns an object filled by unique [ key, value ]
 * from others objects.
 *
 * It takes number of objects, creates a new object by three properties
 * and calls the _mapOnly( {} ) with created object.
 *
 * @see  {@link wTools._mapOnly} - See for more information.
 *
 * @param { objectLike } screenMap - The first object.
 * @param { ...objectLike } arguments[] - One or more objects.
 *
 * @example
 * _.mapOnly( { a : 13, b : 77, c : 3, d : 'name' }, { d : 'name', c : 33, a : 'abc' } );
 * // returns { a : "abc", c : 33, d : "name" };
 *
 * @returns { Object } Returns the object filled by unique [ key, value ]
 * from others objects.
 * @function mapOnly
 * @throws { Error } Will throw an Error if (arguments.length < 2) or (arguments.length !== 2).
 * @namespace Tools
 */

function mapOnly( srcMaps, screenMaps )
{

  if( arguments.length === 1 )
  return _.mapsExtend( null, srcMaps );

  _.assert( arguments.length === 1 || arguments.length === 2, 'Expects single or two arguments' );

  return _mapOnly
  ({
    srcMaps,
    screenMaps,
    dstMap : Object.create( null ),
  });

}

//

function mapOnly_( dstMap, srcMaps, screenMaps )
{

  if( arguments.length === 1 )
  {
    return _.mapsExtend( null, dstMap );
  }
  else if( arguments.length === 2 )
  {
    if( dstMap === null )
    return Object.create( null );

    screenMaps = arguments[ 1 ];
    srcMaps = arguments[ 0 ];
  }
  else if( arguments.length !== 3 )
  {
    _.assert( 0, 'Expects at least one argument and no more then three arguments' );
  }

  return _mapOnly_
  ({
    srcMaps,
    screenMaps,
    dstMap,
  });

}

//

function mapOnlyOwn( srcMaps, screenMaps )
{

  if( arguments.length === 1 )
  return _.mapsExtendConditional( _.property.mapper.srcOwn(), null, srcMaps );

  _.assert( arguments.length === 1 || arguments.length === 2, 'Expects single or two arguments' );

  return _mapOnly
  ({
    filter : _.property.mapper.srcOwn(),
    srcMaps,
    screenMaps,
    dstMap : Object.create( null ),
  });

}

//

function mapOnlyOwn_( dstMap, srcMaps, screenMaps )
{

  if( arguments.length === 1 )
  {
    return _.mapsExtendConditional( _.property.mapper.srcOwn(), null, _.arrayAs( dstMap ) );
  }
  else if( arguments.length === 2 )
  {
    if( dstMap === null )
    return Object.create( null );

    screenMaps = srcMaps;
    srcMaps = dstMap;
  }
  else if( arguments.length !== 3 )
  {
    _.assert( 0, 'Expects at least one argument and no more then three arguments' );
  }

  return _mapOnly_
  ({
    filter : _.property.mapper.srcOwn(),
    srcMaps,
    screenMaps,
    dstMap,
  });

}

//

function mapOnlyComplementing( srcMaps, screenMaps )
{

  _.assert( arguments.length === 1 || arguments.length === 2, 'Expects single or two arguments' );

  return _mapOnly
  ({
    filter : _.property.mapper.dstNotOwnOrUndefinedAssigning(),
    srcMaps,
    screenMaps,
    dstMap : Object.create( null ),
  });

}

//

function mapOnlyComplementing_( dstMap, srcMaps, screenMaps )
{

  if( arguments.length === 2 )
  {
    if( dstMap === null )
    return Object.create( null );

    screenMaps = arguments[ 1 ];
    srcMaps = arguments[ 0 ];
  }
  else if( arguments.length !== 3 )
  {
    _.assert( 0, 'Expects two or three arguments' );
  }

  return _mapOnly_
  ({
    filter : _.property.mapper.dstNotOwnOrUndefinedAssigning(),
    srcMaps,
    screenMaps,
    dstMap,
  });

}

//

/**
 * @callback  options.filter
 * @param { objectLike } dstMap - An empty object.
 * @param { objectLike } srcMaps - The target object.
 * @param { string } - The key of the (screenMap).
 */

/**
 * The _mapOnly() returns an object filled by unique [ key, value]
 * from others objects.
 *
 * The _mapOnly() checks whether there are the keys of
 * the (screenMap) in the list of (srcMaps).
 * If true, it calls a provided callback function(filter)
 * and adds to the (dstMap) all the [ key, value ]
 * for which callback function returns true.
 *
 * @param { function } [options.filter = filter.bypass()] options.filter - The callback function.
 * @param { objectLike } options.srcMaps - The target object.
 * @param { objectLike } options.screenMaps - The source object.
 * @param { Object } [options.dstMap = Object.create( null )] options.dstMap - The empty object.
 *
 * @example
 * let options = Object.create( null );
 * options.dstMap = Object.create( null );
 * options.screenMaps = { 'a' : 13, 'b' : 77, 'c' : 3, 'name' : 'Mikle' };
 * options.srcMaps = { 'a' : 33, 'd' : 'name', 'name' : 'Mikle', 'c' : 33 };
 * _mapOnly( options );
 * // returns { a : 33, c : 33, name : "Mikle" };
 *
 * @example
 * let options = Object.create( null );
 * options.dstMap = Object.create( null );
 * options.screenMaps = { a : 13, b : 77, c : 3, d : 'name' };
 * options.srcMaps = { d : 'name', c : 33, a : 'abc' };
 * _mapOnly( options );
 * // returns { a : "abc", c : 33, d : "name" };
 *
 * @returns { Object } Returns an object filled by unique [ key, value ]
 * from others objects.
 * @function _mapOnly
 * @throws { Error } Will throw an Error if (options.dstMap or screenMap) are not objects,
 * or if (srcMaps) is not an array
 * @namespace Tools
 */

function _mapOnly( o )
{

  let dstMap = o.dstMap || Object.create( null );
  let screenMap = o.screenMaps;
  let srcMaps = o.srcMaps;

  if( !_.arrayIs( srcMaps ) )
  srcMaps = [ srcMaps ];

  if( !o.filter )
  o.filter = _.property.mapper.bypass();

  if( Config.debug )
  {

    // _.assert( o.filter.functionFamily === 'PropertyMapper' );
    _.assert( _.property.mapperIs( o.filter ), 'Expects PropertyFilter {-propertyFilter-}' );
    _.assert( arguments.length === 1, 'Expects single argument' );
    _.assert( _.object.like( dstMap ), 'Expects object-like {-dstMap-}' );
    _.assert( !_.primitive.is( screenMap ), 'Expects not primitive {-screenMap-}' );
    _.assert( _.arrayIs( srcMaps ), 'Expects array {-srcMaps-}' );
    _.assertMapHasOnly( o, _mapOnly.defaults );

    for( let s = srcMaps.length - 1 ; s >= 0 ; s-- )
    _.assert( !_.primitive.is( srcMaps[ s ] ), 'Expects {-srcMaps-}' );

  }

  if( _.longIs( screenMap ) )
  {
    for( let k in screenMap )
    {

      if( screenMap[ k ] === undefined )
      continue;

      let s;
      for( s = srcMaps.length-1 ; s >= 0 ; s-- )
      {
        if( !_.mapIs( screenMap[ k ] ) && screenMap[ k ] in srcMaps[ s ] )
        {
          k = screenMap[ k ];
          break;
        }
        if( k in srcMaps[ s ] )
        {
          break;
        }
      }

      if( s === -1 )
      continue;

      o.filter.call( this, dstMap, srcMaps[ s ], k );

    }
  }
  else
  {
    for( let k in screenMap )
    {
      if( screenMap[ k ] === undefined )
      continue;

      for( let s in srcMaps )
      if( k in srcMaps[ s ] )
      o.filter.call( this, dstMap, srcMaps[ s ], k );
    }
  }

  return dstMap;
}

_mapOnly.defaults =
{
  dstMap : null,
  srcMaps : null,
  screenMaps : null,
  filter : null,
}

//

function _mapOnly_( o )
{

  let dstMap = o.dstMap || Object.create( null );
  let screenMap = o.screenMaps;
  let srcMaps = o.srcMaps;

  if( !_.arrayIs( srcMaps ) )
  srcMaps = [ srcMaps ];

  if( !o.filter )
  o.filter = _.property.mapper.bypass();

  if( Config.debug )
  {

    // _.assert( o.filter.functionFamily === 'PropertyMapper' );
    _.assert( _.property.mapperIs( o.filter ), 'Expects PropertyFilter {-propertyFilter-}' );
    _.assert( arguments.length === 1, 'Expects single argument' );
    _.assert( _.object.like( dstMap ), 'Expects object-like {-dstMap-}' );
    _.assert( !_.primitive.is( screenMap ), 'Expects not primitive {-screenMap-}' );
    _.assert( _.arrayIs( srcMaps ), 'Expects array {-srcMaps-}' );
    _.assertMapHasOnly( o, _mapOnly_.defaults );

    for( let s = srcMaps.length - 1 ; s >= 0 ; s-- )
    _.assert( !_.primitive.is( srcMaps[ s ] ), 'Expects {-srcMaps-}' );

  }

  if( o.dstMap === o.srcMaps || o.dstMap === o.srcMaps[ 0 ] )
  {
    if( _.longIs( screenMap ) )
    _mapsFilterWithLongScreenMap.call( this, mapsIdenticalFilterWithLong );
    else
    _mapsIdenticalFilter.call( this );
  }
  else
  {
    if( _.longIs( screenMap ) )
    _mapsFilterWithLongScreenMap.call( this, mapsNotIdenticalFilterWithLong );
    else
    _mapsNotIdenticalFilter.call( this )
  }

  return dstMap;

  /* */

  function _mapsFilterWithLongScreenMap( filterCallback )
  {
    for( let s in srcMaps )
    {
      let srcMap = srcMaps[ s ];

      for( let k in srcMap )
      {
        let m;
        for( m = 0 ; m < screenMap.length ; m++ )
        {
          if( k === String( m ) )
          break;
          if( k === screenMap[ m ] )
          break;
          if( _.aux.is( screenMap[ m ] ) && k in screenMap[ m ] )
          break;
        }

        filterCallback.call( this, srcMap, m, k );
      }
    }
  }

  /* */

  function mapsIdenticalFilterWithLong( src, index, key )
  {
    if( index === screenMap.length )
    delete src[ key ];
    else
    o.filter.call( this, dstMap, src, key );
  }

  /* */

  function mapsNotIdenticalFilterWithLong( src, index, key )
  {
    if( index !== screenMap.length )
    o.filter.call( this, dstMap, src, key );
  }

  /* */

  function _mapsIdenticalFilter()
  {
    for( let s in srcMaps )
    {
      let srcMap = srcMaps[ s ];

      for( let k in srcMap )
      {
        if( !( k in screenMap ) )
        delete srcMap[ k ];
        else
        o.filter.call( this, dstMap, srcMap, k );
      }
    }
  }

  /* */

  function _mapsNotIdenticalFilter()
  {
    for( let k in screenMap )
    {
      if( screenMap[ k ] === undefined )
      continue;

      for( let s in srcMaps )
      if( k in srcMaps[ s ] )
      o.filter.call( this, dstMap, srcMaps[ s ], k );
    }
  }
}

_mapOnly_.defaults =
{
  dstMap : null,
  srcMaps : null,
  screenMaps : null,
  filter : null,
}

// --
// map sure
// --

function sureMapHasExactly( srcMap, screenMaps, msg )
{
  let result = true;

  result = result && _.sureMapHasOnly.apply( this, arguments );
  result = result && _.sureMapHasAll.apply( this, arguments );

  return true;
}

//

function sureMapOwnExactly( srcMap, screenMaps, msg )
{
  let result = true;

  result = result && _.sureMapOwnOnly.apply( this, arguments );
  result = result && _.sureMapOwnAll.apply( this, arguments );

  return true;
}

//

/**
 * Checks if map passed by argument {-srcMap-} has only properties represented in object(s) passed after first argument. Checks all enumerable properties.
 * Works only in debug mode. Uses StackTrace level 2. {@link wTools.err See err}
 * If routine found some unique properties in source it generates and throws exception, otherwise returns without exception.
 * Also generates error using message passed after last object. Message may be a string, an array, or a function.
 *
 * @param { Object } srcMap - source map.
 * @param { Object } screenMaps - object to compare with.
 * @param { * } [ msg ] - error message for generated exception.
 * @param { * } [ msg ] - error message that adds to the message in third argument.
 *
 * @example
 * let a = { a : 1, b : 3 };
 * let b = { a : 2, b : 3 };
 * _.sureMapHasOnly( a, b );
 * // no exception
 *
 * @example
 * let a = { a : 1, c : 3 };
 * let b = { a : 2, b : 3 };
 * _.sureMapHasOnly( a, b );
 *
 * // log
 * // caught <anonymous>:3:8
 * // Object should have no fields : c
 * //
 * // at _err (file:///.../wTools/staging/Base.s:3707)
 * // at sureMapHasOnly (file:///.../wTools/staging/Base.s:4188)
 * // at <anonymous>:3
 *
 * @example
 * let x = { d : 1 };
 * let a = Object.create( x );
 * let b = { a : 1 };
 * _.sureMapHasOnly( a, b, 'message' )
 *
 * // log
 * // caught <anonymous>:4:8
 * // message Object should have no fields : d
 * //
 * // at _err (file:///.../wTools/staging/Base.s:3707)
 * // at sureMapHasOnly (file:///.../wTools/staging/Base.s:4188)
 * // at <anonymous>:4
 *
 * @example
 * let x = { d : 1 };
 * let a = Object.create( x );
 * let b = { a : 1 };
 * _.sureMapHasOnly( a, b, () => 'message, ' + 'map`, ' should have no fields :'  )
 *
 * // log
 * // caught <anonymous>:4:8
 * // message Object should have no fields : d
 * //
 * // at _err (file:///.../wTools/staging/Base.s:3707)
 * // at sureMapHasOnly (file:///.../wTools/staging/Base.s:4188)
 * // at <anonymous>:4
 *
 * @function sureMapHasOnly
 * @throws {Exception} If no arguments are provided or more than four arguments are provided.
 * @throws {Exception} If map {-srcMap-} contains unique property.
 * @namespace Tools
 *
 */

function sureMapHasOnly( srcMap, screenMaps, msg )
{
  _.assert( arguments.length === 2 || arguments.length === 3 || arguments.length === 4, 'Expects two, three or four arguments' );

  let but = Object.keys( _.mapBut( srcMap, screenMaps ) );

  if( but.length > 0 )
  {
    debugger;
    if( arguments.length === 2 )
    throw _._err
    ({
      args : [ `${ _.entity.strType( srcMap ) } should have no fields :`, _.strQuote( but ).join( ', ' ) ],
      // args : [ _.entity.strType( srcMap ) + ' should have no fields :', _.strQuote( but ).join( ', ' ) ],
      level : 2,
    });
    else
    {
      let arr = [];
      for( let i = 2; i < arguments.length; i++ )
      {
        if( _.routineIs( arguments[ i ] ) )
        arguments[ i ] = ( arguments[ i ] )();
        arr.push( arguments[ i ] );
      }
      throw _._err
      ({
        args : [ arr.join( ' ' ), _.strQuote( but ).join( ', ' ) ],
        level : 2,
      });
    }

    return false;
  }

  return true;
}

//

/**
 * Checks if map passed by argument {-srcMap-} has only properties represented in object(s) passed after first argument. Checks only own properties of the objects.
 * Works only in debug mode. Uses StackTrace level 2.{@link wTools.err See err}
 * If routine found some unique properties in source it generates and throws exception, otherwise returns without exception.
 * Also generates error using message passed after last object. Message may be a string, an array, or a function.
 *
 * @param { Object } srcMap - source map.
 * @param { Object } screenMaps - object to compare with.
 * @param { * } [ msg ] - error message for generated exception.
 * @param { * } [ msg ] - error message that adds to the message in third argument.
 *
 * @example
 * let x = { d : 1 };
 * let a = Object.create( x );
 * a.a = 5;
 * let b = { a : 2 };
 * _.sureMapOwnOnly( a, b );
 * //no exception
 *
 * @example
 * let a = { d : 1 };
 * let b = { a : 2 };
 * _.sureMapOwnOnly( a, b );
 *
 * // log
 * // caught <anonymous>:3:10
 * // Object should have no own fields : d
 * //
 * // at _err (file:///.../wTools/staging/Base.s:3707)
 * // at sureMapOwnOnly (file:///.../wTools/staging/Base.s:4215)
 * // at <anonymous>:3
 *
 * @example
 * let a = { x : 0, y : 2 };
 * let b = { c : 0, d : 3};
 * let c = { a : 1 };
 * _.sureMapOwnOnly( a, b, 'error msg' );
 *
 * // log
 * // caught <anonymous>:4:8
 * // error msg Object should have no own fields : x, y
 * //
 * // at _err (file:///.../wTools/staging/Base.s:3707)
 * // at sureMapOwnOnly (file:///.../wTools/staging/Base.s:4215)
 * // at <anonymous>:4
 *
 * @example
 * let a = { x : 0, y : 2 };
 * let b = { c : 0, d : 3};
 * let c = { a : 1 };
 * _.sureMapOwnOnly( a, b, () => 'error, ' + 'map should', ' no own fields :' );
 *
 * // log
 * // caught <anonymous>:4:9
 * // error, map should have no own fields : x, y
 * //
 * // at _err (file:///.../wTools/staging/Base.s:3707)
 * // at sureMapOwnOnly (file:///.../wTools/staging/Base.s:4215)
 * // at <anonymous>:3
 *
 * @function sureMapOwnOnly
 * @throws {Exception} If no arguments are provided or more than four arguments are provided.
 * @throws {Exception} If map {-srcMap-} contains unique property.
 * @namespace Tools
 *
 */

function sureMapOwnOnly( srcMap, screenMaps, msg )
{
  _.assert( arguments.length === 2 || arguments.length === 3 || arguments.length === 4, 'Expects two, three or four arguments' );

  let but = Object.keys( _.mapOnlyOwnBut( srcMap, screenMaps ) );

  if( but.length > 0 )
  {
    debugger;
    if( arguments.length === 2 )
    throw _._err
    ({
      args : [ `${ _.entity.strType( srcMap ) } should own no fields :`, _.strQuote( but ).join( ', ' ) ],
      level : 2,
    });
    else
    {
      let arr = [];
      for( let i = 2; i < arguments.length; i++ )
      {
        if( _.routineIs( arguments[ i ] ) )
        arguments[ i ] = ( arguments[ i ] )();
        arr.push( arguments[ i ] );
      }
      throw _._err
      ({
        args : [ arr.join( ' ' ), _.strQuote( but ).join( ', ' ) ],
        level : 3,
      });
    }

    return false;
  }

  return true;
}

//

/**
 * Checks if map passed by argument {-srcMap-} has all properties represented in object passed by argument( all ). Checks all enumerable properties.
 * Works only in debug mode. Uses StackTrace level 2.{@link wTools.err See err}
 * If routine did not find some properties in source it generates and throws exception, otherwise returns without exception.
 * Also generates error using message passed after last object. Message may be a string, an array, or a function.
 *
 * @param { Object } srcMap - source map.
 * @param { Object } all - object to compare with.
 * @param { * } [ msg ] - error message for generated exception.
 * @param { * } [ msg ] - error message that adds to the message in third argument.
 *
 * @example
 * let x = { a : 1 };
 * let a = Object.create( x );
 * let b = { a : 2 };
 * _.sureMapHasAll( a, b );
 * // no exception
 *
 * @example
 * let a = { d : 1 };
 * let b = { a : 2 };
 * _.sureMapHasAll( a, b );
 *
 * // log
 * // caught <anonymous>:3:10
 * // Object should have fields : a
 * //
 * // at _err (file:///.../wTools/staging/Base.s:3707)
 * // at sureMapHasAll (file:///.../wTools/staging/Base.s:4242)
 * // at <anonymous>:3
 *
 * @example
 * let a = { x : 0, y : 2 };
 * let b = { x : 0, d : 3};
 * _.sureMapHasAll( a, b, 'error msg' );
 *
 * // log
 * // caught <anonymous>:4:9
 * // error msg Object should have fields : d
 * //
 * // at _err (file:///.../wTools/staging/Base.s:3707)
 * // at sureMapHasAll (file:///.../wTools/staging/Base.s:4242)
 * // at <anonymous>:3
 *
 * @example
 * let a = { x : 0 };
 * let b = { x : 1, y : 0};
 * _.sureMapHasAll( a, b, () => 'error, ' + 'map should', ' have fields :' );
 *
 * // log
 * // caught <anonymous>:4:9
 * // error, map should have fields : y
 * //
 * // at _err (file:///.../wTools/staging/Base.s:3707)
 * // at sureMapHasAll (file:///.../wTools/staging/Base.s:4242)
 * // at <anonymous>:3
 *
 * @function sureMapHasAll
 * @throws {Exception} If no arguments are provided or more than four arguments are provided.
 * @throws {Exception} If map {-srcMap-} not contains some properties from argument( all ).
 * @namespace Tools
 *
 */

function sureMapHasAll( srcMap, all, msg )
{

  _.assert( arguments.length === 2 || arguments.length === 3 || arguments.length === 4, 'Expects two, three or four arguments' );

  let but = Object.keys( _.mapBut( all, srcMap ) );

  if( but.length > 0 )
  {
    debugger;
    if( arguments.length === 2 )
    throw _._err
    ({
      args : [ `${ _.entity.strType( srcMap ) } should have fields :`, _.strQuote( but ).join( ', ' ) ],
      level : 2,
    });
    else
    {
      let arr = [];
      for( let i = 2; i < arguments.length; i++ )
      {
        if( _.routineIs( arguments[ i ] ) )
        arguments[ i ] = ( arguments[ i ] )();
        arr.push( arguments[ i ] );
      }
      throw _._err
      ({
        args : [ arr.join( ' ' ), _.strQuote( but ).join( ', ' ) ],
        level : 2,
      });
    }

    return false;
  }

  return true;
}

//

/**
 * Checks if map passed by argument {-srcMap-} has all properties represented in object passed by argument( all ). Checks only own properties of the objects.
 * Works only in Config.debug mode. Uses StackTrace level 2. {@link wTools.err See err}
 * If routine did not find some properties in source it generates and throws exception, otherwise returns without exception.
 * Also generates error using message passed after last object. Message may be a string, an array, or a function.
 *
 * @param { Object } srcMap - source map.
 * @param { Object } all - object to compare with.
 * @param { * } [ msg ] - error message for generated exception.
 * @param { * } [ msg ] - error message that adds to the message in third argument.
 *
 * @example
 * let a = { a : 1 };
 * let b = { a : 2 };
 * wTools.sureMapOwnAll( a, b );
 * // no exception
 *
 * @example
 * let a = { a : 1 };
 * let b = { a : 2, b : 2 }
 * _.sureMapOwnAll( a, b );
 *
 * // log
 * // caught <anonymous>:3:8
 * // Object should have own fields : b
 * //
 * // at _err (file:///.../wTools/staging/Base.s:3707)
 * // at sureMapOwnAll (file:///.../wTools/staging/Base.s:4269)
 * // at <anonymous>:3
 *
 * @example
 * let a = { x : 0 };
 * let b = { x : 1, y : 0};
 * _.sureMapOwnAll( a, b, 'error, should own fields' );
 *
 * // log
 * // caught <anonymous>:4:9
 * // error, should own fields : y
 * //
 * // at _err (file:///.../wTools/staging/Base.s:3707)
 * // at sureMapOwnAll (file:///.../wTools/staging/Base.s:4269)
 * // at <anonymous>:3
 *
 * @example
 * let a = { x : 0 };
 * let b = { x : 1, y : 0};
 * _.sureMapOwnAll( a, b, () => 'error, ' + 'map should', ' own fields :' );
 *
 * // log
 * // caught <anonymous>:4:9
 * // error, map should own fields : y
 * //
 * // at _err (file:///.../wTools/staging/Base.s:3707)
 * // at sureMapOwnAll (file:///.../wTools/staging/Base.s:4269)
 * // at <anonymous>:3
 *
 * @function sureMapOwnAll
 * @throws {Exception} If no arguments are provided or more than four arguments are provided.
 * @throws {Exception} If map {-srcMap-} not contains some properties from argument( all ).
 * @namespace Tools
 *
 */

function sureMapOwnAll( srcMap, all, msg )
{

  _.assert( arguments.length === 2 || arguments.length === 3 || arguments.length === 4, 'Expects two, three or four arguments' );

  let but = Object.keys( _.mapOnlyOwnBut( all, srcMap ) );

  if( but.length > 0 )
  {
    debugger;
    if( arguments.length === 2 )
    throw _._err
    ({
      args : [ `${ _.entity.strType( srcMap ) } should own fields :`, _.strQuote( but ).join( ', ' ) ],
      level : 2,
    });
    else
    {
      let arr = [];
      for( let i = 2; i < arguments.length; i++ )
      {
        if( _.routineIs( arguments[ i ] ) )
        arguments[ i ] = ( arguments[ i ] )();
        arr.push( arguments[ i ] );
      }
      throw _._err
      ({
        args : [ arr.join( ' ' ), _.strQuote( but ).join( ', ' ) ],
        level : 2,
      });
    }

    return false;
  }

  return true;
}

//

/**
 * Checks if map passed by argument {-srcMap-} has no properties represented in object(s) passed after first argument. Checks all enumerable properties.
 * Works only in debug mode. Uses StackTrace level 2. {@link wTools.err See err}
 * If routine found some properties in source it generates and throws exception, otherwise returns without exception.
 * Also generates error using message passed after last object. Message may be a string, an array, or a function.
 *
 * @param { Object } srcMap - source map.
 * @param {...Object} screenMaps - object(s) to compare with.
 * @param { * } [ msg ] - error message for generated exception.
 * @param { * } [ msg ] - error message that adds to the message in third argument.
 *
 * @example
 * let a = { a : 1 };
 * let b = { b : 2 };
 * _.sureMapHasNone( a, b );
 * // no exception
 *
 * @example
 * let x = { a : 1 };
 * let a = Object.create( x );
 * let b = { a : 2, b : 2 }
 * _.sureMapHasNone( a, b );
 *
 * // log
 * // caught <anonymous>:4:8
 * // Object should have no fields : a
 * //
 * // at _err (file:///.../wTools/staging/Base.s:3707)
 * // at sureMapHasNone (file:///.../wTools/staging/Base.s:4518)
 * // at <anonymous>:4
 *
 * @example
 * let a = { x : 0, y : 1 };
 * let b = { x : 1, y : 0 };
 * _.sureMapHasNone( a, b, 'error, map should have no fields' );
 *
 * // log
 * // caught <anonymous>:3:9
 * // error, map should have no fields : x, y
 * //
 * // at _err (file:///.../wTools/staging/Base.s:3707)
 * // at sureMapHasNone (file:///.../wTools/staging/Base.s:4518)
 * // at <anonymous>:3
 *
 * @example
 * let a = { x : 0, y : 1 };
 * let b = { x : 1, y : 0 };
 * _.sureMapHasNone( a, b, () => 'error, ' + 'map should have', 'no fields :' );
 *
 * // log
 * // caught <anonymous>:3:9
 * // error, map should have no fields : x, y
 * //
 * // at _err (file:///.../wTools/staging/Base.s:3707)
 * // at sureMapHasNone (file:///.../wTools/staging/Base.s:4518)
 * // at <anonymous>:3
 *
 * @function sureMapHasNone
 * @throws {Exception} If no arguments are provided or more than four arguments are provided.
 * @throws {Exception} If map {-srcMap-} contains some properties from other map(s).
 * @namespace Tools
 *
 */

function sureMapHasNone( srcMap, screenMaps, msg )
{

  _.assert( arguments.length === 2 || arguments.length === 3 || arguments.length === 4, 'Expects two, three or four arguments' );

  let but = Object.keys( _.mapOnly( srcMap, screenMaps ) );

  if( but.length > 0 )
  {
    debugger;
    if( arguments.length === 2 )
    throw _._err
    ({
      args : [ `${ _.entity.strType( srcMap ) } should have no fields :`, _.strQuote( but ).join( ', ' ) ],
      level : 2,
    });
    else
    {
      let arr = [];
      for( let i = 2; i < arguments.length; i++ )
      {
        if( _.routineIs( arguments[ i ] ) )
        arguments[ i ] = ( arguments[ i ] )();
        arr.push( arguments[ i ] );
      }
      throw _._err
      ({
        args : [ arr.join( ' ' ), _.strQuote( but ).join( ', ' ) ],
        level : 2,
      });
    }

    return false;
  }

  return true;
}

//

function sureMapOwnNone( srcMap, screenMaps, msg )
{

  _.assert( arguments.length === 2 || arguments.length === 3 || arguments.length === 4, 'Expects two, three or four arguments' );

  let but = Object.keys( _.mapOnlyOwn( srcMap, screenMaps ) );

  if( but.length > 0 )
  {
    debugger;
    if( arguments.length === 2 )
    throw _._err
    ({
      args : [ `${ _.entity.strType( srcMap ) } should own no fields :`, _.strQuote( but ).join( ', ' ) ],
      level : 2,
    });
    else
    {
      let arr = [];
      for( let i = 2; i < arguments.length; i++ )
      {
        if( _.routineIs( arguments[ i ] ) )
        arguments[ i ] = ( arguments[ i ] )();
        arr.push( arguments[ i ] );
      }
      throw _._err
      ({
        args : [ arr.join( ' ' ), _.strQuote( but ).join( ', ' ) ],
        level : 2,
      });
    }

    return false;
  }

  return true;
}

//

/**
 * Checks if map passed by argument {-srcMap-} not contains undefined properties. Works only in debug mode. Uses StackTrace level 2. {@link wTools.err See err}
 * If routine found undefined property it generates and throws exception, otherwise returns without exception.
 * Also generates error using messages passed after first argument. Message may be a string, an array, or a function.
 *
 * @param { Object } srcMap - source map.
 * @param { * } [ msg ] - error message for generated exception.
 * @param { * } [ msg ] - error message that adds to the message in third argument.
 *
 * @example
 * let map = { a : '1', b : 'name' };
 * _.sureMapHasNoUndefine( map );
 * // no exception
 *
 * @example
 * let map = { a : '1', b : undefined };
 * _.sureMapHasNoUndefine( map );
 *
 * // log
 * // caught <anonymous>:2:8
 * // Object  should have no undefines, but has : b
 * //
 * // at _err (file:///.../wTools/staging/Base.s:3707)
 * // at sureMapHasNoUndefine (file:///.../wTools/staging/Base.s:4087)
 * // at <anonymous>:2
 *
 * @example
 * let map = { a : undefined, b : '1' };
 * _.sureMapHasNoUndefine( map, '"map" has undefines :');
 *
 * // log
 * // caught <anonymous>:2:8
 * // "map" has undefines : a
 * //
 * // at _err (file:///.../wTools/staging/Base.s:3707)
 * // at sureMapHasNoUndefine (file:///.../wTools/staging/Base.s:4087)
 * // at <anonymous>:2
 *
 * @example
 * let map = { a : undefined, b : '1' };
 * _.sureMapHasNoUndefine( map, '"map"', () => 'should have ' + 'no undefines, but has :' );
 *
 * // log
 * // caught <anonymous>:2:8
 * // "map" should have no undefines, but has : a
 * //
 * // at _err (file:///.../wTools/staging/Base.s:3707)
 * // at sureMapHasNoUndefine (file:///.../wTools/staging/Base.s:4087)
 * // at <anonymous>:2
 *
 * @function sureMapHasNoUndefine
 * @throws {Exception} If no arguments passed or than three arguments passed.
 * @throws {Exception} If map {-srcMap-} contains undefined property.
 * @namespace Tools
 *
 */

function sureMapHasNoUndefine( srcMap, msg )
{

  _.assert( arguments.length === 1 || arguments.length === 2 || arguments.length === 3, 'Expects one, two or three arguments' )

  let but = [];

  for( let s in srcMap )
  if( srcMap[ s ] === undefined )
  but.push( s );

  if( but.length > 0 )
  {
    debugger;
    if( arguments.length === 1 )
    throw _._err
    ({
      args : [ `${ _.entity.strType( srcMap ) } should have no undefines, but has :`, _.strQuote( but ).join( ', ' ) ],
      level : 2,
    });
    else
    {
      let arr = [];
      for( let i = 1; i < arguments.length; i++ )
      {
        if( _.routineIs( arguments[ i ] ) )
        arguments[ i ] = ( arguments[ i ] )();
        arr.push( arguments[ i ] );
      }
      throw _._err
      ({
        args : [ arr.join( ' ' ), _.strQuote( but ).join( ', ' ) ],
        level : 2,
      });
    }

    return false;
  }

  return true;
}

// --
// map assert
// --

function assertMapHasFields( srcMap, screenMaps, msg )
{
  if( Config.debug === false )
  return true;
  return _.sureMapHasExactly.apply( this, arguments );
}

//

function assertMapOwnFields( srcMap, screenMaps, msg )
{
  if( Config.debug === false )
  return true;
  return _.sureMapOwnExactly.apply( this, arguments );
}

//

/**
 * Checks if map passed by argument {-srcMap-} has only properties represented in object(s) passed after first argument. Checks all enumerable properties.
 * Works only in debug mode. Uses StackTrace level 2. {@link wTools.err See err}
 * If routine found some unique properties in source it generates and throws exception, otherwise returns without exception.
 * Also generates error using message passed after second argument. Message may be a string, an array, or a function.
 *
 * @param { Object } srcMap - source map.
 * @param { Object } screenMaps - object to compare with.
 * @param { * } [ msg ] - error message for generated exception.
 * @param { * } [ msg ] - error message that adds to the message in third argument.
 *
 * @example
 * let a = { a : 1, b : 3 };
 * let b = { a : 2, b : 3 };
 * _.assertMapHasOnly( a, b );
 * //no exception
 *
 * @example
 * let a = { a : 1, c : 3 };
 * let b = { a : 2, b : 3 };
 * _.assertMapHasOnly( a, b );
 *
 * // log
 * // caught <anonymous>:3:8
 * // Object should have no fields : c
 * //
 * // at _err (file:///.../wTools/staging/Base.s:3707)
 * // at assertMapHasOnly (file:///.../wTools/staging/Base.s:4188)
 * // at <anonymous>:3
 *
 * @example
 * let x = { d : 1 };
 * let a = Object.create( x );
 * let b = { a : 1 };
 * _.assertMapHasOnly( a, b, 'map should have no fields :' )
 *
 * // log
 * // caught <anonymous>:4:8
 * // map should have no fields : d
 * //
 * // at _err (file:///.../wTools/staging/Base.s:3707)
 * // at assertMapHasOnly (file:///.../wTools/staging/Base.s:4188)
 * // at <anonymous>:4
 *
 * @example
 * let x = { d : 1 };
 * let a = Object.create( x );
 * let b = { a : 1 };
 * _.assertMapHasOnly( a, b, 'map', () => ' should' + ' have no fields :' )
 *
 * // log
 * // caught <anonymous>:4:8
 * // map should have no fields : d
 * //
 * // at _err (file:///.../wTools/staging/Base.s:3707)
 * // at assertMapHasOnly (file:///.../wTools/staging/Base.s:4188)
 * // at <anonymous>:4
 *
 * @function assertMapHasOnly
 * @throws {Exception} If no arguments provided or more than four arguments passed.
 * @throws {Exception} If map {-srcMap-} contains unique property.
 * @namespace Tools
 *
 */

function assertMapHasOnly( srcMap, screenMaps, msg )
{
  if( Config.debug === false )
  return true;

  /* */

  _.assert( 2 <= arguments.length && arguments.length <= 4, 'Expects two, three or four arguments' );

  let but = mapButKeys( srcMap, screenMaps );

  if( but.length > 0 )
  {
    let err;
    let msgKeys = _.strQuote( but ).join( ', ' );
    if( arguments.length === 2 )
    err = errFromArgs([ `${ _.entity.strType( srcMap ) } should have no fields : ${ msgKeys }` ]);
    else
    err = errFromArgs([ msgMake( arguments ), msgKeys ]);
    debugger;
    throw err;
  }

  return true;

  /* */

  function mapButKeys( srcMap, butMap )
  {
    let result = [];
    _.assert( !_.primitive.is( srcMap ), 'Expects map {-srcMap-}' );

    if( _.longLike( butMap ) )
    {
      for( let s in srcMap )
      {
        let m;
        for( m = 0 ; m < butMap.length ; m++ )
        {
          if( s === butMap[ m ] )
          break;
          if( _.mapIs( butMap[ m ] ) )
          if( s in butMap[ m ] )
          break;
        }

        if( m === butMap.length )
        result.push( s );
      }
    }
    else if( _.object.like( butMap ) || _.routineIs( butMap ) )
    {
      for( let s in srcMap )
      {
        if( !( s in butMap ) )
        result.push( s );
      }
    }
    else
    {
      _.assert( 0, 'Expects object-like or long-like {-butMap-}' );
    }

    return result;
  }

  /* */

  function errFromArgs( args )
  {
    return _._err
    ({
      args,
      level : 2,
    });
  }

  /* */

  function msgMake( args )
  {
    let arr = [];
    for( let i = 2; i < args.length; i++ )
    {
      if( _.routineIs( args[ i ] ) )
      args[ i ] = args[ i ]();
      arr.push( args[ i ] );
    }
    return arr.join( ' ' );
  }
}

//

/**
 * Checks if map passed by argument {-srcMap-} has only properties represented in object(s) passed after first argument. Checks only own properties of the objects.
 * Works only in debug mode. Uses StackTrace level 2.{@link wTools.err See err}
 * If routine found some unique properties in source it generates and throws exception, otherwise returns without exception.
 * Also generates error using message passed after second argument. Message may be a string, an array, or a function.
 *
 * @param { Object } srcMap - source map.
 * @param { Object } screenMaps - object to compare with.
 * @param { * } [ msg ] - error message for generated exception.
 * @param { * } [ msg ] - error message that adds to the message in third argument.
 *
 * @example
 * let x = { d : 1 };
 * let a = Object.create( x );
 * a.a = 5;
 * let b = { a : 2 };
 * _.assertMapOwnOnly( a, b );
 * // no exception
 *
 * @example
 * let a = { d : 1 };
 * let b = { a : 2 };
 * _.assertMapOwnOnly( a, b );
 *
 * // log
 * // caught <anonymous>:3:10
 * // Object should have no own fields : d
 * //
 * // at _err (file:///.../wTools/staging/Base.s:3707)
 * // at assertMapOwnOnly (file:///.../wTools/staging/Base.s:4215)
 * // at <anonymous>:3
 *
 * @example
 * let a = { x : 0, y : 2 };
 * let b = { c : 0, d : 3};
 * let c = { a : 1 };
 * _.assertMapOwnOnly( a, b, 'error, map should have no own fields :' );
 *
 * // log
 * // caught <anonymous>:4:8
 * // error, map should have no own fields : x, y
 * //
 * // at _err (file:///.../wTools/staging/Base.s:3707)
 * // at assertMapOwnOnly (file:///.../wTools/staging/Base.s:4215)
 * // at <anonymous>:4
 *
 * @example
 * let a = { x : 0, y : 2 };
 * let b = { c : 0, d : 3};
 * let c = { a : 1 };
 * _.assertMapOwnOnly( a, b, () => 'error, ' + 'map', ' should have no own fields :' );
 *
 * // log
 * // caught <anonymous>:4:8
 * // error, map should have no own fields : x, y
 * //
 * // at _err (file:///.../wTools/staging/Base.s:3707)
 * // at assertMapOwnOnly (file:///.../wTools/staging/Base.s:4215)
 * // at <anonymous>:4
 *
 * @function assertMapOwnOnly
 * @throws {Exception} If no arguments provided or more than four arguments passed.
 * @throws {Exception} If map {-srcMap-} contains unique property.
 * @namespace Tools
 *
 */

function assertMapOwnOnly( srcMap, screenMaps, msg )
{
  if( Config.debug === false )
  return true;
  return _.sureMapOwnOnly.apply( this, arguments );
}

//

/**
 * Checks if map passed by argument {-srcMap-} has no properties represented in object(s) passed after first argument. Checks all enumerable properties.
 * Works only in debug mode. Uses StackTrace level 2. {@link wTools.err See err}
 * If routine found some properties in source it generates and throws exception, otherwise returns without exception.
 * Also generates error using message passed after second argument. Message may be a string, an array, or a function.
 *
 * @param { Object } srcMap - source map.
 * @param { Object } screenMaps - object to compare with.
 * @param { * } [ msg ] - error message for generated exception.
 * @param { * } [ msg ] - error message that adds to the message in third argument.
 *
 * @example
 * let a = { a : 1 };
 * let b = { b : 2 };
 * _.assertMapHasNone( a, b );
 * // no exception
 *
 * @example
 * let x = { a : 1 };
 * let a = Object.create( x );
 * let b = { a : 2, b : 2 }
 * _.assertMapHasNone( a, b );
 *
 * // log
 * // caught <anonymous>:4:8
 * // Object should have no fields : a
 * //
 * // at _err (file:///.../wTools/staging/Base.s:3707)
 * // at assertMapHasAll (file:///.../wTools/staging/Base.s:4518)
 * // at <anonymous>:4
 *
 * @example
 * let a = { x : 0, y : 1 };
 * let b = { x : 1, y : 0 };
 * _.assertMapHasNone( a, b, 'map should have no fields :' );
 *
 * // log
 * // caught <anonymous>:3:9
 * // map should have no fields : x, y
 * //
 * // at _err (file:///.../wTools/staging/Base.s:3707)
 * // at assertMapHasNone (file:///.../wTools/staging/Base.s:4518)
 * // at <anonymous>:3
 *
 * @example
 * let a = { x : 0, y : 1 };
 * let b = { x : 1, y : 0 };
 * _.assertMapHasNone( a, b, () => 'map ' + 'should ', 'have no fields :' );
 *
 * // log
 * // caught <anonymous>:3:9
 * // map should have no fields : x, y
 * //
 * // at _err (file:///.../wTools/staging/Base.s:3707)
 * // at assertMapHasNone (file:///.../wTools/staging/Base.s:4518)
 * // at <anonymous>:3
 *
 * @function assertMapHasNone
 * @throws {Exception} If no arguments provided or more than four arguments passed.
 * @throws {Exception} If map {-srcMap-} contains some properties from other map(s).
 * @namespace Tools
 *
 */

function assertMapHasNone( srcMap, screenMaps, msg )
{
  if( Config.debug === false )
  return true;
  return _.sureMapHasNone.apply( this, arguments );
}

//

function assertMapOwnNone( srcMap, screenMaps, msg )
{
  if( Config.debug === false )
  return true;
  return _.sureMapOwnNone.apply( this, arguments );
}

//

/**
 * Checks if map passed by argument {-srcMap-} has all properties represented in object passed by argument( all ). Checks all enumerable properties.
 * Works only in debug mode. Uses StackTrace level 2.{@link wTools.err See err}
 * If routine did not find some properties in source it generates and throws exception, otherwise returns without exception.
 * Also generates error using message passed after second argument. Message may be a string, an array, or a function.
 *
 * @param { Object } srcMap - source map.
 * @param { Object } all - object to compare with.
 * @param { * } [ msg ] - error message for generated exception.
 * @param { * } [ msg ] - error message that adds to the message in third argument.
 *
 * @example
 * let x = { a : 1 };
 * let a = Object.create( x );
 * let b = { a : 2 };
 * _.assertMapHasAll( a, b );
 * // no exception
 *
 * @example
 * let a = { d : 1 };
 * let b = { a : 2 };
 * _.assertMapHasAll( a, b );
 *
 * // log
 * // caught <anonymous>:3:10
 * // Object should have fields : a
 * //
 * // at _err (file:///.../wTools/staging/Base.s:3707)
 * // at assertMapHasAll (file:///.../wTools/staging/Base.s:4242)
 * // at <anonymous>:3
 *
 * @example
 * let a = { x : 0, y : 2 };
 * let b = { x : 0, d : 3};
 * _.assertMapHasAll( a, b, 'map should have fields :' );
 *
 * // log
 * // caught <anonymous>:4:9
 * // map should have fields : d
 * //
 * // at _err (file:///.../wTools/staging/Base.s:3707)
 * // at assertMapHasAll (file:///.../wTools/staging/Base.s:4242)
 * // at <anonymous>:3
 *
 * @example
 * let a = { x : 0, y : 2 };
 * let b = { x : 0, d : 3};
 * _.assertMapHasAll( a, b, () => 'map' + ' should', ' have fields :' );
 *
 * // log
 * // caught <anonymous>:4:9
 * // map should have fields : d
 * //
 * // at _err (file:///.../wTools/staging/Base.s:3707)
 * // at assertMapHasAll (file:///.../wTools/staging/Base.s:4242)
 * // at <anonymous>:3
 *
 * @function assertMapHasAll
 * @throws {Exception} If no arguments provided or more than four arguments passed.
 * @throws {Exception} If map {-srcMap-} not contains some properties from argument( all ).
 * @namespace Tools
 *
 */

function assertMapHasAll( srcMap, all, msg )
{
  if( Config.debug === false )
  return true;
  return _.sureMapHasAll.apply( this, arguments );
}

//

/**
 * Checks if map passed by argument {-srcMap-} has all properties represented in object passed by argument( all ). Checks only own properties of the objects.
 * Works only in Config.debug mode. Uses StackTrace level 2. {@link wTools.err See err}
 * If routine did not find some properties in source it generates and throws exception, otherwise returns without exception.
 * Also generates error using message passed after second argument. Message may be a string, an array, or a function.
 *
 * @param { Object } srcMap - source map.
 * @param { Object } all - object to compare with.
 * @param { * } [ msg ] - error message for generated exception.
 * @param { * } [ msg ] - error message that adds to the message in third argument.
 *
 * @example
 * let a = { a : 1 };
 * let b = { a : 2 };
 * _.assertMapOwnAll( a, b );
 * // no exception
 *
 * @example
 * let a = { a : 1 };
 * let b = { a : 2, b : 2 }
 * _.assertMapOwnAll( a, b );
 *
 * // log
 * // caught <anonymous>:3:8
 * // Object should own fields : b
 * //
 * // at _err (file:///.../wTools/staging/Base.s:3707)
 * // at assertMapHasAll (file:///.../wTools/staging/Base.s:4269)
 * // at <anonymous>:3
 *
 * @example
 * let a = { x : 0 };
 * let b = { x : 1, y : 0};
 * _.assertMapOwnAll( a, b, 'error msg, map should own fields :' );
 *
 * // log
 * // caught <anonymous>:4:9
 * // error msg, map should own fields : y
 * //
 * // at _err (file:///.../wTools/staging/Base.s:3707)
 * // at assertMapOwnAll (file:///.../wTools/staging/Base.s:4269)
 * // at <anonymous>:3
 *
 * @example
 * let a = { x : 0 };
 * let b = { x : 1, y : 0};
 * _.assertMapOwnAll( a, b, 'error msg, ', () => 'map' + ' should own fields :' );
 *
 * // log
 * // caught <anonymous>:4:9
 * // error msg, map should own fields : y
 * //
 * // at _err (file:///.../wTools/staging/Base.s:3707)
 * // at assertMapOwnAll (file:///.../wTools/staging/Base.s:4269)
 * // at <anonymous>:3
 *
 * @function assertMapOwnAll
 * @throws {Exception} If no arguments passed or more than four arguments passed.
 * @throws {Exception} If map {-srcMap-} not contains some properties from argument( all ).
 * @namespace Tools
 *
 */

function assertMapOwnAll( srcMap, all, msg )
{
  if( Config.debug === false )
  return true;
  return _.sureMapOwnAll.apply( this, arguments );
}

//

/**
 * Checks if map passed by argument {-srcMap-} not contains undefined properties. Works only in debug mode. Uses StackTrace level 2. {@link wTools.err See err}
 * If routine found undefined property it generates and throws exception, otherwise returns without exception.
 * Also generates error using messages passed after first argument. Message may be a string, an array, or a function.
 *
 * @param { Object } srcMap - source map.
 * @param { * } [ msg ] - error message for generated exception.
 * @param { * } [ msg ] - error message that adds to the message in second argument.
 *
 * @example
 * let map = { a : '1', b : 'name' };
 * _.assertMapHasNoUndefine( map );
 * // no exception
 *
 * @example
 * let map = { a : '1', b : undefined };
 * _.assertMapHasNoUndefine( map );
 *
 * // log
 * // caught <anonymous>:2:8
 * // Object should have no undefines, but has : b
 * //
 * // at _err (file:///.../wTools/staging/Base.s:3707)
 * // at assertMapHasNoUndefine (file:///.../wTools/staging/Base.s:4087)
 * // at <anonymous>:2
 *
 * @example
 * let map = { a : undefined, b : '1' };
 * _.assertMapHasNoUndefine( map, '"map" has undefines :');
 *
 * // log
 * // caught <anonymous>:2:8
 * // "map" has undefines : a
 * //
 * // at _err (file:///.../wTools/staging/Base.s:3707)
 * // at assertMapHasNoUndefine (file:///.../wTools/staging/Base.s:4087)
 * // at <anonymous>:2
 *
 * @example
 * let map = { a : undefined, b : '1' };
 * _.assertMapHasNoUndefine( map, 'map', () => ' has ' + 'undefines :');
 *
 * // log
 * // caught <anonymous>:2:8
 * // map has undefines : a
 * //
 * // at _err (file:///.../wTools/staging/Base.s:3707)
 * // at assertMapHasNoUndefine (file:///.../wTools/staging/Base.s:4087)
 * // at <anonymous>:2
 *
 * @function assertMapHasNoUndefine
 * @throws {Exception} If no arguments provided or more than three arguments passed.
 * @throws {Exception} If map {-srcMap-} contains undefined property.
 * @namespace Tools
 *
 */

function assertMapHasNoUndefine( srcMap, msg )
{
  if( Config.debug === false )
  return true;

  /* */

  _.assert( 1 <= arguments.length && arguments.length <= 3, 'Expects one, two or three arguments' )
  _.assert( !_.primitive.is( srcMap ) );

  let but = [];

  for( let s in srcMap )
  if( srcMap[ s ] === undefined )
  but.push( s );

  if( but.length > 0 )
  {
    let msgKeys = _.strQuote( but ).join( ', ' );
    if( arguments.length === 1 )
    throw errFromArgs([ `${ _.entity.strType( srcMap ) } should have no undefines, but has : ${ msgKeys }` ]);
    else
    throw errFromArgs([ msgMake( arguments ), msgKeys ])
  }

  return true;

  /* */

  function errFromArgs( args )
  {
    return _._err
    ({
      args,
      level : 2,
    });
  }

  /* */

  function msgMake( args )
  {
    let arr = [];
    for( let i = 1 ; i < args.length ; i++ )
    {
      if( _.routineIs( args[ i ] ) )
      args[ i ] = args[ i ]();
      arr.push( args[ i ] );
    }
    return arr.join( ' ' );
  }
}

// --
// extension
// --

let Extension =
{

  // map checker

  mapsAreIdentical,
  mapContain,

  objectSatisfy,

  /* xxx : move routines to another namespace? */

  /* introduce routine::mapHasKey */
  mapOwn : mapOwnKey, /* qqq : good coverage required! */
  mapOwnKey,

  mapHas : mapHasKey, /* qqq : good coverage required! */
  mapHasKey,

  mapOnlyOwnKey,
  mapHasVal,
  mapOnlyOwnVal,

  mapHasAll,
  mapHasAny,
  mapHasNone,

  mapOnlyOwnAll,
  mapOnlyOwnAny,
  mapOnlyOwnNone,

  mapHasExactly,
  mapOnlyOwnExactly,

  mapHasOnly,
  mapOnlyOwnOnly,

  mapHasNoUndefine,

  // map extend

  mapMake,
  mapShallowClone,
  mapCloneAssigning, /* dubious */

  // mapExtend,
  mapsExtend,
  mapExtendConditional,
  mapsExtendConditional,

  mapExtendHiding,
  mapsExtendHiding,
  mapExtendAppending,
  mapsExtendAppending,
  mapExtendPrepending,
  mapsExtendPrepending,
  mapExtendAppendingOnlyArrays,
  mapsExtendAppendingOnlyArrays,
  mapExtendByDefined,
  mapsExtendByDefined,
  mapExtendNulls, /* qqq : cover */ /* qqq : check routine mapExtendNulls. seems does not extend undefined fields */
  mapsExtendNulls, /* qqq : cover */
  mapExtendDstNotOwn, /* qqq : cover */
  mapsExtendDstNotOwn, /* qqq : cover */
  mapExtendNotIdentical, /* qqq : cover */
  mapsExtendNotIdentical, /* qqq : cover */

  // mapSupplement,
  mapSupplementNulls,
  mapSupplementNils,
  mapSupplementAssigning,
  mapSupplementAppending,
  mapsSupplementAppending,

  mapSupplementOwnAssigning,

  mapComplement,
  mapsComplement,
  mapComplementReplacingUndefines,
  mapsComplementReplacingUndefines,
  mapComplementPreservingUndefines,
  mapsComplementPreservingUndefines,

  // map extend recursive

  mapExtendRecursiveConditional,
  mapsExtendRecursiveConditional,
  _mapExtendRecursiveConditional,

  mapExtendRecursive,
  mapsExtendRecursive,
  _mapExtendRecursive,

  mapExtendAppendingAnythingRecursive,
  mapsExtendAppendingAnythingRecursive,
  mapExtendAppendingArraysRecursive,
  mapsExtendAppendingArraysRecursive,
  mapExtendAppendingOnceRecursive,
  mapsExtendAppendingOnceRecursive,

  mapSupplementRecursive,
  mapSupplementByMapsRecursive,
  mapSupplementOwnRecursive,
  mapsSupplementOwnRecursive,
  mapSupplementRemovingRecursive,
  mapSupplementByMapsRemovingRecursive,

  // map selector

  mapOnlyPrimitives,

  // map manipulator

  objectSetWithKeys,
  mapSet : objectSetWithKeys,
  objectSetWithKeyStrictly,

  // map transformer

  mapInvert, /* qqq : write _mapInvert accepting o-map | aaa : Done. Yevhen S. */
  _mapInvert,
  mapInvertDroppingDuplicates,
  mapsFlatten,

  mapToArray,
  mapToStr, /* experimental */

  // map logical operator

  mapButConditional, /* !!! : use instead of mapButConditional */ /* qqq : make it accept null in the first argument */ /* Dmytro : covered, coverage is more complex */
  mapButConditional_,
  mapBut, /* !!! : use instead of mapBut */ /* Dmytro : covered, coverage is more complex */
  mapBut_, /* qqq : make it accept null in the first argument */
  mapDelete, /* xxx : deprecate in favor of mapBut_ */
  mapEmpty,

  mapButIgnoringUndefines, /* !!! : use instead of mapButIgnoringUndefines */ /* Dmytro : covered, coverage is more complex */
  mapButIgnoringUndefines_, /* qqq : make it accept null in the first argument */
  mapOnlyOwnBut, /* !!! : use instead of mapOnlyOwnBut */ /* Dmytro : covered, coverage is more complex */
  mapOnlyOwnBut_, /* qqq : make it accept null in the first argument */

  mapOnly, /* !!! : use instead of mapOnly */ /* Dmytro : covered, coverage is more complex */
  mapOnly_,  /* qqq : make it accept null in the first argument */
  mapOnlyOwn, /* !!! : use instead of mapOnlyOwn */ /* Dmytro : covered, coverage is more complex */
  mapOnlyOwn_, /* qqq : make it accept null in the first argument */
  mapOnlyComplementing, /* !!! : use instead of mapOnlyComplementing */ /* Dmytro : covered, coverage is more complex */
  mapOnlyComplementing_, /* qqq : make it accept null in the first argument */
  _mapOnly,
  _mapOnly_,

  // map surer

  /* qqq for Yevhen : duplicate in namespace _.map.*. dont forget to leave mark::!!! near each such routine */
  sureMapHasExactly,
  sureMapOwnExactly,

  sureMapHasOnly,
  sureMapOwnOnly,

  sureMapHasAll,
  sureMapOwnAll,

  sureMapHasNone,
  sureMapOwnNone,

  sureMapHasNoUndefine,

  // map assert

  /* qqq for Yevhen : duplicate in namespace _.map.*. dont forget to leave mark::!!! near each such routine */
  assertMapHasFields,
  assertMapOwnFields,

  assertMapHasOnly,
  assertMapOwnOnly,

  assertMapHasNone,
  assertMapOwnNone,

  assertMapHasAll,
  assertMapOwnAll,

  assertMapHasNoUndefine,

}

//

_.mapSupplement( _, Extension );

// --
// export
// --

if( typeof module !== 'undefined' )
module[ 'exports' ] = _;

})();<|MERGE_RESOLUTION|>--- conflicted
+++ resolved
@@ -2145,13 +2145,9 @@
   }
   if( arguments.length === 2 )
   {
-<<<<<<< HEAD
-=======
-
-    if( _.longIs( dstMap ) ) /* xxx qqq : for Dmytro : ? */
-    dstMap = _.mapExtend( null, dstMap );
-
->>>>>>> 57f61179
+    // if( _.longIs( dstMap ) ) /* xxx aaa : for Dmytro : ? */ /* Dmytro : fixed */
+    // dstMap = _.mapExtend( null, dstMap );
+
     butMap = srcMap;
     srcMap = dstMap;
   }
