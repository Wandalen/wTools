( function _l1_Countable_s_()
{

'use strict';

const _global = _global_;
const _ = _global_.wTools;
_.countable = _.countable || Object.create( null );

// --
// dichotomy
// --

/* qqq : for Junior : cover please */
function is( src )
{

  if( _.arrayIs( src ) )
  return true;

  if( _.primitive.is( src ) )
  return false;

<<<<<<< HEAD
  // _.class.methodIteratorOf( src ) has already a check, asserting src is a routine; _.routineIs wrapper seems redundant.
  if( _.routineIs( _.class.methodIteratorOf( src ) ) ) /* qqq : for Junior : cover please */
  if( !_.mapIs( src ) )
=======
  // if( _.routine.like( _.class.methodIteratorOf( src ) ) )
  // if( !_.mapIs( src ) )
  if( _.class.methodIteratorOf( src ) !== undefined ) /* qqq : for Junior : cover please */
>>>>>>> 5ff20acd
  return true;

  return false;
}

//

function like( src )
{
  return _.countable.is( src );
}

//

function isResizable( src )
{
  if( _.array.is( src ) )
  return true;
  return false;
  // return this.is( src );
}

//

function IsResizable()
{
  _.assert( arguments.length === 0 );
  return this.default.IsResizable();
}

// --
// maker
// --

function _makeEmpty( src )
{
  if( arguments.length === 0 || src === null || _.long.is( src ) )
  return _.long._makeEmpty( ... arguments );
  return _.object.makeEmpty( ... arguments );
}

//

/* qqq2 : for junior : cover please */
function makeEmpty( src )
{
  _.assert( arguments.length === 0 || arguments.length === 1 );
  if( arguments.length === 1 )
  {
    _.assert( this.like( src ) || _.routineIs( src ) );
    return this._makeEmpty( src );
  }
  else
  {
    return this._makeEmpty();
  }
}

//

function _makeUndefined( src, length )
{
  if( _.long.is( src ) )
  return _.long._makeUndefined( ... arguments );
  return _.object.makeUndefined( ... arguments );
}

//

/* qqq2 : for junior : cover please */
function makeUndefined( src, length )
{
  _.assert( arguments.length === 0 || arguments.length === 1 || arguments.length === 2 );
  if( arguments.length === 2 )
  {
    _.assert( src === null || _.long.is( src ) || _.routineIs( src ) );
    _.assert( _.numberIs( length ) || _.countable.is( length ) );
  }
  else if( arguments.length === 1 )
  {
    _.assert( src === null || _.numberIs( src ) || this.like( src ) || _.routineIs( src ) );
  }
  return this._makeUndefined( ... arguments );
}

//

function _makeZeroed( src, length )
{
  if( _.long.is( src ) )
  return _.long._makeZeroed( ... arguments );
  return _.object.make( ... arguments );
}

//

/* qqq2 : for junior : cover please */
/* qqq : for junior : extend with test cases with countable in 2nd arg */
function makeZeroed( src, length )
{
  _.assert( arguments.length === 0 || arguments.length === 1 || arguments.length === 2 );
  if( arguments.length === 2 )
  {
    _.assert( src === null || _.long.is( src ) || _.routineIs( src ) );
    _.assert( _.numberIs( length ) || _.countable.is( length ) );
  }
  else if( arguments.length === 1 )
  {
    _.assert( src === null || _.numberIs( src ) || this.like( src ) || _.routineIs( src ) );
  }
  return this._makeZeroed( ... arguments );
}

//

function _make( src, length )
{
  if( _.long.is( src ) )
  return _.long._make( ... arguments );
  return _.object.make( ... arguments );
}

//

/* qqq2 : for junior : full implementation and coverage are required */
/* qqq : for junior : extend with test cases with countable in 2nd arg */
function make( src, length )
{
  _.assert( arguments.length <= 2 );
  if( arguments.length === 2 )
  {
    _.assert( src === null || _.countable.is( src ) || _.routineIs( src ) );
    _.assert( _.numberIs( length ) || _.countable.is( length ) );
  }
  else if( arguments.length === 1 )
  {
    _.assert( src === null || _.numberIs( src ) || this.like( src ) || _.routineIs( src ) );
  }
  return this._make( ... arguments );
}

//

/* qqq2 : for junior : full implementation and coverage are required */
function _cloneShallow( src )
{
  if( _.long.is( src ) )
  return _.long._cloneShallow( src );
  return _.object.cloneShallow( src );
}

//

function cloneShallow( srcArray )
{
  _.assert( this.like( srcArray ) );
  _.assert( arguments.length === 1 );
  return this._cloneShallow( srcArray );
}

//

function from( src )
{
  _.assert( arguments.length === 1, 'Expects single argument' );
  if( this.is( src ) )
  return src;
  if( src === null )
  return this.make( null );
  return this.make( null, src );
}

// --
// meta
// --

/* qqq : optimize */
function namespaceOf( src )
{
  if( !this.is( src ) )
  return null;

  let result = _.long.namespaceOf( src );
  if( result )
  return result;

  return this;
}

// --
// extension
// --

var ToolsExtension =
{

  // dichotomy

  countableIs : is.bind( _.countable ),
  countableLike : like.bind( _.countable ),

}

Object.assign( _, ToolsExtension );

//

var CountableExtension =
{

  //

  NamespaceName : 'countable',
  NamespaceNames : [ 'countable' ],
  NamespaceQname : 'wTools/countable',
  MoreGeneralNamespaceName : 'countable',
  MostGeneralNamespaceName : 'countable',
  TypeName : 'Countable',
  TypeNames : [ 'Countable' ],
  // SecondTypeName : 'Countable',
  InstanceConstructor : null,
  tools : _,

  // dichotomy

  is, /* qqq : cover here and in the module::MathVector */
  like, /* qqq : cover here and in the module::MathVector */
  isResizable,
  IsResizable,

  // maker

  _makeEmpty,
  makeEmpty, /* qqq : for junior : cover */
  _makeUndefined,
  makeUndefined, /* qqq : for junior : cover */
  _makeZeroed,
  makeZeroed, /* qqq : for junior : cover */
  _make,
  make, /* qqq : for junior : cover */
  _cloneShallow,
  cloneShallow, /* qqq : for junior : cover */
  from, /* qqq : for junior : cover */

  // meta

  namespaceOf,
  namespaceWithDefaultOf : _.props.namespaceWithDefaultOf,
  _functor_functor : _.props._functor_functor,

}

Object.assign( _.countable, CountableExtension );

})();<|MERGE_RESOLUTION|>--- conflicted
+++ resolved
@@ -21,15 +21,9 @@
   if( _.primitive.is( src ) )
   return false;
 
-<<<<<<< HEAD
-  // _.class.methodIteratorOf( src ) has already a check, asserting src is a routine; _.routineIs wrapper seems redundant.
-  if( _.routineIs( _.class.methodIteratorOf( src ) ) ) /* qqq : for Junior : cover please */
-  if( !_.mapIs( src ) )
-=======
   // if( _.routine.like( _.class.methodIteratorOf( src ) ) )
   // if( !_.mapIs( src ) )
   if( _.class.methodIteratorOf( src ) !== undefined ) /* qqq : for Junior : cover please */
->>>>>>> 5ff20acd
   return true;
 
   return false;
