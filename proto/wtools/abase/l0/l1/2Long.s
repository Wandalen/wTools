--- conflicted
+++ resolved
@@ -410,13 +410,8 @@
     return _.argumentsArray.make( src );
     if( _.unroll.is( src ) )
     return _.unroll.make( src );
-<<<<<<< HEAD
     if( _.number.is( src ) )
-    return this.tools.defaultLong.make( src );
-=======
-    if( _.numberIs( src ) )
     return this.tools.long.default.make( src );
->>>>>>> 5d1c1f8e
     if( _.routineIs( src ) )
     return new src();
     if( src.constructor === Array )
@@ -467,13 +462,8 @@
   return _.argumentsArray.make( src );
   if( _.unroll.is( src ) )
   return _.unroll.make( src );
-<<<<<<< HEAD
-  // if( _.number.is( src ) ) /* Dmytro : wrong branch, public interface forbids numbers as argument */
-  // return this.tools.defaultLong.make( src );
-=======
   // if( _.numberIs( src ) ) /* Dmytro : wrong branch, public interface forbids numbers as argument */
   // return this.tools.long.default.make( src );
->>>>>>> 5d1c1f8e
   if( src.constructor === Array )
   return [ ... src ];
   else
