( function _l1_Array_s_()
{

'use strict';

const _global = _global_;
const _ = _global_.wTools;
_.array = _.array || Object.create( null );

_.assert( !!_.argumentsArray.make, 'Expects routine _.argumentsArray.make' );

// --
// array
// --

/**
 * The is() routine determines whether the passed value is an Array.
 *
 * If the {-srcMap-} is an Array, true is returned,
 * otherwise false is.
 *
 * @param { * } src - The object to be checked.
 *
 * @example
 * _.array.is( [ 1, 2 ] );
 * // returns true
 *
 * @example
 * _.array.is( 10 );
 * // returns false
 *
 * @returns { boolean } Returns true if {-srcMap-} is an Array.
 * @function is
 * @namespace Tools
 */

function is( src )
{
  return Array.isArray( src );
  // return Object.prototype.toString.call( src ) === '[object Array]';
}

//

function isEmpty( src )
{
  if( !_.array.is( src ) )
  return false;
  return src.length === 0;
}

//

function isPopulated( src )
{
  if( !_.array.is( src ) )
  return false;
  return src.length > 0;
}

//

function likeResizable( src )
{
  return _.array.is( src );
}

//

function like( src ) /* qqq : cover */
{
  return this.is( src );
}

// --
// maker
// --

function _makeEmpty( src )
{
  return [];
}

//

function makeEmpty( src )
{
  _.assert( arguments.length === 0 || arguments.length === 1 );
  if( arguments.length === 1 )
  {
    _.assert( this.like( src ) );
    return [];
  }
  else
  {
    return [];
  }
}

//

function _makeUndefined( src, length )
{
  if( arguments.length === 2 )
  {
    if( _.long.is( length ) )
    length = length.length;
    return new Array( length );
  }
  else if( arguments.length === 1 )
  {
    length = src;
    if( _.long.is( length ) )
    length = length.length;
    if( length === null )
    return new Array();
    else
    return new Array( length );
  }
  else
  {
    return [];
  }
}

//

function makeUndefined( src, length )
{
  _.assert( arguments.length === 0 || arguments.length === 1 || arguments.length === 2 );
  if( arguments.length === 2 )
  {
    _.assert( src === null || _.long.is( src ) );
    _.assert( _.number.is( length ) || _.long.is( length ) );
    return this._makeUndefined( src, length );
  }
  else if( arguments.length === 1 )
  {
    _.assert( _.number.is( src ) || _.long.is( src ) || src === null );
    return this._makeUndefined( src );
  }
  else
  {
    return [];
  }
}

//

function _makeZeroed( src, length )
{
  if( arguments.length === 2 )
  {
    if( _.long.is( length ) )
    length = length.length;
    return new Array( length ).fill( 0 );
  }
  else if( arguments.length === 1 )
  {
    length = src;
    if( _.long.is( length ) )
    length = length.length;
    if( length === null )
    length = 0;

    return new Array( length ).fill( 0 );
  }
  return [];
}

//

function makeZeroed( src, length )
{
  _.assert( arguments.length === 0 || arguments.length === 1 || arguments.length === 2 );
  if( arguments.length === 2 )
  {
    _.assert( src === null || _.long.is( src ) );
    _.assert( _.number.is( length ) || _.long.is( length ) );
  }
  else if( arguments.length === 1 )
  {
    _.assert( _.number.is( src ) || _.long.is( src ) || src === null );
  }
  return this._makeZeroed( ... arguments );
}

//

function _makeFilling( type, value, length )
{
  if( arguments.length === 2 )
  {
    value = arguments[ 0 ];
    length = arguments[ 1 ];
    if( _.longIs( length ) )
    {
      if( _.argumentsArray.is( length ) )
      type = length;
      else if( _.number.is( length ) )
      type = null;
      else
      type = length;
    }
    else
    {
      type = null;
    }
  }

  if( _.longIs( length ) )
  length = length.length;

  let result = this._make( type, length );
  for( let i = 0 ; i < length ; i++ )
  result[ i ] = value;

  return result;
}

//

function makeFilling( type, value, length )
{
  _.assert( arguments.length === 2 || arguments.length === 3 );

  if( arguments.length === 2 )
  {
    _.assert( _.number.is( value ) || _.countable.is( value ) );
    _.assert( type !== undefined );
  }
  else
  {
    _.assert( value !== undefined );
    _.assert( _.number.is( length ) || _.countable.is( length ) );
    _.assert( type === null || _.routine.is( type ) || _.longIs( type ) );
  }

  return this._makeFilling( ... arguments );
}

//

function _make( src, length )
{
  if( arguments.length === 2 )
  {
    let data = length;
    if( _.number.is( length ) )
    data = src;
    if( _.countable.is( length ) )
    length = length.length;
    return fill( new Array( length ), data );
  }
  else if( arguments.length === 1 )
  {
    if( _.number.is( src ) )
    return new Array( src );
    if( _.countable.is( src ) )
    return [ ... src ];
  }
  return [];

  /* */

  function fill( dst, data )
  {
    if( data === null || data === undefined )
    return dst;
    let l = Math.min( length, data.length );
    for( let i = 0 ; i < l ; i++ )
    dst[ i ] = data[ i ];
    return dst;
  }

  // if( _.numberIs( length ) )
  // return new Array( length );
  // if( _.numberIs( src ) )
  // return new Array( src );
  // if( src )
  // return [ ... src ];
  // return [];
}

//

// function make( src, length )
// {
//   _.assert( arguments.length === 0 || src === null || _.countable.is( src ) || _.numberIs( src ) );
//   _.assert( length === undefined || !_.number.is( src ) || !_.number.is( length ) );
//   // _.assert( arguments.length < 2 || _.number.is( length ) );
//   _.assert( arguments.length < 2 || _.number.is( length ) || _.countable.is( length ) );
//   _.assert( arguments.length <= 2 );
//   return this._make( ... arguments );
// }

//

function _cloneShallow( srcArray )
{
  return srcArray.slice();
}

//

function cloneShallow( srcArray )
{
  _.assert( this.like( srcArray ) );
  _.assert( arguments.length === 1 );
  return this._cloneShallow( srcArray );
}

//

function from( src )
{
  _.assert( arguments.length === 1, 'Expects single argument' );
  if( this.is( src ) )
  return src;
  return this.make( src );
}

// --
// declaration
// --

/* qqq : for junior : duplicate routines on all levels */
let ToolsExtension =
{

  // dichotomy

  arrayIs : is.bind( _.array ),
  arrayIsEmpty : isEmpty.bind( _.array ),
  arrayIsPopulated : isPopulated.bind( _.array ),
  arrayLikeResizable : likeResizable.bind( _.array ),
  arrayLike : like.bind( _.array ),

  // maker

  arrayMakeEmpty : makeEmpty.bind( _.array ),
  arrayMakeUndefined : makeUndefined.bind( _.array ),
  arrayMake : _.argumentsArray.make.bind( _.array ),
  // arrayMake : make.bind( _.array ),
  arrayCloneShallow : cloneShallow.bind( _.array ),
  arrayFrom : from.bind( _.array ),

}

//

Object.assign( _, ToolsExtension );

//

let ArrayExtension =
{

  // fields

  NamespaceName : 'array',
  NamespaceQname : 'wTools/array',
  TypeName : 'Array',
  SecondTypeName : 'Array',
  InstanceConstructor : Array,
  tools : _,

  // dichotomy

  is,
  isEmpty,
  isPopulated,
  likeResizable,
  like,

  // maker

  _makeEmpty,
  makeEmpty, /* qqq : for junior : cover */
  _makeUndefined,
  makeUndefined, /* qqq : for junior : cover */
  _makeZeroed,
  makeZeroed, /* qqq : for junior : cover */
  _makeFilling,
  makeFilling,
  _make,
<<<<<<< HEAD
  make : _.argumentsArray.make, /* qqq : for Yevhen : cover */
  // make, /* qqq : for Yevhen : cover */
=======
  make, /* qqq : for junior : cover */
>>>>>>> a699217b
  _cloneShallow,
  cloneShallow, /* qqq : for junior : cover */
  from, /* qqq : for junior : cover */

}

//

Object.assign( _.array, ArrayExtension );

_.long._namespaceRegister( _.array );
_.assert( _.defaultLong === undefined );
_.defaultLong = _.array;


})();<|MERGE_RESOLUTION|>--- conflicted
+++ resolved
@@ -384,12 +384,8 @@
   _makeFilling,
   makeFilling,
   _make,
-<<<<<<< HEAD
   make : _.argumentsArray.make, /* qqq : for Yevhen : cover */
   // make, /* qqq : for Yevhen : cover */
-=======
-  make, /* qqq : for junior : cover */
->>>>>>> a699217b
   _cloneShallow,
   cloneShallow, /* qqq : for junior : cover */
   from, /* qqq : for junior : cover */
