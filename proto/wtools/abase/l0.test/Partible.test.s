--- conflicted
+++ resolved
@@ -86,21 +86,21 @@
 
   /* */
 
-  test.case = `partiable`;
-  var src = new partiableConstructor({ elements : [ '1', '10' ], withIterator : 1 });
-  test.true( _.partible.like( src ) );
-  test.true( _.partible.is( src ) );
-  test.true( !_.vector.like( src ) );
-  test.true( !_.vector.is( src ) );
-  test.true( !_.longLike( src ) );
-  test.true( !_.longIs( src ) );
-  test.true( !_.arrayLike( src ) );
-  test.true( !_.arrayIs( src ) );
-
-  /* */
-
-  test.case = `partiable made`;
-  var src = partiableMake( null, { elements : [ '1', '10' ], withIterator : 1 } );
+  test.case = `partible`;
+  var src = new partibleConstructor({ elements : [ '1', '10' ], withIterator : 1 });
+  test.true( _.partible.like( src ) );
+  test.true( _.partible.is( src ) );
+  test.true( !_.vector.like( src ) );
+  test.true( !_.vector.is( src ) );
+  test.true( !_.longLike( src ) );
+  test.true( !_.longIs( src ) );
+  test.true( !_.arrayLike( src ) );
+  test.true( !_.arrayIs( src ) );
+
+  /* */
+
+  test.case = `partible made`;
+  var src = partibleMake( null, { elements : [ '1', '10' ], withIterator : 1 } );
   test.true( _.partible.like( src ) );
   test.true( _.partible.is( src ) );
   test.true( !_.vector.like( src ) );
@@ -113,30 +113,21 @@
   /* */
 
   test.case = `vector`;
-<<<<<<< HEAD
-  var src = new partiableConstructor({ elements : [ '1', '10' ], withIterator : 1, length : 2 });
-  test.true( _.partible.like( src ) );
-=======
   var src = new partibleConstructor({ elements : [ '1', '10' ], withIterator : 1, length : 2 });
->>>>>>> dbe9ff01
-  test.true( _.partible.is( src ) );
-  test.true( _.vector.like( src ) );
-  test.true( _.vector.is( src ) );
-  test.true( !_.longLike( src ) );
-  test.true( !_.longIs( src ) );
-  test.true( !_.arrayLike( src ) );
-  test.true( !_.arrayIs( src ) );
-
-  /* */
-
-<<<<<<< HEAD
+  test.true( _.partible.like( src ) );
+  test.true( _.partible.is( src ) );
+  test.true( _.vector.like( src ) );
+  test.true( _.vector.is( src ) );
+  test.true( !_.longLike( src ) );
+  test.true( !_.longIs( src ) );
+  test.true( !_.arrayLike( src ) );
+  test.true( !_.arrayIs( src ) );
+
+  /* */
+
   test.case = `typed buffer`;
   var src = new F32x([ 0, 10 ]);
   test.true( _.partible.like( src ) );
-=======
-  test.case = `partible`;
-  var src = new partibleConstructor({ elements : [ '1', '10' ], withIterator : 1 });
->>>>>>> dbe9ff01
   test.true( _.partible.is( src ) );
   test.true( _.vector.like( src ) );
   test.true( _.vector.is( src ) );
@@ -147,14 +138,9 @@
 
   /* */
 
-<<<<<<< HEAD
   test.case = `arguments array`;
   var src = _.argumentsArrayMake();
   test.true( _.partible.like( src ) );
-=======
-  test.case = `partible made`;
-  var src = partibleMake( null, { elements : [ '1', '10' ], withIterator : 1 } );
->>>>>>> dbe9ff01
   test.true( _.partible.is( src ) );
   test.true( _.vector.like( src ) );
   test.true( _.vector.is( src ) );
