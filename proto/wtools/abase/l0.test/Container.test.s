( function _Container_test_s_()
{

'use strict';

if( typeof module !== 'undefined' )
{

  let _ = require( '../Layer1.s' );
  _.include( 'wTesting' );

}

let _global = _global_;
let _ = _global_.wTools;

// --
// tests
// --

function is( test )
{

  test.case = 'not';
  test.identical( _.container.is( null ), false );
  test.identical( _.container.is( undefined ), false );
  test.identical( _.container.is( 'str' ), false );
  test.identical( _.container.is( 0 ), false );
  test.identical( _.container.is( 1 ), false );
  test.identical( _.container.is( false ), false );
  test.identical( _.container.is( true ), false );
  test.identical( _.container.is( new Date() ), false );

  test.case = 'map';
  test.identical( _.container.is( {} ), true );
  test.identical( _.container.is( { a : 1 } ), true );
  test.identical( _.container.is( Object.create( null ) ), true );

  test.case = 'instance';
  let src = new function Con() { this.a = 1 };
  test.identical( _.container.is( src ), false );

  test.case = 'hashmap';
  test.identical( _.container.is( new HashMap ), true );
  test.identical( _.container.is( new HashMap([ [ 'a', 'b' ] ]) ), true );

  test.case = 'array';
  test.identical( _.container.is( [] ), true );
  test.identical( _.container.is( [ false ] ), true );

  test.case = 'typed buffer';
  test.identical( _.container.is( new F32x() ), true );
  test.identical( _.container.is( new F32x([ 1, 2, 3 ]) ), true );

  test.case = 'set';
  test.identical( _.container.is( new Set ), true );
  test.identical( _.container.is( new Set([ 'a', 'b' ]) ), true );

}

//

function like( test )
{

  test.case = 'number';
  var src = 1;
  test.true( !_.container.like( src ) );

  test.case = 'bool & boolLike & fuzzy';
  var src = true;
  test.true( !_.container.like( src ) );

  test.case = 'boolLike & number & fuzzyLike';
  var src = 1;
  test.true( !_.container.like( src ) );

  test.case = 'fuzzy';
  var src = _.maybe;
  test.true( !_.container.like( src ) );

  test.case = 'bigint';
  var src = 10n;
  test.true( !_.container.like( src ) );

  test.case = 'str & regexpLike';
  var src = 'str';
  test.true( !_.container.like( src ) );

  test.case = 'regexp & objectLike & constructible & constructibleLike';
  var src = /hello/g;
  test.true( _.container.like( src ) );

  test.case = 'ArgumentsArray & arrayLike';
  var src = _.argumentsArray.make();
  test.true( _.container.like( src ) );

  test.case = 'unroll';
  var src = _.unrollMake([ 2, 3, 4 ]);
  test.true( _.container.like( src ) );

  test.case = 'array';
  var src = [ 2, 3, 4 ];
  test.true( _.container.like( src ) );

  test.case = 'long & longLike';
  var src = _.longMake([ 1, 2 ]);
  test.true( _.container.like( src ) );

  test.case = 'vector & vectorLike';
  var src = new countableConstructor({ elements : [ '1', '10' ], withIterator : 1, length : 2 });
  test.true( _.container.like( src ) );

  test.case = 'countable & countableLike';
  var src = new countableConstructor({ elements : [ '1', '10' ], withIterator : 1 });
  test.true( _.container.like( src ) );

  test.case = 'Global & GlobalReal';
  var src = global;
  test.true( _.container.like( src ) );

  test.case = 'Global & GlobalDerived';
  var src = Object.create( global );
  test.true( _.container.like( src ) );

  test.case = 'Object & ObjectLike & Container & ContainerLike';
  var src = { [ Symbol.iterator ] : 1 };
  test.true( _.container.like( src ) );

  test.case = 'Object & ObjectLike & auxiliary & auxiliaryPrototyped & auxiliaryPolluted';
  var src = { a : 1 };
  Object.setPrototypeOf( src, { b : 2 } )
  test.true( _.container.like( src ) );

  test.case = 'Object & ObjectLike & auxiliary & map & mapPure';
  var src = Object.create( null );
  test.true( _.container.like( src ) );

  test.case = 'Object & ObjectLike & auxiliary & auxiliaryPolluted & map & mapPolluted & mapPrototyped';
  var src = {};
  test.true( _.container.like( src ) );

  test.case = 'HashMap';
  var src = new HashMap();
  test.true( _.container.like( src ) );

  test.case = 'Set & SetLike';
  var src = new Set();
  test.true( _.container.like( src ) );

  test.case = 'BufferNode';
  var src = new BufferNode( 'str' );
  test.true( !_.container.like( src ) );

  test.case = 'BufferRaw';
  var src = new BufferRaw( 'str' );
  test.true( _.container.like( src ) );

  test.case = 'BufferRawShared';
  var src = new BufferRawShared( 'str' );
  test.true( _.container.like( src ) );

  test.case = 'BufferTyped';
  var src = new I8x( 20 );
  test.true( _.container.like( src ) );

  test.case = 'BufferView';
  var src = new BufferView( new BufferRaw( 20 ) )
  test.true( _.container.like( src ) );

  test.case = 'BufferBytes & BufferTyped';
  var src = new U8x( 20 );
  test.true( _.container.like( src ) );

  test.case = 'err';
  var src = _.err( 'error' );
  test.true( _.container.like( src ) );

  test.case = 'escape';
  var src = _.escape.make( 1 );
  test.true( _.container.like( src ) );

  test.case = 'interval & BufferTyped';
  var src = new F32x( 2 );
  test.true( _.container.like( src ) );

  test.case = 'pair';
  var src = _.pair.make();
  test.true( _.container.like( src ) );

  test.case = 'path & str';
  var src = '/a/b/';
  test.true( !_.container.like( src ) );

  test.case = 'propertyTransformer & filter';
  var src = _.property.filter[ 'dstAndSrcOwn' ];
  test.true( !_.container.like( src ) );

  test.case = 'propertyTransformer & mapper';
  var src = _.property.mapper[ 'assigning' ];
  test.true( !_.container.like( src ) );

  test.case = 'routine & routineLike';
  var src = routine;
  test.true( !_.container.like( src ) );

  test.case = 'timer';
  var src = _.time._begin( Infinity );
  test.true( _.container.like( src ) );
  _.time.cancel( src );

  test.case = 'date & objectLike';
  var src = new Date();
  test.true( _.container.like( src ) );

  test.case = 'null';
  var src = null;
  test.true( !_.container.like( src ) );

  test.case = 'undefined';
  var src = undefined;
  test.true( !_.container.like( src ) );

  test.case = 'Symbol null';
  var src = _.null;
  test.true( !_.container.like( src ) );

  test.case = 'Symbol undefined';
  var src = _.undefined;
  test.true( !_.container.like( src ) );

  test.case = 'Symbol Nothing';
  var src = _.nothing;
  test.true( !_.container.like( src ) );

  test.case = 'primitive';
  var src = 5;
  test.true( !_.container.like( src ) );

  test.case = 'Symbol';
  var src = Symbol( 'a' );
  test.true( !_.container.like( src ) );

  test.case = 'ConsequenceLike & promiseLike & promise';
  var src = new Promise( ( resolve, reject ) => { return resolve( 0 ) } );
  test.true( _.container.like( src ) );

  test.case = 'stream';
  var src = require( 'stream' ).Readable();
  test.true( _.container.like( src ) );

  test.case = 'console';
  var src = console;
  test.true( _.container.like( src ) );

  test.case = 'printerLike';
  var src = _global.logger;
  test.true( _.container.like( src ) );

  test.case = 'process';
  var src = process;
  test.true( _.container.like( src ) );

  /* - */

  function _iterate()
  {

    let iterator = Object.create( null );
    iterator.next = next;
    iterator.index = 0;
    iterator.instance = this;
    return iterator;

    function next()
    {
      let result = Object.create( null );
      result.done = this.index === this.instance.elements.length;
      if( result.done )
      return result;
      result.value = this.instance.elements[ this.index ];
      this.index += 1;
      return result;
    }

  }

  /* */

  function countableConstructor( o )
  {
    return countableMake( this, o );
  }

  /* */

  function countableMake( dst, o )
  {
    if( dst === null )
    dst = Object.create( null );
    _.mapExtend( dst, o );
    if( o.withIterator )
    dst[ Symbol.iterator ] = _iterate;
    return dst;
  }

  function routine () {}

}

//

function lengthOf( test )
{

  test.case = 'number';
  var src = 1;
  test.identical( _.container.lengthOf( src ), 1 );

  test.case = 'bool & boolLike & fuzzy';
  var src = true;
  test.identical( _.container.lengthOf( src ), 1 );

  test.case = 'boolLike & number & fuzzyLike';
  var src = 1;
  test.identical( _.container.lengthOf( src ), 1 );

  test.case = 'fuzzy';
  var src = _.maybe;
  test.identical( _.container.lengthOf( src ), 1 );

  test.case = 'bigint';
  var src = 10n;
  test.identical( _.container.lengthOf( src ), 1 );

  test.case = 'str & regexpLike';
  var src = 'str';
  test.identical( _.container.lengthOf( src ), 3 );

  test.case = 'regexp & objectLike & constructible & constructibleLike';
  var src = /hello/g;
  test.identical( _.container.lengthOf( src ), 1 );

  test.case = 'ArgumentsArray & arrayLike';
  var src = _.argumentsArray.make();
  test.identical( _.container.lengthOf( src ), 0 );

  test.case = 'unroll';
  var src = _.unrollMake([ 2, 3, 4 ]);
  test.identical( _.container.lengthOf( src ), 3 );

  test.case = 'array';
  var src = [ 2, 3, 4 ];
  test.identical( _.container.lengthOf( src ), 3 );

  test.case = 'long & longLike';
  var src = _.longMake([ 1, 2 ]);
  test.identical( _.container.lengthOf( src ), 2 );

  test.case = 'vector & vectorLike';
  var src = new countableConstructor({ elements : [ '1', '10' ], withIterator : 1, length : 2 });
  test.identical( _.container.lengthOf( src ), 2 );

  test.case = 'countable & countableLike';
  var src = new countableConstructor({ elements : [ '1', '10' ], withIterator : 1 });
  test.identical( _.container.lengthOf( src ), 2 );

<<<<<<< HEAD
  /* length is dynamic */
  // test.case = 'Global & GlobalReal';
  // var src = global;
  // test.identical( _.container.lengthOf( src ), 46 );

  // test.case = 'Global & GlobalDerived';
  // var src = Object.create( global );
  // test.identical( _.container.lengthOf( src ), 46 );
=======
  // test.case = 'Global & GlobalReal';
  // var src = global;
  // // test.identical( _.container.lengthOf( src ), 46 ); /* Dmytro : utility Testing uses garbage collector, direct call of nodejs uses not */
  // test.identical( _.container.lengthOf( src ), 46 + ( global.gc ? 1 : 0 ) );
  //
  // test.case = 'Global & GlobalDerived';
  // var src = Object.create( global );
  // // test.identical( _.container.lengthOf( src ), 46 ); /* Dmytro : utility Testing uses garbage collector, direct call of nodejs uses not */
  // test.identical( _.container.lengthOf( src ), 46 + ( global.gc ? 1 : 0 ) );
>>>>>>> 15c57da3

  test.case = 'Object & ObjectLike & Container & ContainerLike';
  var src = { [ Symbol.iterator ] : 1 };
  test.identical( _.container.lengthOf( src ), 1 );

  test.case = 'Object & ObjectLike & auxiliary & auxiliaryPrototyped & auxiliaryPolluted';
  var src = { a : 1 };
  Object.setPrototypeOf( src, { b : 2 } )
  test.identical( _.container.lengthOf( src ), 2 );

  test.case = 'Object & ObjectLike & auxiliary & map & mapPure';
  var src = Object.create( null );
  test.identical( _.container.lengthOf( src ), 0 );

  test.case = 'Object & ObjectLike & auxiliary & auxiliaryPolluted & map & mapPolluted & mapPrototyped';
  var src = {};
  test.identical( _.container.lengthOf( src ), 0 );

  test.case = 'HashMap';
  var src = new HashMap();
  test.identical( _.container.lengthOf( src ), 0 );

  test.case = 'Set & SetLike';
  var src = new Set();
  test.identical( _.container.lengthOf( src ), 0 );

  test.case = 'BufferNode';
  var src = new BufferNode( 'str' );
  test.identical( _.container.lengthOf( src ), 3 );

  test.case = 'BufferRaw';
  var src = new BufferRaw( 'str' );
  test.identical( _.container.lengthOf( src ), 1 );

  test.case = 'BufferRawShared';
  var src = new BufferRawShared( 'str' );
  test.identical( _.container.lengthOf( src ), 1 );

  test.case = 'BufferTyped';
  var src = new I8x( 20 );
  test.identical( _.container.lengthOf( src ), 20 );

  test.case = 'BufferView';
  var src = new BufferView( new BufferRaw( 20 ) )
  test.identical( _.container.lengthOf( src ), 1 );

  test.case = 'BufferBytes & BufferTyped';
  var src = new U8x( 20 );
  test.identical( _.container.lengthOf( src ), 20 );

  test.case = 'err';
  var src = _.err( 'error' );
  test.identical( _.container.lengthOf( src ), 1 );

  test.case = 'escape';
  var src = _.escape.make( 1 );
  test.identical( _.container.lengthOf( src ), 1 );

  test.case = 'interval & BufferTyped';
  var src = new F32x( 2 );
  test.identical( _.container.lengthOf( src ), 2 );

  test.case = 'pair';
  var src = _.pair.make();
  test.identical( _.container.lengthOf( src ), 2 );

  test.case = 'path & str';
  var src = '/a/b/';
  test.identical( _.container.lengthOf( src ), 5 );

  test.case = 'propertyTransformer & filter';
  var src = _.property.filter[ 'dstAndSrcOwn' ];
  test.identical( _.container.lengthOf( src ), 1 );

  test.case = 'propertyTransformer & mapper';
  var src = _.property.mapper[ 'assigning' ];
  test.identical( _.container.lengthOf( src ), 1 );

  test.case = 'routine & routineLike';
  var src = routine;
  test.identical( _.container.lengthOf( src ), 1 );

  test.case = 'timer';
  var src = _.time._begin( Infinity );
  test.identical( _.container.lengthOf( src ), 9 );
  _.time.cancel( src );

  test.case = 'date & objectLike';
  var src = new Date();
  test.identical( _.container.lengthOf( src ), 1 );

  test.case = 'null';
  var src = null;
  test.identical( _.container.lengthOf( src ), 1 );

  test.case = 'undefined';
  var src = undefined;
  test.identical( _.container.lengthOf( src ), 0 );

  test.case = 'Symbol null';
  var src = _.null;
  test.identical( _.container.lengthOf( src ), 1 );

  test.case = 'Symbol undefined';
  var src = _.undefined;
  test.identical( _.container.lengthOf( src ), 1 );

  test.case = 'Symbol Nothing';
  var src = _.nothing;
  test.identical( _.container.lengthOf( src ), 1 );

  test.case = 'primitive';
  var src = 5;
  test.identical( _.container.lengthOf( src ), 1 );

  test.case = 'Symbol';
  var src = Symbol( 'a' );
  test.identical( _.container.lengthOf( src ), 1 );

  test.case = 'ConsequenceLike & promiseLike & promise';
  var src = new Promise( ( resolve, reject ) => { return resolve( 0 ) } );
  test.identical( _.container.lengthOf( src ), 1 );

  test.case = 'stream';
  var src = require( 'stream' ).Readable();
  test.identical( _.container.lengthOf( src ), 1 );

  test.case = 'console';
  var src = console;
  test.identical( _.container.lengthOf( src ), 1 );

  test.case = 'printerLike';
  var src = _global.logger;
  test.identical( _.container.lengthOf( src ), 9 );

  test.case = 'process';
  var src = process;
  test.identical( _.container.lengthOf( src ), 1 );

  test.case = 'instance with fields and iterator method with length 5';
  var src = new function()
  {
    this[ Symbol.iterator ] = function ()
    {
      let current = 0;
      let last = 4;
      return {
        next()
        {
          if( current <= last )
          {
            return {
              done : false,
              value : current++
            };
          }
          else
          {
            return {
              done : true
            };
          }
        }
      }
    }
  }
  test.identical( _.container.lengthOf( src ), 5 );

  /* - */

  function _iterate()
  {

    let iterator = Object.create( null );
    iterator.next = next;
    iterator.index = 0;
    iterator.instance = this;
    return iterator;

    function next()
    {
      let result = Object.create( null );
      result.done = this.index === this.instance.elements.length;
      if( result.done )
      return result;
      result.value = this.instance.elements[ this.index ];
      this.index += 1;
      return result;
    }

  }

  /* */

  function countableConstructor( o )
  {
    return countableMake( this, o );
  }

  /* */

  function countableMake( dst, o )
  {
    if( dst === null )
    dst = Object.create( null );
    _.mapExtend( dst, o );
    if( o.withIterator )
    dst[ Symbol.iterator ] = _iterate;
    return dst;
  }

  function routine () {}


}

//

function instanceOfContainer( test )
{

  test.case = 'not';
  test.identical( null instanceof _.container, false );
  test.identical( undefined instanceof _.container, false );
  test.identical( 'str' instanceof _.container, false );
  test.identical( 0 instanceof _.container, false );
  test.identical( 1 instanceof _.container, false );
  test.identical( false instanceof _.container, false );
  test.identical( true instanceof _.container, false );
  test.identical( new Date() instanceof _.container, false );

  test.case = 'map';
  test.identical( {} instanceof _.container, true );
  var map = { a : 1 };
  test.identical( map instanceof _.container, true );
  var map = Object.create( null );
  test.identical( map instanceof _.container, true );

  test.case = 'hashmap';
  test.identical( new HashMap instanceof _.container, true );
  test.identical( new HashMap([ [ 'a', 'b' ] ]) instanceof _.container, true );

  test.case = 'array';
  test.identical( [] instanceof _.container, true );
  test.identical( [ false ] instanceof _.container, true );

  test.case = 'typed buffer';
  test.identical( new F32x() instanceof _.container, true );
  test.identical( new F32x([ 1, 2, 3 ]) instanceof _.container, true );

  test.case = 'set';
  test.identical( new Set instanceof _.container, true );
  test.identical( new Set([ 'a', 'b' ]) instanceof _.container, true );

}

//

/* qqq : normalize the test, please | Dmytro : normalized, extended coverage, improved routine extendReplacing by using correct condition */

function extendReplacingDstNull( test )
{
  test.case = 'src - empty array';
  var dst = null;
  var src = [];
  var got = _.container.extendReplacing( dst, src );
  var exp = [];
  test.identical( got, exp );
  test.true( got !== dst );
  test.true( got !== src );

  test.case = 'src - filled array';
  var dst = null;
  var src = [ 0, 1 ];
  var got = _.container.extendReplacing( dst, src );
  var exp = [ 0, 1 ];
  test.identical( got, exp );
  test.true( got !== dst );
  test.true( got !== src );

  test.case = 'src - empty array';
  var dst = undefined;
  var src = [];
  var got = _.container.extendReplacing( dst, src );
  var exp = [];
  test.identical( got, exp );
  test.true( got !== dst );
  test.true( got !== src );

  test.case = 'src - filled array';
  var dst = undefined;
  var src = [ 0, 1 ];
  var got = _.container.extendReplacing( dst, src );
  var exp = [ 0, 1 ];
  test.identical( got, exp );
  test.true( got !== dst );
  test.true( got !== src );

  /* */

  test.case = 'src - empty simple map';
  var dst = null;
  var src = {};
  var got = _.container.extendReplacing( dst, src );
  var exp = {};
  test.identical( got, exp );
  test.true( got !== dst );
  test.true( got !== src );

  test.case = 'src - filled simple map';
  var dst = null;
  var src = { a : 1, b : 2 };
  var got = _.container.extendReplacing( dst, src );
  var exp = { 'a' : 1, 'b' : 2 };
  test.identical( got, exp );
  test.true( got !== dst );
  test.true( got !== src );

  test.case = 'src - empty simple map';
  var dst = undefined;
  var src = {};
  var got = _.container.extendReplacing( dst, src );
  var exp = {};
  test.identical( got, exp );
  test.true( got !== dst );
  test.true( got !== src );

  test.case = 'src - filled simple map';
  var dst = undefined;
  var src = { a : 1, b : 2 };
  var got = _.container.extendReplacing( dst, src );
  var exp = { 'a' : 1, 'b' : 2 };
  test.identical( got, exp );
  test.true( got !== dst );
  test.true( got !== src );

  /* */

  test.case = 'src - empty pure map';
  var dst = null;
  var src = Object.create( null );
  var got = _.container.extendReplacing( dst, src );
  var exp = {};
  test.identical( got, exp );
  test.true( got !== dst );
  test.true( got !== src );

  test.case = 'src - filled pure map';
  var dst = null;
  var src = Object.create( null );
  src[ 'a' ] = 1;
  src[ 'b' ] = 2;
  var got = _.container.extendReplacing( dst, src );
  var exp = { 'a' : 1, 'b' : 2 };
  test.identical( got, exp );
  test.true( got !== dst );
  test.true( got !== src );

  test.case = 'src - empty pure map';
  var dst = undefined;
  var src = Object.create( null );
  var got = _.container.extendReplacing( dst, src );
  var exp = {};
  test.identical( got, exp );
  test.true( got !== dst );
  test.true( got !== src );

  test.case = 'src - filled simple map';
  var dst = undefined;
  var src = Object.create( null );
  src[ 'a' ] = 1;
  src[ 'b' ] = 2;
  var got = _.container.extendReplacing( dst, src );
  var exp = { 'a' : 1, 'b' : 2 };
  test.identical( got, exp );
  test.true( got !== dst );
  test.true( got !== src );

  /* */

  test.case = 'src - empty Set';
  var dst = null;
  var src = new Set();
  var got = _.container.extendReplacing( dst, src );
  var exp = new Set();
  test.identical( got, exp );
  test.true( got !== dst );
  test.true( got !== src );

  test.case = 'src - filled Set';
  var dst = null;
  var src = new Set( [ 0, 1 ] );
  var got = _.container.extendReplacing( dst, src );
  var exp = new Set( [ 0, 1 ] );
  test.identical( got, exp );
  test.true( got !== dst );
  test.true( got !== src );

  test.case = 'src - empty Set';
  var dst = undefined;
  var src = new Set();
  var got = _.container.extendReplacing( dst, src );
  var exp = new Set();
  test.identical( got, exp );
  test.true( got !== dst );
  test.true( got !== src );

  test.case = 'src - filled Set';
  var dst = undefined;
  var src = new Set( [ 0, 1 ] );
  var got = _.container.extendReplacing( dst, src );
  var exp = new Set( [ 0, 1 ] );
  test.identical( got, exp );
  test.true( got !== dst );
  test.true( got !== src );

  /* */

  test.case = 'src - empty HashMap';
  var dst = null;
  var src = new Map();
  var got = _.container.extendReplacing( dst, src );
  var exp = new Map();
  test.identical( got, exp );
  test.true( got !== dst );
  test.true( got !== src );

  test.case = 'src - filled HashMap';
  var dst = null;
  var src = new Map( [ [ 'a', 1 ], [ 2, 2 ] ] );
  var got = _.container.extendReplacing( dst, src );
  var exp = new Map( [ [ 'a', 1 ], [ 2, 2 ] ] );
  test.identical( got, exp );
  test.true( got !== dst );
  test.true( got !== src );

  test.case = 'src - empty HashMap';
  var dst = undefined;
  var src = new Map();
  var got = _.container.extendReplacing( dst, src );
  var exp = new Map();
  test.identical( got, exp );
  test.true( got !== dst );
  test.true( got !== src );

  test.case = 'src - filled simple map';
  var dst = undefined;
  var src = new Map( [ [ 'a', 1 ], [ 2, 2 ] ] );
  var got = _.container.extendReplacing( dst, src );
  var exp = new Map( [ [ 'a', 1 ], [ 2, 2 ] ] );
  test.identical( got, exp );
  test.true( got !== dst );
  test.true( got !== src );

  /* */

  test.case = 'src - primitive';
  var dst = null;
  var src = 'str';
  var got = _.container.extendReplacing( dst, src );
  var exp = 'str';
  test.identical( got, exp );
  test.true( got !== dst );
  test.true( got === src );

  test.case = 'src - BufferRaw';
  var dst = undefined;
  var src = new BufferRaw( 10 );
  var got = _.container.extendReplacing( dst, src );
  var exp = new BufferRaw( 10 );
  test.identical( got, exp );
  test.true( got !== dst );
  test.true( got === src );

  /* - */

  test.open( 'src - not container' );

  test.case = 'dst - primitive, src - primitive';
  var dst = 'str';
  var got = _.container.extendReplacing( dst, 1 );
  var exp = 1;
  test.identical( got, exp );

  test.case = 'dst - long, src - primitive';
  var dst = [ 1, 2 ];
  var got = _.container.extendReplacing( dst, 1 );
  var exp = 1;
  test.identical( got, exp );

  test.case = 'dst - map, src - primitive';
  var dst = { a : 2 };
  var got = _.container.extendReplacing( dst, 'str' );
  var exp = 'str';
  test.identical( got, exp );

  test.case = 'dst - HashMap, src - primitive';
  var dst = new Map( [ [ undefined, undefined ] ] );
  var got = _.container.extendReplacing( dst, null );
  var exp = null;
  test.identical( got, exp );

  test.case = 'dst - Set, src - primitive';
  var dst = new Set( [ 1, 2 ] );
  var got = _.container.extendReplacing( dst, undefined );
  var exp = undefined;
  test.identical( got, exp );

  /* */

  test.case = 'dst - long, src - BufferRaw';
  var dst = [ 1, 2 ];
  var src = new BufferRaw();
  var got = _.container.extendReplacing( dst, src );
  var exp = new BufferRaw();
  test.identical( got, exp );
  test.true( got === src );

  test.case = 'dst - map, src - function';
  var dst = { a : 2 };
  var src = () => {};
  var got = _.container.extendReplacing( dst, src );
  var exp = src;
  test.identical( got, exp );
  test.true( got === src );

  test.case = 'dst - HashMap, src - BufferView';
  var dst = new Map( [ [ undefined, undefined ] ] );
  var src = new BufferView( new BufferRaw() );
  var got = _.container.extendReplacing( dst, src );
  var exp = new BufferView( new BufferRaw() );
  test.identical( got, exp );
  test.true( got === src );

  test.case = 'dst - Set, src - object';
  var dst = new Set( [ 1, 2 ] );
  function Constr()
  {
    this.x = 1;
    return this;
  };
  var src = new Constr();
  var got = _.container.extendReplacing( dst, src );
  test.identical( got.x, 1 );
  test.true( got === src );

  test.close( 'src - not container' );

  /* - */

  if( !Config.debug )
  return;

  test.case = 'without arguments';
  test.shouldThrowErrorSync( () => _.container.extendReplacing() );

  test.case = 'extra argument';
  test.shouldThrowErrorSync( () => _.container.extendReplacing( [ 1, 3 ], [ 1, 3 ], [ 1, 3 ] ) );

  test.case = 'src is WeakMap';
  test.shouldThrowErrorSync( () => _.container.extendReplacing( { a : 1 }, new WeakMap() ) );

  test.case = 'src is WeakSet';
  test.shouldThrowErrorSync( () => _.container.extendReplacing( new Set( [ 1, 2 ] ), new WeakSet( [ 1, 2 ] ) ) );
}

//

function extendReplacingDstMapAndHashMapLike( test )
{
  test.open( 'src - aixiliary' );

  test.case = 'dst - empty map, src - empty';
  var dst = {};
  var src = {};
  var got = _.container.extendReplacing( dst, src );
  var exp = {};
  test.identical( got, exp );
  test.true( got === dst );

  test.case = 'dst - empty map';
  var dst = {};
  var src = { a : 3, b : 5, c : 6 };
  var got = _.container.extendReplacing( dst, src );
  var exp = { a : 3, b : 5, c : 6 };
  test.identical( got, exp );
  test.true( got === dst );

  test.case = 'dst - map, different content';
  var dst = { a : 1, b : 2, c : 3 };
  var src = { d : 3, e : 5, f : 6 };
  var got = _.container.extendReplacing( dst, src );
  var exp = { a : 1, b : 2, c : 3, d : 3, e : 5, f : 6 };
  test.identical( got, exp );
  test.true( got === dst );

  test.case = 'dst - map, almost identical content';
  var dst = { a : 1, b : 2, c : 3 };
  var src = { a : 1, b : 2, c : 3 };
  var got = _.container.extendReplacing( dst, src );
  var exp = { a : 1, b : 2, c : 3 };
  test.identical( got, exp );
  test.true( got === dst );

  /* */

  test.case = 'dst - empty HashMap, src - empty';
  var dst = new Map();
  var src = {};
  var got = _.container.extendReplacing( dst, src );
  var exp = new Map();
  test.identical( got, exp );
  test.true( got === dst );

  test.case = 'dst - empty HashMap';
  var dst = new Map();
  var src = { a : 3, b : 5, c : 6 };
  var got = _.container.extendReplacing( dst, src );
  var exp = new Map( [ [ 'a', 3 ], [ 'b', 5 ], [ 'c', 6 ] ] );
  test.identical( got, exp );
  test.true( got === dst );

  test.case = 'dst - HashMap, different content';
  var dst = new Map( [ [ 'a', 1 ], [ 'b', 2 ], [ 'c', 3 ] ] );
  var src = { d : 3, e : 5, f : 6 };
  var got = _.container.extendReplacing( dst, src );
  var exp = new Map( [ [ 'a', 1 ], [ 'b', 2 ], [ 'c', 3 ], [ 'd', 3 ], [ 'e', 5 ], [ 'f', 6 ] ] );
  test.identical( got, exp );
  test.true( got === dst );

  test.case = 'dst - HashMap, almost identical content';
  var dst = new Map( [ [ 'a', 1 ], [ 'b', 2 ], [ 'c', 3 ] ] );
  var src = { a : 1, b : 2, c : 3 };
  var got = _.container.extendReplacing( dst, src );
  var exp = new Map( [ [ 'a', 1 ], [ 'b', 2 ], [ 'c', 3 ] ] );
  test.identical( got, exp );
  test.true( got === dst );

  /* */

  test.case = 'dst - empty long, src - empty';
  var dst = [];
  var src = {};
  var got = _.container.extendReplacing( dst, src );
  var exp = {};
  test.identical( got, exp );
  test.true( got !== dst );
  test.true( got !== src );

  test.case = 'dst - empty long';
  var dst = [];
  var src = { 'a' : 3, 'b' : 5, 'c' : 6 };
  var got = _.container.extendReplacing( dst, src );
  var exp = { 'a' : 3, 'b' : 5, 'c' : 6 };
  test.identical( got, exp );
  test.true( got !== dst );
  test.true( got !== src );

  test.case = 'dst - long, src - empty';
  var dst = [ 9, -16 ];
  var src = {};
  var got = _.container.extendReplacing( dst, src );
  var exp = {};
  test.identical( got, exp );
  test.true( got !== dst );
  test.true( got !== src );

  test.case = 'dst - long';
  var dst = [ 9, -16 ];
  var src = { 'a' : 3, 'b' : 5, 'c' : 6 };
  var got = _.container.extendReplacing( dst, src );
  var exp = { 'a' : 3, 'b' : 5, 'c' : 6 };
  test.identical( got, exp );
  test.true( got !== dst );
  test.true( got !== src );

  /* */

  test.case = 'dst - empty Set, src - empty';
  var dst = new Set();
  var src = {};
  var got = _.container.extendReplacing( dst, src );
  var exp = {};
  test.identical( got, exp );
  test.true( got !== dst );
  test.true( got !== src );

  test.case = 'dst - empty Set';
  var dst = new Set();
  var src = { 'a' : 3, 'b' : 5, 'c' : 6 };
  var got = _.container.extendReplacing( dst, src );
  var exp = { 'a' : 3, 'b' : 5, 'c' : 6 };
  test.identical( got, exp );
  test.true( got !== dst );
  test.true( got !== src );

  test.case = 'dst - Set, src - empty';
  var dst = new Set( [ 9, -16 ] );
  var src = {};
  var got = _.container.extendReplacing( dst, src );
  var exp = {};
  test.identical( got, exp );
  test.true( got !== dst );
  test.true( got !== src );

  test.case = 'dst - Set';
  var dst = new Set( [ 9, -16 ] );
  var src = { 'a' : 3, 'b' : 5, 'c' : 6 };
  var got = _.container.extendReplacing( dst, src );
  var exp = { 'a' : 3, 'b' : 5, 'c' : 6 };
  test.identical( got, exp );
  test.true( got !== dst );
  test.true( got !== src );

  test.close( 'src - aixiliary' );

  /* - */

  test.open( 'src - hashMapLike' );

  test.case = 'dst - empty map, src - empty';
  var dst = {};
  var src = new Map();
  var got = _.container.extendReplacing( dst, src );
  var exp = {};
  test.identical( got, exp );
  test.true( got === dst );

  test.case = 'dst - empty map';
  var dst = {};
  var src = new Map( [ [ 'a', 3 ], [ 'b', 5 ], [ 'c', 6 ] ] );
  var got = _.container.extendReplacing( dst, src );
  var exp = { a : 3, b : 5, c : 6 };
  test.identical( got, exp );
  test.true( got === dst );

  test.case = 'dst - map, different content';
  var dst = { a : 1, b : 2, c : 3 };
  var src = new Map( [ [ 'd', 3 ], [ 'e', 5 ], [ 'f', 6 ] ] );
  var got = _.container.extendReplacing( dst, src );
  var exp = { a : 1, b : 2, c : 3, d : 3, e : 5, f : 6 };
  test.identical( got, exp );
  test.true( got === dst );

  test.case = 'dst - map, almost identical content';
  var dst = { a : 1, b : 2, c : 3 };
  var src = new Map( [ [ 'a', 1 ], [ 'b', 2 ], [ 'c', 3 ] ] );
  var got = _.container.extendReplacing( dst, src );
  var exp = { a : 1, b : 2, c : 3 };
  test.identical( got, exp );
  test.true( got === dst );

  /* */

  test.case = 'dst - empty HashMap, src - empty';
  var dst = new Map();
  var src = new Map();
  var got = _.container.extendReplacing( dst, src );
  var exp = new Map();
  test.identical( got, exp );
  test.true( got === dst );

  test.case = 'dst - empty HashMap';
  var dst = new Map();
  var src = new Map( [ [ 'a', 3 ], [ 'b', 5 ], [ 'c', 6 ] ] );
  var got = _.container.extendReplacing( dst, src );
  var exp = new Map( [ [ 'a', 3 ], [ 'b', 5 ], [ 'c', 6 ] ] );
  test.identical( got, exp );
  test.true( got === dst );

  test.case = 'dst - HashMap, different content';
  var dst = new Map( [ [ 'a', 1 ], [ 'b', 2 ], [ 'c', 3 ] ] );
  var src = new Map( [ [ 'd', 3 ], [ 'e', 5 ], [ 'f', 6 ] ] );
  var got = _.container.extendReplacing( dst, src );
  var exp = new Map( [ [ 'a', 1 ], [ 'b', 2 ], [ 'c', 3 ], [ 'd', 3 ], [ 'e', 5 ], [ 'f', 6 ] ] );
  test.identical( got, exp );
  test.true( got === dst );

  test.case = 'dst - HashMap, almost identical content';
  var dst = new Map( [ [ 'a', 1 ], [ 'b', 2 ], [ 'c', 3 ] ] );
  var src = new Map( [ [ 'a', 1 ], [ 'b', 2 ], [ 'c', 3 ] ] );
  var got = _.container.extendReplacing( dst, src );
  var exp = new Map( [ [ 'a', 1 ], [ 'b', 2 ], [ 'c', 3 ] ] );
  test.identical( got, exp );
  test.true( got === dst );

  /* */

  test.case = 'dst - empty long, src - empty';
  var dst = [];
  var src = new Map();
  var got = _.container.extendReplacing( dst, src );
  var exp = new Map();
  test.identical( got, exp );
  test.true( got !== dst );
  test.true( got !== src );

  test.case = 'dst - empty long';
  var dst = [];
  var src = new Map( [ [ 'a', 3 ], [ 'b', 5 ], [ 'c', 6 ] ] );
  var got = _.container.extendReplacing( dst, src );
  var exp = new Map( [ [ 'a', 3 ], [ 'b', 5 ], [ 'c', 6 ] ] );
  test.identical( got, exp );
  test.true( got !== dst );
  test.true( got !== src );

  test.case = 'dst - long, src - empty';
  var dst = [ 9, -16 ];
  var src = new Map();
  var got = _.container.extendReplacing( dst, src );
  var exp = new Map();
  test.identical( got, exp );
  test.true( got !== dst );
  test.true( got !== src );

  test.case = 'dst - long';
  var dst = [ 9, -16 ];
  var src = new Map( [ [ 'a', 3 ], [ 'b', 5 ], [ 'c', 6 ] ] );
  var got = _.container.extendReplacing( dst, src );
  var exp = new Map( [ [ 'a', 3 ], [ 'b', 5 ], [ 'c', 6 ] ] );
  test.identical( got, exp );
  test.true( got !== dst );
  test.true( got !== src );

  /* */

  test.case = 'dst - empty Set, src - empty';
  var dst = new Set();
  var src = new Map();
  var got = _.container.extendReplacing( dst, src );
  var exp = new Map();
  test.identical( got, exp );
  test.true( got !== dst );
  test.true( got !== src );

  test.case = 'dst - empty Set';
  var dst = new Set();
  var src = new Map( [ [ 'a', 3 ], [ 'b', 5 ], [ 'c', 6 ] ] );
  var got = _.container.extendReplacing( dst, src );
  var exp = new Map( [ [ 'a', 3 ], [ 'b', 5 ], [ 'c', 6 ] ] );
  test.identical( got, exp );
  test.true( got !== dst );
  test.true( got !== src );

  test.case = 'dst - Set, src - empty';
  var dst = new Set( [ 9, -16 ] );
  var src = new Map();
  var got = _.container.extendReplacing( dst, src );
  var exp = new Map();
  test.identical( got, exp );
  test.true( got !== dst );
  test.true( got !== src );

  test.case = 'dst - Set';
  var dst = new Set( [ 9, -16 ] );
  var src = new Map( [ [ 'a', 3 ], [ 'b', 5 ], [ 'c', 6 ] ] );
  var got = _.container.extendReplacing( dst, src );
  var exp = new Map( [ [ 'a', 3 ], [ 'b', 5 ], [ 'c', 6 ] ] );
  test.identical( got, exp );
  test.true( got !== dst );
  test.true( got !== src );

  test.close( 'src - hashMapLike' );
}

//

function extendReplacingDstLongAndSetLike( test )
{
  test.open( 'src - longLike' );

  test.case = 'dst - empty map, src - empty';
  var dst = {};
  var src = [];
  var got = _.container.extendReplacing( dst, src );
  var exp = [];
  test.identical( got, exp );
  test.true( got !== dst );
  test.true( got !== src );

  test.case = 'dst - empty map';
  var dst = {};
  var src = [ 9, -16, 'str', null ];
  var got = _.container.extendReplacing( dst, src );
  var exp = [ 9, -16, 'str', null ];
  test.identical( got, exp );
  test.true( got !== dst );
  test.true( got !== src );

  test.case = 'dst - map, src - empty';
  var dst = { 'a' : 1, 'b' : 2, 'c' : 3 };
  var src = [ 9, -16, 'str', null ];
  var got = _.container.extendReplacing( dst, src );
  var exp = [ 9, -16, 'str', null ];
  test.identical( got, exp );
  test.true( got !== dst );
  test.true( got !== src );

  test.case = 'dst - map';
  var dst = { 'a' : 1, 'b' : 2, 'c' : 3 };
  var src = [ 9, -16, 'str', null ];
  var got = _.container.extendReplacing( dst, src );
  var exp = [ 9, -16, 'str', null ];
  test.identical( got, exp );
  test.true( got !== dst );
  test.true( got !== src );

  /* */

  test.case = 'dst - empty HashMap, src - empty';
  var dst = new Map();
  var src = [];
  var got = _.container.extendReplacing( dst, src );
  var exp = [];
  test.identical( got, exp );
  test.true( got !== dst );
  test.true( got !== src );

  test.case = 'dst - empty HashMap';
  var dst = new Map();
  var src = [ 9, -16, 'str', null ];
  var got = _.container.extendReplacing( dst, src );
  var exp = [ 9, -16, 'str', null ];
  test.identical( got, exp );
  test.true( got !== dst );
  test.true( got !== src );

  test.case = 'dst - HashMap, src - empty';
  var dst = new Map( [ [ 'a', 1 ], [ 'b', 2 ], [ 'c', 3 ] ] );
  var src = [];
  var got = _.container.extendReplacing( dst, src );
  var exp = [];
  test.identical( got, exp );
  test.true( got !== dst );
  test.true( got !== src );

  test.case = 'dst - HashMap';
  var dst = new Map( [ [ 'a', 1 ], [ 'b', 2 ], [ 'c', 3 ] ] );
  var src = [ 9, -16, 'str', null ];
  var got = _.container.extendReplacing( dst, src );
  var exp = [ 9, -16, 'str', null ];
  test.identical( got, exp );
  test.true( got !== dst );
  test.true( got !== src );

  /* */

  test.case = 'dst - empty long, src - empty';
  var dst = [];
  var src = [];
  var got = _.container.extendReplacing( dst, src );
  var exp = [];
  test.identical( got, exp );
  test.true( got === dst );

  test.case = 'dst - empty long';
  var dst = [];
  var src = [ 9, -16, 'str', null ];
  var got = _.container.extendReplacing( dst, src );
  var exp = [ 9, -16, 'str', null ];
  test.identical( got, exp );
  test.true( got === dst );

  test.case = 'dst - long, different content';
  var dst = [ 1, 2, 3 ];
  var src = [ 9, -16, 'str', null ];
  var got = _.container.extendReplacing( dst, src );
  var exp = [ 9, -16, 'str', null ];
  test.identical( got, exp );
  test.true( got === dst );

  test.case = 'dst - map, almost identical content';
  var dst = [ 9, -16, 'str', null ];
  var src = [ 9, -16, 'str', null ];
  var got = _.container.extendReplacing( dst, src );
  var exp = [ 9, -16, 'str', null ];
  test.identical( got, exp );
  test.true( got === dst );

  /* */

  test.case = 'dst - long, src - long';
  var dst = [ 1, 2, 3 ];
  var src = [ 4, 5, 6, 7 ];
  var got = _.container.extendReplacing( dst, src );
  var exp = [ 4, 5, 6, 7 ];
  test.identical( got, exp );
  test.true( got === dst );

  test.case = 'dst - long not extensible, src - long';
  var dst = [ 1, 2, 3 ];
  var src = [ 4, 5, 6 ];
  Object.preventExtensions( dst );
  var got = _.container.extendReplacing( dst, src );
  var exp = [ 4, 5, 6 ];
  test.identical( got, exp );
  test.true( got === dst );

  test.case = 'dst - long not extensible, src - long';
  var dst = [ 1, 2, 3 ];
  var src = [ 4, 5, 6, 7 ];
  Object.preventExtensions( dst );
  test.shouldThrowErrorSync( () => _.container.extendReplacing( dst, src ) );
  test.identical( dst, [ 1, 2, 3 ] );
  test.identical( src, [ 4, 5, 6, 7 ] );

  /* */

  test.case = 'dst - empty Set, src - empty';
  var dst = new Set();
  var src = [];
  var got = _.container.extendReplacing( dst, src );
  var exp = [];
  test.identical( got, exp );
  test.true( got !== dst );
  test.true( got !== src );

  test.case = 'dst - empty Set';
  var dst = new Set();
  var src = [ 9, -16, 'str', null ];
  var got = _.container.extendReplacing( dst, src );
  var exp = [ 9, -16, 'str', null ];
  test.identical( got, exp );
  test.true( got !== dst );
  test.true( got !== src );

  test.case = 'dst - Set, src - empty';
  var dst = new Set( [ 9, -16 ] );
  var src = [];
  var got = _.container.extendReplacing( dst, src );
  var exp = [];
  test.identical( got, exp );
  test.true( got !== dst );
  test.true( got !== src );

  test.case = 'dst - Set';
  var dst = new Set( [ 9, -16 ] );
  var src = [ 9, -16, 'str', null ];
  var got = _.container.extendReplacing( dst, src );
  var exp = [ 9, -16, 'str', null ];
  test.identical( got, exp );
  test.true( got !== dst );
  test.true( got !== src );

  test.close( 'src - longLike' );

  /* - */

  test.open( 'src - setLike' );

  test.case = 'dst - empty map, src - empty';
  var dst = {};
  var src = new Set();
  var got = _.container.extendReplacing( dst, src );
  var exp = new Set();
  test.identical( got, exp );
  test.true( got !== dst );
  test.true( got !== src );

  test.case = 'dst - empty map';
  var dst = {};
  var src = new Set( [ 9, -16, 'str', null ] );
  var got = _.container.extendReplacing( dst, src );
  var exp = new Set( [ 9, -16, 'str', null ] );
  test.identical( got, exp );
  test.true( got !== dst );
  test.true( got !== src );

  test.case = 'dst - map, src -empty';
  var dst = { a : 1, b : 2, c : 3 };
  var src = new Set();
  var got = _.container.extendReplacing( dst, src );
  var exp = new Set();
  test.identical( got, exp );
  test.true( got !== dst );
  test.true( got !== src );

  test.case = 'dst - map';
  var dst = { a : 1, b : 2, c : 3 };
  var src = new Set( [ 9, -16, 'str', null ] );
  var got = _.container.extendReplacing( dst, src );
  var exp = new Set( [ 9, -16, 'str', null ] );
  test.identical( got, exp );
  test.true( got !== dst );
  test.true( got !== src );

  /* */

  test.case = 'dst - empty HashMap, src - empty';
  var dst = new Map();
  var src = new Set();
  var got = _.container.extendReplacing( dst, src );
  var exp = new Set();
  test.identical( got, exp );
  test.true( got !== dst );
  test.true( got !== src );

  test.case = 'dst - empty HashMap';
  var dst = new Map();
  var src = new Set( [ 9, -16, 'str', null ] );
  var got = _.container.extendReplacing( dst, src );
  var exp = new Set( [ 9, -16, 'str', null ] );
  test.identical( got, exp );
  test.true( got !== dst );
  test.true( got !== src );

  test.case = 'dst - HashMap, src - empty';
  var dst = new Map( [ [ 'a', 1 ], [ 'b', 2 ], [ 'c', 3 ] ] );
  var src = new Set();
  var got = _.container.extendReplacing( dst, src );
  var exp = new Set();
  test.identical( got, exp );
  test.true( got !== dst );
  test.true( got !== src );

  test.case = 'dst - HashMap, almost identical content';
  var dst = new Map( [ [ 'a', 1 ], [ 'b', 2 ], [ 'c', 3 ] ] );
  var src = new Set( [ 9, -16, 'str', null ] );
  var got = _.container.extendReplacing( dst, src );
  var exp = new Set( [ 9, -16, 'str', null ] );
  test.identical( got, exp );
  test.true( got !== dst );
  test.true( got !== src );

  /* */

  test.case = 'dst - empty long, src - empty';
  var dst = [];
  var src = new Set();
  var got = _.container.extendReplacing( dst, src );
  var exp = [];
  test.identical( got, exp );
  test.true( got === dst );

  test.case = 'dst - empty long';
  var dst = [];
  var src = new Set( [ 9, -16, 'str', null ] );
  var got = _.container.extendReplacing( dst, src );
  var exp = [ 9, -16, 'str', null ];
  test.identical( got, exp );
  test.true( got === dst );

  test.case = 'dst - long, different content';
  var dst = [ 1, 2 ];
  var src = new Set( [ 9, -16, 'str', null ] );
  var got = _.container.extendReplacing( dst, src );
  var exp = [ 1, 2, 9, -16, 'str', null ];
  test.identical( got, exp );
  test.true( got === dst );

  test.case = 'dst - long, almost identical content';
  var dst = [ 9, -16, 'str', null ];
  var src = [ 9, -16, 'str', null ];
  var got = _.container.extendReplacing( dst, src );
  var exp = [ 9, -16, 'str', null ];
  test.identical( got, exp );
  test.true( got === dst );

  /* */

  test.case = 'dst - empty Set, src - empty';
  var dst = new Set();
  var src = new Set();
  var got = _.container.extendReplacing( dst, src );
  var exp = new Set();
  test.identical( got, exp );
  test.true( got === dst );

  test.case = 'dst - empty Set';
  var dst = new Set();
  var src = new Set( [ 9, -16, 'str', null ] );
  var got = _.container.extendReplacing( dst, src );
  var exp = new Set( [ 9, -16, 'str', null ] );
  test.identical( got, exp );
  test.true( got === dst );

  test.case = 'dst - Set, different content';
  var dst = new Set( [ 1, 2 ] );
  var src = new Set( [ 9, -16, 'str', null ] );
  var got = _.container.extendReplacing( dst, src );
  var exp = new Set( [ 1, 2, 9, -16, 'str', null ] );
  test.identical( got, exp );
  test.true( got === dst );

  test.case = 'dst - Set, almost identical content';
  var dst = new Set( [ 9, -16, 'str', null ] );
  var src = new Set( [ 9, -16, 'str', null ] );
  var got = _.container.extendReplacing( dst, src );
  var exp = new Set( [ 9, -16, 'str', null ] );
  test.identical( got, exp );
  test.true( got === dst );

  test.close( 'src - setLike' );
}

//

/* aaa : normalize the test, please | Dmytro : normalized, extended coverage */

function extendAppendingDstNull( test )
{
  test.case = 'src - empty array';
  var dst = null;
  var src = [];
  var got = _.container.extendAppending( dst, src );
  var exp = [];
  test.identical( got, exp );
  test.true( got !== dst );
  test.true( got !== src );

  test.case = 'src - filled array';
  var dst = null;
  var src = [ 0, 1 ];
  var got = _.container.extendAppending( dst, src );
  var exp = [ 0, 1 ];
  test.identical( got, exp );
  test.true( got !== dst );
  test.true( got !== src );

  test.case = 'src - empty array';
  var dst = undefined;
  var src = [];
  var got = _.container.extendAppending( dst, src );
  var exp = [];
  test.identical( got, exp );
  test.true( got !== dst );
  test.true( got !== src );

  test.case = 'src - filled array';
  var dst = undefined;
  var src = [ 0, 1 ];
  var got = _.container.extendAppending( dst, src );
  var exp = [ 0, 1 ];
  test.identical( got, exp );
  test.true( got !== dst );
  test.true( got !== src );

  /* */

  test.case = 'src - empty simple map';
  var dst = null;
  var src = {};
  var got = _.container.extendAppending( dst, src );
  var exp = {};
  test.identical( got, exp );
  test.true( got !== dst );
  test.true( got !== src );

  test.case = 'src - filled simple map';
  var dst = null;
  var src = { a : 1, b : 2 };
  var got = _.container.extendAppending( dst, src );
  var exp = { 'a' : 1, 'b' : 2 };
  test.identical( got, exp );
  test.true( got !== dst );
  test.true( got !== src );

  test.case = 'src - empty simple map';
  var dst = undefined;
  var src = {};
  var got = _.container.extendAppending( dst, src );
  var exp = {};
  test.identical( got, exp );
  test.true( got !== dst );
  test.true( got !== src );

  test.case = 'src - filled simple map';
  var dst = undefined;
  var src = { a : 1, b : 2 };
  var got = _.container.extendAppending( dst, src );
  var exp = { 'a' : 1, 'b' : 2 };
  test.identical( got, exp );
  test.true( got !== dst );
  test.true( got !== src );

  /* */

  test.case = 'src - empty pure map';
  var dst = null;
  var src = Object.create( null );
  var got = _.container.extendAppending( dst, src );
  var exp = {};
  test.identical( got, exp );
  test.true( got !== dst );
  test.true( got !== src );

  test.case = 'src - filled pure map';
  var dst = null;
  var src = Object.create( null );
  src[ 'a' ] = 1;
  src[ 'b' ] = 2;
  var got = _.container.extendAppending( dst, src );
  var exp = { 'a' : 1, 'b' : 2 };
  test.identical( got, exp );
  test.true( got !== dst );
  test.true( got !== src );

  test.case = 'src - empty pure map';
  var dst = undefined;
  var src = Object.create( null );
  var got = _.container.extendAppending( dst, src );
  var exp = {};
  test.identical( got, exp );
  test.true( got !== dst );
  test.true( got !== src );

  test.case = 'src - filled simple map';
  var dst = undefined;
  var src = Object.create( null );
  src[ 'a' ] = 1;
  src[ 'b' ] = 2;
  var got = _.container.extendAppending( dst, src );
  var exp = { 'a' : 1, 'b' : 2 };
  test.identical( got, exp );
  test.true( got !== dst );
  test.true( got !== src );

  /* */

  test.case = 'src - empty Set';
  var dst = null;
  var src = new Set();
  var got = _.container.extendAppending( dst, src );
  var exp = new Set();
  test.identical( got, exp );
  test.true( got !== dst );
  test.true( got !== src );

  test.case = 'src - filled Set';
  var dst = null;
  var src = new Set( [ 0, 1 ] );
  var got = _.container.extendAppending( dst, src );
  var exp = new Set( [ 0, 1 ] );
  test.identical( got, exp );
  test.true( got !== dst );
  test.true( got !== src );

  test.case = 'src - empty Set';
  var dst = undefined;
  var src = new Set();
  var got = _.container.extendAppending( dst, src );
  var exp = new Set();
  test.identical( got, exp );
  test.true( got !== dst );
  test.true( got !== src );

  test.case = 'src - filled Set';
  var dst = undefined;
  var src = new Set( [ 0, 1 ] );
  var got = _.container.extendAppending( dst, src );
  var exp = new Set( [ 0, 1 ] );
  test.identical( got, exp );
  test.true( got !== dst );
  test.true( got !== src );

  /* */

  test.case = 'src - empty HashMap';
  var dst = null;
  var src = new Map();
  var got = _.container.extendAppending( dst, src );
  var exp = new Map();
  test.identical( got, exp );
  test.true( got !== dst );
  test.true( got !== src );

  test.case = 'src - filled HashMap';
  var dst = null;
  var src = new Map( [ [ 'a', 1 ], [ 2, 2 ] ] );
  var got = _.container.extendAppending( dst, src );
  var exp = new Map( [ [ 'a', 1 ], [ 2, 2 ] ] );
  test.identical( got, exp );
  test.true( got !== dst );
  test.true( got !== src );

  test.case = 'src - empty HashMap';
  var dst = undefined;
  var src = new Map();
  var got = _.container.extendAppending( dst, src );
  var exp = new Map();
  test.identical( got, exp );
  test.true( got !== dst );
  test.true( got !== src );

  test.case = 'src - filled simple map';
  var dst = undefined;
  var src = new Map( [ [ 'a', 1 ], [ 2, 2 ] ] );
  var got = _.container.extendAppending( dst, src );
  var exp = new Map( [ [ 'a', 1 ], [ 2, 2 ] ] );
  test.identical( got, exp );
  test.true( got !== dst );
  test.true( got !== src );

  /* */

  test.case = 'src - primitive';
  var dst = null;
  var src = 'str';
  var got = _.container.extendAppending( dst, src );
  var exp = 'str';
  test.identical( got, exp );
  test.true( got !== dst );
  test.true( got === src );

  test.case = 'src - BufferRaw';
  var dst = undefined;
  var src = new BufferRaw( 10 );
  var got = _.container.extendAppending( dst, src );
  var exp = new BufferRaw( 10 );
  test.identical( got, exp );
  test.true( got !== dst );
  test.true( got === src );

  /* - */

  test.open( 'src - not container' );

  test.case = 'dst - long, src - primitive';
  var dst = [ 1, 2 ];
  var got = _.container.extendAppending( dst, 1 );
  var exp = [ 1, 2, 1 ];
  test.identical( got, exp );

  test.case = 'dst - map, src - primitive';
  var dst = { a : 2 };
  var got = _.container.extendAppending( dst, 'str' );
  var exp = [ { a : 2 }, 'str' ];
  test.identical( got, exp );

  test.case = 'dst - HashMap, src - primitive';
  var dst = new Map( [ [ undefined, undefined ] ] );
  var got = _.container.extendAppending( dst, null );
  var exp = [ new Map( [ [ undefined, undefined ] ] ), null ];
  test.identical( got, exp );

  test.case = 'dst - Set, src - primitive';
  var dst = new Set( [ 1, 2 ] );
  var got = _.container.extendAppending( dst, undefined );
  var exp = [ new Set( [ 1, 2 ] ), undefined ];
  test.identical( got, exp );

  /* */

  test.case = 'dst - long, src - BufferRaw';
  var dst = [ 1, 2 ];
  var got = _.container.extendAppending( dst, new BufferRaw() );
  var exp = [ 1, 2, new BufferRaw() ];
  test.identical( got, exp );
  test.true( got === dst );

  test.case = 'dst - map, src - function';
  var dst = { a : 2 };
  var func = () => {};
  var got = _.container.extendAppending( dst, func );
  var exp = [ { a : 2 }, func ];
  test.identical( got, exp );

  test.case = 'dst - HashMap, src - BufferView';
  var dst = new Map( [ [ undefined, undefined ] ] );
  var got = _.container.extendAppending( dst, new BufferView( new BufferRaw() ) );
  var exp = [ new Map( [ [ undefined, undefined ] ] ), new BufferView( new BufferRaw() ) ];
  test.identical( got, exp );

  test.case = 'dst - Set, src - object';
  var dst = new Set( [ 1, 2 ] );
  function Constr()
  {
    this.x = 1;
    return this;
  };
  var constr = new Constr();
  var got = _.container.extendAppending( dst, constr );
  var exp = [ dst, constr ];
  test.identical( got, exp );

  test.close( 'src - not container' );

  /* - */

  test.open( 'dst - not container' );

  test.case = 'dst - primitive, src - primitive';
  var dst = 'str';
  var got = _.container.extendAppending( dst, 1 );
  var exp = 1;
  test.identical( got, exp );

  test.case = 'dst - primitive, src - long';
  var dst = 1;
  var src = [ 1, 2 ];
  var got = _.container.extendAppending( dst, src );
  var exp = [ 1, 2 ];
  test.identical( got, exp );
  test.true( got === src );

  test.case = 'dst - primitive, src - map';
  var dst = 'str';
  var src = { a : 2 };
  var got = _.container.extendAppending( dst, src );
  var exp = { a : 2 };
  test.identical( got, exp );
  test.true( got === src );

  test.case = 'dst - primitive, src - HashMap';
  var dst = true;
  var src = new Map( [ [ undefined, undefined ] ] );
  var got = _.container.extendAppending( dst, src );
  var exp = new Map( [ [ undefined, undefined ] ] );
  test.identical( got, exp );
  test.true( got === src );

  test.case = 'dst - primitive, src - set';
  var dst = false;
  var src = new Set( [ 1, 2 ] );
  var got = _.container.extendAppending( dst, src );
  var exp = new Set( [ 1, 2 ] );
  test.identical( got, exp );
  test.true( got === src );

  /* */

  test.case = 'dst - BufferRaw, src - long';
  var dst = new BufferRaw();
  var src = [ 1, 2 ];
  var got = _.container.extendAppending( dst, src );
  var exp = [ 1, 2 ];
  test.identical( got, exp );
  test.true( got === src );

  test.case = 'dst - function, src - map';
  var dst = () => {};
  var src = { a : 2 };
  var got = _.container.extendAppending( dst, src );
  var exp = { a : 2 };
  test.identical( got, exp );
  test.true( got === src );

  test.case = 'dst - BufferView, src - HashMap';
  var dst = new BufferView( new BufferRaw() );
  var src = new Map( [ [ undefined, undefined ] ] );
  var got = _.container.extendAppending( dst, src );
  var exp = new Map( [ [ undefined, undefined ] ] );
  test.identical( got, exp );
  test.true( got === src );

  test.case = 'dst - object, src - Set';
  function Constr()
  {
    this.x = 1;
    return this;
  };
  var dst = new Constr;
  var src = new Set( [ 1, 2 ] );
  var got = _.container.extendAppending( dst, src );
  var exp = new Set( [ 1, 2 ] );
  test.identical( got, exp );
  test.true( got === src );

  test.close( 'dst - not container' );

  /* - */

  if( !Config.debug )
  return;

  test.case = 'without arguments';
  test.shouldThrowErrorSync( () => _.container.extendAppending() );

  test.case = 'extra argument';
  test.shouldThrowErrorSync( () => _.container.extendAppending( [ 1, 3 ], [ 1, 3 ], [ 1, 3 ] ) );

  test.case = 'src is WeakMap';
  test.shouldThrowErrorSync( () => _.container.extendAppending( { a : 1 }, new WeakMap() ) );

  test.case = 'src is WeakSet';
  test.shouldThrowErrorSync( () => _.container.extendAppending( new Set( [ 1, 2 ] ), new WeakSet( [ 1, 2 ] ) ) );
}

//

function extendAppendingDstMapAndHashMapLike( test )
{
  test.open( 'src - aixiliary' );

  test.case = 'dst - empty map, src - empty';
  var dst = {};
  var src = {};
  var got = _.container.extendAppending( dst, src );
  var exp = {};
  test.identical( got, exp );
  test.true( got === dst );

  test.case = 'dst - empty map';
  var dst = {};
  var src = { a : 3, b : 5, c : 6 };
  var got = _.container.extendAppending( dst, src );
  var exp = { a : 3, b : 5, c : 6 };
  test.identical( got, exp );
  test.true( got === dst );

  test.case = 'dst - map, different content';
  var dst = { a : 1, b : 2, c : 3 };
  var src = { d : 3, e : 5, f : 6 };
  var got = _.container.extendAppending( dst, src );
  var exp = { a : 1, b : 2, c : 3, d : 3, e : 5, f : 6 };
  test.identical( got, exp );
  test.true( got === dst );

  test.case = 'dst - map, almost identical content';
  var dst = { a : 1, b : 2, c : 3 };
  var src = { a : 1, b : 2, c : 3 };
  var got = _.container.extendAppending( dst, src );
  var exp = { a : 1, b : 2, c : 3 };
  test.identical( got, exp );
  test.true( got === dst );

  /* */

  test.case = 'dst - empty HashMap, src - empty';
  var dst = new Map();
  var src = {};
  var got = _.container.extendAppending( dst, src );
  var exp = new Map();
  test.identical( got, exp );
  test.true( got === dst );

  test.case = 'dst - empty HashMap';
  var dst = new Map();
  var src = { a : 3, b : 5, c : 6 };
  var got = _.container.extendAppending( dst, src );
  var exp = new Map( [ [ 'a', 3 ], [ 'b', 5 ], [ 'c', 6 ] ] );
  test.identical( got, exp );
  test.true( got === dst );

  test.case = 'dst - HashMap, different content';
  var dst = new Map( [ [ 'a', 1 ], [ 'b', 2 ], [ 'c', 3 ] ] );
  var src = { d : 3, e : 5, f : 6 };
  var got = _.container.extendAppending( dst, src );
  var exp = new Map( [ [ 'a', 1 ], [ 'b', 2 ], [ 'c', 3 ], [ 'd', 3 ], [ 'e', 5 ], [ 'f', 6 ] ] );
  test.identical( got, exp );
  test.true( got === dst );

  test.case = 'dst - HashMap, almost identical content';
  var dst = new Map( [ [ 'a', 1 ], [ 'b', 2 ], [ 'c', 3 ] ] );
  var src = { a : 1, b : 2, c : 3 };
  var got = _.container.extendAppending( dst, src );
  var exp = new Map( [ [ 'a', 1 ], [ 'b', 2 ], [ 'c', 3 ] ] );
  test.identical( got, exp );
  test.true( got === dst );

  /* */

  test.case = 'dst - empty long, src - empty';
  var dst = [];
  var src = {};
  var got = _.container.extendAppending( dst, src );
  var exp = [ {} ];
  test.identical( got, exp );
  test.true( got === dst );
  test.true( got !== src );

  test.case = 'dst - empty long';
  var dst = [];
  var src = { 'a' : 3, 'b' : 5, 'c' : 6 };
  var got = _.container.extendAppending( dst, src );
  var exp = [ { 'a' : 3, 'b' : 5, 'c' : 6 } ];
  test.identical( got, exp );
  test.true( got === dst );
  test.true( got !== src );

  test.case = 'dst - long, src - empty';
  var dst = [ 9, -16 ];
  var src = {};
  var got = _.container.extendAppending( dst, src );
  var exp = [ 9, -16, {} ];
  test.identical( got, exp );
  test.true( got === dst );
  test.true( got !== src );

  test.case = 'dst - long';
  var dst = [ 9, -16 ];
  var src = { 'a' : 3, 'b' : 5, 'c' : 6 };
  var got = _.container.extendAppending( dst, src );
  var exp = [ 9, -16, { 'a' : 3, 'b' : 5, 'c' : 6 } ];
  test.identical( got, exp );
  test.true( got === dst );
  test.true( got !== src );

  /* */

  test.case = 'dst - empty Set, src - empty';
  var dst = new Set();
  var src = {};
  var got = _.container.extendAppending( dst, src );
  var exp = [ new Set(), {} ];
  test.identical( got, exp );
  test.true( got !== dst );
  test.true( got !== src );

  test.case = 'dst - empty Set';
  var dst = new Set();
  var src = { 'a' : 3, 'b' : 5, 'c' : 6 };
  var got = _.container.extendAppending( dst, src );
  var exp = [ new Set(), { 'a' : 3, 'b' : 5, 'c' : 6 } ];
  test.identical( got, exp );
  test.true( got !== dst );
  test.true( got !== src );

  test.case = 'dst - Set, src - empty';
  var dst = new Set( [ 9, -16 ] );
  var src = {};
  var got = _.container.extendAppending( dst, src );
  var exp = [ new Set( [ 9, -16 ] ), {} ];
  test.identical( got, exp );
  test.true( got !== dst );
  test.true( got !== src );

  test.case = 'dst - Set';
  var dst = new Set( [ 9, -16 ] );
  var src = { 'a' : 3, 'b' : 5, 'c' : 6 };
  var got = _.container.extendAppending( dst, src );
  var exp = [ new Set( [ 9, -16 ] ), { 'a' : 3, 'b' : 5, 'c' : 6 } ];
  test.identical( got, exp );
  test.true( got !== dst );
  test.true( got !== src );

  test.close( 'src - aixiliary' );

  /* - */

  test.open( 'src - hashMapLike' );

  test.case = 'dst - empty map, src - empty';
  var dst = {};
  var src = new Map();
  var got = _.container.extendAppending( dst, src );
  var exp = {};
  test.identical( got, exp );
  test.true( got === dst );

  test.case = 'dst - empty map';
  var dst = {};
  var src = new Map( [ [ 'a', 3 ], [ 'b', 5 ], [ 'c', 6 ] ] );
  var got = _.container.extendAppending( dst, src );
  var exp = { a : 3, b : 5, c : 6 };
  test.identical( got, exp );
  test.true( got === dst );

  test.case = 'dst - map, different content';
  var dst = { a : 1, b : 2, c : 3 };
  var src = new Map( [ [ 'd', 3 ], [ 'e', 5 ], [ 'f', 6 ] ] );
  var got = _.container.extendAppending( dst, src );
  var exp = { a : 1, b : 2, c : 3, d : 3, e : 5, f : 6 };
  test.identical( got, exp );
  test.true( got === dst );

  test.case = 'dst - map, almost identical content';
  var dst = { a : 1, b : 2, c : 3 };
  var src = new Map( [ [ 'a', 1 ], [ 'b', 2 ], [ 'c', 3 ] ] );
  var got = _.container.extendAppending( dst, src );
  var exp = { a : 1, b : 2, c : 3 };
  test.identical( got, exp );
  test.true( got === dst );

  /* */

  test.case = 'dst - empty HashMap, src - empty';
  var dst = new Map();
  var src = new Map();
  var got = _.container.extendAppending( dst, src );
  var exp = new Map();
  test.identical( got, exp );
  test.true( got === dst );

  test.case = 'dst - empty HashMap';
  var dst = new Map();
  var src = new Map( [ [ 'a', 3 ], [ 'b', 5 ], [ 'c', 6 ] ] );
  var got = _.container.extendAppending( dst, src );
  var exp = new Map( [ [ 'a', 3 ], [ 'b', 5 ], [ 'c', 6 ] ] );
  test.identical( got, exp );
  test.true( got === dst );

  test.case = 'dst - HashMap, different content';
  var dst = new Map( [ [ 'a', 1 ], [ 'b', 2 ], [ 'c', 3 ] ] );
  var src = new Map( [ [ 'd', 3 ], [ 'e', 5 ], [ 'f', 6 ] ] );
  var got = _.container.extendAppending( dst, src );
  var exp = new Map( [ [ 'a', 1 ], [ 'b', 2 ], [ 'c', 3 ], [ 'd', 3 ], [ 'e', 5 ], [ 'f', 6 ] ] );
  test.identical( got, exp );
  test.true( got === dst );

  test.case = 'dst - HashMap, almost identical content';
  var dst = new Map( [ [ 'a', 1 ], [ 'b', 2 ], [ 'c', 3 ] ] );
  var src = new Map( [ [ 'a', 1 ], [ 'b', 2 ], [ 'c', 3 ] ] );
  var got = _.container.extendAppending( dst, src );
  var exp = new Map( [ [ 'a', 1 ], [ 'b', 2 ], [ 'c', 3 ] ] );
  test.identical( got, exp );
  test.true( got === dst );

  /* */

  test.case = 'dst - empty long, src - empty';
  var dst = [];
  var src = new Map();
  var got = _.container.extendAppending( dst, src );
  var exp = [ new Map() ];
  test.identical( got, exp );
  test.true( got === dst );
  test.true( got !== src );

  test.case = 'dst - empty long';
  var dst = [];
  var src = new Map( [ [ 'a', 3 ], [ 'b', 5 ], [ 'c', 6 ] ] );
  var got = _.container.extendAppending( dst, src );
  var exp = [ new Map( [ [ 'a', 3 ], [ 'b', 5 ], [ 'c', 6 ] ] ) ];
  test.identical( got, exp );
  test.true( got === dst );
  test.true( got !== src );

  test.case = 'dst - long, src - empty';
  var dst = [ 9, -16 ];
  var src = new Map();
  var got = _.container.extendAppending( dst, src );
  var exp = [ 9, -16, new Map() ];
  test.identical( got, exp );
  test.true( got === dst );
  test.true( got !== src );

  test.case = 'dst - long';
  var dst = [ 9, -16 ];
  var src = new Map( [ [ 'a', 3 ], [ 'b', 5 ], [ 'c', 6 ] ] );
  var got = _.container.extendAppending( dst, src );
  var exp = [ 9, -16, new Map( [ [ 'a', 3 ], [ 'b', 5 ], [ 'c', 6 ] ] ) ];
  test.identical( got, exp );
  test.true( got === dst );
  test.true( got !== src );

  /* */

  test.case = 'dst - empty Set, src - empty';
  var dst = new Set();
  var src = new Map();
  var got = _.container.extendAppending( dst, src );
  var exp = [ new Set(), new Map() ];
  test.identical( got, exp );
  test.true( got !== dst );
  test.true( got !== src );

  test.case = 'dst - empty Set';
  var dst = new Set();
  var src = new Map( [ [ 'a', 3 ], [ 'b', 5 ], [ 'c', 6 ] ] );
  var got = _.container.extendAppending( dst, src );
  var exp = [ new Set(), new Map( [ [ 'a', 3 ], [ 'b', 5 ], [ 'c', 6 ] ] ) ];
  test.identical( got, exp );
  test.true( got !== dst );
  test.true( got !== src );

  test.case = 'dst - Set, src - empty';
  var dst = new Set( [ 9, -16 ] );
  var src = new Map();
  var got = _.container.extendAppending( dst, src );
  var exp = [ new Set( [ 9, -16 ] ), new Map() ];
  test.identical( got, exp );
  test.true( got !== dst );
  test.true( got !== src );

  test.case = 'dst - Set';
  var dst = new Set( [ 9, -16 ] );
  var src = new Map( [ [ 'a', 3 ], [ 'b', 5 ], [ 'c', 6 ] ] );
  var got = _.container.extendAppending( dst, src );
  var exp = [ new Set( [ 9, -16 ] ), new Map( [ [ 'a', 3 ], [ 'b', 5 ], [ 'c', 6 ] ] ) ];
  test.identical( got, exp );
  test.true( got !== dst );
  test.true( got !== src );

  test.close( 'src - hashMapLike' );
}

//

function extendAppendingDstLongAndSetLike( test )
{
  test.open( 'src - longLike' );

  test.case = 'dst - empty map, src - empty';
  var dst = {};
  var src = [];
  var got = _.container.extendAppending( dst, src );
  var exp = [ {} ];
  test.identical( got, exp );
  test.true( got !== dst );
  test.true( got !== src );

  test.case = 'dst - empty map';
  var dst = {};
  var src = [ 9, -16, 'str', null ];
  var got = _.container.extendAppending( dst, src );
  var exp = [ {}, 9, -16, 'str', null ];
  test.identical( got, exp );
  test.true( got !== dst );
  test.true( got !== src );

  test.case = 'dst - map, src - empty';
  var dst = { 'a' : 1, 'b' : 2, 'c' : 3 };
  var src = [ 9, -16, 'str', null ];
  var got = _.container.extendAppending( dst, src );
  var exp = [ { 'a' : 1, 'b' : 2, 'c' : 3 }, 9, -16, 'str', null ];
  test.identical( got, exp );
  test.true( got !== dst );
  test.true( got !== src );

  test.case = 'dst - map';
  var dst = { 'a' : 1, 'b' : 2, 'c' : 3 };
  var src = [ 9, -16, 'str', null ];
  var got = _.container.extendAppending( dst, src );
  var exp = [ { 'a' : 1, 'b' : 2, 'c' : 3 }, 9, -16, 'str', null ];
  test.identical( got, exp );
  test.true( got !== dst );
  test.true( got !== src );

  /* */

  test.case = 'dst - empty HashMap, src - empty';
  var dst = new Map();
  var src = [];
  var got = _.container.extendAppending( dst, src );
  var exp = [ new Map() ];
  test.identical( got, exp );
  test.true( got !== dst );
  test.true( got !== src );

  test.case = 'dst - empty HashMap';
  var dst = new Map();
  var src = [ 9, -16, 'str', null ];
  var got = _.container.extendAppending( dst, src );
  var exp = [ new Map(), 9, -16, 'str', null ];
  test.identical( got, exp );
  test.true( got !== dst );
  test.true( got !== src );

  test.case = 'dst - HashMap, src - empty';
  var dst = new Map( [ [ 'a', 1 ], [ 'b', 2 ], [ 'c', 3 ] ] );
  var src = [];
  var got = _.container.extendAppending( dst, src );
  var exp = [ new Map( [ [ 'a', 1 ], [ 'b', 2 ], [ 'c', 3 ] ] ) ];
  test.identical( got, exp );
  test.true( got !== dst );
  test.true( got !== src );

  test.case = 'dst - HashMap';
  var dst = new Map( [ [ 'a', 1 ], [ 'b', 2 ], [ 'c', 3 ] ] );
  var src = [ 9, -16, 'str', null ];
  var got = _.container.extendAppending( dst, src );
  var exp = [ new Map( [ [ 'a', 1 ], [ 'b', 2 ], [ 'c', 3 ] ] ), 9, -16, 'str', null ];
  test.identical( got, exp );
  test.true( got !== dst );
  test.true( got !== src );

  /* */

  test.case = 'dst - empty long, src - empty';
  var dst = [];
  var src = [];
  var got = _.container.extendAppending( dst, src );
  var exp = [];
  test.identical( got, exp );
  test.true( got === dst );

  test.case = 'dst - empty long';
  var dst = [];
  var src = [ 9, -16, 'str', null ];
  var got = _.container.extendAppending( dst, src );
  var exp = [ 9, -16, 'str', null ];
  test.identical( got, exp );
  test.true( got === dst );

  test.case = 'dst - long, different content';
  var dst = [ 1, 2, 3 ];
  var src = [ 9, -16, 'str', null ];
  var got = _.container.extendAppending( dst, src );
  var exp = [ 1, 2, 3, 9, -16, 'str', null ];
  test.identical( got, exp );
  test.true( got === dst );

  test.case = 'dst - map, almost identical content';
  var dst = [ 9, -16, 'str', null ];
  var src = [ 9, -16, 'str', null ];
  var got = _.container.extendAppending( dst, src );
  var exp = [ 9, -16, 'str', null, 9, -16, 'str', null ];
  test.identical( got, exp );
  test.true( got === dst );

  /* */

  test.case = 'dst - empty Set, src - empty';
  var dst = new Set();
  var src = [];
  var got = _.container.extendAppending( dst, src );
  var exp = new Set();
  test.identical( got, exp );
  test.true( got === dst );
  test.true( got !== src );

  test.case = 'dst - empty Set';
  var dst = new Set();
  var src = [ 9, -16, 'str', null ];
  var got = _.container.extendAppending( dst, src );
  var exp = new Set( [ 9, -16, 'str', null ] );
  test.identical( got, exp );
  test.true( got === dst );
  test.true( got !== src );

  test.case = 'dst - Set, src - empty';
  var dst = new Set( [ 9, -16 ] );
  var src = [];
  var got = _.container.extendAppending( dst, src );
  var exp = new Set( [ 9, -16 ] );
  test.identical( got, exp );
  test.true( got === dst );
  test.true( got !== src );

  test.case = 'dst - Set';
  var dst = new Set( [ 9, -16 ] );
  var src = [ 9, -16, 'str', null ];
  var got = _.container.extendAppending( dst, src );
  var exp = new Set( [ 9, -16, 'str', null ] );
  test.identical( got, exp );
  test.true( got === dst );
  test.true( got !== src );

  test.close( 'src - longLike' );

  /* - */

  test.open( 'src - setLike' );

  test.case = 'dst - empty map, src - empty';
  var dst = {};
  var src = new Set();
  var got = _.container.extendAppending( dst, src );
  var exp = [ {}, new Set() ];
  test.identical( got, exp );
  test.true( got !== dst );
  test.true( got !== src );

  test.case = 'dst - empty map';
  var dst = {};
  var src = new Set( [ 9, -16, 'str', null ] );
  var got = _.container.extendAppending( dst, src );
  var exp = [ {}, new Set( [ 9, -16, 'str', null ] ) ];
  test.identical( got, exp );
  test.true( got !== dst );
  test.true( got !== src );

  test.case = 'dst - map, src -empty';
  var dst = { a : 1, b : 2, c : 3 };
  var src = new Set();
  var got = _.container.extendAppending( dst, src );
  var exp = [ { a : 1, b : 2, c : 3 }, new Set() ];
  test.identical( got, exp );
  test.true( got !== dst );
  test.true( got !== src );

  test.case = 'dst - map';
  var dst = { a : 1, b : 2, c : 3 };
  var src = new Set( [ 9, -16, 'str', null ] );
  var got = _.container.extendAppending( dst, src );
  var exp = [ { a : 1, b : 2, c : 3 }, new Set( [ 9, -16, 'str', null ] ) ];
  test.identical( got, exp );
  test.true( got !== dst );
  test.true( got !== src );

  /* */

  test.case = 'dst - empty HashMap, src - empty';
  var dst = new Map();
  var src = new Set();
  var got = _.container.extendAppending( dst, src );
  var exp = [ new Map(), new Set() ];
  test.identical( got, exp );
  test.true( got !== dst );
  test.true( got !== src );

  test.case = 'dst - empty HashMap';
  var dst = new Map();
  var src = new Set( [ 9, -16, 'str', null ] );
  var got = _.container.extendAppending( dst, src );
  var exp = [ new Map(), new Set( [ 9, -16, 'str', null ] ) ];
  test.identical( got, exp );
  test.true( got !== dst );
  test.true( got !== src );

  test.case = 'dst - HashMap, src - empty';
  var dst = new Map( [ [ 'a', 1 ], [ 'b', 2 ], [ 'c', 3 ] ] );
  var src = new Set();
  var got = _.container.extendAppending( dst, src );
  var exp = [ new Map( [ [ 'a', 1 ], [ 'b', 2 ], [ 'c', 3 ] ] ), new Set() ];
  test.identical( got, exp );
  test.true( got !== dst );
  test.true( got !== src );

  test.case = 'dst - HashMap, almost identical content';
  var dst = new Map( [ [ 'a', 1 ], [ 'b', 2 ], [ 'c', 3 ] ] );
  var src = new Set( [ 9, -16, 'str', null ] );
  var got = _.container.extendAppending( dst, src );
  var exp = [ new Map( [ [ 'a', 1 ], [ 'b', 2 ], [ 'c', 3 ] ] ), new Set( [ 9, -16, 'str', null ] ) ];
  test.identical( got, exp );
  test.true( got !== dst );
  test.true( got !== src );

  /* */

  test.case = 'dst - empty long, src - empty';
  var dst = [];
  var src = new Set();
  var got = _.container.extendAppending( dst, src );
  var exp = [ new Set() ];
  test.identical( got, exp );
  test.true( got === dst );

  test.case = 'dst - empty long';
  var dst = [];
  var src = new Set( [ 9, -16, 'str', null ] );
  var got = _.container.extendAppending( dst, src );
  var exp = [ new Set( [ 9, -16, 'str', null ] ) ];
  test.identical( got, exp );
  test.true( got === dst );

  test.case = 'dst - long, different content';
  var dst = [ 1, 2 ];
  var src = new Set( [ 9, -16, 'str', null ] );
  var got = _.container.extendAppending( dst, src );
  var exp = [ 1, 2, new Set( [ 9, -16, 'str', null ] ) ];
  test.identical( got, exp );
  test.true( got === dst );

  test.case = 'dst - long, almost identical content';
  var dst = [ 9, -16, 'str', null ];
  var src = new Set( [ 9, -16, 'str', null ] );
  var got = _.container.extendAppending( dst, src );
  var exp = [ 9, -16, 'str', null, new Set( [ 9, -16, 'str', null ] ) ];
  test.identical( got, exp );
  test.true( got === dst );

  /* */

  test.case = 'dst - empty Set, src - empty';
  var dst = new Set();
  var src = new Set();
  var got = _.container.extendAppending( dst, src );
  var exp = new Set();
  test.identical( got, exp );
  test.true( got === dst );

  test.case = 'dst - empty Set';
  var dst = new Set();
  var src = new Set( [ 9, -16, 'str', null ] );
  var got = _.container.extendAppending( dst, src );
  var exp = new Set( [ 9, -16, 'str', null ] );
  test.identical( got, exp );
  test.true( got === dst );

  test.case = 'dst - Set, different content';
  var dst = new Set( [ 1, 2 ] );
  var src = new Set( [ 9, -16, 'str', null ] );
  var got = _.container.extendAppending( dst, src );
  var exp = new Set( [ 1, 2, 9, -16, 'str', null ] );
  test.identical( got, exp );
  test.true( got === dst );

  test.case = 'dst - Set, almost identical content';
  var dst = new Set( [ 9, -16, 'str', null ] );
  var src = new Set( [ 9, -16, 'str', null ] );
  var got = _.container.extendAppending( dst, src );
  var exp = new Set( [ 9, -16, 'str', null ] );
  test.identical( got, exp );
  test.true( got === dst );

  test.close( 'src - setLike' );
}

//

function empty( test )
{
  test.case = 'empty array';
  var dst = [];
  var got = _.container.empty( dst );
  var exp = [];
  test.identical( got, exp );
  test.true( got === dst );

  test.case = 'filled array';
  var dst = [ 1, null, undefined, 'str', '', false, {}, [], [ 1 ], { a : 1 } ];
  var got = _.container.empty( dst );
  var exp = [];
  test.identical( got, exp );
  test.true( got === dst );

  test.case = 'empty unroll';
  var dst = _.unrollMake( [] );
  var got = _.container.empty( dst );
  var exp = _.unrollMake( [] );
  test.identical( got, exp );
  test.true( got === dst );

  test.case = 'filled unroll';
  var dst = _.unrollMake( [ 1, null, undefined, 'str', '', false, {}, [], [ 1 ], { a : 1 } ] );
  var got = _.container.empty( dst );
  var exp = _.unrollMake( [] );
  test.identical( got, exp );
  test.true( got === dst );

  /* */

  test.case = 'empty Set';
  var dst = new Set();
  var got = _.container.empty( dst );
  var exp = new Set();
  test.identical( got, exp );
  test.true( got === dst );

  test.case = 'filled Set';
  var dst = new Set( [ 1, null, undefined, 'str', '', false, {}, [], [ 1 ], { a : 1 } ] );
  var got = _.container.empty( dst );
  var exp = new Set();
  test.identical( got, exp );
  test.true( got === dst );

  /* */

  test.case = 'empty Map';
  var dst = new Map();
  var got = _.container.empty( dst );
  var exp = new Map();
  test.identical( [ ... got.entries() ], [ ... exp.entries() ] );
  test.true( got === dst );

  test.case = 'filled Map';
  var dst = new Map( [ [ 1, 1 ], [ null, null ], [ undefined, undefined ], [ 'str', 'str' ], [ '', '' ], [ false, false ], [ {}, {} ], [ [], [] ] ] );
  var got = _.container.empty( dst );
  var exp = new Map();
  test.identical( [ ... got.entries() ], [ ... exp.entries() ] );
  test.true( got === dst );

  /* */

  test.case = 'empty simple map';
  var dst = {};
  var got = _.container.empty( dst );
  var exp = {};
  test.identical( got, exp );
  test.true( got === dst );

  test.case = 'filled simple map';
  var dst = { '1' : 1, 'null' : null, 'str' : 'str', '' : '', 'false' : false };
  var got = _.container.empty( dst );
  var exp = {};
  test.identical( got, exp );
  test.true( got === dst );

  test.case = 'empty pure map';
  var dst = Object.create( null );
  var got = _.container.empty( dst );
  var exp = Object.create( null );
  test.identical( got, exp );
  test.true( got === dst );

  test.case = 'filled simple map';
  var dst = Object.create( null );
  dst[ '1' ] = 1;
  dst[ 'null' ] = null;
  dst[ 'undefined' ] = undefined;
  var got = _.container.empty( dst );
  var exp = Object.create( null );
  test.identical( got, exp );
  test.true( got === dst );

  /* - */

  if( !Config.debug )
  return;

  test.case = 'wrong type of dst';
  test.shouldThrowErrorSync( () => _.container.empty() );
  test.shouldThrowErrorSync( () => _.container.empty( 'wrong' ) );
  test.shouldThrowErrorSync( () => _.container.empty( 1 ) );
  function Constr()
  {
    this.x = 1;
    return this
  };
  test.shouldThrowErrorSync( () => _.container.empty( new Constr() ) );

  test.case = 'not resizable longs';
  test.shouldThrowErrorSync( () => _.container.empty( _.argumentsArray.make( [] ) ) );
  test.shouldThrowErrorSync( () => _.container.empty( new U8x() ) );
  test.shouldThrowErrorSync( () => _.container.empty( new F64x() ) );

  test.case = 'dst is WeakMap';
  test.shouldThrowErrorSync( () => _.container.empty( new WeakMap() ) );
}

//

function elementGet( test )
{

  /* */

  test.case = 'prototype';
  var src = new Obj1({});
  debugger;
  var got = _.container.elementGet( src, _.escape.prototype );
  test.true( got === Obj1.prototype );
  debugger;

  /* */

  function Obj1( o )
  {
    _.mapExtend( this, o );
    return this;
  }

}

// --
// define test suite
// --

let Self =
{

  name : 'Tools.Container',
  silencing : 1,

  tests :
  {

    is,
    like,
    lengthOf,
    instanceOfContainer,

    extendReplacingDstNull,
    extendReplacingDstMapAndHashMapLike,
    extendReplacingDstLongAndSetLike,

    extendAppendingDstNull, /* qqq : extendAppending test routine | Dmytro : split and extended coverage of routine */
    extendAppendingDstMapAndHashMapLike,
    extendAppendingDstLongAndSetLike,

    empty, /* qqq : implement test routine `empty` | Dmytro : implemented */

    elementGet, /* qqq for Yevhen : cover */

  }

};

Self = wTestSuite( Self );
if( typeof module !== 'undefined' && !module.parent )
wTester.test( Self.name );

})();<|MERGE_RESOLUTION|>--- conflicted
+++ resolved
@@ -365,16 +365,7 @@
   var src = new countableConstructor({ elements : [ '1', '10' ], withIterator : 1 });
   test.identical( _.container.lengthOf( src ), 2 );
 
-<<<<<<< HEAD
   /* length is dynamic */
-  // test.case = 'Global & GlobalReal';
-  // var src = global;
-  // test.identical( _.container.lengthOf( src ), 46 );
-
-  // test.case = 'Global & GlobalDerived';
-  // var src = Object.create( global );
-  // test.identical( _.container.lengthOf( src ), 46 );
-=======
   // test.case = 'Global & GlobalReal';
   // var src = global;
   // // test.identical( _.container.lengthOf( src ), 46 ); /* Dmytro : utility Testing uses garbage collector, direct call of nodejs uses not */
@@ -384,7 +375,6 @@
   // var src = Object.create( global );
   // // test.identical( _.container.lengthOf( src ), 46 ); /* Dmytro : utility Testing uses garbage collector, direct call of nodejs uses not */
   // test.identical( _.container.lengthOf( src ), 46 + ( global.gc ? 1 : 0 ) );
->>>>>>> 15c57da3
 
   test.case = 'Object & ObjectLike & Container & ContainerLike';
   var src = { [ Symbol.iterator ] : 1 };
