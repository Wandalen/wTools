( function _Err_test_s_()
{

'use strict';

if( typeof module !== 'undefined' )
{
  let _ = require( '../Layer1.s' );
  _.include( 'wTesting' );
  // _.include( 'wConsequence' );
}

let _ = _global_.wTools;
let fileProvider = _testerGlobal_.wTools.fileProvider;
let path = fileProvider.path;

// --
// context
// --

function onSuiteBegin()
{
  let self = this;

  self.suiteTempPath = path.tempOpen( path.join( __dirname, '../..'  ), 'err' );
  self.assetsOriginalPath = path.join( __dirname, '_asset' );

}

//

function onSuiteEnd()
{
  let self = this;
  _.assert( _.strHas( self.suiteTempPath, '/err-' ) )
  path.tempClose( self.suiteTempPath );
}

// --
// tests
// --

function diagnosticStructureGenerate( test )
{

  test.case = 'implicity call';
  var got = _.diagnosticStructureGenerate();
  test.is( _.mapIs( got.structure ) );
  test.identical( got.structure[ 'number.big' ], 1 << 30 );
  test.is( _.numberIs( got.size ) );

  test.case = 'defaultComplexity : 5, depth : 3';
  var got = _.diagnosticStructureGenerate({ defaultComplexity : 5, depth : 3 });
  test.is( _.mapIs( got.structure ) );
  test.is( _.hashMapIs( got.structure.hashmap ) );
  test.is( _.setIs( got.structure.set ) );

}

diagnosticStructureGenerate.timeOut = 50000;

//

function errArgumentObject( test )
{
  let context = this;
  let visited = [];

  var args = [ 'str', { num : 1 } ];
  var err = _._err({ args });
  test.is( _.errIs( err ) );

  var errStr = String( err );
  console.log( errStr );
  test.identical( _.strCount( errStr, 'at Object.errArgumentObject' ), 2 );
  test.identical( _.strCount( errStr, /\* \d+ :   var err = _\._err\({ args }\);/ ), 1 );

}

//

function errFromStringedError( test )
{
  let context = this;
  let visited = [];

  var msg =
`
Uncaught Error:  = Message of error#1
No source file found for "W1.js"
Error including source file /workerEnvironment/Worker.js

 = Beautified calls stack
at Object._broInclude (http://127.0.0.1:15000/.starter:6144:17)
at Object._sourceInclude (http://127.0.0.1:15000/.starter:6575:20)
at SourceFile.Worker_js_naked [as nakedCall] (http://127.0.0.1:15000/workerEnvironment/Worker.js:14:1)
at Object._sourceIncludeAct (http://127.0.0.1:15000/.starter:6529:19)
at Worker_js (http://127.0.0.1:15000/workerEnvironment/Worker.js:27:18)
at http://127.0.0.1:15000/workerEnvironment/Worker.js:28:38

 = Throws stack
thrown at Object._broInclude @ http://127.0.0.1:15000/.starter:6144:17
thrown at Object._sourceIncludeAct @ http://127.0.0.1:15000/.starter:6538:15
`;
  var args = [ msg ];
  var o =
  {
    args,
    level : 1,
    fallBackStack : 'at handleError @ http://127.0.0.1:15000/.starter:2918',
    throwLocation :
    {
      filePath : 'http://127.0.0.1:15000/.starter',
      line : 2918,
      col : 23,
    },
  }
  var err = _._err( o );
  test.is( _.errIs( err ) );
  var got = String( err );

  test.identical( _.strCount( got, `= Message of error#${err.id}` ), 1 );
  test.identical( _.strCount( got, 'Uncaught Error:' ), 1 );
  test.identical( _.strCount( got, 'No source file found for "W1.js"' ), 1 );
  test.identical( _.strCount( got, 'Error including source file /workerEnvironment/Worker.js' ), 1 );

  var exp =
`
 = Beautified calls stack
    at Object._broInclude (http://127.0.0.1:15000/.starter:6144:17)
    at Object._sourceInclude (http://127.0.0.1:15000/.starter:6575:20)
    at SourceFile.Worker_js_naked [as nakedCall] (http://127.0.0.1:15000/workerEnvironment/Worker.js:14:1)
    at Object._sourceIncludeAct (http://127.0.0.1:15000/.starter:6529:19)
    at Worker_js (http://127.0.0.1:15000/workerEnvironment/Worker.js:27:18)
    at http://127.0.0.1:15000/workerEnvironment/Worker.js:28:38
`
  test.is( _.strHas( got, exp ) );

  var exp =
`
 = Throws stack
    thrown at Object._broInclude @ http://127.0.0.1:15000/.starter:6144:17
    thrown at Object._sourceIncludeAct @ http://127.0.0.1:15000/.starter:6538:15
    thrown at Object.errFromStringedError @ ${ o.catchLocation.filePathLineCol }

`
  test.is( _.strHas( got, exp ) );
  test.identical( _.strCount( got, '= Beautified calls stack' ), 1 );
  test.identical( _.strCount( got, '= Throws stack' ), 1 );

}

//

function _errTrowsError( test )
{
  try
  {
    _._err();
  }
  catch( err )
  {
    test.case = 'without arguments';
    test.is( _.errIs( err ) );
    test.identical( _.strCount( String( err ), 'Expects single argument : options map' ), 1 );
  }

  /* */

  try
  {
    _._err( { args : 'wrong' } );
  }
  catch( err )
  {
    test.case = 'o.args is not a long';
    test.is( _.errIs( err ) );
    test.identical( _.strCount( String( err ), '_err : Expects Long option::args' ), 1 );
  }

  /* */

  try
  {
    _._err( { args : [ 'arg' ], wrong : 1 } );
  }
  catch( err )
  {
    test.case = 'map option has unnecessaty fields';
    test.is( _.errIs( err ) );
    test.identical( _.strCount( String( err ), 'Unknown option::wrong' ), 1 );
  }
}

//

function _errArgsWithMap( test )
{
  test.case = 'map in args, without Error';
  var err = _._err( { args : [ { 'location' : { 'filePath' : 'at program1' }, 'line' : 10, 'col' : 5 } ] } );
  test.is( _.errIs( err ) );
  test.identical( err.location.filePath, 'at program1' );
  test.identical( err.location.line, 10 );
  test.identical( err.location.col, 5 );
  var errStr = String( err );
  test.identical( _.strCount( errStr, 'Error' ), 0 );
  test.identical( _.strCount( errStr, 'Object._errArgsWithMap' ), 2 );

  test.case = 'map in args, with Error';
  var err = _._err( { args : [ { 'location' : { 'filePath' : 'at program1' }, 'line' : 10, 'col' : 5 }, new Error( 'Error' ) ] } );
  test.is( _.errIs( err ) );
  test.notIdentical( err.location.filePath, 'at program1' );
  test.notIdentical( err.location.line, 10 );
  test.notIdentical( err.location.col, 5 );
  var errStr = String( err );
  test.identical( _.strCount( errStr, 'Error' ), 4 );
  test.identical( _.strCount( errStr, 'Object._errArgsWithMap' ), 2 );
}

//

function _errEmptyArgs( test )
{
  test.case = 'empty args';
  var err = _._err( { args : [] } );
  test.is( _.errIs( err ) );
  var errStr = String( err );
  test.identical( _.strCount( errStr, 'UnknownError' ), 1 );
  test.identical( _.strCount( errStr, 'Object._errEmptyArgs' ), 2 );

  test.case = 'empty args, throwCallsStack - undefined, catchCallsStack - undefined, level - 2';
  var err = _._err( { args : [], level : 2 } );
  test.is( _.errIs( err ) );
  var errStr = String( err );
  test.identical( _.strCount( errStr, 'UnknownError' ), 1 );
  test.identical( _.strCount( errStr, 'Object._errEmptyArgs' ), 0 );

  test.case = 'empty args, throwCallsStack - string';
  var err = _._err( { args : [], throwCallsStack : 'at program\nat _errTrowsError' } );
  test.is( _.errIs( err ) );
  var errStr = String( err );
  test.identical( _.strCount( errStr, 'at program' ), 1 );
  test.identical( _.strCount( errStr, 'at _errTrowsError' ), 1 );
  test.identical( _.strCount( errStr, 'UnknownError' ), 1 );

  test.case = 'empty args, throwCallsStack - undefined, catchCallsStack - string';
  var err = _._err( { args : [], catchCallsStack : 'at program\nat _errTrowsError' } );
  test.is( _.errIs( err ) );
  var errStr = String( err );
  test.identical( _.strCount( errStr, 'UnknownError' ), 1 );
  test.identical( _.strCount( errStr, 'at program' ), 1 );
  test.identical( _.strCount( errStr, 'at _errTrowsError' ), 1 );

  test.case = 'empty args, throwCallsStack - empty string';
  var o = { args : [], catchCallsStack : '' };
  var err = _._err( o );
  test.is( _.errIs( err ) );
  test.identical( o.throwCallsStack, o.catchCallsStack );
  var errStr = String( err );
  test.identical( _.strCount( errStr, 'UnknownError' ), 1 );
  test.identical( _.strCount( err.stack, 'Object._errEmptyArgs' ), 2 );

  /* */

  test.case = 'empty args, throwCallsStack, stackRemovingBeginIncluding';
  var err = _._err( { args : [], throwCallsStack : 'at program1\nat _errTrowsError', stackRemovingBeginIncluding : /program1/ } );
  test.is( _.errIs( err ) );
  var errStr = String( err );
  test.identical( _.strCount( errStr, 'UnknownError' ), 1 );
  test.identical( _.strCount( errStr, 'at program1' ), 0 );
  test.identical( _.strCount( errStr, 'at _errTrowsError' ), 1 );

  test.case = 'empty args, throwCallsStack, stackRemovingBeginExcluding';
  var err = _._err( { args : [], throwCallsStack : 'at program1\nat _errTrowsError', stackRemovingBeginExcluding : /_errTrowsError/ } );
  test.is( _.errIs( err ) );
  var errStr = String( err );
  test.identical( _.strCount( errStr, 'UnknownError' ), 1 );
  test.identical( _.strCount( errStr, 'at program1' ), 1 );
  test.identical( _.strCount( errStr, 'at _errTrowsError' ), 0 );

  test.case = 'empty args, throwCallsStack, stackRemovingBeginIncluding and stackRemovingBeginExcluding';
  var err = _._err
  ({
    args : [],
    throwCallsStack : 'at program1\nat _errTrowsError',
    stackRemovingBeginIncluding : /program1/,
    stackRemovingBeginExcluding : /_errTrowsError/
  });
  test.is( _.errIs( err ) );
  var errStr = String( err );
  test.identical( _.strCount( errStr, 'Error' ), 1 );
  test.identical( _.strCount( errStr, 'at program1' ), 0 );
  test.identical( _.strCount( errStr, 'at _errTrowsError' ), 0 );

  /* */

  test.case = 'empty args, throwCallsStack, asyncCallsStack - without ".test" and __';
  var err = _._err( { args : [], throwCallsStack : 'at program1\nat _errTrowsError', asyncCallsStack : [ 'at asyncCallsStack', 'at @2' ] } );
  test.is( _.errIs( err ) );
  var errStr = String( err );
  test.identical( _.strCount( errStr, 'UnknownError' ), 1 );
  test.identical( _.strCount( errStr, 'at asyncCallsStack' ), 1 );
  test.identical( _.strCount( errStr, 'at @2' ), 1 );

  test.case = 'empty args, throwCallsStack, asyncCallsStack - without ".test" and with __';
  var err = _._err( { args : [], throwCallsStack : 'at program1\nat _errTrowsError', asyncCallsStack : [ 'at asyncCallsStack', '__dirname' ] } );
  test.is( _.errIs( err ) );
  var errStr = String( err );
  test.identical( _.strCount( errStr, 'UnknownError' ), 1 );
  test.identical( _.strCount( errStr, 'at asyncCallsStack' ), 1 );
  test.identical( _.strCount( errStr, '__dirname' ), 0 );

  test.case = 'empty args, throwCallsStack, asyncCallsStack - without ".test" and with *__';
  var err = _._err( { args : [], throwCallsStack : 'at program1\nat _errTrowsError', asyncCallsStack : [ 'at asyncCallsStack', '*__dirname' ] } );
  test.is( _.errIs( err ) );
  var errStr = String( err );
  test.identical( _.strCount( errStr, 'UnknownError' ), 1 );
  test.identical( _.strCount( errStr, 'at asyncCallsStack' ), 1 );
  test.identical( _.strCount( errStr, '*__dirname' ), 0 );

  test.case = 'empty args, throwCallsStack, asyncCallsStack - with ".test"';
  var err = _._err( { args : [], throwCallsStack : 'at program1\nat _errTrowsError', asyncCallsStack : [ 'at Err.test.s', '*__dirname' ] } );
  test.is( _.errIs( err ) );
  var errStr = String( err );
  test.identical( _.strCount( errStr, 'UnknownError' ), 1 );
  test.identical( _.strCount( errStr, 'at Err.test.s *' ), 1 );
  test.identical( _.strCount( errStr, '*__dirname' ), 0 );

  test.case = 'empty args, throwCallsStack, asyncCallsStack - with ".test", stackCondensing - 0';
  var err = _._err
  ({
    args : [],
    throwCallsStack : 'at program1\nat _errTrowsError',
    asyncCallsStack : [ 'at Err.test.s', '*__dirname' ],
    stackCondensing : 0
  });
  test.is( _.errIs( err ) );
  var errStr = String( err );
  console.log( errStr );
  test.identical( _.strCount( errStr, 'UnknownError' ), 1 );
  test.identical( _.strCount( errStr, 'at Err.test.s *' ), 0 );
  test.identical( _.strCount( errStr, '*__dirname' ), 1 );
}

//

function _errArgsHasError( test )
{
  test.case = 'empty args';
  var err = _._err( { args : [ new Error() ] } );
  test.is( _.errIs( err ) );
  var errStr = String( err );
  test.identical( _.strCount( errStr, 'Error' ), 4 );
  test.identical( _.strCount( errStr, 'Object._errArgsHasError' ), 2 );

  test.case = 'empty args, throwCallsStack - undefined, catchCallsStack - undefined, level - 2';
  var err = _._err( { args : [ new Error() ], level : 2 } );
  test.is( _.errIs( err ) );
  var errStr = String( err );
  test.identical( _.strCount( errStr, 'Error' ), 3 );
  test.identical( _.strCount( errStr, 'Object._errArgsHasError' ), 1 );

  test.case = 'empty args, throwCallsStack - string';
  var err = _._err( { args : [ new Error() ], throwCallsStack : 'at program\nat _errTrowsError' } );
  test.is( _.errIs( err ) );
  var errStr = String( err );
  test.identical( _.strCount( errStr, 'at program' ), 1 );
  test.identical( _.strCount( errStr, 'at _errTrowsError' ), 1 );
  test.identical( _.strCount( errStr, 'Error' ), 3 );

  test.case = 'empty args, throwCallsStack - undefined, catchCallsStack - string';
  var err = _._err( { args : [ new Error() ], catchCallsStack : 'at program\nat _errTrowsError' } );
  test.is( _.errIs( err ) );
  var errStr = String( err );
  test.identical( _.strCount( errStr, 'Error' ), 4 );
  test.identical( _.strCount( errStr, 'at program' ), 1 );
  test.identical( _.strCount( errStr, 'at _errTrowsError' ), 1 );

  test.case = 'empty args, throwCallsStack - empty string';
  var o = { args : [ new Error() ], catchCallsStack : '' };
  var err = _._err( o );
  test.is( _.errIs( err ) );
  var errStr = String( err );
  test.identical( _.strCount( errStr, 'Error' ), 4 );
  test.identical( _.strCount( err.stack, 'Object._errArgsHasError' ), 2 );

  /* */

  test.case = 'empty args, throwCallsStack, stackRemovingBeginIncluding';
  var err = _._err( { args : [ new Error() ], throwCallsStack : 'at program1\nat _errTrowsError', stackRemovingBeginIncluding : /program1/ } );
  test.is( _.errIs( err ) );
  var errStr = String( err );
  test.identical( _.strCount( errStr, 'Error' ), 3 );
  test.identical( _.strCount( errStr, 'at program1' ), 0 );
  test.identical( _.strCount( errStr, 'at _errTrowsError' ), 1 );

  test.case = 'empty args, throwCallsStack, stackRemovingBeginExcluding';
  var err = _._err( { args : [ new Error() ], throwCallsStack : 'at program1\nat _errTrowsError', stackRemovingBeginExcluding : /_errTrowsError/ } );
  test.is( _.errIs( err ) );
  var errStr = String( err );
  test.identical( _.strCount( errStr, 'Error' ), 2 );
  test.identical( _.strCount( errStr, 'at program1' ), 1 );
  test.identical( _.strCount( errStr, 'at _errTrowsError' ), 0 );

  test.case = 'empty args, throwCallsStack, stackRemovingBeginIncluding and stackRemovingBeginExcluding, fallBackStack';
  var err = _._err
  ({
    args : [ new Error() ],
    throwCallsStack : 'at program1\nat _errTrowsError',
    stackRemovingBeginIncluding : /program1/,
    stackRemovingBeginExcluding : /_errTrowsError/,
    fallBackStack : ''
  });
  test.is( _.errIs( err ) );
  var errStr = String( err );
  test.identical( _.strCount( errStr, 'Error' ), 2 );
  test.identical( _.strCount( errStr, 'at program1' ), 0 );
  test.identical( _.strCount( errStr, 'at _errTrowsError' ), 0 );

  /* */

  test.case = 'empty args, throwCallsStack, asyncCallsStack - without ".test" and __';
  var err = _._err( { args : [ new Error() ], throwCallsStack : 'at program1\nat _errTrowsError', asyncCallsStack : [ 'at asyncCallsStack', 'at @2' ] } );
  test.is( _.errIs( err ) );
  var errStr = String( err );
  test.identical( _.strCount( errStr, 'Error' ), 3 );
  test.identical( _.strCount( errStr, 'at asyncCallsStack' ), 1 );
  test.identical( _.strCount( errStr, 'at @2' ), 1 );

  test.case = 'empty args, throwCallsStack, asyncCallsStack - without ".test" and with __';
  var err = _._err( { args : [ new Error() ], throwCallsStack : 'at program1\nat _errTrowsError', asyncCallsStack : [ 'at asyncCallsStack', '__dirname' ] } );
  test.is( _.errIs( err ) );
  var errStr = String( err );
  test.identical( _.strCount( errStr, 'Error' ), 3 );
  test.identical( _.strCount( errStr, 'at asyncCallsStack' ), 1 );
  test.identical( _.strCount( errStr, '__dirname' ), 0 );

  test.case = 'empty args, throwCallsStack, asyncCallsStack - without ".test" and with *__';
  var err = _._err( { args : [ new Error() ], throwCallsStack : 'at program1\nat _errTrowsError', asyncCallsStack : [ 'at asyncCallsStack', '*__dirname' ] } );
  test.is( _.errIs( err ) );
  var errStr = String( err );
  test.identical( _.strCount( errStr, 'Error' ), 3 );
  test.identical( _.strCount( errStr, 'at asyncCallsStack' ), 1 );
  test.identical( _.strCount( errStr, '*__dirname' ), 0 );

  test.case = 'empty args, throwCallsStack, asyncCallsStack - with ".test"';
  var err = _._err( { args : [ new Error() ], throwCallsStack : 'at program1\nat _errTrowsError', asyncCallsStack : [ 'at Err.test.s', '*__dirname' ] } );
  test.is( _.errIs( err ) );
  var errStr = String( err );
  test.identical( _.strCount( errStr, 'Error' ), 3 );
  test.identical( _.strCount( errStr, 'at Err.test.s *' ), 1 );
  test.identical( _.strCount( errStr, '*__dirname' ), 0 );

  test.case = 'empty args, throwCallsStack, asyncCallsStack - with ".test", stackCondensing - 0';
  var err = _._err
  ({
    args : [ new Error() ],
    throwCallsStack : 'at program1\nat _errTrowsError',
    asyncCallsStack : [ 'at Err.test.s', '*__dirname' ],
    stackCondensing : 0
  });
  test.is( _.errIs( err ) );
  var errStr = String( err );
  console.log( errStr );
  test.identical( _.strCount( errStr, 'Error' ), 3 );
  test.identical( _.strCount( errStr, 'at Err.test.s *' ), 0 );
  test.identical( _.strCount( errStr, '*__dirname' ), 1 );
}

//

function _errArgsHasRoutine( test )
{
  test.case = 'empty args';
  var unroll = () => _.unrollMake( [ 'error with unroll', 'routine unroll' ] );
  var err = _._err( { args : [ unroll,  new Error( 'Sample' ), new Error( 'next' ) ] } );
  test.is( _.errIs( err ) );
  var errStr = String( err );
  test.identical( _.strCount( errStr, 'error with unroll' ), 2 );
  test.identical( _.strCount( errStr, 'routine unroll' ), 2 );
  test.identical( _.strCount( errStr, 'Sample' ), 2 );
  test.identical( _.strCount( errStr, 'next' ), 2 );
  test.identical( _.strCount( errStr, 'Error' ), 2 );
  test.identical( _.strCount( errStr, 'Object._errArgsHasRoutine' ), 2 );

  test.case = 'empty args, throwCallsStack - undefined, catchCallsStack - undefined, level - 2';
  var unroll = () => _.unrollMake( [ 'error with unroll', 'routine unroll' ] );
  var err = _._err( { args : [ unroll,  new Error( 'Sample' ), new Error( 'next' ) ], level : 2 } );
  test.is( _.errIs( err ) );
  var errStr = String( err );
  test.identical( _.strCount( errStr, 'error with unroll' ), 2 );
  test.identical( _.strCount( errStr, 'routine unroll' ), 2 );
  test.identical( _.strCount( errStr, 'Sample' ), 2 );
  test.identical( _.strCount( errStr, 'next' ), 2 );
  test.identical( _.strCount( errStr, 'Error' ), 2 );
  test.identical( _.strCount( errStr, 'Object._errArgsHasRoutine' ), 1 );

  test.case = 'empty args, throwCallsStack - string';
  var unroll = () => _.unrollMake( [ 'error with unroll', 'routine unroll' ] );
  var err = _._err( { args : [ unroll,  new Error( 'Sample' ), new Error( 'next' ) ], throwCallsStack : 'at program\nat _errTrowsError' } );
  test.is( _.errIs( err ) );
  var errStr = String( err );
  test.identical( _.strCount( errStr, 'error with unroll' ), 1 );
  test.identical( _.strCount( errStr, 'routine unroll' ), 1 );
  test.identical( _.strCount( errStr, 'Sample' ), 1 );
  test.identical( _.strCount( errStr, 'next' ), 1 );
  test.identical( _.strCount( errStr, 'Error' ), 1 );
  test.identical( _.strCount( errStr, 'at program' ), 1 );
  test.identical( _.strCount( errStr, 'at _errTrowsError' ), 1 );

  test.case = 'empty args, throwCallsStack - undefined, catchCallsStack - string';
  var unroll = () => _.unrollMake( [ 'error with unroll', 'routine unroll' ] );
  var err = _._err( { args : [ unroll,  new Error( 'Sample' ), new Error( 'next' ) ], catchCallsStack : 'at program\nat _errTrowsError' } );
  test.is( _.errIs( err ) );
  var errStr = String( err );
  test.identical( _.strCount( errStr, 'error with unroll' ), 1 );
  test.identical( _.strCount( errStr, 'routine unroll' ), 1 );
  test.identical( _.strCount( errStr, 'Sample' ), 1 );
  test.identical( _.strCount( errStr, 'next' ), 1 );
  test.identical( _.strCount( errStr, 'Error' ), 0 );
  test.identical( _.strCount( errStr, 'at program' ), 0 );
  test.identical( _.strCount( errStr, 'at _errTrowsError' ), 0 );

  test.case = 'empty args, throwCallsStack - empty string';
  var unroll = () => _.unrollMake( [ 'error with unroll', 'routine unroll' ] );
  var o = { args : [ unroll,  new Error( 'Sample' ), new Error( 'next' ) ], catchCallsStack : '' };
  var err = _._err( o );
  test.is( _.errIs( err ) );
  var errStr = String( err );
  test.identical( _.strCount( errStr, 'error with unroll' ), 2 );
  test.identical( _.strCount( errStr, 'routine unroll' ), 2 );
  test.identical( _.strCount( errStr, 'Sample' ), 2 );
  test.identical( _.strCount( errStr, 'next' ), 2 );
  test.identical( _.strCount( errStr, 'Error' ), 2 );
  test.identical( _.strCount( err.stack, 'Object._errArgsHasRoutine' ), 2 );

  /* */

  test.case = 'empty args, throwCallsStack, stackRemovingBeginIncluding';
  var unroll = () => _.unrollMake( [ 'error with unroll', 'routine unroll' ] );
  var err = _._err
  ({
    args : [ unroll,  new Error( 'Sample' ), new Error( 'next' ) ],
    throwCallsStack : 'at program1\nat _errTrowsError',
    stackRemovingBeginIncluding : /program1/
  });
  test.is( _.errIs( err ) );
  var errStr = String( err );
  test.identical( _.strCount( errStr, 'error with unroll' ), 1 );
  test.identical( _.strCount( errStr, 'routine unroll' ), 1 );
  test.identical( _.strCount( errStr, 'Sample' ), 1 );
  test.identical( _.strCount( errStr, 'next' ), 1 );
  test.identical( _.strCount( errStr, 'Error' ), 1 );
  test.identical( _.strCount( errStr, 'at program1' ), 0 );
  test.identical( _.strCount( errStr, 'at _errTrowsError' ), 1 );

  test.case = 'empty args, throwCallsStack, stackRemovingBeginExcluding';
  var unroll = () => _.unrollMake( [ 'error with unroll', 'routine unroll' ] );
  var err = _._err
  ({
    args : [ unroll,  new Error( 'Sample' ), new Error( 'next' ) ],
    throwCallsStack : 'at program1\nat _errTrowsError',
    stackRemovingBeginExcluding : /_errTrowsError/
  });
  test.is( _.errIs( err ) );
  var errStr = String( err );
  test.identical( _.strCount( errStr, 'error with unroll' ), 1 );
  test.identical( _.strCount( errStr, 'routine unroll' ), 1 );
  test.identical( _.strCount( errStr, 'Sample' ), 1 );
  test.identical( _.strCount( errStr, 'next' ), 1 );
  test.identical( _.strCount( errStr, 'Error' ), 0 );
  test.identical( _.strCount( errStr, 'at program1' ), 1 );
  test.identical( _.strCount( errStr, 'at _errTrowsError' ), 0 );

  test.case = 'empty args, throwCallsStack, stackRemovingBeginIncluding and stackRemovingBeginExcluding, fallBackStack';
  var unroll = () => _.unrollMake( [ 'error with unroll', 'routine unroll' ] );
  var err = _._err
  ({
    args : [ unroll,  new Error( 'Sample' ), new Error( 'next' ) ],
    throwCallsStack : 'at program1\nat _errTrowsError',
    stackRemovingBeginIncluding : /program1/,
    stackRemovingBeginExcluding : /_errTrowsError/,
    fallBackStack : ''
  });
  test.is( _.errIs( err ) );
  var errStr = String( err );
  test.identical( _.strCount( errStr, 'error with unroll' ), 1 );
  test.identical( _.strCount( errStr, 'routine unroll' ), 1 );
  test.identical( _.strCount( errStr, 'Sample' ), 1 );
  test.identical( _.strCount( errStr, 'next' ), 1 );
  test.identical( _.strCount( errStr, 'Error' ), 0 );
  test.identical( _.strCount( errStr, 'at program1' ), 0 );
  test.identical( _.strCount( errStr, 'at _errTrowsError' ), 0 );

  /* */

  test.case = 'empty args, throwCallsStack, asyncCallsStack - without ".test" and __';
  var unroll = () => _.unrollMake( [ 'error with unroll', 'routine unroll' ] );
  var err = _._err
  ({
    args : [ unroll,  new Error( 'Sample' ), new Error( 'next' ) ],
    throwCallsStack : 'at program1\nat _errTrowsError',
    asyncCallsStack : [ 'at asyncCallsStack', 'at @2' ]
  });
  test.is( _.errIs( err ) );
  var errStr = String( err );
  test.identical( _.strCount( errStr, 'error with unroll' ), 1 );
  test.identical( _.strCount( errStr, 'routine unroll' ), 1 );
  test.identical( _.strCount( errStr, 'Sample' ), 1 );
  test.identical( _.strCount( errStr, 'next' ), 1 );
  test.identical( _.strCount( errStr, 'Error' ), 1 );
  test.identical( _.strCount( errStr, 'at asyncCallsStack' ), 1 );
  test.identical( _.strCount( errStr, 'at @2' ), 1 );

  test.case = 'empty args, throwCallsStack, asyncCallsStack - without ".test" and with __';
  var unroll = () => _.unrollMake( [ 'error with unroll', 'routine unroll' ] );
  var err = _._err
  ({
    args : [ unroll,  new Error( 'Sample' ), new Error( 'next' ) ],
    throwCallsStack : 'at program1\nat _errTrowsError',
    asyncCallsStack : [ 'at asyncCallsStack', '__dirname' ]
  });
  test.is( _.errIs( err ) );
  var errStr = String( err );
  test.identical( _.strCount( errStr, 'error with unroll' ), 1 );
  test.identical( _.strCount( errStr, 'routine unroll' ), 1 );
  test.identical( _.strCount( errStr, 'Sample' ), 1 );
  test.identical( _.strCount( errStr, 'next' ), 1 );
  test.identical( _.strCount( errStr, 'Error' ), 1 );
  test.identical( _.strCount( errStr, 'at asyncCallsStack' ), 1 );
  test.identical( _.strCount( errStr, '__dirname' ), 0 );

  test.case = 'empty args, throwCallsStack, asyncCallsStack - without ".test" and with *__';
  var unroll = () => _.unrollMake( [ 'error with unroll', 'routine unroll' ] );
  var err = _._err
  ({
    args : [ unroll,  new Error( 'Sample' ), new Error( 'next' ) ],
    throwCallsStack : 'at program1\nat _errTrowsError',
    asyncCallsStack : [ 'at asyncCallsStack', '*__dirname' ]
  });
  test.is( _.errIs( err ) );
  var errStr = String( err );
  test.identical( _.strCount( errStr, 'error with unroll' ), 1 );
  test.identical( _.strCount( errStr, 'routine unroll' ), 1 );
  test.identical( _.strCount( errStr, 'Sample' ), 1 );
  test.identical( _.strCount( errStr, 'next' ), 1 );
  test.identical( _.strCount( errStr, 'Error' ), 1 );
  test.identical( _.strCount( errStr, 'at asyncCallsStack' ), 1 );
  test.identical( _.strCount( errStr, '*__dirname' ), 0 );

  test.case = 'empty args, throwCallsStack, asyncCallsStack - with ".test"';
  var unroll = () => _.unrollMake( [ 'error with unroll', 'routine unroll' ] );
  var err = _._err
  ({
    args : [ unroll,  new Error( 'Sample' ), new Error( 'next' ) ],
    throwCallsStack : 'at program1\nat _errTrowsError',
    asyncCallsStack : [ 'at Err.test.s', '*__dirname' ]
  });
  test.is( _.errIs( err ) );
  var errStr = String( err );
  test.identical( _.strCount( errStr, 'error with unroll' ), 1 );
  test.identical( _.strCount( errStr, 'routine unroll' ), 1 );
  test.identical( _.strCount( errStr, 'Sample' ), 1 );
  test.identical( _.strCount( errStr, 'next' ), 1 );
  test.identical( _.strCount( errStr, 'Error' ), 1 );
  test.identical( _.strCount( errStr, 'at Err.test.s *' ), 1 );
  test.identical( _.strCount( errStr, '*__dirname' ), 0 );

  test.case = 'empty args, throwCallsStack, asyncCallsStack - with ".test", stackCondensing - 0';
  var unroll = () => _.unrollMake( [ 'error with unroll', 'routine unroll' ] );
  var err = _._err
  ({
    args : [ unroll,  new Error( 'Sample' ), new Error( 'next' ) ],
    throwCallsStack : 'at program1\nat _errTrowsError',
    asyncCallsStack : [ 'at Err.test.s', '*__dirname' ],
    stackCondensing : 0
  });
  test.is( _.errIs( err ) );
  var errStr = String( err );
  test.identical( _.strCount( errStr, 'error with unroll' ), 1 );
  test.identical( _.strCount( errStr, 'routine unroll' ), 1 );
  test.identical( _.strCount( errStr, 'Sample' ), 1 );
  test.identical( _.strCount( errStr, 'next' ), 1 );
  test.identical( _.strCount( errStr, 'Error' ), 1 );
  test.identical( _.strCount( errStr, 'at Err.test.s *' ), 0 );
  test.identical( _.strCount( errStr, '*__dirname' ), 1 );
}

//

function _errLocation( test )
{
  test.case = 'args - Error, catchCallsStack and catchLocation';
  var err = _._err
  ({
    args : [ new Error( 'Sample' ) ],
    catchCallsStack : 'at program1\nat _errTrowsError',
    catchLocation : { 'filePath' : 'at @605' }
  });
  test.is( _.errIs( err ) );
  test.identical( _.strCount( err.throwsStack, 'at @605' ), 1 );
  var errStr = String( err );
  test.identical( _.strCount( errStr, 'Sample' ), 2 );
  test.identical( _.strCount( errStr, 'Error' ), 2 );
  test.identical( _.strCount( errStr, 'at Err.test.s *' ), 0 );

  test.case = 'args - Error, throwCallsStack and throwLocation';
  var err = _._err
  ({
    args : [ new Error( 'Sample' ) ],
    throwCallsStack : 'at program1\nat _errTrowsError',
    throwLocation : { 'filePath' : 'at @605' }
  });
  test.is( _.errIs( err ) );
  test.identical( err.location.filePath, 'at @605' );
  test.identical( err.location.col, null );
  test.identical( err.location.line, null );
  var errStr = String( err );
  test.identical( _.strCount( errStr, 'Sample' ), 1 );
  test.identical( _.strCount( errStr, 'Error' ), 1 );
  test.identical( _.strCount( errStr, 'at Err.test.s *' ), 0 );

  test.case = 'args - Error, catchCallsStack, catchLocation,throwCallsStack, throwLocation';
  var err = _._err
  ({
    args : [ new Error( 'Sample' ) ],
    catchCallsStack : 'at program1\nat _errTrowsError',
    catchLocation : { 'filePath' : 'at @605' },
    throwCallsStack : 'at program1\nat _errTrowsError',
    throwLocation : { 'filePath' : 'at @605' }
  });
  test.is( _.errIs( err ) );
  test.identical( _.strCount( err.throwsStack, 'at @605' ), 1 );
  test.identical( err.location.filePath, 'at @605' );
  test.identical( err.location.col, null );
  test.identical( err.location.line, null );
  var errStr = String( err );
  test.identical( _.strCount( errStr, 'Sample' ), 1 );
  test.identical( _.strCount( errStr, 'Error' ), 1 );
  test.identical( _.strCount( errStr, 'at Err.test.s *' ), 0 );
}

//

function _errOptionBrief( test )
{
  test.case = 'args - Error, without brief option';
  var srcErr = new Error( 'Sample' );
  var err = _._err
  ({
    args : [ srcErr ],
  });
  test.is( _.errIs( err ) );
  test.identical( err.brief, srcErr.brief );
  test.identical( err.brief, false );

  test.case = 'args - Error with brief option';
  var srcErr = new Error( 'Sample' );
  srcErr.brief = true;
  var err = _._err
  ({
    args : [ srcErr ],
  });
  test.is( _.errIs( err ) );
  test.identical( err.brief, srcErr.brief );
  test.identical( err.brief, true );

  test.case = 'args - Error, with brief option';
  var srcErr = new Error( 'Sample' );
  var err = _._err
  ({
    args : [ srcErr ],
    brief : 1
  });
  test.is( _.errIs( err ) );
  test.identical( err.brief, srcErr.brief );
  test.identical( err.brief, true );
}

//

function _errOptionIsProcess( test )
{
  test.case = 'args - Error, without isProcess option';
  var srcErr = new Error( 'Sample' );
  var err = _._err
  ({
    args : [ srcErr ],
  });
  test.is( _.errIs( err ) );
  test.identical( err.isProcess, srcErr.isProcess );
  test.identical( err.isProcess, false );

  test.case = 'args - Error with isProcess option';
  var srcErr = new Error( 'Sample' );
  srcErr.isProcess = true;
  var err = _._err
  ({
    args : [ srcErr ],
  });
  test.is( _.errIs( err ) );
  test.identical( err.isProcess, srcErr.isProcess );
  test.identical( err.isProcess, true );

  test.case = 'args - Error, with isProcess option';
  var srcErr = new Error( 'Sample' );
  var err = _._err
  ({
    args : [ srcErr ],
    isProcess : 1
  });
  test.is( _.errIs( err ) );
  test.identical( err.isProcess, srcErr.isProcess );
  test.identical( err.isProcess, true );
}

//

function _errOptionDebugging( test )
{
  test.case = 'args - Error, without debugging option';
  var srcErr = new Error( 'Sample' );
  var err = _._err
  ({
    args : [ srcErr ],
  });
  test.is( _.errIs( err ) );
  test.identical( err.debugging, srcErr.debugging );
  test.identical( err.debugging, false );

  test.case = 'args - Error with debugging option';
  var srcErr = new Error( 'Sample' );
  srcErr.debugging = true;
  var err = _._err
  ({
    args : [ srcErr ],
  });
  test.is( _.errIs( err ) );
  test.identical( err.debugging, srcErr.debugging );
  test.identical( err.debugging, true );

  test.case = 'args - Error, with debugging option';
  var srcErr = new Error( 'Sample' );
  var err = _._err
  ({
    args : [ srcErr ],
    debugging : 1
  });
  test.is( _.errIs( err ) );
  test.identical( err.debugging, srcErr.debugging );
  test.identical( err.debugging, true );
}

//

function _errOptionReason( test )
{
  test.case = 'args - Error, without reason option';
  var srcErr = new Error( 'Sample' );
  var err = _._err
  ({
    args : [ srcErr ],
  });
  test.is( _.errIs( err ) );
  test.identical( err.reason, srcErr.reason );
  test.identical( err.reason, undefined );

  test.case = 'args - Error with reason option';
  var srcErr = new Error( 'Sample' );
  srcErr.reason = true;
  var err = _._err
  ({
    args : [ srcErr ],
  });
  test.is( _.errIs( err ) );
  test.identical( err.reason, srcErr.reason );
  test.identical( err.reason, true );
}

//

function _errOptionSections( test )
{
  test.case = 'args - Error, without sections option';
  var srcErr = new Error( 'Sample' );
  var err = _._err
  ({
    args : [ srcErr ],
  });
  test.is( _.errIs( err ) );
  test.identical( err.sections, srcErr.sections );
  test.identical( _.mapKeys( err.sections ), [ 'message', 'combinedStack', 'throwsStack', 'sourceCode' ] );

  test.case = 'args - Error with sections option, has not head and body';
  var srcErr = new Error( 'Sample' );
  srcErr.section = { 'location' : 'head and body' };
  var err = _._err
  ({
    args : [ srcErr ],
  });
  test.is( _.errIs( err ) );
  test.identical( err.sections, srcErr.sections );
  test.identical( _.mapKeys( err.sections ), [ 'message', 'combinedStack', 'throwsStack', 'sourceCode' ] );

  test.case = 'args - Error with sections option';
  var srcErr = new Error( 'Sample' );
  srcErr.section = { 'location' : { head : 'location', body : 'at @123' } };
  var err = _._err
  ({
    args : [ srcErr ],
  });
  test.is( _.errIs( err ) );
  test.identical( err.sections, srcErr.sections );
  test.identical( _.mapKeys( err.sections ), [ 'location', 'message', 'combinedStack', 'throwsStack', 'sourceCode' ] );

  test.case = 'args - Error, sections option';
  var srcErr = new Error( 'Sample' );
  var err = _._err
  ({
    args : [ srcErr ],
    sections : { 'location' : { head : 'location', body : 'at @123' } }
  });
  test.is( _.errIs( err ) );
  test.identical( err.sections, srcErr.sections );
  test.identical( _.mapKeys( err.sections ), [ 'location', 'message', 'combinedStack', 'throwsStack', 'sourceCode' ] );
}

//

function _errOptionId( test )
{
  test.case = 'args - Error, without id option';
  var srcErr = new Error( 'Sample' );
  var err = _._err
  ({
    args : [ srcErr ],
  });
  test.is( _.errIs( err ) );
  test.identical( err.id, srcErr.id );
  test.ge( err.id, 1 );

  test.case = 'args - Error with id option';
  var srcErr = new Error( 'Sample' );
  srcErr.id = 123;
  var err = _._err
  ({
    args : [ srcErr ],
  });
  test.is( _.errIs( err ) );
  test.identical( err.id, srcErr.id );
  test.identical( err.id, 123 );
}

//

function _errCatchesForm( test )
{
  test.case = 'args - Error, without throws';
  var srcErr = new Error( 'Sample' );
  var err = _._err
  ({
    args : [ srcErr ],
  });
  test.is( _.errIs( err ) );
  test.identical( _.strLinesCount( err.throwsStack ), 1 );
  test.identical( _.strCount( err.throwsStack, 'Err.test.s' ), 1 );

  test.case = 'args - Error, throws';
  var srcErr = new Error( 'Sample' );
  var err = _._err
  ({
    args : [ srcErr ],
    throws : [ '@123', '@124' ]
  });
  test.is( _.errIs( err ) );
  test.identical( _.strLinesCount( err.throwsStack ), 3 );
  test.identical( _.strCount( err.throwsStack, 'thrown at @123' ), 1 );
  test.identical( _.strCount( err.throwsStack, 'thrown at @124' ), 1 );
  test.identical( _.strCount( err.throwsStack, 'Err.test.s' ), 1 );
}

//

function _errSourceCodeForm( test )
{
  test.case = 'args - Error, without option sourceCode';
  var srcErr = new Error( 'Sample' );
  var err = _._err
  ({
    args : [ srcErr ],
  });
  test.is( _.errIs( err ) );
  test.identical( _.strCount( err.sourceCode.code, 'args - Error, without option sourceCode' ), 1 );
  test.identical( _.strCount( err.sourceCode.code, 'var err = _._err' ), 1 );
  test.identical( _.strCount( err.sourceCode.code, 'args : [ srcErr ]' ), 0 );
  test.identical( _.strCount( err.sourceCode.path, 'Err.test.s' ), 1 );

  test.case = 'args - Error, with option sourceCode';
  var srcErr = new Error( 'Sample' );
  var err = _._err
  ({
    args : [ srcErr ],
    usingSourceCode : 0,
  });
  test.is( _.errIs( err ) );
  test.identical( err.sourceCode, null );

  test.case = 'args - Error, with sourceCode';
  var srcErr = new Error( 'Sample' );
  srcErr.sourceCode = 'test.case = "experiment"';
  var err = _._err
  ({
    args : [ srcErr ],
  });
  test.is( _.errIs( err ) );
  test.identical( _.strCount( err.sourceCode, 'test.case = "experiment"' ), 1 );
  test.identical( _.strLinesCount( err.sourceCode ), 1 );
}

//

function _errOriginalMessageForm( test )
{
  test.case = 'args - different, simple routine';
  var err = _._err
  ({
    args : [ new Error( 'Sample' ), 'str', undefined, '', null, false, () => 1 ],
  });
  test.is( _.errIs( err ) );
  test.identical( _.strLinesCount( err.originalMessage ), 3 );
  test.identical( _.strCount( err.originalMessage, 'Sample str' ), 1 );
  test.identical( _.strCount( err.originalMessage, 'undefined' ), 1 );
  test.identical( _.strCount( err.originalMessage, 'null false 1' ), 1 );

  test.case = 'args - different, routine returns routine';
  var abc = () =>
  {
    return () => '#1';
  }
  var err = _._err
  ({
    args : [ new Error( 'Sample' ), 'str', undefined, '', null, false, abc ],
  });
  test.is( _.errIs( err ) );
  test.identical( _.strLinesCount( err.originalMessage ), 3 );
  test.identical( _.strCount( err.originalMessage, 'Sample str' ), 1 );
  test.identical( _.strCount( err.originalMessage, 'undefined' ), 1 );
  // test.identical( _.strCount( err.originalMessage, "() => '#1'" ), 1 ); // Dmytro : affects in group testing but has no reason for it

  test.case = 'args - different, routine returns map with toStr';
  var a = () =>
  {
    return { toStr : () => '#1' }
  }
  var err = _._err
  ({
    args : [ new Error( 'Sample' ), 'str', undefined, '', null, false, a ],
  });
  test.is( _.errIs( err ) );
  test.identical( _.strLinesCount( err.originalMessage ), 3 );
  test.identical( _.strCount( err.originalMessage, 'Sample str' ), 1 );
  test.identical( _.strCount( err.originalMessage, 'undefined' ), 1 );
  test.identical( _.strCount( err.originalMessage, '#1' ), 1 );

  test.case = 'args - different, Error with originalMessage';
  var srcErr = new Error( 'Sample' );
  srcErr.originalMessage = 'New error';
  var err = _._err
  ({
    args : [ srcErr, 'str', undefined, '', null, false ],
  });
  test.is( _.errIs( err ) );
  test.identical( _.strLinesCount( err.originalMessage ), 3 );
  test.identical( _.strCount( err.originalMessage, 'New error str' ), 1 );
  test.identical( _.strCount( err.originalMessage, 'undefined' ), 1 );

  test.case = 'args - different, Error with message';
  var srcErr = new Error( 'Sample' );
  srcErr.message = 'New error';
  var err = _._err
  ({
    args : [ srcErr, 'str', undefined, '', null, false ],
  });
  test.is( _.errIs( err ) );
  test.identical( _.strLinesCount( err.originalMessage ), 3 );
  test.identical( _.strCount( err.originalMessage, 'New error str' ), 1 );
  test.identical( _.strCount( err.originalMessage, 'undefined' ), 1 );

  test.case = 'args - many spaces and new lines';
  var err = _._err
  ({
    args : [ new Error( '\n\n   Sample     ' ), '\n\nstr   \n', undefined, '', null, false ],
  });
  test.is( _.errIs( err ) );
<<<<<<< HEAD
  test.identical( _.strLinesCount( err.originalMessage ), 6 );
=======
  test.identical( _.strLinesCount( err.originalMessage ), 8 );
>>>>>>> 922e39aa
  test.identical( _.strCount( err.originalMessage, '\n\n   Sample     \n\nstr   \n' ), 0 );
  test.identical( _.strCount( err.originalMessage, 'Sample\n\nstr' ), 1 );
  test.identical( _.strCount( err.originalMessage, 'str\n\nundefined' ), 1 );

  test.case = 'Error without description, without fallBackMessage';
  var err = _._err
  ({
    args : [ new Error() ],
  });
  test.is( _.errIs( err ) );
  test.identical( _.strLinesCount( err.originalMessage ), 1 );
  test.identical( _.strCount( err.originalMessage, 'Error' ), 1 );

  test.case = 'Unknown error, without fallBackMessage';
  var err = _._err
  ({
    args : [],
  });
  test.is( _.errIs( err ) );
  test.identical( _.strLinesCount( err.originalMessage ), 1 );
  test.identical( _.strCount( err.originalMessage, 'UnknownError' ), 1 );
}

//

function _errMessageForm( test )
{
  test.case = 'without option brief';
  var err = _._err
  ({
    args : [ new Error( 'Sample' ), 'str', undefined, '', null, false, () => 1 ],
  });
  test.is( _.errIs( err ) );
  test.gt( _.strLinesCount( err.message ), 10 );
  test.identical( _.strCount( err.message, 'Message of error#' ), 1 );
  test.identical( _.strCount( err.message, 'Beautified calls stack' ), 1 );
  test.identical( _.strCount( err.message, 'Throws stack' ), 1 );
  test.identical( _.strCount( err.message, 'Sample str' ), 1 );
  test.identical( _.strCount( err.message, 'undefined' ), 2 );
  test.identical( _.strCount( err.message, 'null false 1' ), 1 );

  test.case = 'without option brief, option stackCondensing - false';
  var err = _._err
  ({
    args : [ new Error( 'Sample' ), 'str', undefined, '', null, false, () => 1 ],
    stackCondensing : false,
  });
  test.is( _.errIs( err ) );
  test.gt( _.strLinesCount( err.message ), 10 );
  test.identical( _.strCount( err.message, 'Message of error#' ), 1 );
  test.identical( _.strCount( err.message, 'Calls stack' ), 1 );
  test.identical( _.strCount( err.message, 'Throws stack' ), 1 );
  test.identical( _.strCount( err.message, 'Sample str' ), 1 );
  test.identical( _.strCount( err.message, 'undefined' ), 2 );
  test.identical( _.strCount( err.message, 'null false 1' ), 1 );

  test.case = 'with option brief';
  var err = _._err
  ({
    args : [ new Error( 'Sample' ), 'str', undefined, '', null, false, () => 1 ],
    brief : 1
  });
  test.is( _.errIs( err ) );
  test.identical( _.strLinesCount( err.message ), 3 );
  test.identical( _.strCount( err.message, 'Message of error#' ), 0 );
  test.identical( _.strCount( err.message, 'Beautified calls stack' ), 0 );
  test.identical( _.strCount( err.message, 'Throws stack' ), 0 );
  test.identical( _.strCount( err.message, 'Sample str' ), 1 );
  test.identical( _.strCount( err.message, 'undefined' ), 1 );
  test.identical( _.strCount( err.message, 'null false 1' ), 1 );
}

//

function errCatchStackAndMessage( test )
{
  let context = this;
  let visited = [];

  function decrement( i )
  {
    try
    {
      if( i <= 0 )
      throw _.err( 'negative!' );
      return i-1;
    }
    catch( err )
    {
      throw _.err( err, '\nFailed to decrement' );
    }
  }

  function divide( i )
  {
    try
    {
      if( i % 2 === 1 )
      throw _.err( 'odd!' );
      return decrement( i / 2 );
    }
    catch( err )
    {
      throw _.err( err, '\nFailed to divide' );
    }
  }

  try
  {
    divide( 0 );
  }
  catch( err )
  {

    test.description = 'throwsStack';
    let regexp = new RegExp( _.regexpEscape( `${context.nameOfFile}:` ) + '.+', 'g' );
    let throwsStackLocations = _.longOnce( err.throwsStack.match( regexp ) );
    test.is( _.errIs( err ) );
    test.identical( throwsStackLocations.length, 3 );
    test.identical( _.strCount( err.throwsStack, 'thrown at' ), 3 );
    test.identical( _.strCount( err.throwsStack, 'thrown at decrement @' ), 2 );
    test.identical( _.strCount( err.throwsStack, 'thrown at divide @' ), 1 );
    test.identical( _.strCount( err.throwsStack, `${context.nameOfFile}:` ), 3 );

    test.description = 'combinedStack';
    test.identical( _.strCount( err.combinedStack, 'decrement' ), 1 );
    test.identical( _.strCount( err.combinedStack, 'divide' ), 1 );
    test.identical( _.strCount( err.combinedStack, `${context.nameOfFile}:` ), 3 );

    visited.push( 'catch1' );
  }

  test.identical( visited, [ 'catch1' ] );
}

//

function errErrorWithoutStack( test )
{
  let context = this;

  function ErrorConstructor()
  {
  }
  ErrorConstructor.prototype = Object.create( _global_.Error.prototype );
  ErrorConstructor.prototype.constructor = ErrorConstructor;
  ErrorConstructor.constructor = ErrorConstructor;

  let err1 = new ErrorConstructor();
  test.identical( err1.stack, undefined );

  let err2 = _.err( err1 );
  test.is( err1 === err2 );

  logger.log( err2.throwCallsStack );

  test.identical( _.strCount( _.strLinesStrip( err2.stack ), _.strLinesStrip( err2.combinedStack ) ), 1 );

  test.identical( _.strCount( err2.throwCallsStack, 'Err.test.s:' ), 1 );
  test.identical( _.strCount( err2.throwCallsStack.substring( 0, err2.throwCallsStack.indexOf( 'Err.test.s:' ) ), 'at ' ), 1 );

}

//

function errCustomError( test )
{
  let context = this;

  /* */

  function ErrorConstructor1()
  {
    let result = Error.call( this );
    return result;
  }
  ErrorConstructor1.prototype = Object.create( _global_.Error.prototype );
  ErrorConstructor1.prototype.constructor = ErrorConstructor1;

  let err1 = new ErrorConstructor1();
  test.is( _.strIs( err1.stack ) );
  logger.log( err1 );

  /* */

  class ErrorConstructor2 extends Error{};
  let err2 = new ErrorConstructor2();
  test.is( _.strIs( err2.stack ) );
  logger.log( err2 );

  /* */

}

//

function errInStr( test )
{
  let context = this;

  test.case = 'basic';
  var err = _.err( 'Some' );
  test.is( _.errInStr( String( err ) ) );
  test.is( _.errInStr( String( err.message ) ) );
  test.is( err.originalMessage === 'Some' );
  test.is( !_.errInStr( String( err.originalMessage ) ) );

  test.case = 'wrapped';
  var src =
`
 -> Stderr
 -  err.logged : false
 -  err.attended : false
 -   = Message of error#1
 -      Routine storageTerminalDel does not expect options: "selector", "locking"
 -      Failed to delete storage::null at null
 -
 -   = Beautified calls stack
 -      at Object.assertMapHasOnly (/pro/abase/l0/l5/fMap.s:3887:27)
 -      at Object.routineOptions (/pro/abase/l0/l3/iRoutine.s:407:5)
 -      at wFileProviderHardDrive.storageTerminalDel (/pro/amid/l4_files/l7/ConfigMixin.s:1070:11)
 -      at Object.configDel (/pro/amid/l5/censor/l1/Namespace.s:526:20)
 -< Stderr"
`
  test.is( !_.errInStr( src ) );

  test.case = 'non-standard prolog';
  var src =
`
Uncaught Error:  = Message of error#1
No source file found for "W1.js"
Error including source file /workerEnvironment/Worker.js

 = Beautified calls stack
at Object._broInclude (http://127.0.0.1:15000/.starter:6144:17)
at Object._sourceInclude (http://127.0.0.1:15000/.starter:6575:20)
at SourceFile.Worker_js_naked [as nakedCall] (http://127.0.0.1:15000/workerEnvironment/Worker.js:14:1)
at Object._sourceIncludeAct (http://127.0.0.1:15000/.starter:6529:19)
at Worker_js (http://127.0.0.1:15000/workerEnvironment/Worker.js:27:18)
at http://127.0.0.1:15000/workerEnvironment/Worker.js:28:38
`
  test.is( _.errInStr( src ) );

}

//

function errWithMultilineMessage( test )
{
  test.case = 'multiline error with new line symbols at the begin';
  var got = _.err
  (
    `Error :`,
    `\n    Exec :`,
    `\n\n`,
    `end of message`
  );
  var exp =
`Error :
Exec :

end of message`;
  test.identical( got.originalMessage, exp );

  /* */

  test.case = 'multiline error with new line symbols at the end';
  var got = _.err
  (
    `Error :\n`,
    `    Exec :\n\n`,
    `end of message`
  );
  var exp =
`Error :
Exec :

end of message`;
  test.identical( got.originalMessage, exp );

  /* */

  test.case = 'multiline error with new line symbols, mixed';
  var got = _.err
  (
    `Error :`,
    `\n    Exec :\n`,
    `\nend of message`
  );
  var exp =
`Error :
Exec :

end of message`;
  test.identical( got.originalMessage, exp );

}

//

function errMessageWithSpaces( test )
{
  test.case = 'spaces at the begin of message';
  var got = _.err
  (
    `   Error :`,
    `\n    Exec :`,
    `\n\n`,
    `end of message    `
  );
  var exp =
`Error :
Exec :

end of message`;
  test.identical( got.originalMessage, exp );

  /* */

  test.case = 'spaces at the end of message';
  var got = _.err
  (
    `Error :`,
    `\n    Exec :`,
    `\n\n`,
    `end of message    `
  );
  var exp =
`Error :
Exec :

end of message`;
  test.identical( got.originalMessage, exp );

  /* */

  test.case = 'spaces at the begin of each line';
  var got = _.err
  (
    `  Error :`,
    `\n      Exec :`,
    `\n  \n`,
    `  end of message`
  );
  var exp =
`Error :
Exec :

end of message`;
  test.identical( got.originalMessage, exp );

  /* */

  test.case = 'spaces at the end of each line';
  var got = _.err
  (
    `Error :  `,
    `\n    Exec :  `,
    `\n  \n`,
    `end of message    `
  );
  var exp =
`Error :
Exec :

end of message`;
  test.identical( got.originalMessage, exp );

  /* */

  test.case = 'spaces between new line symbols';
  var got = _.err
  (
    `Error\n `,
    `\n   \n    Exec :  `,
    `\n   \n`,
    `\n   \n`,
    `end of message    `
  );
  var exp =
`Error


Exec :



end of message`;
  test.identical( got.originalMessage, exp );
}

//

function errorFunctor( test )
{
  let context = this;
  let visited = [];
  let a = test.assetFor( false );
  let programPath = a.program( program );

  /* */

  a.appStartNonThrowing({ execPath : programPath })
  .then( ( op ) =>
  {
    test.identical( op.exitCode, 0 );

    test.identical( _.strCount( op.output, 'ncaught' ), 0 );
    test.identical( _.strCount( op.output, '= Message' ), 1 );
    test.identical( _.strCount( op.output, 'program.js:9' ), 2 );
    test.identical( _.strCount( op.output, 'program.js:' ), 3 );
    test.identical( _.strCount( op.output, 'arg1 arg2 abc' ), 1 );
    test.identical( _.strCount( op.output.substring( 0, op.output.indexOf( 'program.js:9' ) ), 'at ' ), 1 );

    return null;
  });

  /* */

  return a.ready;

  function program()
  {
    let _ = require( toolsPath );

    let SomeError = _.error.error_functor( 'SomeError', _onSomeError );

    try
    {
      throw SomeError( 'abc' );
    }
    catch( err )
    {
      logger.log( err );
    }

    function _onSomeError( arg )
    {
      let args = [ 'arg1', 'arg2', arg ];
      return args;
    }

  }

}

//

function uncaughtError( test )
{
  let context = this;
  let visited = [];
  let a = test.assetFor( false );
  let programPath = a.program( program );

  /* */

  a.appStartNonThrowing({ execPath : programPath })
  .then( ( op ) =>
  {
    test.notIdentical( op.exitCode, 0 );
    test.identical( _.strCount( op.output, '- uncaught error -' ), 2 );
    test.identical( _.strCount( op.output, 'Uncaught error' ), 1 );
    test.identical( _.strCount( op.output, '------>' ), 1 );
    test.identical( _.strCount( op.output, '------<' ), 1 );
    test.identical( _.strCount( op.output, '= Process' ), 1 );
    test.identical( _.strCount( op.output, 'Current path :' ), 1 );
    test.identical( _.strCount( op.output, 'Exec path :' ), 1 );
    test.identical( _.strCount( op.output, '= Message of error#' ), 1 );
    test.identical( _.strCount( op.output, '= Beautified calls stack' ), 1 );
    test.identical( _.strCount( op.output, '= Throws stack' ), 1 );
    return null;
  });

  /* */

  return a.ready;

  function program()
  {
    require( toolsPath );
    throw Error( 'Uncaught error' )
  }

}

//

function sourceCode( test )
{
  let context = this;
  let visited = [];
  let a = test.assetFor( false );
  let programPath = a.program( program );

  /* */

  a.appStartNonThrowing({ execPath : programPath })
  .then( ( op ) =>
  {
    test.notIdentical( op.exitCode, 0 );
    test.identical( _.strCount( op.output, '- uncaught error -' ), 2 );
    test.identical( _.strCount( op.output, '= Source code from' ), 1 );
    test.identical( _.strCount( op.output, `* 5 :     throw Error( 'Uncaught error' );` ), 1 );
    return null;
  });

  return a.ready;

  function program()
  {
    let _ = require( toolsPath );
    _.include( 'wFiles' );
    throw Error( 'Uncaught error' );
  }

}

//

function assert( test )
{
  var err;

  test.case = 'assert pass condition';
  var got = _.assert( 5 !== 4 );
  test.identical( got, true );

  test.case = 'passed failure condition : should generates exception';
  try
  {
    _.assert( 5 === 4 )
  }
  catch( e )
  {
    err = e;
  }
  test.identical( err instanceof Error, true );

  test.case = 'passed failure condition with passed message : should generates exception with message';
  try
  {
    _.assert( false, 'short error description' )
  }
  catch( e )
  {
    err = e;
  }
  test.identical( /short error description/.test( err.message ), true );

}

//

function eventUncaughtErrorBasic( test )
{
  let context = this;
  let a = test.assetFor( false );
  let programPath = a.program( program );
  let ready = _testerGlobal_.wTools.take( null );

  ready.then( () => run( 'sync' ) );
  ready.then( () => run( 'timer' ) );
  ready.then( () => run( 'promise' ) );
  ready.then( () => run( 'consequence' ) );

  return ready;

  /* */

  function run( throwing )
  {
    let ready = _testerGlobal_.wTools.take( null );

    ready.then( () =>
    {

      test.case = `throwing:${throwing} rethrowing:0 attending:0`;
      a.forkNonThrowing({ execPath : programPath, args : [ `throwing:${throwing}`, 'rethrowing:0', 'attending:0' ] })
      .then( ( op ) =>
      {
        test.notIdentical( op.exitCode, 0 );
        test.identical( _.strCount( op.output, 'ErrorSync' ), throwing === 'sync' ? 1 : 0 );
        test.identical( _.strCount( op.output, 'ErrorTimer' ), throwing === 'timer' ? 1 : 0 );
        test.identical( _.strCount( op.output, 'ErrorPromise' ), throwing === 'promise' ? 1 : 0 );
        test.identical( _.strCount( op.output, 'ErrorConsequence' ), throwing === 'consequence' ? 1 : 0 );
        test.identical( _.strCount( op.output, 'Error2' ), 0 );
        test.identical( _.strCount( op.output, 'Error on handing event uncaughtError' ), 0 );
        test.identical( _.strCount( op.output, 'uncaught error' ), ( throwing === 'sync' || throwing === 'timer' ) ? 3 : 0 );
        test.identical( _.strCount( op.output, 'uncaught promise error' ), throwing === 'promise' ? 3 : 0 );
        test.identical( _.strCount( op.output, 'uncaught asynchronous error' ), throwing === 'consequence' ? 3 : 0 );
        test.identical( _.strCount( op.output, 'errIs:true' ), 1 );
        test.identical( _.strCount( op.output, 'errIsAttended:false' ), 1 );
        test.identical( _.strCount( op.output, 'errIsWary:false' ), throwing === 'consequence' ? 0 : 1 );
        test.identical( _.strCount( op.output, 'errIsWary:true' ), throwing === 'consequence' ? 1 : 0 );
        test.identical( _.strCount( op.output, 'errIsSuspended:false' ), 1 );
        test.identical( _.strCount( op.output, 'origination:uncaught error' ), ( throwing === 'sync' || throwing === 'timer' ) ? 1 : 0 );
        test.identical( _.strCount( op.output, 'origination:uncaught promise error' ), throwing === 'promise' ? 1 : 0 );
        test.identical( _.strCount( op.output, 'origination:uncaught asynchronous error' ), throwing === 'consequence' ? 1 : 0 );
        return null;
      });

      return a.ready;
    });

    /* */

    ready.then( () =>
    {

      test.case = `throwing:${throwing} rethrowing:1 attending:0`;
      a.forkNonThrowing({ execPath : programPath, args : [ `throwing:${throwing}`, 'rethrowing:1', 'attending:0' ] })
      .then( ( op ) =>
      {
        test.notIdentical( op.exitCode, 0 );
        test.identical( _.strCount( op.output, 'ErrorSync' ), throwing === 'sync' ? 1 : 0 );
        test.identical( _.strCount( op.output, 'ErrorTimer' ), throwing === 'timer' ? 1 : 0 );
        test.identical( _.strCount( op.output, 'ErrorPromise' ), throwing === 'promise' ? 1 : 0 );
        test.identical( _.strCount( op.output, 'ErrorConsequence' ), throwing === 'consequence' ? 1 : 0 );
        test.identical( _.strCount( op.output, 'Error2' ), 1 );
        test.identical( _.strCount( op.output, 'Error on handing event uncaughtError' ), 1 );
        test.identical( _.strCount( op.output, 'uncaught error' ), ( throwing === 'sync' || throwing === 'timer' ) ? 3 : 0 );
        test.identical( _.strCount( op.output, 'uncaught promise error' ), throwing === 'promise' ? 3 : 0 );
        test.identical( _.strCount( op.output, 'uncaught asynchronous error' ), throwing === 'consequence' ? 3 : 0 );
        test.identical( _.strCount( op.output, 'errIs:true' ), 1 );
        test.identical( _.strCount( op.output, 'errIsAttended:false' ), 1 );
        test.identical( _.strCount( op.output, 'errIsWary:false' ), throwing === 'consequence' ? 0 : 1 );
        test.identical( _.strCount( op.output, 'errIsWary:true' ), throwing === 'consequence' ? 1 : 0 );
        test.identical( _.strCount( op.output, 'errIsSuspended:false' ), 1 );
        test.identical( _.strCount( op.output, 'origination:uncaught error' ), ( throwing === 'sync' || throwing === 'timer' ) ? 1 : 0 );
        test.identical( _.strCount( op.output, 'origination:uncaught promise error' ), throwing === 'promise' ? 1 : 0 );
        test.identical( _.strCount( op.output, 'origination:uncaught asynchronous error' ), throwing === 'consequence' ? 1 : 0 );
        return null;
      });

      return a.ready;
    });

    /* */

    ready.then( () =>
    {

      test.case = `throwing:${throwing} rethrowing:0 attending:1`;
      a.forkNonThrowing({ execPath : programPath, args : [ `throwing:${throwing}`, 'rethrowing:0', 'attending:1' ] })
      .then( ( op ) =>
      {
        test.identical( op.exitCode, 0 );
        test.identical( _.strCount( op.output, 'ErrorSync' ), 0 );
        test.identical( _.strCount( op.output, 'ErrorTimer' ), 0 );
        test.identical( _.strCount( op.output, 'ErrorPromise' ), 0 );
        test.identical( _.strCount( op.output, 'ErrorConsequence' ), 0 );
        test.identical( _.strCount( op.output, 'Error2' ), 0 );
        test.identical( _.strCount( op.output, 'Error on handing event uncaughtError' ), 0 );
        test.identical( _.strCount( op.output, 'uncaught error' ), ( throwing === 'sync' || throwing === 'timer' ) ? 1 : 0 );
        test.identical( _.strCount( op.output, 'uncaught promise error' ), throwing === 'promise' ? 1 : 0 );
        test.identical( _.strCount( op.output, 'uncaught asynchronous error' ), throwing === 'consequence' ? 1 : 0 );
        test.identical( _.strCount( op.output, 'errIs:true' ), 1 );
        test.identical( _.strCount( op.output, 'errIsAttended:false' ), 1 );
        test.identical( _.strCount( op.output, 'errIsWary:false' ), throwing === 'consequence' ? 0 : 1 );
        test.identical( _.strCount( op.output, 'errIsWary:true' ), throwing === 'consequence' ? 1 : 0 );
        test.identical( _.strCount( op.output, 'errIsSuspended:false' ), 1 );
        test.identical( _.strCount( op.output, 'origination:uncaught error' ), ( throwing === 'sync' || throwing === 'timer' ) ? 1 : 0 );
        test.identical( _.strCount( op.output, 'origination:uncaught promise error' ), throwing === 'promise' ? 1 : 0 );
        test.identical( _.strCount( op.output, 'origination:uncaught asynchronous error' ), throwing === 'consequence' ? 1 : 0 );
        return null;
      });

      return a.ready;
    });

    /* */

    ready.then( () =>
    {

      test.case = `throwing:${throwing} rethrowing:1 attending:1`;
      a.forkNonThrowing({ execPath : programPath, args : [ `throwing:${throwing}`, 'rethrowing:1', 'attending:1' ] })
      .then( ( op ) =>
      {
        test.notIdentical( op.exitCode, 0 );
        test.identical( _.strCount( op.output, 'ErrorSync' ), 0 );
        test.identical( _.strCount( op.output, 'ErrorTimer' ), 0 );
        test.identical( _.strCount( op.output, 'ErrorPromise' ), 0 );
        test.identical( _.strCount( op.output, 'ErrorConsequence' ), 0 );
        test.identical( _.strCount( op.output, 'Error2' ), 1 );
        test.identical( _.strCount( op.output, 'Error on handing event uncaughtError' ), 1 );
        test.identical( _.strCount( op.output, 'uncaught error' ), ( throwing === 'sync' || throwing === 'timer' ) ? 1 : 0 );
        test.identical( _.strCount( op.output, 'uncaught promise error' ), throwing === 'promise' ? 1 : 0 );
        test.identical( _.strCount( op.output, 'uncaught asynchronous error' ), throwing === 'consequence' ? 1 : 0 );
        test.identical( _.strCount( op.output, 'errIs:true' ), 1 );
        test.identical( _.strCount( op.output, 'errIsAttended:false' ), 1 );
        test.identical( _.strCount( op.output, 'errIsWary:false' ), throwing === 'consequence' ? 0 : 1 );
        test.identical( _.strCount( op.output, 'errIsWary:true' ), throwing === 'consequence' ? 1 : 0 );
        test.identical( _.strCount( op.output, 'errIsSuspended:false' ), 1 );
        test.identical( _.strCount( op.output, 'origination:uncaught error' ), ( throwing === 'sync' || throwing === 'timer' ) ? 1 : 0 );
        test.identical( _.strCount( op.output, 'origination:uncaught promise error' ), throwing === 'promise' ? 1 : 0 );
        test.identical( _.strCount( op.output, 'origination:uncaught asynchronous error' ), throwing === 'consequence' ? 1 : 0 );
        return null;
      });

      return a.ready;
    });

    /* */

    return ready;
  }

  /* */

  function program()
  {
    let _ = require( toolsPath );
    let rethrowing = process.argv.includes( 'rethrowing:1' );
    let attending = process.argv.includes( 'attending:1' );
    let throwingSync = process.argv.includes( `throwing:sync` );
    let throwingTimer = process.argv.includes( `throwing:timer` );
    let throwingPromise = process.argv.includes( `throwing:promise` );
    let throwingConsequence = process.argv.includes( `throwing:consequence` );

    if( throwingConsequence )
    _.include( 'wConsequence' );

    _.process.on( 'uncaughtError', ( e ) =>
    {

      console.log( 'errIs:' + _.errIs( e.err ) );
      console.log( 'errIsAttended:' + _.errIsAttended( e.err ) );
      console.log( 'errIsWary:' + _.errIsWary( e.err ) );
      console.log( 'errIsSuspended:' + _.errIsSuspended( e.err ) );
      console.log( 'origination:' + e.origination );

      if( attending )
      _.errAttend( e.err );

      if( rethrowing )
      throw 'Error2';
    });

    if( throwingSync )
    throw 'ErrorSync';

    if( throwingTimer )
    setTimeout( () =>
    {
      throw 'ErrorTimer'
    }, 1 );

    if( throwingPromise )
    {
      var promise1 = new Promise( ( take, error ) =>
      {
        error( 'ErrorPromise' );
      });
    }

    if( throwingConsequence )
    {
      _.Consequence().error( 'ErrorConsequence' );
    }

  }

}

eventUncaughtErrorBasic.timeOut = 60000;

//

function eventUncaughtErrorOnce( test )
{
  let context = this;
  let a = test.assetFor( false );
  let programPath = a.program( program );
  let ready = _testerGlobal_.wTools.take( null );

  // ready.then( () => run( 'once' ) );
  ready.then( () => run( 'off' ) );

  return ready;

  /* */

  function run( how )
  {
    let ready = _testerGlobal_.wTools.take( null );

    ready.then( () =>
    {

      test.case = `how:${how}`;
      a.forkNonThrowing({ execPath : programPath, args : [ `how:${how}` ] })
      .then( ( op ) =>
      {
        test.notIdentical( op.exitCode, 0 );
        test.identical( _.strCount( op.output, 'ErrorTimer1' ), 0 );
        test.identical( _.strCount( op.output, 'ErrorTimer2' ), 1 );
        test.identical( _.strCount( op.output, 'Error on handing event uncaughtError' ), 0 );
        test.identical( _.strCount( op.output, 'Unknown' ), 0 );
        test.identical( _.strCount( op.output, 'uncaught error' ), 2 );
        test.identical( _.strCount( op.output, 'is not a function' ), 0 );

        return null;
      });

      return a.ready;
    });

    /* */

    return ready;
  }

  /* */

  function program()
  {
    let _ = require( toolsPath );

    let once = process.argv.includes( 'how:once' );
    let off = process.argv.includes( 'how:off' );

    if( once )
    _.process.once( 'uncaughtError', ( e ) => /* xxx qqq : implement routine _.process.once() */
    {
      _.errAttend( e.err );
    });

    if( off )
    _.process.on( 'uncaughtError', handle );

    setTimeout( () =>
    {
      throw 'ErrorTimer1'
    }, 1 );

    setTimeout( () =>
    {
      throw 'ErrorTimer2'
    }, 10 );

    function handle( e )
    {
      _.errAttend( e.err );
      _.process.off( 'uncaughtError', handle );
    }
  }

}

// --
// declare
// --

let Self =
{

  name : 'Tools.Err',
  silencing : 1,

  onSuiteBegin,
  onSuiteEnd,

  context :
  {
    nameOfFile : _.introspector.location().fileName,
    suiteTempPath : null,
    assetsOriginalPath : null,
    appJsPath : null,
  },

  tests :
  {

    diagnosticStructureGenerate,

    errArgumentObject,
    errFromStringedError, /* qqq : extend the test routine. low priority problem */
    _errTrowsError,
    _errEmptyArgs,
    _errArgsWithMap,
    _errArgsHasError,
    _errArgsHasRoutine,
    _errLocation,
    _errOptionBrief,
    _errOptionIsProcess,
    _errOptionDebugging,
    _errOptionReason,
    _errOptionSections,
    _errOptionId,
    _errCatchesForm,
    _errSourceCodeForm,
    _errOriginalMessageForm,
    _errMessageForm,
    errCatchStackAndMessage,
    errErrorWithoutStack,
    errCustomError,

    errInStr,
    errWithMultilineMessage,
    errMessageWithSpaces,

    errorFunctor,

    uncaughtError,
    sourceCode,
    assert,

    eventUncaughtErrorBasic,
    eventUncaughtErrorOnce,

  }

}

Self = wTestSuite( Self );
if( typeof module !== 'undefined' && !module.parent )
wTester.test( Self.name );

})();<|MERGE_RESOLUTION|>--- conflicted
+++ resolved
@@ -1092,11 +1092,7 @@
     args : [ new Error( '\n\n   Sample     ' ), '\n\nstr   \n', undefined, '', null, false ],
   });
   test.is( _.errIs( err ) );
-<<<<<<< HEAD
-  test.identical( _.strLinesCount( err.originalMessage ), 6 );
-=======
   test.identical( _.strLinesCount( err.originalMessage ), 8 );
->>>>>>> 922e39aa
   test.identical( _.strCount( err.originalMessage, '\n\n   Sample     \n\nstr   \n' ), 0 );
   test.identical( _.strCount( err.originalMessage, 'Sample\n\nstr' ), 1 );
   test.identical( _.strCount( err.originalMessage, 'str\n\nundefined' ), 1 );
