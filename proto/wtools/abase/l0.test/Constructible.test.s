--- conflicted
+++ resolved
@@ -818,33 +818,18 @@
   test.true( !_.aux.isPolluted( src ) );
   test.true( !_.mapIsPolluted( src ) );
 
-<<<<<<< HEAD
   // test.case = 'console';
   // var src = console;
   // test.true( !_.constructible.like( src ) );
   // test.true( !_.constructible.is( src ) );
   // test.true( _.object.like( src ) );
   // test.true( !_.object.is( src ) );
-  // test.true( _.auxiliary.is( src ) );
+  // test.true( _.aux.is( src ) );
   // test.true( !_.mapIs( src ) );
-  // test.true( _.auxiliary.isPrototyped( src ) );
+  // test.true( _.aux.isPrototyped( src ) );
   // test.true( !_.mapIsPure( src ) );
-  // test.true( _.auxiliary.isPolluted( src ) );
+  // test.true( _.aux.isPolluted( src ) );
   // test.true( !_.mapIsPolluted( src ) );
-=======
-  test.case = 'console';
-  var src = console;
-  test.true( !_.constructible.like( src ) );
-  test.true( !_.constructible.is( src ) );
-  test.true( _.object.like( src ) );
-  test.true( !_.object.is( src ) );
-  test.true( _.aux.is( src ) );
-  test.true( !_.mapIs( src ) );
-  test.true( _.aux.isPrototyped( src ) );
-  test.true( !_.mapIsPure( src ) );
-  test.true( _.aux.isPolluted( src ) );
-  test.true( !_.mapIsPolluted( src ) );
->>>>>>> 88a4700d
 
   test.case = 'printerLike';
   var src = _global.logger;
