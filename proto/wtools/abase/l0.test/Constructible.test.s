--- conflicted
+++ resolved
@@ -820,19 +820,11 @@
 
   test.case = 'console';
   var src = console;
-<<<<<<< HEAD
-  test.true( _.constructible.like( src ) );
-  test.true( _.constructible.is( src ) );
-  test.true( _.objectLike( src ) );
-  test.true( _.objectIs( src ) );
-  test.true( !_.auxiliary.is( src ) );
-=======
-  test.true( !_.constructible.like( src ) );
-  test.true( !_.constructible.is( src ) );
-  test.true( _.object.like( src ) );
-  test.true( _.object.is( src ) );
-  test.true( _.auxiliary.is( src ) );
->>>>>>> 16d6e107
+  test.true( _.constructible.like( src ) );
+  test.true( _.constructible.is( src ) );
+  test.true( _.object.like( src ) );
+  test.true( _.object.is( src ) );
+  test.true( !_.auxiliary.is( src ) );
   test.true( !_.mapIs( src ) );
   test.true( !_.auxiliary.isPrototyped( src ) );
   test.true( !_.mapIsPure( src ) );
