( function _Str_test_s_()
{

'use strict';

if( typeof module !== 'undefined' )
{
  const _ = require( 'Tools' );
  _.include( 'wTesting' );
}

const _global = _global_;
const _ = _global_.wTools;

// --
// evaluator
// --

function strCount( test )
{

  test.open( 'string' );

  test.case = 'none';
  var got = _.strCount( 'abc', 'z' );
  var expected = 0;
  test.identical( got, expected );

  test.case = 'nl';
  var got = _.strCount( 'abc\ndef\nghi', '\n' );
  var expected = 2;
  test.identical( got, expected );

  test.case = 'simple string';
  var got = _.strCount( 'ababacabacabaaba', 'aba' );
  var expected = 4;
  test.identical( got, expected );

  test.case = 'empty src';
  var got = _.strCount( '', 'abc' );
  var expected = 0;
  test.identical( got, expected );

  test.case = 'empty ins';
  var got = _.strCount( 'abc', '' );
  var expected = 3;
  test.identical( got, expected );

  test.close( 'string' );

  /* - */

  test.open( 'regexp' );

  test.case = 'none';
  var got = _.strCount( 'abc', /z/ );
  var expected = 0;
  test.identical( got, expected );

  test.case = 'nl';
  var got = _.strCount( 'abc\ndef\nghi', /\n/m );
  var expected = 2;
  test.identical( got, expected );

  test.case = 'simple string';
  var got = _.strCount( 'ababacabacabaaba', /aba/ );
  var expected = 4;
  test.identical( got, expected );

  test.case = 'empty src';
  var got = _.strCount( '', /a/ );
  var expected = 0;
  test.identical( got, expected );

  test.case = 'empty ins';
  var got = _.strCount( 'abc', /(?:)/ );
  var expected = 3;
  test.identical( got, expected );

  test.close( 'regexp' );

  /* - */

  if( !Config.debug )
  return;

  test.case = 'no arguments';
  test.shouldThrowErrorSync( function( )
  {
    _.strCount( );
  } );

  test.case = 'first argument is wrong';
  test.shouldThrowErrorSync( function( )
  {
    _.strCount( [  ], '\n' );
  } );

  test.case = 'second argument is wrong';
  test.shouldThrowErrorSync( function( )
  {
    _.strCount( 'abc\ndef\nghi', 13 );
  } );

  test.case = 'not enough arguments';
  test.shouldThrowErrorSync( function( )
  {
    _.strCount( 'abc\ndef\nghi' );
  } );

  test.case = 'invalid arguments count';
  test.shouldThrowErrorSync( function()
  {
    _.strCount( '1', '2', '3' );
  });

  test.case = 'invalid first argument type';
  test.shouldThrowErrorSync( function()
  {
    _.strCount( 123, '1' );
  });

  test.case = 'invalid second arg type';
  test.shouldThrowErrorSync( function()
  {
    _.strCount( 'one two', 123 );
  });

  test.case = 'no arguments';
  test.shouldThrowErrorSync( function()
  {
    _.strCount();
  });

}

// --
// replacer
// --

// function strRemoveBegin( test )
// {
//   var got, expected;
//
//   /* - */
//
//   test.case = 'returns string with removed occurrence from start';
//   var got = _.strRemoveBegin( 'example','exa' );
//   var expected = 'mple';
//   test.identical( got, expected );
//
//   test.case = 'returns original if no occurrence found';
//   var got = _.strRemoveBegin( 'mple','exa' );
//   var expected = 'mple';
//   test.identical( got, expected );
//
//   test.case = 'returns original if occurence is not at the beginning';
//   var got = _.strRemoveBegin( 'example','ple' );
//   var expected = 'example';
//   test.identical( got, expected );
//
//   /* - */
//
//   test.case = 'other';
//
//   /**/
//
//   got = _.strRemoveBegin( '', '' );
//   expected = '';
//   test.identical( got, expected );
//
//   /**/
//
//   got = _.strRemoveBegin( '', 'x' );
//   expected = '';
//   test.identical( got, expected );
//
//   /**/
//
//   got = _.strRemoveBegin( 'abc', 'a' );
//   expected = 'bc';
//   test.identical( got, expected );
//
//   /**/
//
//   got = _.strRemoveBegin( 'abc', 'ab' );
//   expected = 'c';
//   test.identical( got, expected );
//
//   /**/
//
//   got = _.strRemoveBegin( 'abc', 'x' );
//   expected = 'abc';
//   test.identical( got, expected );
//
//   /**/
//
//   got = _.strRemoveBegin( 'abc', 'abc' );
//   expected = '';
//   test.identical( got, expected );
//
//   /**/
//
//   got = _.strRemoveBegin( 'abc', '' );
//   expected = 'abc';
//   test.identical( got, expected );
//
//   /**/
//
//   got = _.strRemoveBegin( 'abc', [ 'a', 'b', 'c' ] );
//   expected = 'bc';
//   test.identical( got, expected );
//
//   /**/
//
//   got = _.strRemoveBegin( 'abc', [ 'b', 'c', 'a' ] );
//   expected = 'bc';
//   test.identical( got, expected );
//
//   /**/
//
//   got = _.strRemoveBegin( 'aabbcc', [ 'a', 'b', 'c' ] );
//   expected = 'abbcc';
//   test.identical( got, expected );
//
//   /**/
//
//   got = _.strRemoveBegin( 'abcabc', [ 'a', 'b', 'c' ] );
//   expected = 'bcabc';
//   test.identical( got, expected );
//
//   /**/
//
//   got = _.strRemoveBegin( 'abc', [ '', 'a' ] );
//   expected = 'abc';
//   test.identical( got, expected );
//
//   /**/
//
//   got = _.strRemoveBegin( 'abc', [ 'abc', 'a' ] );
//   expected = '';
//   test.identical( got, expected );
//
//   /**/
//
//   got = _.strRemoveBegin( [ 'abc', 'bca', 'cab' ], [ 'a', 'd' ] );
//   expected = [ 'bc', 'bca', 'cab' ];
//   test.identical( got, expected );
//
//   /**/
//
//   got = _.strRemoveBegin( [ 'abc', 'bca', 'cab' ], [ 'a', 'b', 'c' ] );
//   expected = [ 'bc', 'ca', 'ab' ];
//   test.identical( got, expected );
//
//   /**/
//
//   got = _.strRemoveBegin( [ 'abcabc', 'bcabca', 'cabcab' ], [ 'a', 'b', 'c' ] );
//   expected = [ 'bcabc', 'cabca', 'abcab' ];
//   test.identical( got, expected );
//
//   /**/
//
//   got = _.strRemoveBegin( [ 'abcabc', 'bcabca', 'cabcab' ], [ 'b', 'c', 'a' ] );
//   expected = [ 'bcabc', 'cabca', 'abcab' ];
//   test.identical( got, expected );
//
//   /**/
//
//   got = _.strRemoveBegin( [ 'a', 'b', 'c' ], [ 'x' ] );
//   expected = [ 'a', 'b', 'c' ];
//   test.identical( got, expected );
//
//   /**/
//
//   got = _.strRemoveBegin( [ 'a', 'b', 'c' ], [ 'a', 'b', 'c' ] );
//   expected = [ '', '', '' ];
//   test.identical( got, expected );
//
//   /**/
//
//   got = _.strRemoveBegin( [ 'a', 'b', 'c' ], [ ] );
//   expected = [ 'a', 'b', 'c' ];
//   test.identical( got, expected );
//
//   /* - */
//
//   test.case = 'RegExp';
//
//   /**/
//
//   got = _.strRemoveBegin( 'example', /ex/ );
//   expected = 'ample';
//   test.identical( got, expected );
//
//   /**/
//
//   got = _.strRemoveBegin( [ 'example', 'examplex' ] , /ex\z/ );
//   expected = [ 'example', 'examplex' ];
//   test.identical( got, expected );
//
//   /**/
//
//   got = _.strRemoveBegin( [ 'example', '1example', 'example2', 'exam3ple' ], /\d/ );
//   expected = [ 'example', 'example', 'example2', 'exam3ple' ];
//   test.identical( got, expected );
//
//   /**/
//
//   got = _.strRemoveBegin( 'example', [ /am/ ] );
//   expected = 'example';
//   test.identical( got, expected );
//
//
//   /**/
//
//   got = _.strRemoveBegin( 'example', [ /ex/, /\w/ ] );
//   expected = 'ample';
//   test.identical( got, expected );
//
//   /**/
//
//   got = _.strRemoveBegin( 'example', [ /\w/, /ex/ ] );
//   expected = 'xample';
//   test.identical( got, expected );
//
//
//   /**/
//
//   got = _.strRemoveBegin( 'example', /[axe]/ );
//   expected = 'xample';
//   test.identical( got, expected );
//
//   /**/
//
//   got = _.strRemoveBegin( 'example', /\w{4}/ );
//   expected = 'ple';
//   test.identical( got, expected );
//
//   /* - */
//
//   if( !Config.debug )
//   return;
//
//   test.case = 'without arguments';
//   test.shouldThrowErrorSync( () => _.strRemoveBegin() );
//
//   test.case = 'extra arguments';
//   test.shouldThrowErrorSync( () => _.strRemoveBegin( 'abcd','a','a' ) );
//
//   test.case = 'invalid type of src argument';
//   test.shouldThrowErrorSync( () => _.strRemoveBegin( 1, '' ) );
//   test.shouldThrowErrorSync( () => _.strRemoveBegin( 1,'2' ) );
//   test.shouldThrowErrorSync( () => _.strRemoveBegin( [ 'str', 1 ], '2' ) );
//   test.shouldThrowErrorSync( () => _.strRemoveBegin( [ 'str', /ex/ ], '2' ) );
//   test.shouldThrowErrorSync( () => _.strRemoveBegin( [ 'str', true ], '2' ) );
//
//   test.case = 'invalid type of begin argument';
//   test.shouldThrowErrorSync( () => _.strRemoveBegin( 'a', 1 ) );
//   test.shouldThrowErrorSync( () => _.strRemoveBegin( 'a', null ) );
//   test.shouldThrowErrorSync( () => _.strRemoveBegin( 'aa', [ ' a', 2 ] ) );
//
//   test.case = 'invalid type of arguments';
//   test.shouldThrowErrorSync( () => _.strRemoveBegin( undefined, undefined ) );
//   test.shouldThrowErrorSync( () => _.strRemoveBegin( null, null ) );
// }
//
// //
//
// function strRemoveEnd( test )
// {
//   var got, expected;
//
//   test.case = 'returns string with removed occurrence from end';
//   var got = _.strRemoveEnd( 'example','mple' );
//   var expected = 'exa';
//   test.identical( got, expected );
//
//   test.case = 'returns original if no occurrence found ';
//   var got = _.strRemoveEnd( 'example','' );
//   var expected = 'example';
//   test.identical( got, expected );
//
//   test.case = 'returns original if occurrence is not at the end ';
//   var got = _.strRemoveEnd( 'example','exa' );
//   var expected = 'example';
//   test.identical( got, expected );
//
//   /* - */
//
//   test.case = 'other';
//
//   /**/
//
//   got = _.strRemoveEnd( '', '' );
//   expected = '';
//   test.identical( got, expected );
//
//   /**/
//
//   got = _.strRemoveEnd( '', 'x' );
//   expected = '';
//   test.identical( got, expected );
//
//   /**/
//
//   got = _.strRemoveEnd( 'abc', 'c' );
//   expected = 'ab';
//   test.identical( got, expected );
//
//   /**/
//
//   got = _.strRemoveEnd( 'abc', 'bc' );
//   expected = 'a';
//   test.identical( got, expected );
//
//   /**/
//
//   got = _.strRemoveEnd( 'abc', 'x' );
//   expected = 'abc';
//   test.identical( got, expected );
//
//   /**/
//
//   got = _.strRemoveEnd( 'abc', 'abc' );
//   expected = '';
//   test.identical( got, expected );
//
//   /**/
//
//   got = _.strRemoveEnd( 'abc', '' );
//   expected = 'abc';
//   test.identical( got, expected );
//
//   /**/
//
//   got = _.strRemoveEnd( 'abc', [ 'a', 'b', 'c' ] );
//   expected = 'ab';
//   test.identical( got, expected );
//
//   /**/
//
//   got = _.strRemoveEnd( 'abc', [ '', 'a' ] );
//   expected = 'abc';
//   test.identical( got, expected );
//
//   /**/
//
//   got = _.strRemoveEnd( 'abc', [ '', 'c' ] );
//   expected = 'abc';
//   test.identical( got, expected );
//
//   /**/
//
//   got = _.strRemoveEnd( 'abc', [ 'abc', 'a' ] );
//   expected = '';
//   test.identical( got, expected );
//
//   /**/
//
//   got = _.strRemoveEnd( [ 'abc', 'bca', 'cab' ], [ 'a', 'd' ] );
//   expected = [ 'abc', 'bc', 'cab' ];
//   test.identical( got, expected );
//
//   /**/
//
//   got = _.strRemoveEnd( [ 'abc', 'bca', 'cab' ], [ 'a', 'b', 'c' ] );
//   expected = [ 'ab', 'bc', 'ca' ];
//   test.identical( got, expected );
//
//   /**/
//
//   got = _.strRemoveEnd( [ 'a', 'b', 'c' ], [ 'x' ] );
//   expected = [ 'a', 'b', 'c' ];
//   test.identical( got, expected );
//
//   /**/
//
//   got = _.strRemoveEnd( [ 'a', 'b', 'c' ], [ 'a', 'b', 'c' ] );
//   expected = [ '', '', '' ];
//   test.identical( got, expected );
//
//   /**/
//
//   got = _.strRemoveEnd( [ 'a', 'b', 'c' ], [ ] );
//   expected = [ 'a', 'b', 'c' ];
//   test.identical( got, expected );
//
//   /* - */
//
//   test.case = 'RegExp';
//
//   /**/
//
//   got = _.strRemoveEnd( 'example', /ple/ );
//   expected = 'exam';
//   test.identical( got, expected );
//
//   /**/
//
//   got = _.strRemoveEnd( 'example', /le$/ );
//   expected = 'examp';
//   test.identical( got, expected );
//
//   /**/
//
//   got = _.strRemoveEnd( 'example', /^le/ );
//   expected = 'example';
//   test.identical( got, expected );
//
//   /**/
//
//   got = _.strRemoveEnd( 'example', /\d/ );
//   expected = 'example';
//   test.identical( got, expected );
//
//   /**/
//
//   got = _.strRemoveEnd( 'example', /am/ );
//   expected = 'example';
//   test.identical( got, expected );
//
//   /**/
//
//   got = _.strRemoveEnd( 'example', /[axe]/ );
//   expected = 'exampl';
//   test.identical( got, expected );
//
//   /**/
//
//   got = _.strRemoveEnd( 'example', /\w{4}/ );
//   expected = 'exa';
//   test.identical( got, expected );
//
//   /**/
//
//   got = _.strRemoveEnd( [ 'example', '1example', 'example2', 'exam3ple' ], [ /\d/, /e/, /^3/ ] );
//   expected = [ 'exampl', '1exampl', 'example', 'exam3pl' ];
//   test.identical( got, expected );
//
//   /* - */
//
//   if( !Config.debug )
//   return;
//
//   test.shouldThrowErrorSync( () => _.strRemoveEnd( 1, '' ) );
//   test.shouldThrowErrorSync( () => _.strRemoveEnd( 'a', 1 ) );
//   test.shouldThrowErrorSync( () => _.strRemoveEnd() );
//   test.shouldThrowErrorSync( () => _.strRemoveEnd( undefined, undefined ) );
//   test.shouldThrowErrorSync( () => _.strRemoveEnd( null, null ) );
//
//   test.case = 'invalid arguments count';
//   test.shouldThrowErrorSync( function()
//   {
//     _.strRemoveEnd( 'one','two','three' );
//   });
//
//   test.case = 'no arguments';
//   test.shouldThrowErrorSync( function()
//   {
//     _.strRemoveEnd( );
//   });
//
//   test.case = 'first argument is wrong';
//   test.shouldThrowErrorSync( function()
//   {
//     _.strRemoveEnd( 1,'second' );
//   });
//
//   test.case = 'second argument is wrong';
//   test.shouldThrowErrorSync( function()
//   {
//     _.strRemoveEnd( 'first',2 );
//   });
//
// }

//

function strRemove( test )
{
  test.open( 'src - string, insStr - string' );

  test.case = 'empty string : empty string';
  var got = _.strRemove( '', '' );
  var expected = '';
  test.identical( got, expected );

  test.case = 'empty string : string';
  var got = _.strRemove( '', 'x' );
  var expected = '';
  test.identical( got, expected );

  test.case = 'string : empty string';
  var got = _.strRemove( 'abc', '' );
  var expected = 'abc';
  test.identical( got, expected );

  test.case = 'include insStr';
  var got = _.strRemove( 'abcd', 'c' );
  var expected = 'abd';
  test.identical( got, expected );

  test.case = 'include insStr, insStr.length === src.length';
  var got = _.strRemove( 'abc', 'abc' );
  var expected = '';
  test.identical( got, expected );

  test.case = 'not include';
  var got = _.strRemove( 'abc', 'ac' );
  var expected = 'abc';
  test.identical( got, expected );

  test.close( 'src - string, insStr - string' );

  /* - */

  test.open( 'src - string, insStr - array of strings' );

  test.case = 'empty string : empty strings';
  var got = _.strRemove( '', [ '', '', '' ] );
  var expected = '';
  test.identical( got, expected );

  test.case = 'empty string : strings';
  var got = _.strRemove( '', [ 'x', 'a', 'abc' ] );
  var expected = '';
  test.identical( got, expected );

  test.case = 'string : empty strings';
  var got = _.strRemove( 'abc', [ '', '', '' ] );
  var expected = 'abc';
  test.identical( got, expected );

  test.case = 'include one of insStrs';
  var got = _.strRemove( 'abc', [ 'd', 'bc', 'c' ] );
  var expected = 'a';
  test.identical( got, expected );

  test.case = 'include one of insStrs, insStr.length < src.length';
  var got = _.strRemove( 'abc', [ 'bc', 'ab', 'da' ] );
  var expected = 'a';
  test.identical( got, expected );

  test.case = 'include one of insStrs, insStr.length === src.length';
  var got = _.strRemove( 'abc', [ 'cba', 'dba', 'abc' ] );
  var expected = '';
  test.identical( got, expected );

  test.case = 'not include';
  var got = _.strRemove( 'abc', [ 'd', 'ac' ] );
  var expected = 'abc';
  test.identical( got, expected );

  test.close( 'src - string, insStr - array of strings' );

  /* - */

  test.open( 'src - array of strings, insStr - string' );

  test.case = 'empty strings : empty string';
  var got = _.strRemove( [ '', '', '' ], '' );
  var expected = [ '', '', '' ];
  test.identical( got, expected );

  test.case = 'empty strings : string';
  var got = _.strRemove( [ '', '', '' ], 'abc' );
  var expected = [ '', '', '' ];
  test.identical( got, expected );

  test.case = 'strings : empty string';
  var got = _.strRemove( [ 'abc', 'bac', 'cab' ], '' );
  var expected = [ 'abc', 'bac', 'cab' ];
  test.identical( got, expected );

  test.case = 'one of src includes insStr';
  var got = _.strRemove( [ 'abc', 'bac', 'cab' ], 'c' );
  var expected = [ 'ab', 'ba', 'ab' ];
  test.identical( got, expected );

  test.case = 'one of src includes insStr, insStr.length < src.length';
  var got = _.strRemove( [ 'abc', 'bac', 'cab' ], 'c' );
  var expected = [ 'ab', 'ba', 'ab' ];
  test.identical( got, expected );

  test.case = 'include one of insStrs, insStr.length === src.length';
  var got = _.strRemove( [ 'abc', 'bac', 'cab' ], 'abc' );
  var expected = [ '', 'bac', 'cab' ];
  test.identical( got, expected );

  test.case = 'not include';
  var got = _.strRemove( [ 'abc', 'bac', 'cab' ], 'cb' );
  var expected = [ 'abc', 'bac', 'cab' ];
  test.identical( got, expected );

  test.close( 'src - array of strings, insStr - string' );

  /* - */

  test.open( 'src - array of strings, insStr - array of strings' );

  test.case = 'empty strings : empty strings';
  var got = _.strRemove( [ '', '', '' ], [ '', '', '' ] );
  var expected = [ '', '', '' ];
  test.identical( got, expected );

  test.case = 'empty strings : strings';
  var got = _.strRemove( [ '', '', '' ], [ 'x', 'a', 'b' ] );
  var expected = [ '', '', '' ];
  test.identical( got, expected );

  test.case = 'strings : empty strings';
  var got = _.strRemove( [ 'abc', 'bca', 'cab' ], [ '', '', '' ] );
  var expected = [ 'abc', 'bca', 'cab' ];
  test.identical( got, expected );

  test.case = 'one of src includes insStr';
  var got = _.strRemove( [ 'abc', 'bca', 'cab' ], [ 'bc', 'ab', 'ca' ] );
  var expected = [ 'a', 'a', 'c' ];
  test.identical( got, expected );

  test.case = 'one of src includes insStr, insStr.length < src.length';
  var got = _.strRemove( [ 'abc', 'bca', 'cab' ], [ 'bc', 'a', 'ca' ] );
  var expected = [ '', '', 'cb' ];
  test.identical( got, expected );

  test.case = 'src includes insStr, insStr.length === src.length';
  var got = _.strRemove( [ 'abc', 'cab', 'bca', 'cab' ], [ 'cab', 'abc', 'bca' ] );
  var expected = [ '', '', '', '' ];
  test.identical( got, expected );

  test.case = 'not include';
  var got = _.strRemove( [ 'abc', 'bda', 'cab' ], [ 'cb', 'dc' ] );
  var expected = [ 'abc', 'bda', 'cab' ];
  test.identical( got, expected );

  test.close( 'src - array of strings, insStr - array of strings' );

  /* - */

  test.open( 'src - string, insStr - RegExp' );

  test.case = 'empty string : RegExp';
  var got = _.strRemove( '', /\w/ );
  var expected = '';
  test.identical( got, expected );

  test.case = 'string : RegExp';
  var got = _.strRemove( 'abc', /\w/ );
  var expected = 'bc';
  test.identical( got, expected );

  test.case = 'include insStr';
  var got = _.strRemove( 'abc', /\w{2}/ );
  var expected = 'c';
  test.identical( got, expected );

  test.case = 'include insStr, insStr.length < src.length';
  var got = _.strRemove( 'abc', /\w/ );
  var expected = 'bc';
  test.identical( got, expected );

  test.case = 'include insStr, insStr.length === src.length';
  var got = _.strRemove( 'abc', /\w*/ );
  var expected = '';
  test.identical( got, expected );

  test.case = 'not include';
  var got = _.strRemove( 'abc', /\sw/ );
  var expected = 'abc';
  test.identical( got, expected );

  test.close( 'src - string, insStr - RegExp' );

  /* - */

  test.open( 'src - string, insStr - array of strings and RegExp' );

  test.case = 'empty string : empty strings and RegExp : empty string';
  var got = _.strRemove( '', [ '', /\w/, '' ] );
  var expected = '';
  test.identical( got, expected );

  test.case = 'string : empty strings and RegExp';
  var got = _.strRemove( 'abc', [ '', '', /\w$/ ] );
  var expected = 'ab';
  test.identical( got, expected );

  test.case = 'include one of insStrs';
  var got = _.strRemove( 'abc', [ 'd', 'bc', /a/ ] );
  var expected = '';
  test.identical( got, expected );

  test.case = 'include one of insStrs, insStr.length < src.length';
  var got = _.strRemove( 'abc', [ /bc/, /ab/, 'da' ] );
  var expected = 'a';
  test.identical( got, expected );

  test.case = 'include one of insStrs, insStr.length === src.length';
  var got = _.strRemove( 'abc', [ 'cba', 'dba', /\w+/ ] );
  var expected = '';
  test.identical( got, expected );

  test.case = 'not include';
  var got = _.strRemove( 'abc', [ 'd', /\s+/ ] );
  var expected = 'abc';
  test.identical( got, expected );

  test.close( 'src - string, insStr - array of strings and RegExp' );

  /* - */

  test.open( 'src - array of strings, insStr - RegExp' );

  test.case = 'empty strings : RegExp';
  var got = _.strRemove( [ '', '', '' ], /\s/ );
  var expected = [ '', '', '' ];
  test.identical( got, expected );

  test.case = 'strings : RegExp';
  var got = _.strRemove( [ 'abc', 'bca', 'cab' ], /\s*/ );
  var expected = [ 'abc', 'bca', 'cab' ];
  test.identical( got, expected );

  test.case = 'one of src includes insStr';
  var got = _.strRemove( [ 'aabc', 'abca', 'cab' ], /bc/ );
  var expected = [ 'aa', 'aa', 'cab' ];
  test.identical( got, expected );

  test.case = 'one of src includes insStr, insStr.length < src.length';
  var got = _.strRemove( [ 'abc', 'bca', 'cab' ], /a\w/ );
  var expected = [ 'c', 'bca', 'c' ];
  test.identical( got, expected );

  test.case = 'src includes insStr, insStr.length === src.length';
  var got = _.strRemove( [ 'abc', 'cab', 'bca', 'cab' ], /ca\w/ );
  var expected = [ 'abc', '', 'bca', '' ];
  test.identical( got, expected );

  test.case = 'not include';
  var got = _.strRemove( [ 'abc', 'bac', 'cab' ], /[efk]/ );
  var expected = [ 'abc', 'bac', 'cab' ];
  test.identical( got, expected );

  test.close( 'src - array of strings, insStr - RegExp' );

  /* - */

  test.open( 'src - array of strings, insStr - array of strings and RegExp' );

  test.case = 'empty strings : empty strings and RegExp';
  var got = _.strRemove( [ '', '', '' ], [ '', '', /\w\s/ ] );
  var expected = [ '', '', '' ];
  test.identical( got, expected );

  test.case = 'strings : empty strings and RegExp : empty string';
  var got = _.strRemove( [ 'abc', 'bca', 'cab' ], [ '', /\D/, '' ] );
  var expected = [ 'bc', 'ca', 'ab' ];
  test.identical( got, expected );

  test.case = 'one of src includes insStr';
  var got = _.strRemove( [ 'abc', 'bca', 'cab' ], [ 'bc', /[abc]/, 'ca' ] );
  var expected = [ '', '', 'ab' ];
  test.identical( got, expected );

  test.case = 'one of src includes insStr, insStr.length < src.length';
  var got = _.strRemove( [ 'abc', 'bca', 'cab' ], [ 'bc', /\w/, 'ca' ] );
  var expected = [ '', '', 'ab' ];
  test.identical( got, expected );

  test.case = 'src includes insStr, insStr.length === src.length';
  var got = _.strRemove( [ 'abc', 'cab', 'bca', 'cab' ], [ 'cab', 'abc', /\w+$/ ] );
  var expected = [ '', '', '', '' ];
  test.identical( got, expected );

  test.case = 'not include';
  var got = _.strRemove( [ 'abc', 'bda', 'cab' ], [ 'ba', /\w\s/ ] );
  var expected = [ 'abc', 'bda', 'cab' ];
  test.identical( got, expected );

  test.close( 'src - array of strings, insStr - array of strings and RegExp' );

  /* - */

  if( !Config.debug )
  return;

  test.case = 'without arguments';
  test.shouldThrowErrorSync( () => _.strRemove() );

  test.case = 'extra arguments';
  test.shouldThrowErrorSync( () => _.strRemove( 'abcd', 'a', 'a', 'extra' ) );

  test.case = 'wrong type of src';
  test.shouldThrowErrorSync( () => _.strRemove( 1, '' ) );
  test.shouldThrowErrorSync( () => _.strRemove( /\w*/, '2' ) );
  test.shouldThrowErrorSync( () => _.strRemove( [ 'str', 1 ], '2' ) );
  test.shouldThrowErrorSync( () => _.strRemove( [ 'str', /ex/ ], '2' ) );

  test.case = 'wrong type of insStr';
  test.shouldThrowErrorSync( () => _.strRemove( 'a', 1 ) );
  test.shouldThrowErrorSync( () => _.strRemove( 'a', null ) );
  test.shouldThrowErrorSync( () => _.strRemove( 'aa', [ ' a', 2 ] ) );

  test.case = 'invalid type of arguments';
  test.shouldThrowErrorSync( () => _.strRemove( undefined, undefined ) );
  test.shouldThrowErrorSync( () => _.strRemove( null, null ) );
}

//

// function strReplaceBegin( test )
// {
//   /**/
//
//   var got, expected;
//
//   got = _.strReplaceBegin( '', '', '' );
//   expected = '';
//   test.identical( got, expected );
//
//   got = _.strReplaceBegin( '', '', 'a' );
//   expected = 'a';
//   test.identical( got, expected );
//
//   got = _.strReplaceBegin( 'a', 'a', 'b' );
//   expected = 'b';
//   test.identical( got, expected );
//
//   got = _.strReplaceBegin( 'a', 'x', 'b' );
//   expected = 'a';
//   test.identical( got, expected );
//
//   got = _.strReplaceBegin( 'abc', 'ab', 'c' );
//   expected = 'cc';
//   test.identical( got, expected );
//
//   got = _.strReplaceBegin( 'abc', '', 'c' );
//   expected = 'cabc';
//   test.identical( got, expected );
//
//   got = _.strReplaceBegin( [], '', '' );
//   expected = [];
//   test.identical( got, expected );
//
//   got = _.strReplaceBegin( [ 'a', 'b', 'c' ], 'a', 'c' );
//   expected = [ 'c', 'b', 'c' ];
//   test.identical( got, expected );
//
//   got = _.strReplaceBegin( [ 'a', 'b', 'c' ], [ 'a', 'b', 'c' ], 'c' );
//   expected = [ 'c', 'c', 'c' ];
//   test.identical( got, expected );
//
//   got = _.strReplaceBegin( [ 'a', 'b', 'c' ], [ 'a', 'b', 'c' ], [ 'x', 'y', 'z' ] );
//   expected = [ 'x', 'y', 'z' ];
//   test.identical( got, expected );
//
//   got = _.strReplaceBegin( [ 'aa', 'bb', 'cc' ], [ 'a', 'b', 'c' ], [ 'x', 'y', 'z' ] );
//   expected = [ 'xa', 'yb', 'zc' ];
//   test.identical( got, expected );
//
//   got = _.strReplaceBegin( [ 'aa', 'bb', 'cc' ], [ 'y', 'z', 'c' ], [ 'x', 'y', 'z' ] );
//   expected = [ 'aa', 'bb', 'zc' ];
//   test.identical( got, expected );
//
//   got = _.strReplaceBegin( [ 'a', 'b', 'c' ], [ 'x', 'y', 'z' ], 'c' );
//   expected = [ 'a', 'b', 'c' ];
//   test.identical( got, expected );
//
//   got = _.strReplaceBegin( [ 'a', 'ab', 'ac' ], 'a', [ 'x', 'y', 'z' ] );
//   expected = [ 'x', 'xb', 'xc' ];
//   test.identical( got, expected );  /* - */
//
//   /**/
//
//   test.case = 'RegExp';
//
//   /**/
//
//   got = _.strReplaceBegin( 'example', /exa/, 'si' );
//   expected = 'simple';
//   test.identical( got, expected );
//
//   got = _.strReplaceBegin( 'example', /ex$/, 'no' );
//   expected = 'example';
//   test.identical( got, expected );
//
//   got = _.strReplaceBegin( [ 'example', 'lexical' ], [ /^le/, /ex$/, /\w{3}/ ], [ 'a', 'b', 'si' ]  );
//   expected = [ 'simple', 'axical' ];
//   test.identical( got, expected );
//
//   got = _.strReplaceBegin( [ 'example', 'lexical' ], [ /^le/, /ex$/, /\w{3}/ ], 'si' );
//   expected = [ 'simple', 'sixical' ];
//   test.identical( got, expected );
//
//   got = _.strReplaceBegin( [ 'example1', '3example', 'exam4ple' ], /\d/, '2' );
//   expected = [ 'example1', '2example', 'exam4ple' ];
//   test.identical( got, expected );
//
//   got = _.strReplaceBegin( [ 'example', '1example', 'example2', 'exam3ple' ], [ /\d/, /e/, /^3/ ], [ '3', '2', '1' ]  );
//   expected = [ '2xample', '3example', '2xample2', '2xam3ple' ];
//   test.identical( got, expected );
//
//   /**/
//
//   test.case = 'Null';
//
//   /**/
//
//   got = _.strReplaceBegin( null, /exa/, 'si' );
//   expected = [];
//   test.identical( got, expected );
//
//   got = _.strReplaceBegin( 'example', null, 'no' );
//   expected = 'example';
//   test.identical( got, expected );
//
//   /* - */
//
//   if( !Config.debug )
//   return;
//
//   test.shouldThrowErrorSync( () => _.strReplaceBegin() );
//   test.shouldThrowErrorSync( () => _.strReplaceBegin( 1, '', '' ) );
//   test.shouldThrowErrorSync( () => _.strReplaceBegin( '' ) );
//   test.shouldThrowErrorSync( () => _.strReplaceBegin( 1, '', '', '' ) );
//   test.shouldThrowErrorSync( () => _.strReplaceBegin( 'a', 1, '' ) );
//   test.shouldThrowErrorSync( () => _.strReplaceBegin( 'a', 'a', 1 ) );
//   test.shouldThrowErrorSync( () => _.strReplaceBegin( 'a', [ 'x', 1 ], 'a' ) );
//   test.shouldThrowErrorSync( () => _.strReplaceBegin( 'a', [ 'b', 'a' ], [ 'x', 1 ] ) );
//   test.shouldThrowErrorSync( () => _.strReplaceBegin( 'a', [ 'a' ], [ 'x', '1' ] ) );
//   test.shouldThrowErrorSync( () => _.strReplaceBegin( 'string', 'begin', null ) );
//   test.shouldThrowErrorSync( () => _.strReplaceBegin( 'string', 'begin', undefined ) );
//   test.shouldThrowErrorSync( () => _.strReplaceBegin( 'string', undefined, 'ins' ) );
//   test.shouldThrowErrorSync( () => _.strReplaceBegin( undefined, 'begin', 'ins' ) );
// }
//
// //
//
// function strReplaceEnd( test )
// {
//   /**/
//
//   var got, expected;
//
//   got = _.strReplaceEnd( '', '', '' );
//   expected = '';
//   test.identical( got, expected );
//
//   got = _.strReplaceEnd( '', '', 'a' );
//   expected = 'a';
//   test.identical( got, expected );
//
//   got = _.strReplaceEnd( 'a', 'a', 'b' );
//   expected = 'b';
//   test.identical( got, expected );
//
//   got = _.strReplaceEnd( 'a', 'x', 'b' );
//   expected = 'a';
//   test.identical( got, expected );
//
//   got = _.strReplaceEnd( 'abc', 'bc', 'c' );
//   expected = 'ac';
//   test.identical( got, expected );
//
//   got = _.strReplaceEnd( 'abc', '', 'c' );
//   expected = 'abcc';
//   test.identical( got, expected );
//
//   got = _.strReplaceEnd( [], '', '' );
//   expected = [];
//   test.identical( got, expected );
//
//   got = _.strReplaceEnd( [ 'a', 'b', 'c' ], 'a', 'c' );
//   expected = [ 'c', 'b', 'c' ];
//   test.identical( got, expected );
//
//   got = _.strReplaceEnd( [ 'a', 'b', 'c' ], [ 'a', 'b', 'c' ], 'c' );
//   expected = [ 'c', 'c', 'c' ];
//   test.identical( got, expected );
//
//   got = _.strReplaceEnd( [ 'a', 'b', 'c' ], [ 'a', 'b', 'c' ], [ 'x', 'y', 'z' ] );
//   expected = [ 'x', 'y', 'z' ];
//   test.identical( got, expected );
//
//   got = _.strReplaceEnd( [ 'aa', 'bb', 'cc' ], [ 'a', 'b', 'c' ], [ 'x', 'y', 'z' ] );
//   expected = [ 'ax', 'by', 'cz' ];
//   test.identical( got, expected );
//
//   got = _.strReplaceEnd( [ 'aa', 'bb', 'cc' ], [ 'y', 'z', 'c' ], [ 'x', 'y', 'z' ] );
//   expected = [ 'aa', 'bb', 'cz' ];
//   test.identical( got, expected );
//
//   got = _.strReplaceEnd( [ 'a', 'b', 'c' ], [ 'x', 'y', 'z' ], 'c' );
//   expected = [ 'a', 'b', 'c' ];
//   test.identical( got, expected );
//
//   got = _.strReplaceEnd( [ 'a', 'ab', 'ca' ], 'a', [ 'x', 'y', 'z' ] );
//   expected = [ 'x', 'ab', 'cx' ];
//   test.identical( got, expected );
//
//   /**/
//
//   test.case = 'RegExp';
//
//   /**/
//
//   got = _.strReplaceEnd( 'example', /ple/, 'en' );
//   expected = 'examen';
//   test.identical( got, expected );
//
//   got = _.strReplaceEnd( 'example', /^le/, 'no' );
//   expected = 'example';
//   test.identical( got, expected );
//
//   got = _.strReplaceEnd( [ 'example', 'lexical' ], [ /^le/, /ex$/, /\w{3}/ ], [ 'a', 'b', 'en' ]  );
//   expected = [ 'examen', 'lexien' ];
//   test.identical( got, expected );
//
//   got = _.strReplaceEnd( [ 'example', 'lexical' ], [ /al$/, /ex$/, /\w{3}/ ], 'en' );
//   expected = [ 'examen', 'lexien' ];
//   test.identical( got, expected );
//
//   got = _.strReplaceEnd( [ 'example1', '3example', 'exam4ple' ], /\d/, '2' );
//   expected = [ 'example2', '3example', 'exam4ple' ];
//   test.identical( got, expected );
//
//   got = _.strReplaceEnd( [ 'example', '1example', 'example2', 'exam2ple' ], [ /\d/, /e/, /^3/ ], [ '3', '2', '1' ]  );
//   expected = [ 'exampl2', '1exampl2', 'example3', 'exam2pl2' ];
//   test.identical( got, expected );
//
//   /**/
//
//   test.case = 'Null';
//
//   /**/
//
//   got = _.strReplaceEnd( null, /le/, 'si' );
//   expected = [];
//   test.identical( got, expected );
//
//   got = _.strReplaceEnd( 'example', null, 'no' );
//   expected = 'example';
//   test.identical( got, expected );
//
//   /* - */
//
//   if( !Config.debug )
//   return;
//
//   test.shouldThrowErrorSync( () => _.strReplaceEnd() );
//   test.shouldThrowErrorSync( () => _.strReplaceEnd( 1, '', '' ) );
//   test.shouldThrowErrorSync( () => _.strReplaceEnd( '' ) );
//   test.shouldThrowErrorSync( () => _.strReplaceEnd( 1, '', '', '' ) );
//   test.shouldThrowErrorSync( () => _.strReplaceEnd( 'a', 1, '' ) );
//   test.shouldThrowErrorSync( () => _.strReplaceEnd( 'a', 'a', 1 ) );
//   test.shouldThrowErrorSync( () => _.strReplaceEnd( 'a', [ 'x', 1 ], 'a' ) );
//   test.shouldThrowErrorSync( () => _.strReplaceEnd( 'a', [ 'a' ], [ 1 ] ) );
//   test.shouldThrowErrorSync( () => _.strReplaceEnd( 'a', [ 'b', 'c' ], [ 'c' ] ) );
//   test.shouldThrowErrorSync( () => _.strReplaceEnd( 'string', 'end', null ) );
//   test.shouldThrowErrorSync( () => _.strReplaceEnd( 'string', 'end', undefined ) );
//   test.shouldThrowErrorSync( () => _.strReplaceEnd( 'string', undefined, 'ins' ) );
//   test.shouldThrowErrorSync( () => _.strReplaceEnd( undefined, 'end', 'ins' ) );
// }
//
// //
//
// function strReplace( test )
// {
//   /**/
//
//   var got, expected;
//
//   got = _.strReplace( '', '', '' );
//   expected = '';
//   test.identical( got, expected );
//
//   got = _.strReplace( '', '', 'a' );
//   expected = 'a';
//   test.identical( got, expected );
//
//   got = _.strReplace( 'a', 'a', 'b' );
//   expected = 'b';
//   test.identical( got, expected );
//
//   got = _.strReplace( 'a', 'x', 'b' );
//   expected = 'a';
//   test.identical( got, expected );
//
//   got = _.strReplace( 'bcabcabc', 'bc', 'c' );
//   expected = 'cabcabc';
//   test.identical( got, expected );
//
//   got = _.strReplace( [], '', '' );
//   expected = [];
//   test.identical( got, expected );
//
//   got = _.strReplace( [ 'aa', 'ba', 'c' ], 'a', 'c' );
//   expected = [ 'ca', 'bc', 'c' ];
//   test.identical( got, expected );
//
//   got = _.strReplace( [ 'abc', 'cab', 'cba' ], [ 'a', 'b', 'c' ], [ 'c', 'c', 'c' ] );
//   expected = [ 'cc'+'c', 'cc'+'c', 'cc'+'c' ];
//   test.identical( got, expected );
//
//   got = _.strReplace( [ 'a', 'b', 'c' ], [ 'a', 'b', 'c' ], [ 'x', 'y', 'z' ] );
//   expected = [ 'x', 'y', 'z' ];
//   test.identical( got, expected );
//
//   got = _.strReplace( [ 'ab', 'bc', 'ca' ], [ 'a', 'b', 'c' ], [ 'x', 'y', 'z' ] );
//   expected = [ 'xy', 'yz', 'zx' ];
//   test.identical( got, expected );
//
//   got = _.strReplace( [ 'aa', 'bb', 'cc' ], [ 'y', 'z', 'c' ], [ 'x', 'y', 'z' ] );
//   expected = [ 'aa', 'bb', 'zc' ];
//   test.identical( got, expected );
//
//   got = _.strReplace( [ 'a', 'b', 'c' ], [ 'x', 'y', 'z' ], [ '1', '2', '3' ] );
//   expected = [ 'a', 'b', 'c' ];
//   test.identical( got, expected );
//
//   got = _.strReplace( [ 'a', 'bab', 'ca' ], 'a', 'x' );
//   expected = [ 'x', 'bxb', 'cx' ];
//   test.identical( got, expected );
//
//   /**/
//
//   test.case = 'RegExp';
//
//   /**/
//
//   got = _.strReplace( 'example', /ple/, 'en' );
//   expected = 'examen';
//   test.identical( got, expected );
//
//   got = _.strReplace( 'example', /^le/, 'no' );
//   expected = 'example';
//   test.identical( got, expected );
//
//   got = _.strReplace( [ 'example', 'lex11ical' ], [ /^le/, /ex$/, /\d{2}/ ], [ 'a', 'b', 'en' ]  );
//   expected = [ 'example', 'axenical' ];
//   test.identical( got, expected );
//
//   got = _.strReplace( [ 'example', 'lexical' ], [ /al$/, /^ex/ ], [ '1', '2' ] );
//   expected = [ '2ample', 'lexic1' ];
//   test.identical( got, expected );
//
//   got = _.strReplace( [ 'example1', '3example', 'exam4ple' ], /\d/, '2' );
//   expected = [ 'example2', '2example', 'exam2ple' ];
//   test.identical( got, expected );
//
//   got = _.strReplace( [ '3example', '1example', 'example2', 'exam2ple' ], [ /\d/, /e/, /^3/ ], [ '3', '2', '1' ]  );
//   expected = [ '12xample', '12xample', '2xample3', '2xam3ple' ];
//   test.identical( got, expected );
//
//   /* - */
//
//   if( !Config.debug )
//   return;
//
//   test.shouldThrowErrorSync( () => _.strReplace() );
//   test.shouldThrowErrorSync( () => _.strReplace( 1, '', '' ) );
//   test.shouldThrowErrorSync( () => _.strReplace( '' ) );
//   test.shouldThrowErrorSync( () => _.strReplace( 1, '', '', '' ) );
//   test.shouldThrowErrorSync( () => _.strReplace( 'a', 1, '' ) );
//   test.shouldThrowErrorSync( () => _.strReplace( 'a', 'a', 1 ) );
//   test.shouldThrowErrorSync( () => _.strReplace( 'a', [ 'x', 1 ], 'a' ) );
//   test.shouldThrowErrorSync( () => _.strReplace( 'a', [ 'a' ], [ 1 ] ) );
//   test.shouldThrowErrorSync( () => _.strReplace( 'a', [ 'b', 'c' ], [ 'c' ] ) );
//   test.shouldThrowErrorSync( () => _.strReplace( 'string', 'sub', null ) );
//   test.shouldThrowErrorSync( () => _.strReplace( 'string', 'sub', undefined ) );
//   test.shouldThrowErrorSync( () => _.strReplace( 'string', null, 'ins' ) );
//   test.shouldThrowErrorSync( () => _.strReplace( 'string', undefined, 'ins' ) );
//   test.shouldThrowErrorSync( () => _.strReplace( null, 'sub', 'ins' ) );
//   test.shouldThrowErrorSync( () => _.strReplace( undefined, 'sub', 'ins' ) );
// }

//

function strPrependOnce( test )
{
  var got, expected;

  /* - */

  test.case = 'strPrependOnce';

  /**/

  got = _.strPrependOnce( '', '' );
  expected = '';
  test.identical( got, expected );

  /**/

  got = _.strPrependOnce( '', 'a' );
  expected = 'a';
  test.identical( got, expected );

  /**/

  got = _.strPrependOnce( 'ab', 'a' );
  expected = 'ab';
  test.identical( got, expected );

  /**/

  got = _.strPrependOnce( 'ab', 'ab' );
  expected = 'ab';
  test.identical( got, expected );

  /**/

  got = _.strPrependOnce( 'ab', 'x' );
  expected = 'xab';
  test.identical( got, expected );

  /**/

  got = _.strPrependOnce( 'ab', '' );
  expected = 'ab';
  test.identical( got, expected );

  /**/

  got = _.strPrependOnce( 'morning', 'Good ' );
  expected = 'Good morning';
  test.identical( got, expected );

  /**/

  got = _.strPrependOnce( 'Good morning', 'Good ' );
  expected = 'Good morning';
  test.identical( got, expected );

  /* - */

  if( !Config.debug )
  return;

  test.shouldThrowErrorSync( () => _.strPrependOnce() );
  test.shouldThrowErrorSync( () => _.strPrependOnce( null, '' ) );
  test.shouldThrowErrorSync( () => _.strPrependOnce( '', null ) );
  test.shouldThrowErrorSync( () => _.strPrependOnce( NaN, '' ) );
  test.shouldThrowErrorSync( () => _.strPrependOnce( '', NaN ) );
  test.shouldThrowErrorSync( () => _.strPrependOnce( 3, '' ) );
  test.shouldThrowErrorSync( () => _.strPrependOnce( '', 3 ) );
  test.shouldThrowErrorSync( () => _.strPrependOnce( [], '' ) );
  test.shouldThrowErrorSync( () => _.strPrependOnce( '', [] ) );

}

//

function strAppendOnce( test )
{
  var got, expected;

  /* - */

  test.case = 'strAppendOnce';

  /**/

  got = _.strAppendOnce( '', '' );
  expected = '';
  test.identical( got, expected );

  /**/

  got = _.strAppendOnce( '', 'a' );
  expected = 'a';
  test.identical( got, expected );

  /**/

  got = _.strAppendOnce( 'ab', 'a' );
  expected = 'aba';
  test.identical( got, expected );

  /**/

  got = _.strAppendOnce( 'ab', 'ab' );
  expected = 'ab';
  test.identical( got, expected );

  /**/

  got = _.strAppendOnce( 'ab', 'x' );
  expected = 'abx';
  test.identical( got, expected );

  /**/

  got = _.strAppendOnce( 'ab', '' );
  expected = 'ab';
  test.identical( got, expected );

  /**/

  got = _.strAppendOnce( 'Good ', 'morning' );
  expected = 'Good morning';
  test.identical( got, expected );

  /**/

  got = _.strAppendOnce( 'Good morning', 'morning' );
  expected = 'Good morning';
  test.identical( got, expected );

  /* - */

  if( !Config.debug )
  return;

  test.shouldThrowErrorSync( () => _.strAppendOnce() );
  test.shouldThrowErrorSync( () => _.strAppendOnce( null, '' ) );
  test.shouldThrowErrorSync( () => _.strAppendOnce( '', null ) );
  test.shouldThrowErrorSync( () => _.strAppendOnce( NaN, '' ) );
  test.shouldThrowErrorSync( () => _.strAppendOnce( '', NaN ) );
  test.shouldThrowErrorSync( () => _.strAppendOnce( 3, '' ) );
  test.shouldThrowErrorSync( () => _.strAppendOnce( '', 3 ) );
  test.shouldThrowErrorSync( () => _.strAppendOnce( [], '' ) );
  test.shouldThrowErrorSync( () => _.strAppendOnce( '', [] ) );

}

//

function strReplaceWords( test )
{

  test.case = 'simple string';
  var got = _.strReplaceWords( 'a b c d', [ 'b', 'c' ], [ 'x', 'y' ] );
  var expected = 'a x y d';
  test.identical( got, expected );

  test.case = 'escaping string';
  var got = _.strReplaceWords( '\na b \n c d', [ 'b', 'c' ], [ 'x', 'y' ] );
  var expected = '\na x \n y d';
  test.identical( got, expected );

  /**/

  if( !Config.debug )
  return;

  test.case = 'invalid arguments count';
  test.shouldThrowErrorSync( function()
  {
    _.strReplaceWords( '1', '2' );
  });

  test.case = 'invalid argument type';
  test.shouldThrowErrorSync( function()
  {
    _.strReplaceWords( 123, [], [] );
  });

  test.case = 'invalid arrays length';
  test.shouldThrowErrorSync( function()
  {
    _.strReplaceWords( 'one two', [ 'one' ], [ 'one', 'two' ] );
  });

  test.case = 'invalid second arg type';
  test.shouldThrowErrorSync( function()
  {
    _.strReplaceWords( 'one two', 5, [ 'one', 'two' ] );
  });

  test.case = 'no arguments';
  test.shouldThrowErrorSync( function()
  {
    _.strReplaceWords();
  });

}

// --
// etc
// --

function strCommonLeft( test )
{
  test.case = 'no args';
  var got = _.strCommonLeft( );
  var expected = '';
  test.identical( got, expected );

  test.case = 'one argument';
  var got = _.strCommonLeft( 'abc' );
  var expected = 'abc';
  test.identical( got, expected );

  test.case = 'ins is empty string';
  var got = _.strCommonLeft( '', 'a', 'b' );
  var expected = '';
  test.identical( got, expected );

  test.case = 'one string is empty';
  var got = _.strCommonLeft( 'abc', '', 'abc', 'ada' );
  var expected = '';
  test.identical( got, expected );

  test.case = 'no match';
  var got = _.strCommonLeft( 'abcd', 'abc', 'd' );
  var expected = '';
  test.identical( got, expected );

  test.case = 'several strings';
  var got = _.strCommonLeft( 'abc', 'abd', 'abc', 'ada' );
  var expected = 'a';
  test.identical( got, expected );

  test.case = 'several strings';
  var got = _.strCommonLeft( 'abcd', 'ab', 'abc', 'a' );
  var expected = 'a';
  test.identical( got, expected );

  test.case = 'Several character string';
  var got = _.strCommonLeft( 'abc', 'abcd', 'abcde', 'abcdef' );
  var expected = 'abc';
  test.identical( got, expected );

  test.case = 'Several character string';
  var got = _.strCommonLeft( 'abcdef', 'abcd', 'abcde', 'abc' );
  var expected = 'abc';
  test.identical( got, expected );

  test.case = 'Several character string';
  var got = _.strCommonLeft( 'abcd', 'abc', 'abcd' );
  var expected = 'abc';
  test.identical( got, expected );

  test.case = 'One arg is not a string';
  var got = _.strCommonLeft( 'abcd', 'abc', 3 );
  var expected = '';
  test.identical( got, expected );

  test.case = 'One arg is not a string';
  var got = _.strCommonLeft( 'abcd', 'abc', NaN );
  var expected = '';
  test.identical( got, expected );

  test.case = 'One arg is not a string';
  var got = _.strCommonLeft( 'abcd', 'ab', 'abc', [ 3 ] );
  var expected = '';
  test.identical( got, expected );

  test.case = 'One arg is not a string';
  var got = _.strCommonLeft( 'abcd', 'ab', 'abc', /a/ );
  var expected = '';
  test.identical( got, expected );

  test.case = 'One arg is not a string';
  var got = _.strCommonLeft( 'abcd', 'ab', 'abc', [ 'abc' ] );
  var expected = '';
  test.identical( got, expected );

  test.case = 'no match case';
  var got = _.strCommonLeft( 'abcd', 'ab', 'Abc' );
  var expected = '';
  test.identical( got, expected );

  if( !Config.debug )
  return;

  test.case = 'ins is array';
  test.shouldThrowErrorSync( function( )
  {
    _.strCommonLeft( [ 'a', 'b', 'c' ], 'abd', 'abc', 'ada' );
  });

  test.case = 'ins is number';
  test.shouldThrowErrorSync( function( )
  {
    _.strCommonLeft( 3, 'abd', 'abc', 'ada' );
  });

  test.case = 'ins is regExp';
  test.shouldThrowErrorSync( function( )
  {
    _.strCommonLeft( /^a/, 'abd', 'abc', 'ada' );
  });

  test.case = 'ins is NaN';
  test.shouldThrowErrorSync( function( )
  {
    _.strCommonLeft( NaN, 'abd', 'abc', 'ada' );
  });

  test.case = 'ins is null';
  test.shouldThrowErrorSync( function( )
  {
    _.strCommonLeft( null, 'abd', 'abc', 'ada' );
  });

  test.case = 'One arg null';
  test.shouldThrowErrorSync( function( )
  {
    _.strCommonLeft( 'abd', 'abc', 'ada', null );
  });

  test.case = 'ins is undefined';
  test.shouldThrowErrorSync( function( )
  {
    _.strCommonLeft( undefined, 'abd', 'abc', 'ada' );
  });

  test.case = 'One arg undefined';
  test.shouldThrowErrorSync( function( )
  {
    _.strCommonLeft( 'abd', 'abc', 'ada', undefined );
  });

}

//

function strCommonRight( test )
{
  test.case = 'no args';
  var got = _.strCommonRight( );
  var expected = '';
  test.identical( got, expected );

  test.case = 'one argument';
  var got = _.strCommonRight( 'abc' );
  var expected = 'abc';
  test.identical( got, expected );

  test.case = 'ins is empty string';
  var got = _.strCommonRight( '', 'ab', 'b' );
  var expected = '';
  test.identical( got, expected );

  test.case = 'one string is empty';
  var got = _.strCommonRight( 'abc', '', 'abc', 'bc' );
  var expected = '';
  test.identical( got, expected );

  test.case = 'no match';
  var got = _.strCommonRight( 'abcd', 'abc', 'd' );
  var expected = '';
  test.identical( got, expected );

  test.case = 'several strings';
  var got = _.strCommonRight( 'a', 'cba', 'dba', 'ada' );
  var expected = 'a';
  test.identical( got, expected );

  test.case = 'several strings';
  var got = _.strCommonRight( 'abcd', 'cd', 'abcd', 'd' );
  var expected = 'd';
  test.identical( got, expected );

  test.case = 'Several character string';
  var got = _.strCommonRight( 'cdef', 'abcdef', 'def', 'bcdef' );
  var expected = 'def';
  test.identical( got, expected );

  test.case = 'Several character string';
  var got = _.strCommonRight( 'abcdef', 'bcdef', 'cdef', 'def' );
  var expected = 'def';
  test.identical( got, expected );

  test.case = 'Several character string';
  var got = _.strCommonRight( 'abcd', 'bcd', 'abcd' );
  var expected = 'bcd';
  test.identical( got, expected );

  test.case = 'One arg is not a string';
  var got = _.strCommonRight( 'abc', 'abc', 3 );
  var expected = '';
  test.identical( got, expected );

  test.case = 'One arg is not a string';
  var got = _.strCommonRight( 'acde', 'bcde', NaN );
  var expected = '';
  test.identical( got, expected );

  test.case = 'One arg is not a string';
  var got = _.strCommonRight( 'abcd', 'abd', 'ad', [ 3 ] );
  var expected = '';
  test.identical( got, expected );

  test.case = 'One arg is not a string';
  var got = _.strCommonRight( 'c', 'bc', 'abc', /c/ );
  var expected = '';
  test.identical( got, expected );

  test.case = 'One arg is not a string';
  var got = _.strCommonRight( 'abcd', 'cd', 'bcd', [ 'abcd' ] );
  var expected = '';
  test.identical( got, expected );

  test.case = 'no match case';
  var got = _.strCommonRight( 'abcd', 'cD', 'AbcD' );
  var expected = '';
  test.identical( got, expected );

  if( !Config.debug )
  return;

  test.case = 'ins is array';
  test.shouldThrowErrorSync( function( )
  {
    _.strCommonRight( [ 'a', 'b', 'c' ], 'abd', 'abc', 'ada' );
  });

  test.case = 'ins is number';
  test.shouldThrowErrorSync( function( )
  {
    _.strCommonRight( 3, 'abd', 'abc', 'ada' );
  });

  test.case = 'ins is regExp';
  test.shouldThrowErrorSync( function( )
  {
    _.strCommonRight( /^a/, 'abd', 'abc', 'ada' );
  });

  test.case = 'ins is NaN';
  test.shouldThrowErrorSync( function( )
  {
    _.strCommonRight( NaN, 'abd', 'abc', 'ada' );
  });

  test.case = 'ins is null';
  test.shouldThrowErrorSync( function( )
  {
    _.strCommonRight( null, 'abd', 'abc', 'ada' );
  });

  test.case = 'One arg null';
  test.shouldThrowErrorSync( function( )
  {
    _.strCommonRight( 'abd', 'abc', 'ada', null );
  });

  test.case = 'ins is undefined';
  test.shouldThrowErrorSync( function( )
  {
    _.strCommonRight( undefined, 'abd', 'abc', 'ada' );
  });

  test.case = 'One arg undefined';
  test.shouldThrowErrorSync( function( )
  {
    _.strCommonRight( 'abd', 'abc', 'ada', undefined );
  });

}

//

function strRandom( test )
{
  test.case = 'empty';
  var got = _.strRandom( 0 );
  test.identical( got, '' );

  test.case = 'o - number > 0';
  var got = _.strRandom( 4 );
  test.identical( got.length, 4 );
  test.true( _.strIs( got ) );
  test.true( _.strHas( _.strAlphabetFromRange( [ 'a', 'z' ] ), got[ 0 ] ) );
  test.true( _.strHas( _.strAlphabetFromRange( [ 'a', 'z' ] ), got[ 1 ] ) );
  test.true( _.strHas( _.strAlphabetFromRange( [ 'a', 'z' ] ), got[ 2 ] ) );
  test.true( _.strHas( _.strAlphabetFromRange( [ 'a', 'z' ] ), got[ 3 ] ) );

  test.case = 'range';
  for( let i = 0 ; i < 10 ; i++ )
  {
    let got = _.strRandom( [ 1, 3 ] );
    test.ge( got.length, 1 );
    test.lt( got.length, 3 );
    test.true( _.strHas( _.strAlphabetFromRange( [ 'a', 'z' ] ), got[ 0 ] ) );
  }

  test.case = 'options';
  for( let i = 0 ; i < 5 ; i++ )
  {
    let got = _.strRandom({ length : [ 1, 5 ], alphabet : _.strAlphabetFromRange( [ 33, 130 ] ) });
    test.ge( got.length, 1 );
    test.lt( got.length, 5 );
    test.true( _.strHas( _.strAlphabetFromRange( [ 33, 130 ] ), got[ 0 ] ) );
  }

  test.case = 'set with single symbol';
  var got = _.strRandom( { length : 2, alphabet : 'aa'+'a' } );
  test.identical( got, 'aa' );

  if( !Config.debug )
  return;

  test.case = 'without arguments';
  test.shouldThrowErrorSync( () => _.strRandom() );

  test.case = 'extra arguments';
  test.shouldThrowErrorSync( () => _.strRandom( 1, 'extra' ) );

  test.case = 'length is not a range, not a number';
  test.shouldThrowErrorSync( () => _.strRandom( [ 1, 2, 3 ] ) );
  test.shouldThrowErrorSync( () => _.strRandom( { length : [ 1, 2, 3 ] } ) );

  test.case = 'unnacessary fields in options map';
  test.shouldThrowErrorSync( () => _.strRandom( { length : [ 1, 2, 3 ], unnacessary : 1 } ) );
}

//

function strAlphabetFromRange( test )
{
  test.case = 'single character';
  var got = _.strAlphabetFromRange( [ 'a', 'b' ] );
  var exp = 'a';
  test.identical( got, exp );

  test.case = 'a few character';
  var got = _.strAlphabetFromRange( [ 'b', 'f' ] );
  var exp = 'bcde';
  test.identical( got, exp );

  test.case = 'single character';
  var got = _.strAlphabetFromRange( [ 'abc', 'bcd' ] );
  var exp = 'a';
  test.identical( got, exp );

  test.case = 'a few character';
  var got = _.strAlphabetFromRange( [ 'bcd', 'fgh' ] );
  var exp = 'bcde';
  test.identical( got, exp );

  /* */

  test.case = 'single character';
  var got = _.strAlphabetFromRange( [ 99, 100 ] );
  var exp = 'c';
  test.identical( got, exp );

  test.case = 'a few character';
  var got = _.strAlphabetFromRange( [ 100, 104 ] );
  var exp = 'defg';
  test.identical( got, exp );

  // test.case = 'single character';
  // var got = _.strAlphabetFromRange( [ 100, 99 ] );
  // var exp = 'd';
  // test.identical( got, exp );
  //
  // test.case = 'a few character';
  // var got = _.strAlphabetFromRange( [ 104, 100 ] );
  // var exp = 'hgfe';
  // test.identical( got, exp );

  /* */

  test.case = 'single character';
  var got = _.strAlphabetFromRange( [ 'c', 100 ] );
  var exp = 'c';
  test.identical( got, exp );

  test.case = 'a few character';
  var got = _.strAlphabetFromRange( [ 'd', 104 ] );
  var exp = 'defg';
  test.identical( got, exp );

  test.case = 'single character';
  var got = _.strAlphabetFromRange( [ 99, 'd' ] );
  var exp = 'c';
  test.identical( got, exp );

  test.case = 'a few character';
  var got = _.strAlphabetFromRange( [ 100, 'h' ] );
  var exp = 'defg';
  test.identical( got, exp );

  /* - */

  if( !Config.debug )
  return;

  test.case = 'without arguments';
  test.shouldThrowErrorSync( () => _.strAlphabetFromRange() );

  test.case = 'wrong type of range';
  test.shouldThrowErrorSync( () => _.strAlphabetFromRange( 'ab' ) );

  test.case = 'wrong length of range';
  test.shouldThrowErrorSync( () => _.strAlphabetFromRange( [] ) );
  test.shouldThrowErrorSync( () => _.strAlphabetFromRange( [ 'a' ] ) );
  test.shouldThrowErrorSync( () => _.strAlphabetFromRange( [ 'a', 'b', 'c' ] ) );

  test.case = 'wrong type of range elements';
  test.shouldThrowErrorSync( () => _.strAlphabetFromRange( [ { a : 'a' }, 67 ] ) );
  test.shouldThrowErrorSync( () => _.strAlphabetFromRange( [ [ 'a' ], 67 ] ) );
}

//--
// formatter
//--

function strForRange( test )
{

  test.case = 'returns string representing the range of numbers';
  var got = _.strForRange( [ 1, 10 ] );
  var expected = '[ 1..10 ]';
  test.identical( got, expected );

  test.case = 'returns string representing the range of symbols';
  var got = _.strForRange( [ 'a', 'z' ] );
  var expected = '[ a..z ]';
  test.identical( got, expected );

  /**/

  if( !Config.debug )
  return;

  test.case = 'no arguments';
  test.shouldThrowErrorSync( function( )
  {
    _.strForRange( );
  } );

  test.case = 'argument is wrong';
  test.shouldThrowErrorSync( function( )
  {
    _.strForRange( 'wrong argument' );
  } );

  test.case = 'too many arguments';
  test.shouldThrowErrorSync( function( )
  {
    _.strForRange( [ 1, 10 ], 'redundant argument' );
  } );

}

<<<<<<< HEAD
//

function strStrShortSpecial( test )
{

  /* */

  test.case = 'no cutting';
  var src = 'a13';
  var widthLimit = 1;
  var got = _.strShort({ src, onLength, widthLimit });
  var expected = 'a13';
  test.identical( got, expected );

  /* */

  function onLength( src )
  {
    src = src.replace( /13/mg, '' );
    return src.length;
  }

}

//

function strShort( test )
{
  test.open( 'change src' );

  test.case = 'src is empty string';
  var src = { src : '', widthLimit : 4 }
  var got = _.strShort( src );
  var expected = '';
  test.identical( got, expected );
  test.identical( got.length, src.src.length );

  test.case = 'src length > widthLimit';
  var src = { src : 'string', widthLimit : 4 }
  var got = _.strShort( src );
  var expected = 'stng';
  test.identical( got, expected );
  test.identical( got.length, src.widthLimit );

  test.case = 'src length > widthLimit & src length is odd, widthLimit = 1';
  var src = { src : 'pie', widthLimit : 1 }
  var got = _.strShort( src );
  var expected = 'p';
  test.identical( got, expected );
  test.identical( got.length, src.widthLimit );

  test.case = 'src length > widthLimit & src length is even, widthLimit = 1';
  var src = { src : 'apie', widthLimit : 1 }
  var got = _.strShort( src );
  var expected = 'a';
  test.identical( got, expected );
  test.identical( got.length, src.widthLimit );

  test.case = 'src length < widthLimit';
  var src = { src : 'pie', widthLimit : 4 }
  var got = _.strShort( src );
  var expected = 'pie';
  test.identical( got, expected );
  test.identical( got.length, src.src.length );

  test.case = 'src length = widthLimit';
  var src = { src : 'pie', widthLimit : 4 }
  var got = _.strShort( src );
  var expected = 'pie';
  test.identical( got, expected );
  test.identical( got.length, src.src.length );

  test.close( 'change src' );

  /* - */

  test.open( 'change widthLimit' );

  test.case = 'widthLimit = 0';
  var src = { src : 'string', widthLimit : 0 }
  var got = _.strShort( src );
  var expected = '';
  test.identical( got, expected );
  test.identical( got.length, src.widthLimit );

  test.case = 'src length > widthLimit, widthLimit = 3';
  var src = { src : 'string', widthLimit : 3 }
  var got = _.strShort( src );
  var expected = 'stg';
  test.identical( got, expected );
  test.identical( got.length, src.widthLimit );

  test.close( 'change widthLimit' );

  /**/

  if( !Config.debug )
  return;

  test.case = 'invalid first argument type';
  test.shouldThrowErrorSync( function()
  {
    _.strShort( 1, 5 );
  });

  test.case = 'invalid second argument type';
  test.shouldThrowErrorSync( function()
  {
    _.strShort( 'string', '0' );
  });

  test.case = 'no arguments';
  test.shouldThrowErrorSync( function()
  {
    _.strShort();
  });

  test.case = 'unknown property provided';
  test.shouldThrowErrorSync( function()
  {
    _.strShort({ src : 'string', widthLimit : 4, fixed : 5 });
  });

}

//

function strStrShortOptionHeightLimit( test )
{

  test.case = 'heightLimit = 0';
  var src = { src : 's\nt\n\nr\ni\nn\ng\n\n\nf\ng', heightLimit : 0 }
  var got = _.strShort( src );
  var expected = 's\nt\n\nr\ni\nn\ng\n\n\nf\ng';
  test.identical( got, expected );

  test.case = 'src without linebreaks < heightLimit';
  var src = { src : 'string', heightLimit : 2 }
  var got = _.strShort( src );
  var expected = 'string';
  test.identical( got, expected );

  test.case = 'src without linebreaks = heightLimit';
  var src = { src : 'string', heightLimit : 1 }
  var got = _.strShort( src );
  var expected = 'string';
  test.identical( got, expected );

  test.case = 'src with linebreaks < heightLimit';
  var src = { src : 'a\nb\n', heightLimit : 4 }
  var got = _.strShort( src );
  var expected = 'a\nb\n';
  test.identical( got, expected );

  test.case = 'src with linebreaks = heightLimit';
  var src = { src : 'a\nb\n', heightLimit : 3 }
  var got = _.strShort( src );
  var expected = 'a\nb\n';
  test.identical( got, expected );

  /* */

  test.case = 'src with linebreaks > heightLimit, cutting left';
  var src = { src : 'a\nb\nc', heightLimit : 2, cutting : 'left' }
  var got = _.strShort( src );
  var expected = 'b\nc';
  test.identical( got, expected );

  test.case = 'src with linebreaks > heightLimit, cutting left, long str';
  var src = { src : '\n0\n1\na\nb\nc\nd\ne', heightLimit : 4, cutting : 'left' }
  var got = _.strShort( src );
  var expected = 'b\nc\nd\ne';
  test.identical( got, expected );

  test.case = 'src with linebreaks > heightLimit, cutting right';
  var src = { src : 'a\nb\nc', heightLimit : 2, cutting : 'right' }
  var got = _.strShort( src );
  var expected = 'a\nb';
  test.identical( got, expected );

  test.case = 'src with linebreaks > heightLimit, cutting right, long str';
  var src = { src : '\n0\n1\na\nb\nc\nd\ne', heightLimit : 4, cutting : 'right' }
  var got = _.strShort( src );
  var expected = '\n0\n1\na\nb';
  test.identical( got, expected );

  /* middle */

  test.case = 'src with linebreaks > heightLimit, cutting middle';
  var src = { src : 'a\nb\nc', heightLimit : 2, cutting : 'middle' }
  var got = _.strShort( src );
  var expected = 'a\nb';
  test.identical( got, expected );

  test.case = 'src with linebreaks > heightLimit, cutting middle, even src and limit';
  var src = { src : 'a\nb\nc\nd', heightLimit : 2, cutting : 'middle' }
  var got = _.strShort( src );
  var expected = 'a\nd';
  test.identical( got, expected );

  test.case = 'src with linebreaks > heightLimit, cutting middle, even src';
  var src = { src : 'a\nb\nc\nd', heightLimit : 3, cutting : 'middle' }
  var got = _.strShort( src );
  var expected = 'a\nb\nd';
  test.identical( got, expected );

  test.case = 'src with linebreaks > heightLimit, cutting middle, even limit';
  var src = { src : 'a\nb\nc\nd\ne', heightLimit : 2, cutting : 'middle' }
  var got = _.strShort( src );
  var expected = 'a\ne';
  test.identical( got, expected );

}

//

function strStrShortOptionsPrefixPostfix( test )
{

  test.open( 'change prefix' )

  test.case = 'prefix is empty string';
  var src = { src : 'string', widthLimit : 5, prefix : '' }
  var got = _.strShort( src );
  var expected = 'strng';
  test.identical( got, expected );
  test.identical( got.length, src.widthLimit );

  test.case = 'prefix < widthLimit';
  var src = { src : 'string', widthLimit : 5, prefix : '<' }
  var got = _.strShort( src );
  var expected = '<stng';
  test.identical( got, expected );
  test.identical( got.length, src.widthLimit );

  test.case = 'prefix = widthLimit + 1';
  var src = { src : 'string', widthLimit : 5, prefix : '<<<<' }
  var got = _.strShort( src );
  var expected = '<<<<s';
  test.identical( got, expected );
  test.identical( got.length, src.widthLimit );

  test.case = 'prefix = widthLimit';
  var src = { src : 'string', widthLimit : 5, prefix : '<<<<<' }
  var got = _.strShort( src );
  var expected = '<<<<<';
  test.identical( got, expected );
  test.identical( got.length, src.widthLimit );

  test.case = 'prefix > widthLimit';
  var src = { src : 'string', widthLimit : 5, prefix : '<<<<<<<<<<' }
  var got = _.strShort( src );
  var expected = '<<<<<';
  test.identical( got, expected );
  test.identical( got.length, src.widthLimit );

  test.close( 'change prefix' )

  /* - */

  test.open( 'change postfix' )

  test.case = 'postfix is empty string';
  var src = { src : 'string', widthLimit : 5, postfix : '' }
  var got = _.strShort( src );
  var expected = 'strng';
  test.identical( got, expected );
  test.identical( got.length, src.widthLimit );

  test.case = 'postfix < widthLimit';
  var src = { src : 'string', widthLimit : 5, postfix : '>' }
  var got = _.strShort( src );
  var expected = 'stng>';
  test.identical( got, expected );
  test.identical( got.length, src.widthLimit );

  test.case = 'postfix = widthLimit + 1';
  var src = { src : 'string', widthLimit : 5, postfix : '>>>>' }
  var got = _.strShort( src );
  var expected = 's>>>>';
  test.identical( got, expected );
  test.identical( got.length, src.widthLimit );

  test.case = 'postfix = widthLimit';
  var src = { src : 'string', widthLimit : 5, postfix : '>>>>>' }
  var got = _.strShort( src );
  var expected = '>>>>>';
  test.identical( got, expected );
  test.identical( got.length, src.widthLimit );

  test.case = 'postfix > widthLimit';
  var src = { src : 'string', widthLimit : 5, postfix : '>>>>>>>>>>' }
  var got = _.strShort( src );
  var expected = '>>>>>';
  test.identical( got, expected );
  test.identical( got.length, src.widthLimit );

  test.close( 'change postfix' )

  /* - */

  test.open( 'prefix & postfix changed' )

  test.case = 'postfix & prefix < widthLimit';
  var src = { src : 'string', widthLimit : 5, prefix : '<', postfix : '>' }
  var got = _.strShort( src );
  var expected = '<stg>';
  test.identical( got, expected );
  test.identical( got.length, src.widthLimit );

  test.case = 'postfix & prefix = widthLimit';
  var src = { src : 'string', widthLimit : 4, prefix : '<<', postfix : '>>' }
  var got = _.strShort( src );
  var expected = '<<>>';
  test.identical( got, expected );
  test.identical( got.length, src.widthLimit );

  test.case = 'postfix & prefix > widthLimit';
  var src = { src : 'string', widthLimit : 5, prefix : '<<<', postfix : '>>>' }
  var got = _.strShort( src );
  var expected = '<<<>>';
  test.identical( got, expected );
  test.identical( got.length, src.widthLimit );

  test.close( 'prefix & postfix changed' )

}

//

function strStrShortOptionInfix( test )
{

  test.open( 'change infix' )

  test.case = 'infix is empty string';
  var src = { src : 'string', widthLimit : 5, infix : '' }
  var got = _.strShort( src );
  var expected = 'strng';
  test.identical( got, expected );
  test.identical( got.length, src.widthLimit );

  test.case = 'infix is default';
  var src = { src : 'string', widthLimit : 5, infix : 1 }
  var got = _.strShort( src );
  var expected = 's...g';
  test.identical( got, expected );
  test.identical( got.length, src.widthLimit );

  test.case = 'infix < widthLimit';
  var src = { src : 'string', widthLimit : 5, infix : '.' }
  var got = _.strShort( src );
  var expected = 'st.ng';
  test.identical( got, expected );
  test.identical( got.length, src.widthLimit );

  test.case = 'infix < widthLimit, even length in the output';
  var src = { src : 'string', widthLimit : 4, infix : '.' }
  var got = _.strShort( src );
  var expected = 'st.g';
  test.identical( got, expected );
  test.identical( got.length, src.widthLimit );

  test.case = 'infix = widthLimit + 1';
  var src = { src : 'string', widthLimit : 5, infix : '....' }
  var got = _.strShort( src );
  var expected = 's....';
  test.identical( got, expected );
  test.identical( got.length, src.widthLimit );

  test.case = 'infix = widthLimit';
  var src = { src : 'string', widthLimit : 5, infix : '.....' }
  var got = _.strShort( src );
  var expected = '.....';
  test.identical( got, expected );
  test.identical( got.length, src.widthLimit );

  test.case = 'infix > widthLimit';
  var src = { src : 'string', widthLimit : 5, infix : '..........' }
  var got = _.strShort( src );
  var expected = '.....';
  test.identical( got, expected );
  test.identical( got.length, src.widthLimit );

  test.close( 'change infix' )

}

//

function strStrShortOptionsOnLength( test )
{

  test.case = 'true length is smaller';
  var src =
  {
    src : '202020',
    widthLimit : 3,
    onLength : ( src ) =>
    {
      src = src.replace( /20/mg, '1' );
      return src.length;
    }
  }
  var got = _.strShort( src )
  var expected = '202020';
  test.identical( got, expected );
  test.identical( got.length, 6 );

  test.case = 'true length is the same';
  var src =
  {
    src : '202020',
    widthLimit : 3,
    onLength : ( src ) =>
    {
      src = src.replace( /20/mg, '10' );
      return src.length;
    }
  }
  var got = _.strShort( src )
  var expected = '200';
  test.identical( got, expected );
  test.identical( got.length, src.widthLimit );

  test.case = 'true length is bigger';
  var src =
  {
    src : '202020',
    widthLimit : 3,
    onLength : ( src ) =>
    {
      src = src.replace( /20/mg, '100' );
      return src.length;
    }
  }
  var got = _.strShort( src )
  var expected = '20';
  test.identical( got, expected );
  test.identical( got.length, 2 );

}

//

function strStrShortOptionCutting( test )
{
  test.open( 'cutting : left' )

  test.case = 'cut nothing';
  var src = { src : 'string', widthLimit : 6, cutting : 'left' }
  var got = _.strShort( src );
  var expected = 'string';
  test.identical( got, expected );
  test.identical( got.length, src.widthLimit );

  test.case = 'cut 1 letter';
  var src = { src : 'string', widthLimit : 5, cutting : 'left' }
  var got = _.strShort( src );
  var expected = 'tring';
  test.identical( got, expected );
  test.identical( got.length, src.widthLimit );

  test.case = 'cut a few letters';
  var src = { src : 'string', widthLimit : 3, cutting : 'left' }
  var got = _.strShort( src );
  var expected = 'ing';
  test.identical( got, expected );
  test.identical( got.length, src.widthLimit );

  test.case = 'cut all';
  var src = { src : 'string', widthLimit : 0, cutting : 'left' }
  var got = _.strShort( src );
  var expected = '';
  test.identical( got, expected );
  test.identical( got.length, src.widthLimit );

  test.close( 'cutting : left' )

  /* - */

  test.open( 'cutting : right' )

  test.case = 'cut nothing';
  var src = { src : 'string', widthLimit : 6, cutting : 'right' }
  var got = _.strShort( src );
  var expected = 'string';
  test.identical( got, expected );
  test.identical( got.length, src.widthLimit );

  test.case = 'cut 1 letter';
  var src = { src : 'string', widthLimit : 5, cutting : 'right' }
  var got = _.strShort( src );
  var expected = 'strin';
  test.identical( got, expected );
  test.identical( got.length, src.widthLimit );

  test.case = 'cut a few letters';
  var src = { src : 'string', widthLimit : 3, cutting : 'right' }
  var got = _.strShort( src );
  var expected = 'str';
  test.identical( got, expected );
  test.identical( got.length, src.widthLimit );

  test.case = 'cut all';
  var src = { src : 'string', widthLimit : 0, cutting : 'right' }
  var got = _.strShort( src );
  var expected = '';
  test.identical( got, expected );
  test.identical( got.length, src.widthLimit );

  test.close( 'cutting : right' )

}

//

function strStrShortOptionsCombination( test )
{

  test.open( 'prefix, postfix, infix' )

  test.case = 'prefix & postfix & infix < widthLimit';
  var src = { src : 'string', widthLimit : 5, prefix : '<', postfix : '>', infix : '.' }
  var got = _.strShort( src );
  var expected = '<s.g>';
  test.identical( got, expected );
  test.identical( got.length, src.widthLimit );

  test.case = 'prefix & postfix & infix = widthLimit';
  var src = { src : 'string', widthLimit : 3, prefix : '<', postfix : '>', infix : '.' }
  var got = _.strShort( src );
  var expected = '<.>';
  test.identical( got, expected );
  test.identical( got.length, src.widthLimit );

  test.case = 'prefix & postfix & infix > widthLimit';
  var src = { src : 'string', widthLimit : 3, prefix : '<<', postfix : '>>', infix : '..' }
  var got = _.strShort( src );
  var expected = '<<>';
  test.identical( got, expected );
  test.identical( got.length, src.widthLimit );

  test.close( 'prefix, postfix, infix' )

  /* - */

  test.open( 'src is empty, prefix or postfix or infix or all' )

  test.case = 'src is empty, prefix < widthLimit'
  var src = { src : '', widthLimit : 3, prefix : '<' }
  var got = _.strShort( src );
  var expected = '<';
  test.identical( got, expected );
  test.identical( got.length, 1 );

  test.case = 'src is empty, postfix < widthLimit'
  var src = { src : '', widthLimit : 3, postfix : '>' }
  var got = _.strShort( src );
  var expected = '>';
  test.identical( got, expected );
  test.identical( got.length, 1 );

  test.case = 'src is empty, infix < widthLimit'
  var src = { src : '', widthLimit : 3, infix : '.' }
  var got = _.strShort( src );
  var expected = '';
  test.identical( got, expected );
  test.identical( got.length, 0 );

  test.case = 'src is empty, prefix, postfix, infix < widthLimit'
  var src = { src : '', widthLimit : 4, prefix : '<', postfix : '>', infix : '.' }
  var got = _.strShort( src );
  var expected = '<>';
  test.identical( got, expected );
  test.identical( got.length, 2 );

  test.case = 'src is empty, prefix, postfix, infix > widthLimit'
  var src = { src : '', widthLimit : 2, prefix : '<', postfix : '>', infix : '.' }
  var got = _.strShort( src );
  var expected = '<>';
  test.identical( got, expected );
  test.identical( got.length, 2 );

  test.close( 'src is empty, prefix or postfix or infix or all' )

  /* - */

  test.open( 'change cutting, prefix, infix, postfix' )

  test.case = 'cut left, with prefix';
  var src = { src : 'string', widthLimit : 4, cutting : 'left', prefix : '<' }
  var got = _.strShort( src );
  var expected = '<ing';
  test.identical( got, expected );
  test.identical( got.length, src.widthLimit );

  test.case = 'cut left, with prefix, postfix, infix';
  var src = { src : 'string', widthLimit : 5, cutting : 'left', prefix : '<', postfix : '>', infix : '.' }
  var got = _.strShort( src );
  var expected = '<.ng>';
  test.identical( got, expected );
  test.identical( got.length, src.widthLimit );

  /* */

  test.case = 'cut right, with prefix';
  var src = { src : 'string', widthLimit : 4, cutting : 'right', prefix : '<' }
  var got = _.strShort( src );
  var expected = '<str';
  test.identical( got, expected );
  test.identical( got.length, src.widthLimit );

  test.case = 'cut right, with prefix, postfix, infix';
  var src = { src : 'string', widthLimit : 5, cutting : 'right', prefix : '<', postfix : '>', infix : '.' }
  var got = _.strShort( src );
  var expected = '<st.>';
  test.identical( got, expected );
  test.identical( got.length, src.widthLimit );

  /* */

  test.case = 'src = widthLimit - 1, infix length = 1';
  var src = { src : 'string', widthLimit : 7, infix : '.' }
  var got = _.strShort( src );
  var expected = 'string';
  test.identical( got, expected );
  test.identical( got.length, src.src.length );

  test.close( 'change cutting, prefix, infix, postfix' )

}

=======
>>>>>>> ceb96895
//--
// transformer
//--

function strCapitalize( test )
{
  test.case = 'first letter is upper case';
  var got = _.strCapitalize( 'object' );
  var expected = 'Object';
  test.identical( got, expected );

  test.case = 'single word';
  var got = _.strCapitalize( 'one' );
  var expected = 'One';
  test.identical( got, expected );

  test.case = 'two words';
  var got = _.strCapitalize( 'one two' );
  var expected = 'One two';
  test.identical( got, expected );

  /**/

  if( !Config.debug )
  return;

  test.case = 'invalid arguments length';
  test.shouldThrowErrorSync( function()
  {
    _.strCapitalize( 'first', 'wrond argument' );
  });

  test.case = 'wrong type of argument';
  test.shouldThrowErrorSync( function()
  {
    _.strCapitalize( 777 );
  });

  test.case = 'no argument provided';
  test.shouldThrowErrorSync( function()
  {
    _.strCapitalize();
  });

  test.case = 'no arguments';
  test.shouldThrowErrorSync( function( )
  {
    _.strCapitalize( );
  } );

  test.case = 'argument is wrong';
  test.shouldThrowErrorSync( function( )
  {
    _.strCapitalize( 33 );
  } );

  test.case = 'too many arguments';
  test.shouldThrowErrorSync( function( )
  {
    _.strCapitalize( 'object', 'redundant argument' );
  } );

}

//

function strDecapitalize( test )
{

  test.case = 'empty string';
  var got = _.strDecapitalize( '' );
  var expected = '';
  test.identical( got, expected );

  test.case = 'single word';
  var got = _.strDecapitalize( 'One' );
  var expected = 'one';
  test.identical( got, expected );

  test.case = 'two words';
  var got = _.strDecapitalize( 'One two' );
  var expected = 'one two';
  test.identical( got, expected );

  test.case = 'two words, first letter is lowercase';
  var got = _.strDecapitalize( 'one two' );
  var expected = 'one two';
  test.identical( got, expected );

  test.case = 'string number';
  var got = _.strDecapitalize( '1' );
  var expected = '1';
  test.identical( got, expected );

  /**/

  if( !Config.debug )
  return;

  test.case = 'wrong type of argument';
  test.shouldThrowErrorSync( function()
  {
    _.strDecapitalize( 777 );
  });

  test.case = 'no arguments';
  test.shouldThrowErrorSync( function()
  {
    _.strDecapitalize();
  } );

  test.case = 'too many arguments';
  test.shouldThrowErrorSync( function()
  {
    _.strDecapitalize( 'object', 'redundant argument' );
  } );

}

//

function strSignBasic( test )
{

  test.case = 'src = A';
  var got = _.strSign( 'A' );
  var expected = 'wA';
  test.identical( got, expected );

  test.case = 'src = Tools';
  var got = _.strSign( 'Tools' );
  var expected = 'wTools';
  test.identical( got, expected );

  test.case = 'src = tools';
  var got = _.strSign( 'tools' );
  var expected = 'wTools';
  test.identical( got, expected );

  test.case = 'src = Module wTools';
  var got = _.strSign( 'Module wTools' );
  var expected = 'wModule wTools';
  test.identical( got, expected );

  test.case = 'src = w';
  var got = _.strSign( 'w' );
  var expected = 'wW';
  test.identical( got, expected );

  test.case = 'src = W';
  var got = _.strSign( 'W' );
  var expected = 'wW';
  test.identical( got, expected );

  /* - */

  if( !Config.debug )
  return;

  test.case = 'wrong type of argument';
  test.shouldThrowErrorSync( function()
  {
    _.strSign( 777 );
  });

  test.case = 'no arguments';
  test.shouldThrowErrorSync( function()
  {
    _.strSign();
  } );

  test.case = 'too many arguments';
  test.shouldThrowErrorSync( function()
  {
    _.strSign( 'Object', 'w', 1 );
  } );

  test.case = 'Signed string';
  test.shouldThrowErrorSync( function()
  {
    _.strSign( 'wObject', 'w' );
  } );

  test.case = 'prefix.length > 1';
  test.shouldThrowErrorSync( function()
  {
    _.strSign( 'Object', 'wa' );
  } );
}


//

function strDesignBasic( test )
{
  test.case = 'src = wA';
  var got = _.strDesign( 'wA' );
  var expected = 'A';
  test.identical( got, expected );

  test.case = 'src = wTools';
  var got = _.strDesign( 'wTools' );
  var expected = 'Tools';
  test.identical( got, expected );

  /* - */

  if( !Config.debug )
  return;

  test.case = 'wrong type of argument';
  test.shouldThrowErrorSync( function()
  {
    _.strDesign( 777 );
  });

  test.case = 'no arguments';
  test.shouldThrowErrorSync( function()
  {
    _.strDesign();
  } );

  test.case = 'too many arguments';
  test.shouldThrowErrorSync( function()
  {
    _.strDesign( 'wObject', 'w', 1 );
  } );

  test.case = 'Not signed string';
  test.shouldThrowErrorSync( function()
  {
    _.strDesign( 'Object', 'w' );
  } );

  test.case = 'prefix.length > 1';
  test.shouldThrowErrorSync( function()
  {
    _.strDesign( 'Object', 'wa' );
  } );
}

//

function strIsSignedBasic( test )
{
  test.open( 'signed' )

  test.case = 'src = wA';
  var got = _.strIsSigned( 'wA' );
  var expected = true;
  test.identical( got, expected );

  test.case = 'src = wTools';
  var got = _.strIsSigned( 'wTools' );
  var expected = true;
  test.identical( got, expected );

  test.case = 'src = wModule wTools';
  var got = _.strIsSigned( 'wModule wTools' );
  var expected = true;
  test.identical( got, expected );

  test.case = 'src = wW';
  var got = _.strIsSigned( 'wW' );
  var expected = true;
  test.identical( got, expected );

  test.case = 'src = w123';
  var got = _.strIsSigned( 'w123' );
  var expected = true;
  test.identical( got, expected );

  test.close( 'signed' )

  /* - */

  test.open( 'not signed' )

  test.case = 'src = A';
  var got = _.strIsSigned( 'A' );
  var expected = false;
  test.identical( got, expected );

  test.case = 'src = Tools';
  var got = _.strIsSigned( 'Tools' );
  var expected = false;
  test.identical( got, expected );

  test.case = 'src = wtools';
  var got = _.strIsSigned( 'wtools' );
  var expected = false;
  test.identical( got, expected );

  test.case = 'src = Module wTools';
  var got = _.strIsSigned( 'Module wTools' );
  var expected = false;
  test.identical( got, expected );

  test.case = 'src = w';
  var got = _.strIsSigned( 'w' );
  var expected = false;
  test.identical( got, expected );

  test.case = 'src = W';
  var got = _.strIsSigned( 'W' );
  var expected = false;
  test.identical( got, expected );

  test.close( 'not signed' )

  /* - */

  if( !Config.debug )
  return;

  test.case = 'wrong type of argument';
  test.shouldThrowErrorSync( function()
  {
    _.strIsSigned( 777 );
  });

  test.case = 'no arguments';
  test.shouldThrowErrorSync( function()
  {
    _.strIsSigned();
  } );

  test.case = 'too many arguments';
  test.shouldThrowErrorSync( function()
  {
    _.strIsSigned( 'Object', 'w', 1 );
  } );

  test.case = 'prefix.length > 1';
  test.shouldThrowErrorSync( function()
  {
    _.strIsSigned( 'Object', 'wa' );
  } );

}

//

function strSignOptionPrefix( test )
{
  test.case = 'src = A, prefix = w';
  var got = _.strSign( 'A', 'w' );
  var expected = 'wA';
  test.identical( got, expected );

  test.case = 'src = Tools, prefix = a';
  var got = _.strSign( 'Tools', 'a' );
  var expected = 'aTools';
  test.identical( got, expected );

  test.case = 'src = wtools, prefix = \'2\'';
  var got = _.strSign( 'wtools', '2' );
  var expected = '2Wtools';
  test.identical( got, expected );

  test.case = 'src = module wTools, prefix = r';
  var got = _.strSign( 'module wTools', 'r' );
  var expected = 'rModule wTools';
  test.identical( got, expected );

  test.case = 'src = a, prefix = a';
  var got = _.strSign( 'a', 'a' );
  var expected = 'aA';
  test.identical( got, expected );

  test.case = 'src = W, prefix = q';
  var got = _.strSign( 'W', 'q' );
  var expected = 'qW';
  test.identical( got, expected );

  test.case = 'src = 2be, prefix = q';
  var got = _.strSign( '2be', 'q' );
  var expected = 'q2be';
  test.identical( got, expected );
}

//

function strDesignOptionPrefix( test )
{
  test.case = 'src = wA, prefix = w';
  var got = _.strDesign( 'wA', 'w' );
  var expected = 'A';
  test.identical( got, expected );

  test.case = 'src = Tools, prefix = a';
  var got = _.strDesign( 'aTools', 'a' );
  var expected = 'Tools';
  test.identical( got, expected );

  test.case = 'src = wtools, prefix = \'2\'';
  var got = _.strDesign( '2Wtools', '2' );
  var expected = 'Wtools';
  test.identical( got, expected );

  test.case = 'src = rModule wTools, prefix = r';
  var got = _.strDesign( 'rModule wTools', 'r' );
  var expected = 'Module wTools';
  test.identical( got, expected );

}

//

function strIsSignedOptionPrefix( test )
{
  test.open( 'signed' );

  test.case = 'src = wA, prefix = w';
  var got = _.strIsSigned( 'wA', 'w' );
  var expected = true;
  test.identical( got, expected );

  test.case = 'src = aTools, prefix = a';
  var got = _.strIsSigned( 'aTools', 'a' );
  var expected = true;
  test.identical( got, expected );

  test.case = 'src = 2Wtools, prefix = \'2\'';
  var got = _.strIsSigned( '2Wtools', '2' );
  var expected = true;
  test.identical( got, expected );

  test.case = 'src = rModule wTools, prefix = r';
  var got = _.strIsSigned( 'rModule wTools', 'r' );
  var expected = true;
  test.identical( got, expected );

  test.case = 'src = qW, prefix = q';
  var got = _.strIsSigned( 'qW', 'q' );
  var expected = true;
  test.identical( got, expected );

  test.close( 'signed' );

  /* - */

  test.open( 'not signed' );

  test.case = 'src = A, prefix = w';
  var got = _.strIsSigned( 'A', 'w' );
  var expected = false;
  test.identical( got, expected );

  test.case = 'src = Tools, prefix = a';
  var got = _.strIsSigned( 'Tools', 'a' );
  var expected = false;
  test.identical( got, expected );

  test.case = 'src = wtools, prefix = \'2\'';
  var got = _.strIsSigned( 'wtools', '2' );
  var expected = false;
  test.identical( got, expected );

  test.case = 'src = module wTools, prefix = r';
  var got = _.strIsSigned( 'module wTools', 'r' );
  var expected =  false;
  test.identical( got, expected );

  test.case = 'src = module wTools, prefix = m';
  var got = _.strIsSigned( 'module wTools', 'm' );
  var expected =  false;
  test.identical( got, expected );

  test.case = 'src = a, prefix = a';
  var got = _.strIsSigned( 'a', 'a' );
  var expected = false;
  test.identical( got, expected );

  test.case = 'src = 2be, prefix = q';
  var got = _.strIsSigned( 'wTools', 'q' );
  var expected = false;
  test.identical( got, expected );

  test.close( 'not signed' );
}

//

function strSignDesignCombination( test )
{
  test.open( 'sign then design' );

  test.case = 'src = Tools';
  var src = 'Tools';
  var gotSigned = _.strSign( src );
  var gotDesigned = _.strDesign( gotSigned );
  test.identical( gotSigned, 'wTools' );
  test.identical( gotDesigned, src );

  test.case = 'src = tools';
  var src = 'tools';
  var gotSigned = _.strSign( src );
  var gotDesigned = _.strDesign( gotSigned );
  test.identical( gotSigned, 'wTools' );
  test.identical( gotDesigned, 'Tools' );

  test.case = 'src = 123';
  var src = '123';
  var gotSigned = _.strSign( src );
  var gotDesigned = _.strDesign( gotSigned );
  test.identical( gotSigned, 'w123' );
  test.identical( gotDesigned, src );

  test.close( 'sign then design' );

  /* - */

  test.open( 'design then sign' );

  test.case = 'src = wTools';
  var src = 'wTools';
  var gotDesigned = _.strDesign( src );
  var gotSigned = _.strSign( gotDesigned );
  test.identical( gotSigned, src );
  test.identical( gotDesigned, 'Tools' );

  test.case = 'src = w123';
  var src = 'w123';
  var gotDesigned = _.strDesign( src );
  var gotSigned = _.strSign( gotDesigned );
  test.identical( gotSigned, src );
  test.identical( gotDesigned, '123' );

  test.close( 'design then sign' );
}

//

function strUnicodeEscape( test )
{

  test.case = 'simple string';
  var got = _.strUnicodeEscape( 'prefix' );
  var expected = '\\u0070\\u0072\\u0065\\u0066\\u0069\\u0078';
  test.identical( got, expected );

  test.case = 'escaping';
  var got = _.strUnicodeEscape( '\npostfix//' );
  var expected = '\\u000a\\u0070\\u006f\\u0073\\u0074\\u0066\\u0069\\u0078\\u002f\\u002f';
  test.identical( got, expected );

  test.case = 'empty string';
  var got = _.strUnicodeEscape( '' );
  var expected = '';
  test.identical( got, expected );

  /**/

  if( !Config.debug )
  return;

  test.case = 'invalid arguments count';
  test.shouldThrowErrorSync( function()
  {
    _.strUnicodeEscape( '1', '2', '3' );
  });

  test.case = 'invalid  argument type';
  test.shouldThrowErrorSync( function()
  {
    _.strUnicodeEscape( 123 );
  });

  test.case = 'no arguments';
  test.shouldThrowErrorSync( function()
  {
    _.strUnicodeEscape();
  });

}

//--
// stripper
//--

/* qqq : uncover it please | Dmytro : test routines strStrip() and strStripLeft(), strStripRight uncovered */

function strStrip( test )
{
  test.case = 'defaults, src is a string';

  var got = _.strStrip( '' );
  test.identical( got, '' );

  var got = _.strStrip( 'a' );
  test.identical( got, 'a' );

  var got = _.strStrip( '   a   ' );
  test.identical( got, 'a' );

  var got = _.strStrip( '\0 a \0' );
  test.identical( got, 'a' );

  var got = _.strStrip( '\r\n\t\f\v a \v\r\n\t\f' );
  test.identical( got, 'a' );

  var got = _.strStrip( '\r\n\t\f\v hello world \v\r\n\t\f' );
  test.identical( got, 'hello world' );

  var got = _.strStrip( '\nabc  ' );
  test.identical( got, 'abc' );

  /* - */

  test.case = 'stripper contains regexp special symbols';

  var got = _.strStrip( { src : '\\s\\s', stripper : '\\s' } );
  test.identical( got, '' );

  var got = _.strStrip( { src : '(x)(x)', stripper : '(x)' } );
  test.identical( got, '' );

  var got = _.strStrip( { src : 'abc', stripper : '[abc]' } );
  test.identical( got, 'abc' );

  var got = _.strStrip( { src : '[abc]', stripper : '[abc]' } );
  test.identical( got, '' );

  var got = _.strStrip( { src : 'abc', stripper : '[^abc]' } );
  test.identical( got, 'abc' );

  var got = _.strStrip( { src : 'abc', stripper : '[a-c]' } );
  test.identical( got, 'abc' );

  var got = _.strStrip( { src : '[a-c]', stripper : '[a-c]' } );
  test.identical( got, '' );

  var got = _.strStrip( { src : 'ab(a|b)', stripper : '(a|b)' } );
  test.identical( got, 'ab' );

  var got = _.strStrip( { src : 'gp', stripper : 'a+' } );
  test.identical( got, 'gp' );

  var got = _.strStrip( { src : 'hp', stripper : 'b{3}' } );
  test.identical( got, 'hp' );

  var got = _.strStrip( { src : 'abc', stripper : '^[ab]c$' } );
  test.identical( got, 'abc' );

  /* - */

  test.case = 'stripper is regexp';

  var got = _.strStrip( { src : ' abc', stripper : /[abc]/ } );
  test.identical( got, ' bc' );

  var got = _.strStrip( { src : 'abc', stripper : /\D/ } );
  test.identical( got, 'bc' );

  var got = _.strStrip( { src : 'abc', stripper : /[abc]$/ } );
  test.identical( got, 'ab' );

  var got = _.strStrip( { src : 'abc', stripper : /abc/ } );
  test.identical( got, '' );

  var got = _.strStrip( { src : 'hello', stripper : /lo?/ } );
  test.identical( got, 'helo' );

  /* - */

  test.case = 'Empty array';
  var got = _.strStrip( [] );
  test.identical( got, [] );

  test.case = 'Array with single string';
  var got = _.strStrip( [ '' ] );
  test.identical( got, [ '' ] );

  test.case = 'defaults, src is an array';
  var got = _.strStrip
  ([
    '',
    'a',
    '   a   ',
    ' \0 a \0 ',
    '\r\n\t\f\v a \v\r\n\t\f'
  ]);
  var expected =
  [
    '',
    'a',
    'a',
    'a',
    'a'
  ];
  test.identical( got, expected );

  test.case = 'src array of strings, custom stripper';
  var got = _.strStrip
  ({
    src :
    [
      '',
      'a',
      ' a ',
      '  a  ',
      ' \n ',
      ' a b c ',
    ],
    stripper : ' '
  });
  var expected =
  [
    '',
    'a',
    'a',
    'a',
    '\n',
    'abc'
  ];
  test.identical( got, expected );

  test.case = 'src array of strings, custom stripper as regexp';
  var got = _.strStrip
  ({
    src :
    [
      'x',
      'xx',
      'axbxc',
      'x\nx'
    ],
    stripper : /x/
  });
  var expected =
  [
    '',
    'x',
    'abxc',
    '\nx'
  ];
  test.identical( got, expected );

  test.case = 'src array of strings, custom stripper as regexp';
  var got = _.strStrip
  ({
    src :
    [
      'abc',
      'acb',
      'bac',
      'cab',
    ],
    stripper : /abc|[abc]/
  });
  var expected =
  [
    '',
    'cb',
    'ac',
    'ab'
  ];
  test.identical( got, expected );

  test.case = 'src array of strings, custom stripper as regexp';
  var got = _.strStrip
  ({
    src :
    [
      'abc',
      'acb',
      'bac',
      'bca',
      'cba',
      'cab',
    ],
    stripper : /[abc]/g
  });
  var expected = [ '', '', '', '', '', '' ];
  test.identical( got, expected );

  test.case = 'src string, stripper array of strings';
  var got = _.strStrip
  ({
    src : 'xxyy',
    stripper : [ 'x', 'y' ]
  });
  var expected = '';
  test.identical( got, expected );

  test.case = 'src string, stripper array of strings';
  var got = _.strStrip
  ({
    src : 'jjkk',
    stripper : [ 'x', 'y' ]
  });
  var expected = 'jjkk';
  test.identical( got, expected );

  /* - */

  if( !Config.debug )
  return;

  test.case = 'without arguments';
  test.shouldThrowErrorSync( () => _.strStrip() );

  test.case = 'invalid type';
  test.shouldThrowErrorSync( () => _.strStrip( 10 ) );
  test.shouldThrowErrorSync( () => _.strStrip( null ) );
  test.shouldThrowErrorSync( () => _.strStrip( NaN ) );

  test.case = 'too many arguments';
  test.shouldThrowErrorSync( () => _.strStrip( 'a', '' ) );

  test.case = 'one string has invalid type';
  test.shouldThrowErrorSync( () => _.strStrip( [ 'a', 0, 'b' ] ) );

  test.case = 'stripper has invalid type';
  test.shouldThrowErrorSync( () => _.strStrip( { src : 'a', stripper : 0 } ) );
  test.shouldThrowErrorSync( () => _.strStrip( { src : 'a', stripper : [ 'a', 0 ] } ) );
  test.shouldThrowErrorSync( () => _.strStrip( { src : [ 'a', 'b' ], stripper : null } ) );
  test.shouldThrowErrorSync( () => _.strStrip( { src : [ 'a', 'b' ], stripper : NaN } ) );

  test.case = 'invalid property defined';
  var src = { src : ' word ', delimeter : ' ', left : 1 };
  test.shouldThrowErrorSync( () => _.strStrip( src ) );
}

//

function strStripLeft( test )
{
  test.case = 'defaults, src is a string';

  var got = _.strStripLeft( '   a   ' );
  test.identical( got, 'a   ' );

  var got = _.strStripLeft( ' \0 a \0 ' );
  test.identical( got, 'a \u0000 ' );

  var got = _.strStripLeft( '\r\v a \v\r\n\t\f' );
  test.identical( got, 'a \u000b\r' );

  var got = _.strStripLeft( '\0 hello world \0' );
  test.identical( got, 'hello world \u0000' );

  /* - */

  test.case = 'defaults, src is an array';
  var got = _.strStripLeft
  ({
    src :
    [
      '',
      'a',
      '   a   ',
      ' \0 a \0 ',
      '\r\n\t\f\v a \v\r'
    ],
  });
  var expected =
  [
    '',
    'a',
    'a   ',
    'a \u0000 ',
    'a \u000b\r'
  ];
  test.identical( got, expected );

  /* - */

  if( !Config.debug )
  return;

  test.case = 'without arguments';
  test.shouldThrowErrorSync( () => _.strStripLeft() );

  test.case = 'invalid type';
  test.shouldThrowErrorSync( () => _.strStripLeft( 10 ) );
  test.shouldThrowErrorSync( () => _.strStripLeft( null ) );
  test.shouldThrowErrorSync( () => _.strStripLeft( NaN ) );

  test.case = 'too many arguments';
  test.shouldThrowErrorSync( () => _.strStripLeft( 'a', '' ) );

  test.case = 'one string has invalid type';
  test.shouldThrowErrorSync( () => _.strStripLeft( [ 'a', 0, 'b' ] ) );

  test.case = 'stripper has invalid type';
  test.shouldThrowErrorSync( () => _.strStripLeft( { src : 'a', stripper : 0 } ) );
  test.shouldThrowErrorSync( () => _.strStripLeft( { src : 'a', stripper : [ 'a', 0 ] } ) );
  test.shouldThrowErrorSync( () => _.strStripLeft( { src : [ 'a', 'b' ], stripper : null } ) );
  test.shouldThrowErrorSync( () => _.strStripLeft( { src : [ 'a', 'b' ], stripper : NaN } ) );

  test.case = 'invalid property defined';
  var src = { src : ' word ', delimeter : ' ', left : 1 };
  test.shouldThrowErrorSync( () => _.strStripLeft( src ) );
}

//

function strStripRight( test )
{
  test.case = 'defaults, src is a string';

  var got = _.strStripRight( '   ul   ' );
  test.identical( got, '   ul' );

  var got = _.strStripRight( ' \0 om \0 ' );
  test.identical( got, ' \u0000 om' );

  var got = _.strStripRight( '\r\v a \v\n\t\f\r' );
  test.identical( got, '\r\u000b a' );

  var got = _.strStripRight( '\0 hello world \0' );
  test.identical( got, '\u0000 hello world' );

  /* - */

  test.case = 'defaults, src is an array';
  var src =
  [
    '',
    'a',
    '   a   ',
    ' \0 a \0 ',
    '\r\v a \v\n\t\f\r'
  ];
  var expected =
  [
    '',
    'a',
    '   a',
    ' \u0000 a',
    '\r\u000b a'
  ];
  var got = _.strStripRight( src );
  test.identical( got, expected );

  /* - */

  if( !Config.debug )
  return;

  test.case = 'without arguments';
  test.shouldThrowErrorSync( () => _.strStripRight() );

  test.case = 'invalid type';
  test.shouldThrowErrorSync( () => _.strStripRight( 10 ) );
  test.shouldThrowErrorSync( () => _.strStripRight( null ) );
  test.shouldThrowErrorSync( () => _.strStripRight( NaN ) );

  test.case = 'too many arguments';
  test.shouldThrowErrorSync( () => _.strStripRight( 'a', '' ) );

  test.case = 'one string has invalid type';
  test.shouldThrowErrorSync( () => _.strStripRight( [ 'a', 0, 'b' ] ) );

  test.case = 'stripper has invalid type';
  test.shouldThrowErrorSync( () => _.strStripRight( { src : 'a', stripper : 0 } ) );
  test.shouldThrowErrorSync( () => _.strStripRight( { src : 'a', stripper : [ 'a', 0 ] } ) );
  test.shouldThrowErrorSync( () => _.strStripRight( { src : [ 'a', 'b' ], stripper : null } ) );
  test.shouldThrowErrorSync( () => _.strStripRight( { src : [ 'a', 'b' ], stripper : NaN } ) );

  test.case = 'invalid property defined';
  var src = { src : ' word ', delimeter : ' ', left : 1 };
  test.shouldThrowErrorSync( () => _.strStripRight( src ) );
}

//

function strRemoveAllSpaces( test )
{
  test.case = 'removes the spaces from the borders';
  var got = _.strRemoveAllSpaces( '  abcdef  ' );
  var expected = 'abcdef';
  test.identical( got, expected );

  test.case = 'removes the spaces from the given string';
  var got = _.strRemoveAllSpaces( 'a b c d e f' );
  var expected = 'abcdef';
  test.identical( got, expected );

  test.case = 'replaces the all spaces with the commas';
  var got = _.strRemoveAllSpaces( 'a b c d e f', ',' );
  var expected = 'a,b,c,d,e,f';
  test.identical( got, expected );

  test.case = 'simple string, default options';
  var got = _.strRemoveAllSpaces( 'a b c d e' );
  var expected = 'abcde';
  test.identical( got, expected );

  test.case = 'sub defined';
  var got = _.strRemoveAllSpaces( 'a b c d e', ', ' );
  var expected = 'a, b, c, d, e';
  test.identical( got, expected );

  test.case = 'empty string';
  var got = _.strRemoveAllSpaces( ' ' );
  var expected = '';
  test.identical( got, expected );

  test.case = 'sub as word';
  var got = _.strRemoveAllSpaces( 'a b c', ' and ' );
  var expected = 'a and b and c';
  test.identical( got, expected );

  test.case = 'sub as number';
  var got = _.strRemoveAllSpaces( 'a b c', 0 );
  var expected = 'a0b0c';
  test.identical( got, expected );

  test.case = 'sub as array';
  var got = _.strRemoveAllSpaces( 'a b c d e', [ 5, 6 ] );
  var expected = 'a5,6b5,6c5,6d5,6e';
  test.identical( got, expected );

  test.case = 'sub as null';
  var got = _.strRemoveAllSpaces( 'a b c d e', null );
  var expected = 'anullbnullcnulldnulle';
  test.identical( got, expected );

  test.case = 'sub as NaN';
  var got = _.strRemoveAllSpaces( 'a b c d e', NaN );
  var expected = 'aNaNbNaNcNaNdNaNe';
  test.identical( got, expected );

  test.case = 'sub as regexp';
  var got = _.strRemoveAllSpaces( 'a b c d e', /a$/ );
  var expected = 'a/a$/b/a$/c/a$/d/a$/e';
  test.identical( got, expected );

  test.case = 'vectorized input';
  var got = _.strRemoveAllSpaces( [ '  a b ', 'c  d ', ' e f ' ] );
  var expected = [ 'ab', 'cd', 'ef' ];
  test.identical( got, expected );

  test.case = 'vectorized input';
  var got = _.strRemoveAllSpaces( [ '  a b ', 'c  d ', ' e f ' ], '-' );
  var expected = [ '--a-b-', 'c--d-', '-e-f-' ];
  test.identical( got, expected );

  test.case = 'vectorized input';
  var got = _.strRemoveAllSpaces( [ '  a b ', 'c  d ', ' e f ' ], 3 );
  var expected = [ '33a3b3', 'c33d3', '3e3f3' ];
  test.identical( got, expected );

  test.case = 'vectorized input';
  var got = _.strRemoveAllSpaces( [ 'a b', 'cd ', ' ef' ], [ 0, 1 ] );
  var expected = [ 'a0,1b', 'cd0,1', '0,1ef' ];
  test.identical( got, expected );

  /**/

  if( !Config.debug )
  return;

  test.case = 'invalid arguments count';
  test.shouldThrowErrorSync( function()
  {
    _.strRemoveAllSpaces( '1', '2', '3' );
  });

  test.case = 'invalid argument type';
  test.shouldThrowErrorSync( function()
  {
    _.strRemoveAllSpaces( 123 );
  });

  test.case = 'no arguments';
  test.shouldThrowErrorSync( function()
  {
    _.strRemoveAllSpaces();
  });

  test.case = 'argument is wrong';
  test.shouldThrowErrorSync( function( )
  {
    _.strRemoveAllSpaces( 13 );
  } );

  test.case = 'too many arguments';
  test.shouldThrowErrorSync( function( )
  {
    _.strRemoveAllSpaces( 'a b c d e f', ',', 'redundant argument' );
  } );

  test.case = 'Null argument';
  test.shouldThrowErrorSync( function( )
  {
    _.strRemoveAllSpaces( null );
  } );

  test.case = 'NaN argument';
  test.shouldThrowErrorSync( function( )
  {
    _.strRemoveAllSpaces( NaN );
  } );

  test.case = 'Regexp argument';
  test.shouldThrowErrorSync( function( )
  {
    _.strRemoveAllSpaces( /^a/ );
  } );

}

//

function strStripEmptyLines( test )
{

  test.case = 'simple string';
  var got = _.strStripEmptyLines( 'line_one\n\nline_two' );
  var expected = 'line_one\nline_two';
  test.identical( got, expected );

  test.case = 'empty string';
  var got = _.strStripEmptyLines( '' );
  var expected = '';
  test.identical( got, expected );

  test.case = 'single line';
  var got = _.strStripEmptyLines( 'b' );
  var expected = 'b';
  test.identical( got, expected );

  test.case = 'multiple breaklines';
  var got = _.strStripEmptyLines( '\n\na\n\nb\n\n\n' );
  var expected = 'a\nb';
  test.identical( got, expected );

  test.case = 'Lines with spaces';
  var got = _.strStripEmptyLines( ' line one\n\n line two \n\n line 3 \n' );
  var expected = ' line one\n line two \n line 3 ';
  test.identical( got, expected );

  test.case = 'Lines with spaces and tabs';
  var got = _.strStripEmptyLines( ' line one\n\t\n\n line \t two \n\n line 3 \n' );
  var expected = ' line one\n line \t two \n line 3 ';
  test.identical( got, expected );

  test.case = 'Array input';
  var got = _.strStripEmptyLines( [ '  a \n\n b ', ' \nc  d \n\n\n ' ] );
  var expected = [ '  a \n b ', 'c  d ' ];
  test.identical( got, expected );

  test.case = 'Empty array input';
  var got = _.strStripEmptyLines( [ ] );
  var expected = [ ];
  test.identical( got, expected );


  /**/

  if( !Config.debug )
  return;

  test.case = 'invalid arguments count';
  test.shouldThrowErrorSync( function()
  {
    _.strStripEmptyLines( '1', '2', '3' );
  });

  test.case = 'invalid argument type';
  test.shouldThrowErrorSync( function()
  {
    _.strStripEmptyLines( 123 );
  });

  test.case = 'no arguments';
  test.shouldThrowErrorSync( function()
  {
    _.strStripEmptyLines();
  });

  test.case = 'null argument';
  test.shouldThrowErrorSync( function()
  {
    _.strStripEmptyLines( null );
  });

  test.case = 'NaN argument';
  test.shouldThrowErrorSync( function()
  {
    _.strStripEmptyLines( NaN );
  });

  test.case = 'Regexp argument';
  test.shouldThrowErrorSync( function()
  {
    _.strStripEmptyLines( /a?$/ );
  });

  test.case = 'Array with wrong arguments';
  test.shouldThrowErrorSync( function()
  {
    _.strStripEmptyLines( [ null, NaN, 3, /a?$/ ] );
  });

}

//--
// splitter
//--

function strSplitStrNumber( test )
{

  test.case = 'returns object with one property';
  var got = _.strSplitStrNumber( 'abcdef' );
  var expected = { str : 'abcdef' };
  test.identical( got, expected );

  test.case = 'returns object with two properties';
  var got = _.strSplitStrNumber( 'abc3def' );
  var expected = { str : 'abc', number : 3 };
  test.identical( got, expected );

  /* */

  if( !Config.debug )
  return;

  test.case = 'no arguments';
  test.shouldThrowErrorSync( function( )
  {
    _.strSplitStrNumber( );
  } );

  test.case = 'argument is wrong';
  test.shouldThrowErrorSync( function( )
  {
    _.strSplitStrNumber( [  ] );
  } );

  test.case = 'argument is wrong';
  test.shouldThrowErrorSync( function( )
  {
    _.strSplitStrNumber( 13 );
  } );

  test.case = 'too many arguments';
  test.shouldThrowErrorSync( function( )
  {
    _.strSplitStrNumber( 'abc3', 'redundant argument' );
  } );

}

//

function strSplitCamel( test )
{
  test.case = 'without uppercase character';
  var src = '';
  var got = _.strSplitCamel( src );
  test.identical( got, [ '' ] );

  var src = 'abc';
  var got = _.strSplitCamel( src );
  test.identical( got, [ 'abc' ] );

  var src = '"a" "b" "c"';
  var got = _.strSplitCamel( src );
  test.identical( got, [ '"a" "b" "c"' ] );

  test.case = 'src in camelCase';
  var src = 'heLloWorLd';
  var got = _.strSplitCamel( src );
  test.identical( got, [ 'he', 'llo', 'wor', 'ld' ] );

  test.case = 'without uppercase character, special symbols';
  var src = '"a" \n "b" \r "c"';
  var got = _.strSplitCamel( src );
  test.identical( got, [ '"a" \n "b" \r "c"' ] );

  test.case = 'str has uppercase';
  var src = 'aAb Bc C Dd';
  var got = _.strSplitCamel( src );
  test.identical( got, [ 'a', 'ab ', 'bc ', 'c ', 'dd' ] );

  test.case = 'str has uppercase, special symbols';
  var src = 'aAb \r Bc \n C Dd';
  var got = _.strSplitCamel( src );
  test.identical( got, [ 'a', 'ab \r ', 'bc \n ', 'c ', 'dd' ] );

  var src = '\n Ab \r Bc \n C Dd';
  var got = _.strSplitCamel( src );
  test.identical( got, [ '\n ', 'ab \r ', 'bc \n ', 'c ', 'dd' ] );

  test.case = 'one character has uppercase';
  var src = 'A';
  var got = _.strSplitCamel( src );
  test.identical( got, [ '', 'a' ] );

  test.case = 'all character has uppercase';
  var src = 'ABCDE';
  var got = _.strSplitCamel( src );
  test.identical( got, [ '', 'a', 'b', 'c', 'd', 'e' ] );

  test.case = 'a few arguments';
  var got = _.strSplitCamel( 'AaB', 'b', 'c' );
  test.identical( got, [ '', 'aa', 'b' ] );

  /* - */

  if( !Config.debug )
  return;

  test.case = 'no arguments';
  test.shouldThrowErrorSync( () => _.strSplitCamel() );

  test.case = 'argument is wrong';
  test.shouldThrowErrorSync( () => _.strSplitCamel( [] ) );

  test.case = 'argument is wrong';
  test.shouldThrowErrorSync( () => _.strSplitCamel( 13 ) );

  test.case = 'invalid option type';
  test.shouldThrowErrorSync( () => _.strSplitCamel( { src : null } ) );

  test.case = 'invalid option defined';
  test.shouldThrowErrorSync( () => _.strSplitCamel( [ { src : 'word' } ] ) );
}

//--
// extractor
//--

function _strOnly( test )
{
  test.case = 'range - number, first symbol';
  var src = 'a\nb\nc';
  var got = _._strOnly( src, 0 );
  var expected = 'a';
  test.identical( got, expected );

  test.case = 'range - number';
  var src = 'a\nb\nc';
  var got = _._strOnly( src, 1 );
  var expected = '\n';
  test.identical( got, expected );

  test.case = 'range - number, last symbol';
  var src = 'a\nb\nc';
  var got = _._strOnly( src, 4 );
  var expected = 'c';
  test.identical( got, expected );

  test.case = 'range - number bigger then srcStr.length';
  var src = 'a\nb\nc';
  var got = _._strOnly( src, 6 );
  var expected = '';
  test.identical( got, expected );

  test.case = 'range - negative number, last symbol';
  var src = 'a\nb\nc';
  var got = _._strOnly( src, -1 );
  var expected = 'c';
  test.identical( got, expected );

  test.case = 'range - negative number, first symbol';
  var src = 'a\nb\nc';
  var got = _._strOnly( src, -5 );
  var expected = 'a';
  test.identical( got, expected );

  test.case = 'range - negative number, absolute value bigger then srcStr.length';
  var src = 'a\nb\nc';
  var got = _._strOnly( src, -7 );
  var expected = '';
  test.identical( got, expected );

  /* */

  test.case = 'srcStr - empty string';
  var got = _._strOnly( '', [ 2, 2 ] );
  var expected = '';
  test.identical( got, expected );

  test.case = 'srcStr, range[ 0 ] > range[ 1 ]';
  var got = _._strOnly( 'Hello', [ 1, 0 ] );
  var expected = '';
  test.identical( got, expected );

  test.case = 'srcStr, get all';
  var got = _._strOnly( 'Hello', [ 0, 4 ] );
  var expected = 'Hello';
  test.identical( got, expected );

  test.case = 'srcStr, range bigger than length';
  var got = _._strOnly( 'Hello', [ 0, 7 ] );
  var expected = 'Hello';
  test.identical( got, expected );

  test.case = 'srcStr, get subString';
  var got = _._strOnly( 'Hello', [ 2, 2 ] );
  var expected = 'l';
  test.identical( got, expected );

  test.case = 'srcStr, get end of string';
  var got = _._strOnly( 'Hello', [ 3, 4 ] );
  var expected = 'lo';
  test.identical( got, expected );

  test.case = 'srcStr, range reversed';
  var got = _._strOnly( 'Hello', [ 4, 0 ] );
  var expected = '';
  test.identical( got, expected );

  /* */

  test.case = 'srcStr, range[ 0 ] > range[ 1 ], range[ 0 ] < 0';
  var got = _._strOnly( 'Hello', [ -2, -3 ] );
  var expected = '';
  test.identical( got, expected );

  test.case = 'srcStr, get all, range[ 0 ] < 0';
  var got = _._strOnly( 'Hello', [ -5, 4 ] );
  var expected = 'Hello';
  test.identical( got, expected );

  test.case = 'srcStr, range bigger than length, range[ 0 ] < 0';
  var got = _._strOnly( 'Hello', [ -7, 4 ] );
  var expected = 'Hello';
  test.identical( got, expected );

  test.case = 'srcStr, get subString, range[ 0 ] and range[ 1 ] < 0';
  var got = _._strOnly( 'Hello', [ -3, -3 ] );
  var expected = 'l';
  test.identical( got, expected );

  test.case = 'srcStr, get start of string, range[ 0 ] and range[ 1 ] < 0';
  var got = _._strOnly( 'Hello', [ -5, -5 ] );
  var expected = 'H';
  test.identical( got, expected );

  test.case = 'srcStr, range reversed, range[ 0 ] and range[ 1 ] < 0';
  var got = _._strOnly( 'Hello', [ -2, -2 ] );
  var expected = 'l';
  test.identical( got, expected );

  /* - */

  test.case = 'without arguments';
  test.shouldThrowErrorSync( () => _._strOnly() );

  test.case = 'one argument';
  test.shouldThrowErrorSync( () => _._strOnly( 'abc' ) );

  test.case = 'extra arguments';
  test.shouldThrowErrorSync( () => _._strOnly( 'abc', [ 1, 2 ], 'extra' ) );

  test.case = 'wrong type of srcStr';
  test.shouldThrowErrorSync( () => _._strOnly( 123, [ 0, 1 ] ) );
  test.shouldThrowErrorSync( () => _._strOnly( null, [ 0, 1 ] ) );
  test.shouldThrowErrorSync( () => _._strOnly( /a?$/, [ 0, 1 ] ) );

  test.case = 'wrong type of range';
  test.shouldThrowErrorSync( () => _._strOnly( 'abc', null ) );
  test.shouldThrowErrorSync( () => _._strOnly( 'abc', 'wrong' ) );

  test.case = 'wrong range';
  test.shouldThrowErrorSync( () => _._strOnly( 'abc', [ 1 ] ) );
  test.shouldThrowErrorSync( () => _._strOnly( 'abc', [ 1, 2, 3 ] ) );
}

//

function strOnly( test )
{
  test.open( 'not vectorized' );

  test.case = 'range - number, first symbol';
  var src = 'a\nb\nc';
  var got = _.strOnly( src, 0 );
  var expected = 'a';
  test.identical( got, expected );

  test.case = 'range - number';
  var src = 'a\nb\nc';
  var got = _.strOnly( src, 1 );
  var expected = '\n';
  test.identical( got, expected );

  test.case = 'range - number, last symbol';
  var src = 'a\nb\nc';
  var got = _.strOnly( src, 4 );
  var expected = 'c';
  test.identical( got, expected );

  test.case = 'range - number bigger then srcStr.length';
  var src = 'a\nb\nc';
  var got = _.strOnly( src, 6 );
  var expected = '';
  test.identical( got, expected );

  test.case = 'range - negative number, last symbol';
  var src = 'a\nb\nc';
  var got = _.strOnly( src, -1 );
  var expected = 'c';
  test.identical( got, expected );

  test.case = 'range - negative number, first symbol';
  var src = 'a\nb\nc';
  var got = _.strOnly( src, -5 );
  var expected = 'a';
  test.identical( got, expected );

  test.case = 'range - negative number, absolute value bigger then srcStr.length';
  var src = 'a\nb\nc';
  var got = _.strOnly( src, -7 );
  var expected = '';
  test.identical( got, expected );

  /* */

  test.case = 'srcStr - empty string';
  var got = _.strOnly( '', [ 2, 2 ] );
  var expected = '';
  test.identical( got, expected );

  test.case = 'srcStr, range[ 0 ] > range[ 1 ]';
  var got = _.strOnly( 'Hello', [ 1, 0 ] );
  var expected = '';
  test.identical( got, expected );

  test.case = 'srcStr, get all';
  var got = _.strOnly( 'Hello', [ 0, 4 ] );
  var expected = 'Hello';
  test.identical( got, expected );

  test.case = 'srcStr, range bigger than length';
  var got = _.strOnly( 'Hello', [ 0, 8 ] );
  var expected = 'Hello';
  test.identical( got, expected );

  test.case = 'srcStr, get subString';
  var got = _.strOnly( 'Hello', [ 2, 2 ] );
  var expected = 'l';
  test.identical( got, expected );

  test.case = 'srcStr, get end of string';
  var got = _.strOnly( 'Hello', [ 3, 4 ] );
  var expected = 'lo';
  test.identical( got, expected );

  test.case = 'srcStr, range reversed';
  var got = _.strOnly( 'Hello', [ 4, 0 ] );
  var expected = '';
  test.identical( got, expected );

  /* */

  test.case = 'srcStr, range[ 0 ] > range[ 1 ], range[ 0 ] < 0';
  var got = _.strOnly( 'Hello', [ -2, -3 ] );
  var expected = '';
  test.identical( got, expected );

  test.case = 'srcStr, get all, range[ 0 ] < 0';
  var got = _.strOnly( 'Hello', [ -5, 4 ] );
  var expected = 'Hello';
  test.identical( got, expected );

  test.case = 'srcStr, range bigger than length, range[ 0 ] < 0';
  var got = _.strOnly( 'Hello', [ -7, 4 ] );
  var expected = 'Hello';
  test.identical( got, expected );

  test.case = 'srcStr, get subString, range[ 0 ] and range[ 1 ] < 0';
  var got = _.strOnly( 'Hello', [ -3, -3 ] );
  var expected = 'l';
  test.identical( got, expected );

  test.case = 'srcStr, get start of string, range[ 0 ] and range[ 1 ] < 0';
  var got = _.strOnly( 'Hello', [ -5, -5 ] );
  var expected = 'H';
  test.identical( got, expected );

  test.case = 'srcStr, range reversed, range[ 0 ] and range[ 1 ] < 0';
  var got = _.strOnly( 'Hello', [ -2, -2 ] );
  var expected = 'l';
  test.identical( got, expected );

  test.close( 'not vectorized' );

  /* - */

  test.open( 'vectorized' );

  test.case = 'range - number, first symbol';
  var src = [ 'a\nb\nc', '', 'abc' ];
  var got = _.strOnly( src, 0 );
  var expected = [ 'a', '', 'a' ];
  test.identical( got, expected );

  test.case = 'range - number';
  var src = [ 'a\nb\nc', '', 'abc' ];
  var got = _.strOnly( src, 1 );
  var expected = [ '\n', '', 'b' ];
  test.identical( got, expected );

  test.case = 'range - number, last symbol of longest string';
  var src = [ 'a\nb\nc', '', 'abc' ];
  var got = _.strOnly( src, 4 );
  var expected = [ 'c', '', '' ];
  test.identical( got, expected );

  test.case = 'range - number bigger then longest srcStr.length';
  var src = [ 'a\nb\nc', '', 'abc' ];
  var got = _.strOnly( src, 6 );
  var expected = [ '', '', '' ];
  test.identical( got, expected );

  test.case = 'range - negative number, last symbol';
  var src = [ 'a\nb\nc', '', 'abc' ];
  var got = _.strOnly( src, -1 );
  var expected = [ 'c', '', 'c' ];
  test.identical( got, expected );

  test.case = 'range - negative number, first symbol of longest string';
  var src = [ 'a\nb\nc', '', 'abc' ];
  var got = _.strOnly( src, -5 );
  var expected = [ 'a', '', '' ];
  test.identical( got, expected );

  test.case = 'range - negative number, absolute value bigger then longest srcStr.length';
  var src = [ 'a\nb\nc', '', 'abc' ];
  var got = _.strOnly( src, -7 );
  var expected = [ '', '', '' ];
  test.identical( got, expected );

  /* */

  test.case = 'srcStr - empty strings';
  var got = _.strOnly( [ '', '', '' ], [ 2, 3 ] );
  var expected = [ '', '', '' ];
  test.identical( got, expected );

  test.case = 'srcStr, range[ 0 ] > range[ 1 ]';
  var got = _.strOnly( [ 'Hello', 'world', 'abc', '' ], [ 1, 0 ] );
  var expected = [ '', '', '', '' ];
  test.identical( got, expected );

  test.case = 'srcStr, get all';
  var got = _.strOnly( [ 'Hello', 'world', 'abc', '' ], [ 0, 4 ] );
  var expected = [ 'Hello', 'world', 'abc', '' ];
  test.identical( got, expected );

  test.case = 'srcStr, range bigger than length';
  var got = _.strOnly( [ 'Hello', 'world', 'abc', '' ], [ 0, 7 ] );
  var expected = [ 'Hello', 'world', 'abc', '' ];
  test.identical( got, expected );

  test.case = 'srcStr, get subString';
  var got = _.strOnly( [ 'Hello', 'world', 'abc', '' ], [ 2, 2 ] );
  var expected = [ 'l', 'r', 'c', '' ];
  test.identical( got, expected );

  test.case = 'srcStr, get end of string';
  var got = _.strOnly( [ 'Hello', 'world', 'abc', '' ], [ 3, 4 ] );
  var expected = [ 'lo', 'ld', '', '' ];
  test.identical( got, expected );

  test.case = 'srcStr, range reversed';
  var got = _.strOnly( [ 'Hello', 'world', 'abc', '' ], [ 4, 0 ] );
  var expected = [ '', '', '', '' ];
  test.identical( got, expected );

  /* */

  test.case = 'srcStr, range[ 0 ] > range[ 1 ], range[ 0 ] < 0';
  var got = _.strOnly( [ 'Hello', 'world', 'abc', '' ], [ -2, -3 ] );
  var expected = [ '', '', '', '' ];
  test.identical( got, expected );

  test.case = 'srcStr, get all, range[ 0 ] < 0';
  var got = _.strOnly( [ 'Hello', 'world', 'abc', '' ], [ -5, 5 ] );
  var expected = [ 'Hello', 'world', 'abc', '' ];
  test.identical( got, expected );

  test.case = 'srcStr, range bigger than length, range[ 0 ] < 0';
  var got = _.strOnly( [ 'Hello', 'world', 'abc', '' ], [ -7, 5 ] );
  var expected = [ 'Hello', 'world', 'abc', '' ];
  test.identical( got, expected );

  test.case = 'srcStr, get subString, range[ 0 ] and range[ 1 ] < 0';
  var got = _.strOnly( [ 'Hello', 'world', 'abc', '' ], [ -3, -3 ] );
  var expected = [ 'l', 'r', 'a', '' ];
  test.identical( got, expected );

  test.case = 'srcStr, get start of string, range[ 0 ] and range[ 1 ] < 0';
  var got = _.strOnly( [ 'hello', 'world', 'abc', '' ], [ -5, -5 ] );
  var expected = [ 'h', 'w', '', '' ];
  test.identical( got, expected );

  test.case = 'srcStr, range reversed, range[ 0 ] and range[ 1 ] < 0';
  var got = _.strOnly( [ 'Hello', 'world', 'abc', '' ], [ -3, -3 ] );
  var expected = [ 'l', 'r', 'a', '' ];
  test.identical( got, expected );

  test.close( 'vectorized' );

  /* - */

  if( !Config.debug )
  return;

  test.case = 'without arguments';
  test.shouldThrowErrorSync( () => _.strOnly() );

  test.case = 'one argument';
  test.shouldThrowErrorSync( () => _.strOnly( 'abc' ) );

  test.case = 'extra arguments';
  test.shouldThrowErrorSync( () => _.strOnly( 'abc', [ 1, 2 ], 'extra' ) );

  test.case = 'wrong type of srcStr';
  test.shouldThrowErrorSync( () => _.strOnly( 123, [ 0, 1 ] ) );
  test.shouldThrowErrorSync( () => _.strOnly( null, [ 0, 1 ] ) );
  test.shouldThrowErrorSync( () => _.strOnly( /a?$/, [ 0, 1 ] ) );

  test.case = 'wrong type of range';
  test.shouldThrowErrorSync( () => _.strOnly( 'abc', null ) );
  test.shouldThrowErrorSync( () => _.strOnly( 'abc', 'wrong' ) );

  test.case = 'wrong range';
  test.shouldThrowErrorSync( () => _.strOnly( 'abc', [ 1 ] ) );
  test.shouldThrowErrorSync( () => _.strOnly( 'abc', [ 1, 2, 3 ] ) );
}

//

function _strBut( test )
{
  test.open( 'without ins' );

  test.case = 'range - number, first symbol';
  var src = 'a\nb\nc';
  var got = _._strBut( src, 0 );
  var expected = '\nb\nc';
  test.identical( got, expected );

  test.case = 'range - number';
  var src = 'a\nb\nc';
  var got = _._strBut( src, 1 );
  var expected = 'ab\nc';
  test.identical( got, expected );

  test.case = 'range - number, last symbol';
  var src = 'a\nb\nc';
  var got = _._strBut( src, 4 );
  var expected = 'a\nb\n';
  test.identical( got, expected );

  test.case = 'range - number bigger then srcStr.length';
  var src = 'a\nb\nc';
  var got = _._strBut( src, 6 );
  var expected = 'a\nb\nc';
  test.identical( got, expected );

  test.case = 'range - negative number, last symbol';
  var src = 'a\nb\nc';
  var got = _._strBut( src, -1 );
  var expected = 'a\nb\n';
  test.identical( got, expected );

  test.case = 'range - negative number, first symbol';
  var src = 'a\nb\nc';
  var got = _._strBut( src, -5 );
  var expected = '\nb\nc';
  test.identical( got, expected );

  test.case = 'range - negative number, absolute value bigger then srcStr.length';
  var src = 'a\nb\nc';
  var got = _._strBut( src, -7 );
  var expected = 'a\nb\nc';
  test.identical( got, expected );

  /* */

  test.case = 'srcStr - empty string';
  var got = _._strBut( '', [ 2, 3 ] );
  var expected = '';
  test.identical( got, expected );

  test.case = 'srcStr, range[ 0 ] > range[ 1 ]';
  var got = _._strBut( 'Hello', [ 1, 0 ] );
  var expected = 'Hello';
  test.identical( got, expected );

  test.case = 'srcStr, get all';
  var got = _._strBut( 'Hello', [ 0, 5 ] );
  var expected = '';
  test.identical( got, expected );

  test.case = 'srcStr, range bigger than length';
  var got = _._strBut( 'Hello', [ 0, 8 ] );
  var expected = '';
  test.identical( got, expected );

  test.case = 'srcStr, range[ 0 ] === range[ 1 ]';
  var got = _._strBut( 'Hello', [ 2, 2 ] );
  var expected = 'Helo';
  test.identical( got, expected );

  test.case = 'srcStr, get end of string';
  var got = _._strBut( 'Hello', [ 3, 4 ] );
  var expected = 'Hel';
  test.identical( got, expected );

  test.case = 'srcStr, range reversed';
  var got = _._strBut( 'Hello', [ 4, 0 ] );
  var expected = 'Hello';
  test.identical( got, expected );

  /* */

  test.case = 'srcStr, range[ 0 ] > range[ 1 ], range[ 0 ] < 0';
  var got = _._strBut( 'Hello', [ -2, -3 ] );
  var expected = 'Hello';
  test.identical( got, expected );

  test.case = 'srcStr, get all, range[ 0 ] < 0';
  var got = _._strBut( 'Hello', [ -5, 5 ] );
  var expected = '';
  test.identical( got, expected );

  test.case = 'srcStr, range bigger than length, range[ 0 ] < 0';
  var got = _._strBut( 'Hello', [ -7, 5 ] );
  var expected = '';
  test.identical( got, expected );

  test.case = 'srcStr, get subString, range[ 0 ] and range[ 1 ] < 0';
  var got = _._strBut( 'Hello', [ -3, -3 ] );
  var expected = 'Helo';
  test.identical( got, expected );

  test.case = 'srcStr, get start of string, range[ 0 ] and range[ 1 ] < 0';
  var got = _._strBut( 'Hello', [ -5, -5 ] );
  var expected = 'ello';
  test.identical( got, expected );

  test.case = 'srcStr, range reversed, range[ 0 ] and range[ 1 ] < 0';
  var got = _._strBut( 'Hello', [ -2, -5 ] );
  var expected = 'Hello';
  test.identical( got, expected );

  /* */

  test.case = 'srcStr, range[ 0 ] > range[ 1 ], range[ 0 ] < 0';
  var got = _._strBut( 'Hello', [ -2, -3 ], undefined );
  var expected = 'Hello';
  test.identical( got, expected );

  test.case = 'srcStr, get all, range[ 0 ] < 0';
  var got = _._strBut( 'Hello', [ -5, 4 ], undefined );
  var expected = '';
  test.identical( got, expected );

  test.case = 'srcStr, range bigger than length, range[ 0 ] < 0';
  var got = _._strBut( 'Hello', [ -7, 4 ], undefined );
  var expected = '';
  test.identical( got, expected );

  test.case = 'srcStr, get subString, range[ 0 ] and range[ 1 ] < 0';
  var got = _._strBut( 'Hello', [ -3, -3 ], undefined );
  var expected = 'Helo';
  test.identical( got, expected );

  test.case = 'srcStr, get start of string, range[ 0 ] and range[ 1 ] < 0';
  var got = _._strBut( 'Hello', [ -5, -5 ], undefined );
  var expected = 'ello';
  test.identical( got, expected );

  test.case = 'srcStr, range reversed, range[ 0 ] and range[ 1 ] < 0';
  var got = _._strBut( 'Hello', [ -3, -2 ], undefined );
  var expected = 'Heo';
  test.identical( got, expected );

  test.close( 'without ins' );

  /* - */

  test.open( 'ins - string' );

  test.case = 'range - number, first symbol';
  var src = 'a\nb\nc';
  var got = _._strBut( src, 0, 'append\nn' );
  var expected = 'append\nn\nb\nc';
  test.identical( got, expected );

  test.case = 'range - number';
  var src = 'a\nb\nc';
  var got = _._strBut( src, 1, 'append\nn' );
  var expected = 'aappend\nnb\nc';
  test.identical( got, expected );

  test.case = 'range - number, last symbol';
  var src = 'a\nb\nc';
  var got = _._strBut( src, 4, 'append\nn' );
  var expected = 'a\nb\nappend\nn';
  test.identical( got, expected );

  test.case = 'range - number bigger then srcStr.length';
  var src = 'a\nb\nc';
  var got = _._strBut( src, 6, 'append\nn' );
  var expected = 'a\nb\ncappend\nn';
  test.identical( got, expected );

  test.case = 'range - negative number, last symbol';
  var src = 'a\nb\nc';
  var got = _._strBut( src, -1, 'append\nn' );
  var expected = 'a\nb\nappend\nn';
  test.identical( got, expected );

  test.case = 'range - negative number, first symbol';
  var src = 'a\nb\nc';
  var got = _._strBut( src, -5, 'append\nn' );
  var expected = 'append\nn\nb\nc';
  test.identical( got, expected );

  test.case = 'range - negative number, absolute value bigger then srcStr.length';
  var src = 'a\nb\nc';
  var got = _._strBut( src, -7, 'append\nn' );
  var expected = 'append\nna\nb\nc';
  test.identical( got, expected );

  /* */

  test.case = 'srcStr - empty string';
  var got = _._strBut( '', [ 2, 3 ], 'append\nn' );
  var expected = 'append\nn';
  test.identical( got, expected );

  test.case = 'srcStr, range[ 0 ] > range[ 1 ]';
  var got = _._strBut( 'Hello', [ 1, 0 ], 'append\nn' );
  var expected = 'Happend\nnello';
  test.identical( got, expected );

  test.case = 'srcStr, get all';
  var got = _._strBut( 'Hello', [ 0, 5 ], 'append\nn' );
  var expected = 'append\nn';
  test.identical( got, expected );

  test.case = 'srcStr, range bigger than length';
  var got = _._strBut( 'Hello', [ 0, 8 ], 'append\nn' );
  var expected = 'append\nn';
  test.identical( got, expected );

  test.case = 'srcStr, get subString';
  var got = _._strBut( 'Hello', [ 2, 2 ], 'append\nn' );
  var expected = 'Heappend\nnlo';
  test.identical( got, expected );

  test.case = 'srcStr, get end of string';
  var got = _._strBut( 'Hello', [ 3, 4 ], 'append\nn' );
  var expected = 'Helappend\nn';
  test.identical( got, expected );

  test.case = 'srcStr, range reversed';
  var got = _._strBut( 'Hello', [ 4, 0 ], 'append\nn' );
  var expected = 'Hellappend\nno';
  test.identical( got, expected );

  /* */

  test.case = 'srcStr, range[ 0 ] > range[ 1 ], range[ 0 ] < 0';
  var got = _._strBut( 'Hello', [ -2, -3 ], 'append\nn' );
  var expected = 'Helappend\nnlo';
  test.identical( got, expected );

  test.case = 'srcStr, get all, range[ 0 ] < 0';
  var got = _._strBut( 'Hello', [ -5, 4 ], 'append\nn' );
  var expected = 'append\nn';
  test.identical( got, expected );

  test.case = 'srcStr, range bigger than length, range[ 0 ] < 0';
  var got = _._strBut( 'Hello', [ -7, 4 ], 'append\nn' );
  var expected = 'append\nn';
  test.identical( got, expected );

  test.case = 'srcStr, get subString, range[ 0 ] and range[ 1 ] < 0';
  var got = _._strBut( 'Hello', [ -3, -3 ], 'append\nn' );
  var expected = 'Heappend\nnlo';
  test.identical( got, expected );

  test.case = 'srcStr, get start of string, range[ 0 ] and range[ 1 ] < 0';
  var got = _._strBut( 'Hello', [ -5, -5 ], 'append\nn' );
  var expected = 'append\nnello';
  test.identical( got, expected );

  test.case = 'srcStr, range reversed, range[ 0 ] and range[ 1 ] < 0';
  var got = _._strBut( 'Hello', [ -2, -4 ], 'append\nn' );
  var expected = 'Helappend\nnlo';
  test.identical( got, expected );

  /* */

  test.case = 'srcStr, range[ 0 ] > range[ 1 ], range[ 0 ] < 0, ins - empty string';
  var got = _._strBut( 'Hello', [ -2, -3 ], '' );
  var expected = 'Hello';
  test.identical( got, expected );

  test.case = 'srcStr, get all, range[ 0 ] < 0, ins - empty string';
  var got = _._strBut( 'Hello', [ -5, 4 ], '' );
  var expected = '';
  test.identical( got, expected );

  test.case = 'srcStr, range bigger than length, range[ 0 ] < 0, ins - empty string';
  var got = _._strBut( 'Hello', [ -7, 4 ], '' );
  var expected = '';
  test.identical( got, expected );

  test.case = 'srcStr, get subString, range[ 0 ] and range[ 1 ] < 0, ins - empty string';
  var got = _._strBut( 'Hello', [ -3, -3 ], '' );
  var expected = 'Helo';
  test.identical( got, expected );

  test.case = 'srcStr, get start of string, range[ 0 ] and range[ 1 ] < 0, ins - empty string';
  var got = _._strBut( 'Hello', [ -5, -5 ], '' );
  var expected = 'ello';
  test.identical( got, expected );

  test.case = 'srcStr, range reversed, range[ 0 ] and range[ 1 ] < 0, ins - empty string';
  var got = _._strBut( 'Hello', [ -2, -4 ], '' );
  var expected = 'Hello';
  test.identical( got, expected );

  test.close( 'ins - string' );

  /* - */

  if( !Config.debug )
  return;

  test.case = 'without arguments';
  test.shouldThrowErrorSync( () => _._strBut() );

  test.case = 'one argument';
  test.shouldThrowErrorSync( () => _._strBut( 'abc' ) );

  test.case = 'extra arguments';
  test.shouldThrowErrorSync( () => _._strBut( 'abc', [ 1, 2 ], ' some ', 'extra' ) );

  test.case = 'wrong type of srcStr';
  test.shouldThrowErrorSync( () => _._strBut( 123, [ 0, 1 ] ) );
  test.shouldThrowErrorSync( () => _._strBut( null, [ 0, 1 ] ) );
  test.shouldThrowErrorSync( () => _._strBut( /a?$/, [ 0, 1 ] ) );

  test.case = 'wrong type of range';
  test.shouldThrowErrorSync( () => _._strBut( 'abc', null ) );
  test.shouldThrowErrorSync( () => _._strBut( 'abc', 'wrong' ) );

  test.case = 'wrong range';
  test.shouldThrowErrorSync( () => _._strBut( 'abc', [ 1 ] ) );
  test.shouldThrowErrorSync( () => _._strBut( 'abc', [ 1, 2, 3 ] ) );

  test.case = 'wrong ins';
  test.shouldThrowErrorSync( () => _._strBut( 'abc', [ 1, 2 ], { a : 1 } ) );
}

//

function _strButInsIsLong( test )
{
  test.case = 'srcStr - empty string, range - inside string';
  var got = _._strBut( '', [ 0, -1 ], [ 'append', 'n' ] );
  var expected = [ 'append', 'n' ];
  test.identical( got, expected );

  test.case = 'srcStr - empty string, range - outside string';
  var got = _._strBut( '', [ 0, 2 ], [ 'append', 'n' ] );
  var expected = [ 'append', 'n' ];
  test.identical( got, expected );

  test.case = 'srcStr - empty string, range - outside string';
  var got = _._strBut( '', [ -2, 2 ], [ 'append', 'n' ] );
  var expected = [ 'append', 'n' ];
  test.identical( got, expected );

  /* */

  test.case = 'range - |negative number| > src.length';
  var src = 'a\nb\nc';
  var got = _._strBut( src, -7, [ 'append', 'n' ] );
  var expected = [ 'appenda\nb\nc', 'na\nb\nc' ];
  test.identical( got, expected );

  test.case = 'range - |negative number| < src.length';
  var src = 'a\nb\nc';
  var got = _._strBut( src, -2, [ 'append', 'n' ] );
  var expected = [ 'a\nbappendc', 'a\nbnc' ];
  test.identical( got, expected );

  test.case = 'range - number - -1, last symbol';
  var src = 'a\nb\nc';
  var got = _._strBut( src, -1, [ 'append', 'n' ] );
  var expected = [ 'a\nb\nappend', 'a\nb\nn' ];
  test.identical( got, expected );

  test.case = 'range - number - 0, first symbol';
  var src = 'a\nb\nc';
  var got = _._strBut( src, 0, [ 'append', 'n' ] );
  var expected = [ 'append\nb\nc', 'n\nb\nc' ];
  test.identical( got, expected );

  test.case = 'range - number < src.length';
  var src = 'a\nb\nc';
  var got = _._strBut( src, 1, [ 'append', 'n' ] );
  var expected = [ 'aappendb\nc', 'anb\nc' ];
  test.identical( got, expected );

  test.case = 'range - number > src.length';
  var src = 'a\nb\nc';
  var got = _._strBut( src, 6, [ 'append', 'n' ] );
  var expected = [ 'a\nb\ncappend', 'a\nb\ncn' ];
  test.identical( got, expected );

  /* */

  test.case = 'range[ 0 ] === 0, range[ 1 ] === -6 > src.length';
  var got = _._strBut( 'Hello', [ 0, -6 ], [ 'append', 'n' ] );
  var expected = [ 'appendHello', 'nHello' ];
  test.identical( got, expected );

  test.case = 'range[ 0 ] === 0, range[ 1 ] === -2 < src.length';
  var got = _._strBut( 'Hello', [ 0, -2 ], [ 'append', 'n' ] );
  var expected = [ 'appendo', 'no' ];
  test.identical( got, expected );

  test.case = 'range[ 0 ] === 0, range[ 1 ] === -1';
  var got = _._strBut( 'Hello', [ 0, -1 ], [ 'append', 'n' ] );
  var expected = [ 'appendHello', 'nHello' ];
  test.identical( got, expected );

  test.case = 'range[ 0 ] === 0, range[ 1 ] === range[ 0 ]';
  var got = _._strBut( 'Hello', [ 0, 0 ], [ 'append', 'n' ] );
  var expected = [ 'appendello', 'nello' ];
  test.identical( got, expected );

  test.case = 'range[ 0 ] === 0, src.length > range[ 1 ] > range[ 0 ]';
  var got = _._strBut( 'Hello', [ 0, 1 ], [ 'append', 'n' ] );
  var expected = [ 'appendllo', 'nllo' ];
  test.identical( got, expected );

  test.case = 'range[ 0 ] === 0, src.length < range[ 1 ] > range[ 0 ]';
  var got = _._strBut( 'Hello', [ 0, 6 ], [ 'append', 'n' ] );
  var expected = [ 'append', 'n' ];
  test.identical( got, expected );

  /* */

  test.case = 'range[ 0 ] === -1, range[ 1 ] === -6 > src.length';
  var got = _._strBut( 'Hello', [ -1, -6 ], [ 'append', 'n' ] );
  var expected = [ 'Hellappendo', 'Hellno' ];
  test.identical( got, expected );

  test.case = 'range[ 0 ] === -1, range[ 1 ] === -2 < src.length';
  var got = _._strBut( 'Hello', [ -1, -2 ], [ 'append', 'n' ] );
  var expected = [ 'Hellappendo', 'Hellno' ];
  test.identical( got, expected );

  test.case = 'range[ 0 ] === -1, range[ 0 ] === range[ 1 ]';
  var got = _._strBut( 'Hello', [ -1, -1 ], [ 'append', 'n' ] );
  var expected = [ 'Hellappendo', 'Hellno' ];
  test.identical( got, expected );

  test.case = 'range[ 0 ] === -1, range[ 1 ] > range[ 0 ]';
  var got = _._strBut( 'Hello', [ -1, 0 ], [ 'append', 'n' ] );
  var expected = [ 'Hellappendo', 'Hellno' ];
  test.identical( got, expected );

  test.case = 'range[ 0 ] === -1, src.length > range[ 1 ] > range[ 0 ]';
  var got = _._strBut( 'Hello', [ -1, 1 ], [ 'append', 'n' ] );
  var expected = [ 'Hellappendo', 'Hellno' ];
  test.identical( got, expected );

  test.case = 'range[ 0 ] === -1, src.length < range[ 1 ] > range[ 0 ]';
  var got = _._strBut( 'Hello', [ -1, 6 ], [ 'append', 'n' ] );
  var expected = [ 'Hellappend', 'Helln' ];
  test.identical( got, expected );

  /* */

  test.case = 'range[ 0 ] === -2, range[ 1 ] === -6 > src.length';
  var got = _._strBut( 'Hello', [ -2, -6 ], [ 'append', 'n' ] );
  var expected = [ 'Helappendlo', 'Helnlo' ];
  test.identical( got, expected );

  test.case = 'range[ 0 ] === -2, range[ 1 ] === range[ 0 ]';
  var got = _._strBut( 'Hello', [ -2, -2 ], [ 'append', 'n' ] );
  var expected = [ 'Helappendo', 'Helno' ];
  test.identical( got, expected );

  test.case = 'range[ 0 ] === -2, range[ 1 ] === -1';
  var got = _._strBut( 'Hello', [ -2, -1 ], [ 'append', 'n' ] );
  var expected = [ 'Helappendlo', 'Helnlo' ];
  test.identical( got, expected );

  test.case = 'range[ 0 ] === -2, range[ 1 ] > range[ 0 ]';
  var got = _._strBut( 'Hello', [ -2, 0 ], [ 'append', 'n' ] );
  var expected = [ 'Helappendlo', 'Helnlo' ];
  test.identical( got, expected );

  test.case = 'range[ 0 ] === -2, src.length > range[ 1 ] > range[ 0 ]';
  var got = _._strBut( 'Hello', [ -2, 1 ], [ 'append', 'n' ] );
  var expected = [ 'Helappendlo', 'Helnlo' ];
  test.identical( got, expected );

  test.case = 'range[ 0 ] === -2, src.length < range[ 1 ] > range[ 0 ]';
  var got = _._strBut( 'Hello', [ -2, 6 ], [ 'append', 'n' ] );
  var expected = [ 'Helappend', 'Heln' ];
  test.identical( got, expected );

  /* */

  test.case = 'range[ 0 ] === -6, range[ 1 ] === range[ 0 ] < src.length';
  var got = _._strBut( 'Hello', [ -6, -6 ], [ 'append', 'n' ] );
  var expected = [ 'appendHello', 'nHello' ];
  test.identical( got, expected );

  test.case = 'range[ 0 ] === -6, range[ 1 ] === range[ 0 ]';
  var got = _._strBut( 'Hello', [ -6, -2 ], [ 'append', 'n' ] );
  var expected = [ 'appendo', 'no' ];
  test.identical( got, expected );

  test.case = 'range[ 0 ] === -6, range[ 1 ] === -1';
  var got = _._strBut( 'Hello', [ -6, -1 ], [ 'append', 'n' ] );
  var expected = [ 'appendHello', 'nHello' ];
  test.identical( got, expected );

  test.case = 'range[ 0 ] === -6, range[ 1 ] > range[ 0 ]';
  var got = _._strBut( 'Hello', [ -6, 0 ], [ 'append', 'n' ] );
  var expected = [ 'appendello', 'nello' ];
  test.identical( got, expected );

  test.case = 'range[ 0 ] === -6, src.length > range[ 1 ] > range[ 0 ]';
  var got = _._strBut( 'Hello', [ -6, 1 ], [ 'append', 'n' ] );
  var expected = [ 'appendllo', 'nllo' ];
  test.identical( got, expected );

  test.case = 'range[ 0 ] === -6, src.length < range[ 1 ] > range[ 0 ]';
  var got = _._strBut( 'Hello', [ -6, 6 ], [ 'append', 'n' ] );
  var expected = [ 'append', 'n' ];
  test.identical( got, expected );

  /* */

  test.case = 'range[ 0 ] === 1, range[ 1 ] === -6 > src.length';
  var got = _._strBut( 'Hello', [ 1, -6 ], [ 'append', 'n' ] );
  var expected = [ 'Happendello', 'Hnello' ];
  test.identical( got, expected );

  test.case = 'range[ 0 ] === 1, range[ 1 ] === -2 < src.length';
  var got = _._strBut( 'Hello', [ 1, -2 ], [ 'append', 'n' ] );
  var expected = [ 'Happendo', 'Hno' ];
  test.identical( got, expected );

  test.case = 'range[ 0 ] === 1, range[ 1 ] === -1';
  var got = _._strBut( 'Hello', [ 1, -1 ], [ 'append', 'n' ] );
  var expected = [ 'Happendello', 'Hnello' ];
  test.identical( got, expected );

  test.case = 'range[ 0 ] === 1, range[ 1 ] > range[ 0 ]';
  var got = _._strBut( 'Hello', [ 1, 0 ], [ 'append', 'n' ] );
  var expected = [ 'Happendello', 'Hnello' ];
  test.identical( got, expected );

  test.case = 'range[ 0 ] === 1, src.length > range[ 1 ] === range[ 0 ]';
  var got = _._strBut( 'Hello', [ 1, 1 ], [ 'append', 'n' ] );
  var expected = [ 'Happendllo', 'Hnllo' ];
  test.identical( got, expected );

  test.case = 'range[ 0 ] === 1, src.length < range[ 1 ] > range[ 0 ]';
  var got = _._strBut( 'Hello', [ 1, 6 ], [ 'append', 'n' ] );
  var expected = [ 'Happend', 'Hn' ];
  test.identical( got, expected );

  /* */

  test.case = 'range[ 0 ] === 2, range[ 1 ] === -6 > src.length';
  var got = _._strBut( 'Hello', [ 2, -6 ], [ 'append', 'n' ] );
  var expected = [ 'Heappendllo', 'Henllo' ];
  test.identical( got, expected );

  test.case = 'range[ 0 ] === 2, range[ 1 ] === -2 < src.length';
  var got = _._strBut( 'Hello', [ 2, -2 ], [ 'append', 'n' ] );
  var expected = [ 'Heappendo', 'Heno' ];
  test.identical( got, expected );

  test.case = 'range[ 0 ] === 2, range[ 1 ] === -1';
  var got = _._strBut( 'Hello', [ 2, -1 ], [ 'append', 'n' ] );
  var expected = [ 'Heappendllo', 'Henllo' ];
  test.identical( got, expected );

  test.case = 'range[ 0 ] === 2, range[ 1 ] > range[ 0 ]';
  var got = _._strBut( 'Hello', [ 2, 0 ], [ 'append', 'n' ] );
  var expected = [ 'Heappendllo', 'Henllo' ];
  test.identical( got, expected );

  test.case = 'range[ 0 ] === 2, src.length > range[ 1 ] > range[ 0 ]';
  var got = _._strBut( 'Hello', [ 2, 1 ], [ 'append', 'n' ] );
  var expected = [ 'Heappendllo', 'Henllo' ];
  test.identical( got, expected );

  test.case = 'range[ 0 ] === 2, src.length < range[ 1 ] < range[ 0 ]';
  var got = _._strBut( 'Hello', [ 2, 6 ], [ 'append', 'n' ] );
  var expected = [ 'Heappend', 'Hen' ];
  test.identical( got, expected );

  /* */

  test.case = 'range[ 0 ] === 6, range[ 1 ] === -6 > src.length';
  var got = _._strBut( 'Hello', [ 6, -6 ], [ 'append', 'n' ] );
  var expected = [ 'Helloappend', 'Hellon' ];
  test.identical( got, expected );

  test.case = 'range[ 0 ] === 6, range[ 1 ] === -2 < src.length';
  var got = _._strBut( 'Hello', [ 6, -2 ], [ 'append', 'n' ] );
  var expected = [ 'Helloappend', 'Hellon' ];
  test.identical( got, expected );

  test.case = 'range[ 0 ] === 6, range[ 1 ] === -1';
  var got = _._strBut( 'Hello', [ 6, -1 ], [ 'append', 'n' ] );
  var expected = [ 'Helloappend', 'Hellon' ];
  test.identical( got, expected );

  test.case = 'range[ 0 ] === 6, range[ 1 ] > range[ 0 ]';
  var got = _._strBut( 'Hello', [ 6, 0 ], [ 'append', 'n' ] );
  var expected = [ 'Helloappend', 'Hellon' ];
  test.identical( got, expected );

  test.case = 'range[ 0 ] === 6, src.length > range[ 1 ] > range[ 0 ]';
  var got = _._strBut( 'Hello', [ 6, 1 ], [ 'append', 'n' ] );
  var expected = [ 'Helloappend', 'Hellon' ];
  test.identical( got, expected );

  test.case = 'range[ 0 ] === 6, src.length < range[ 1 ] < range[ 0 ]';
  var got = _._strBut( 'Hello', [ 6, 6 ], [ 'append', 'n' ] );
  var expected = [ 'Helloappend', 'Hellon' ];
  test.identical( got, expected );
}

//

function strBut( test )
{
  test.open( 'not vectorized' );

  test.case = 'range - number, first symbol';
  var src = 'a\nb\nc';
  var got = _.strBut( src, 0 );
  var expected = '\nb\nc';
  test.identical( got, expected );

  test.case = 'range - number';
  var src = 'a\nb\nc';
  var got = _.strBut( src, 1 );
  var expected = 'ab\nc';
  test.identical( got, expected );

  test.case = 'range - number, last symbol';
  var src = 'a\nb\nc';
  var got = _.strBut( src, 4 );
  var expected = 'a\nb\n';
  test.identical( got, expected );

  test.case = 'range - number bigger then srcStr.length';
  var src = 'a\nb\nc';
  var got = _.strBut( src, 6 );
  var expected = 'a\nb\nc';
  test.identical( got, expected );

  test.case = 'range - negative number, last symbol';
  var src = 'a\nb\nc';
  var got = _.strBut( src, -1 );
  var expected = 'a\nb\n';
  test.identical( got, expected );

  test.case = 'range - negative number, first symbol';
  var src = 'a\nb\nc';
  var got = _.strBut( src, -5 );
  var expected = '\nb\nc';
  test.identical( got, expected );

  test.case = 'range - negative number, absolute value bigger then srcStr.length';
  var src = 'a\nb\nc';
  var got = _.strBut( src, -7 );
  var expected = 'a\nb\nc';
  test.identical( got, expected );

  /* */

  test.case = 'srcStr - empty string';
  var got = _.strBut( '', [ 2, 2 ] );
  var expected = '';
  test.identical( got, expected );

  test.case = 'srcStr, range[ 0 ] > range[ 1 ]';
  var got = _.strBut( 'Hello', [ 1, 0 ] );
  var expected = 'Hello';
  test.identical( got, expected );

  test.case = 'srcStr, get all';
  var got = _.strBut( 'Hello', [ 0, 4 ] );
  var expected = '';
  test.identical( got, expected );

  test.case = 'srcStr, range bigger than length';
  var got = _.strBut( 'Hello', [ 0, 7 ] );
  var expected = '';
  test.identical( got, expected );

  test.case = 'srcStr, get subString';
  var got = _.strBut( 'Hello', [ 2, 2 ] );
  var expected = 'Helo';
  test.identical( got, expected );

  test.case = 'srcStr, get end of string';
  var got = _.strBut( 'Hello', [ 3, 4 ] );
  var expected = 'Hel';
  test.identical( got, expected );

  test.case = 'srcStr, range reversed';
  var got = _.strBut( 'Hello', [ 4, 0 ] );
  var expected = 'Hello';
  test.identical( got, expected );

  /* */

  test.case = 'srcStr, range[ 0 ] > range[ 1 ], range[ 0 ] < 0';
  var got = _.strBut( 'Hello', [ -2, -3 ] );
  var expected = 'Hello';
  test.identical( got, expected );

  test.case = 'srcStr, get all, range[ 0 ] < 0';
  var got = _.strBut( 'Hello', [ -5, 4 ] );
  var expected = '';
  test.identical( got, expected );

  test.case = 'srcStr, range bigger than length, range[ 0 ] < 0';
  var got = _.strBut( 'Hello', [ -7, 4 ] );
  var expected = '';
  test.identical( got, expected );

  test.case = 'srcStr, get subString, range[ 0 ] and range[ 1 ] < 0';
  var got = _.strBut( 'Hello', [ -3, -3 ] );
  var expected = 'Helo';
  test.identical( got, expected );

  test.case = 'srcStr, get start of string, range[ 0 ] and range[ 1 ] < 0';
  var got = _.strBut( 'Hello', [ -5, -5 ] );
  var expected = 'ello';
  test.identical( got, expected );

  test.case = 'srcStr, range reversed, range[ 0 ] and range[ 1 ] < 0';
  var got = _.strBut( 'Hello', [ -2, -4 ] );
  var expected = 'Hello';
  test.identical( got, expected );

  test.close( 'not vectorized' );

  /* - */

  test.open( 'vectorized, ins - undefined' );

  test.case = 'range - number, first symbol';
  var src = [ 'a\nb\nc', '', 'abc' ];
  var got = _.strBut( src, 0 );
  var expected = [ '\nb\nc', '', 'bc' ];
  test.identical( got, expected );

  test.case = 'range - number';
  var src = [ 'a\nb\nc', '', 'abc' ];
  var got = _.strBut( src, 1 );
  var expected = [ 'ab\nc', '', 'ac' ];
  test.identical( got, expected );

  test.case = 'range - number, last symbol of longest string';
  var src = [ 'a\nb\nc', '', 'abc' ];
  var got = _.strBut( src, 4 );
  var expected = [ 'a\nb\n', '', 'abc' ];
  test.identical( got, expected );

  test.case = 'range - number bigger then longest srcStr.length';
  var src = [ 'a\nb\nc', '', 'abc' ];
  var got = _.strBut( src, 6 );
  var expected = [ 'a\nb\nc', '', 'abc' ];
  test.identical( got, expected );

  test.case = 'range - negative number, last symbol';
  var src = [ 'a\nb\nc', '', 'abc' ];
  var got = _.strBut( src, -1 );
  var expected = [ 'a\nb\n', '', 'ab' ];
  test.identical( got, expected );

  test.case = 'range - negative number, first symbol of longest string';
  var src = [ 'a\nb\nc', '', 'abc' ];
  var got = _.strBut( src, -5 );
  var expected = [ '\nb\nc', '', 'abc' ];
  test.identical( got, expected );

  test.case = 'range - negative number, absolute value bigger then longest srcStr.length';
  var src = [ 'a\nb\nc', '', 'abc' ];
  var got = _.strBut( src, -7 );
  var expected = [ 'a\nb\nc', '', 'abc' ];
  test.identical( got, expected );

  /* */

  test.case = 'srcStr - empty strings';
  var got = _.strBut( [ '', '', '' ], [ 2, 2 ] );
  var expected = [ '', '', '' ];
  test.identical( got, expected );

  test.case = 'srcStr, range[ 0 ] > range[ 1 ]';
  var got = _.strBut( [ 'Hello', 'world', 'abc', '' ], [ 1, 0 ] );
  var expected = [ 'Hello', 'world', 'abc', '' ];
  test.identical( got, expected );

  test.case = 'srcStr, get all';
  var got = _.strBut( [ 'Hello', 'world', 'abc', '' ], [ 0, 4 ] );
  var expected = [ '', '', '', '' ];
  test.identical( got, expected );

  test.case = 'srcStr, range bigger than length';
  var got = _.strBut( [ 'Hello', 'world', 'abc', '' ], [ 0, 7 ] );
  var expected = [ '', '', '', '' ];
  test.identical( got, expected );

  test.case = 'srcStr, get subString';
  var got = _.strBut( [ 'Hello', 'world', 'abc', '' ], [ 2, 2 ] );
  var expected = [ 'Helo', 'wold', 'ab', '' ];
  test.identical( got, expected );

  test.case = 'srcStr, get end of string';
  var got = _.strBut( [ 'Hello', 'world', 'abc', '' ], [ 3, 4 ] );
  var expected = [ 'Hel', 'wor', 'abc', '' ];
  test.identical( got, expected );

  test.case = 'srcStr, range reversed';
  var got = _.strBut( [ 'Hello', 'world', 'abc', '' ], [ 4, 0 ] );
  var expected = [ 'Hello', 'world', 'abc', '' ];
  test.identical( got, expected );

  /* */

  test.case = 'srcStr, range[ 0 ] > range[ 1 ], range[ 0 ] < 0';
  var got = _.strBut( [ 'Hello', 'world', 'abc', '' ], [ -2, -3 ] );
  var expected = [ 'Hello', 'world', 'abc', '' ];
  test.identical( got, expected );

  test.case = 'srcStr, get all, range[ 0 ] < 0';
  var got = _.strBut( [ 'Hello', 'world', 'abc', '' ], [ -5, 4 ] );
  var expected = [ '', '', '', '' ];
  test.identical( got, expected );

  test.case = 'srcStr, range bigger than length, range[ 0 ] < 0';
  var got = _.strBut( [ 'Hello', 'world', 'abc', '' ], [ -7, 5 ] );
  var expected = [ '', '', '', '' ];
  test.identical( got, expected );

  test.case = 'srcStr, get subString, range[ 0 ] and range[ 1 ] < 0';
  var got = _.strBut( [ 'Hello', 'world', 'abc', '' ], [ -3, -3 ] );
  var expected = [ 'Helo', 'wold', 'bc', '' ];
  test.identical( got, expected );

  test.case = 'srcStr, get start of string, range[ 0 ] and range[ 1 ] < 0';
  var got = _.strBut( [ 'Hello', 'world', 'abc', '' ], [ -5, -5 ] );
  var expected = [ 'ello', 'orld', 'abc', '' ];
  test.identical( got, expected );

  test.case = 'srcStr, range reversed, range[ 0 ] and range[ 1 ] < 0';
  var got = _.strBut( [ 'Hello', 'world', 'abc', '' ], [ -2, -3 ] );
  var expected = [ 'Hello', 'world', 'abc', '' ];
  test.identical( got, expected );

  /* */

  test.case = 'srcStr, range[ 0 ] > range[ 1 ], range[ 0 ] < 0';
  var got = _.strBut( [ 'Hello', 'world', 'abc', '' ], [ -2, -3 ], undefined );
  var expected = [ 'Hello', 'world', 'abc', '' ];
  test.identical( got, expected );

  test.case = 'srcStr, get all, range[ 0 ] < 0';
  var got = _.strBut( [ 'Hello', 'world', 'abc', '' ], [ -5, 4 ], undefined );
  var expected = [ '', '', '', '' ];
  test.identical( got, expected );

  test.case = 'srcStr, range bigger than length, range[ 0 ] < 0';
  var got = _.strBut( [ 'Hello', 'world', 'abc', '' ], [ -7, 5 ], undefined );
  var expected = [ '', '', '', '' ];
  test.identical( got, expected );

  test.case = 'srcStr, get subString, range[ 0 ] and range[ 1 ] < 0';
  var got = _.strBut( [ 'Hello', 'world', 'abc', '' ], [ -3, -3 ], undefined );
  var expected = [ 'Helo', 'wold', 'bc', '' ];
  test.identical( got, expected );

  test.case = 'srcStr, get start of string, range[ 0 ] and range[ 1 ] < 0';
  var got = _.strBut( [ 'Hello', 'world', 'abc', '' ], [ -5, -5 ], undefined );
  var expected = [ 'ello', 'orld', 'abc', '' ];
  test.identical( got, expected );

  test.case = 'srcStr, range reversed, range[ 0 ] and range[ 1 ] < 0';
  var got = _.strBut( [ 'Hello', 'world', 'abc', '' ], [ -2, -4 ], undefined );
  var expected = [ 'Hello', 'world', 'abc', '' ];
  test.identical( got, expected );

  test.close( 'vectorized, ins - undefined' );

  /* - */

  test.open( 'vectorized, ins - string' );

  test.case = 'range - number, first symbol';
  var src = [ 'a\nb\nc', '', 'abc' ];
  var got = _.strBut( src, 0, 'append\nn' );
  var expected = [ 'append\nn\nb\nc', 'append\nn', 'append\nnbc' ];
  test.identical( got, expected );

  test.case = 'range - number';
  var src = [ 'a\nb\nc', '', 'abc' ];
  var got = _.strBut( src, 1, 'append\nn' );
  var expected = [ 'aappend\nnb\nc', 'append\nn', 'aappend\nnc' ];
  test.identical( got, expected );

  test.case = 'range - number, last symbol of longest string';
  var src = [ 'a\nb\nc', '', 'abc' ];
  var got = _.strBut( src, 4, 'append\nn' );
  var expected = [ 'a\nb\nappend\nn', 'append\nn', 'abcappend\nn' ];
  test.identical( got, expected );

  test.case = 'range - number bigger then longest srcStr.length';
  var src = [ 'a\nb\nc', '', 'abc' ];
  var got = _.strBut( src, 6, 'append\nn' );
  var expected = [ 'a\nb\ncappend\nn', 'append\nn', 'abcappend\nn' ];
  test.identical( got, expected );

  test.case = 'range - negative number, last symbol';
  var src = [ 'a\nb\nc', '', 'abc' ];
  var got = _.strBut( src, -1, 'append\nn' );
  var expected = [ 'a\nb\nappend\nn', 'append\nn', 'abappend\nn' ];
  test.identical( got, expected );

  test.case = 'range - negative number, first symbol of longest string';
  var src = [ 'a\nb\nc', '', 'abc' ];
  var got = _.strBut( src, -5, 'append\nn' );
  var expected = [ 'append\nn\nb\nc', 'append\nn', 'append\nnabc' ];
  test.identical( got, expected );

  test.case = 'range - negative number, absolute value bigger then longest srcStr.length';
  var src = [ 'a\nb\nc', '', 'abc' ];
  var got = _.strBut( src, -7, 'append\nn' );
  var expected = [ 'append\nna\nb\nc', 'append\nn', 'append\nnabc' ];
  test.identical( got, expected );

  /* */

  test.case = 'srcStr - empty strings';
  var got = _.strBut( [ '', '', '' ], [ 2, 4 ], 'append\nn' );
  var expected = [ 'append\nn', 'append\nn', 'append\nn' ];
  test.identical( got, expected );

  test.case = 'srcStr, range[ 0 ] === range[ 1 ]';
  var got = _.strBut( [ 'Hello', 'world', 'abc', '' ], [ 1, 0 ], 'append\nn' );
  var expected = [ 'Happend\nnello', 'wappend\nnorld', 'aappend\nnbc', 'append\nn' ];
  test.identical( got, expected );

  test.case = 'srcStr, get all';
  var got = _.strBut( [ 'Hello', 'world', 'abc', '' ], [ 0, 4 ], 'append\nn' );
  var expected = [ 'append\nn', 'append\nn', 'append\nn', 'append\nn' ];
  test.identical( got, expected );

  test.case = 'srcStr, range bigger than length';
  var got = _.strBut( [ 'Hello', 'world', 'abc', '' ], [ 0, 7 ], 'append\nn' );
  var expected = [ 'append\nn', 'append\nn', 'append\nn', 'append\nn' ];
  test.identical( got, expected );

  test.case = 'srcStr, get subString';
  var got = _.strBut( [ 'Hello', 'world', 'abc', '' ], [ 2, 2 ], 'append\nn' );
  var expected = [ 'Heappend\nnlo', 'woappend\nnld', 'abappend\nn', 'append\nn' ];
  test.identical( got, expected );

  test.case = 'srcStr, get end of string';
  var got = _.strBut( [ 'Hello', 'world', 'abc', '' ], [ 3, 4 ], 'append\nn' );
  var expected = [ 'Helappend\nn', 'worappend\nn', 'abcappend\nn', 'append\nn' ];
  test.identical( got, expected );

  test.case = 'srcStr, range reversed';
  var got = _.strBut( [ 'Hello', 'world', 'abc', '' ], [ 4, 0 ], 'append\nn' );
  var expected = [ 'Hellappend\nno', 'worlappend\nnd', 'abcappend\nn', 'append\nn' ];
  test.identical( got, expected );

  /* */

  test.case = 'srcStr, range[ 0 ] > range[ 1 ], range[ 0 ] < 0';
  var got = _.strBut( [ 'Hello', 'world', 'abc', '' ], [ -2, -3 ], 'append\nn' );
  var expected = [ 'Helappend\nnlo', 'worappend\nnld', 'aappend\nnbc', 'append\nn' ];
  test.identical( got, expected );

  test.case = 'srcStr, get all, range[ 0 ] < 0';
  var got = _.strBut( [ 'Hello', 'world', 'abc', '' ], [ -5, 4 ], 'append\nn' );
  var expected = [ 'append\nn', 'append\nn', 'append\nn', 'append\nn' ];
  test.identical( got, expected );

  test.case = 'srcStr, range bigger than length, range[ 0 ] < 0';
  var got = _.strBut( [ 'Hello', 'world', 'abc', '' ], [ -7, 5 ], 'append\nn' );
  var expected = [ 'append\nn', 'append\nn', 'append\nn', 'append\nn' ];
  test.identical( got, expected );

  test.case = 'srcStr, get subString, range[ 0 ] and range[ 1 ] < 0';
  var got = _.strBut( [ 'Hello', 'world', 'abc', '' ], [ -3, -3 ], 'append\nn' );
  var expected = [ 'Heappend\nnlo', 'woappend\nnld', 'append\nnbc', 'append\nn' ];
  test.identical( got, expected );

  test.case = 'srcStr, get start of string, range[ 0 ] and range[ 1 ] < 0';
  var got = _.strBut( [ 'Hello', 'world', 'abc', '' ], [ -5, -5 ], 'append\nn' );
  var expected = [ 'append\nnello', 'append\nnorld', 'append\nnabc', 'append\nn' ];
  test.identical( got, expected );

  test.case = 'srcStr, range reversed, range[ 0 ] and range[ 1 ] < 0';
  var got = _.strBut( [ 'Hello', 'world', 'abc', '' ], [ -2, -4 ], 'append\nn' );
  var expected = [ 'Helappend\nnlo', 'worappend\nnld', 'aappend\nnbc', 'append\nn' ];
  test.identical( got, expected );

  /* */

  test.case = 'srcStr, range[ 0 ] > range[ 1 ], range[ 0 ] < 0, ins - empty string';
  var got = _.strBut( [ 'Hello', 'world', 'abc', '' ], [ -2, -3 ], '' );
  var expected = [ 'Hello', 'world', 'abc', '' ];
  test.identical( got, expected );

  test.case = 'srcStr, get all, range[ 0 ] < 0, ins - empty string';
  var got = _.strBut( [ 'Hello', 'world', 'abc', '' ], [ -5, 4 ], '' );
  var expected = [ '', '', '', '' ];
  test.identical( got, expected );

  test.case = 'srcStr, range bigger than length, range[ 0 ] < 0, ins - empty string';
  var got = _.strBut( [ 'Hello', 'world', 'abc', '' ], [ -7, 5 ], '' );
  var expected = [ '', '', '', '' ];
  test.identical( got, expected );

  test.case = 'srcStr, get subString, range[ 0 ] and range[ 1 ] < 0, ins - empty string';
  var got = _.strBut( [ 'Hello', 'world', 'abc', '' ], [ -3, -3 ], '' );
  var expected = [ 'Helo', 'wold', 'bc', '' ];
  test.identical( got, expected );

  test.case = 'srcStr, get start of string, range[ 0 ] and range[ 1 ] < 0, ins - empty string';
  var got = _.strBut( [ 'Hello', 'world', 'abc', '' ], [ -5, -5 ], '' );
  var expected = [ 'ello', 'orld', 'abc', '' ];
  test.identical( got, expected );

  test.case = 'srcStr, range reversed, range[ 0 ] and range[ 1 ] < 0, ins - empty string';
  var got = _.strBut( [ 'Hello', 'world', 'abc', '' ], [ -2, -4 ], '' );
  var expected = [ 'Hello', 'world', 'abc', '' ];
  test.identical( got, expected );

  test.close( 'vectorized, ins - string' );

  /* - */

  if( !Config.debug )
  return;

  test.case = 'without arguments';
  test.shouldThrowErrorSync( () => _.strBut() );

  test.case = 'one argument';
  test.shouldThrowErrorSync( () => _.strBut( 'abc' ) );

  test.case = 'extra arguments';
  test.shouldThrowErrorSync( () => _.strBut( 'abc', [ 1, 2 ], 'some', 'extra' ) );

  test.case = 'wrong type of srcStr';
  test.shouldThrowErrorSync( () => _.strBut( 123, [ 0, 1 ] ) );
  test.shouldThrowErrorSync( () => _.strBut( null, [ 0, 1 ] ) );
  test.shouldThrowErrorSync( () => _.strBut( /a?$/, [ 0, 1 ] ) );

  test.case = 'wrong type of range';
  test.shouldThrowErrorSync( () => _.strBut( 'abc', null ) );
  test.shouldThrowErrorSync( () => _.strBut( 'abc', 'wrong' ) );

  test.case = 'wrong range';
  test.shouldThrowErrorSync( () => _.strBut( 'abc', [ 1 ] ) );
  test.shouldThrowErrorSync( () => _.strBut( 'abc', [ 1, 2, 3 ] ) );

  test.case = 'wrong ins';
  test.shouldThrowErrorSync( () => _.strBut( 'abc', [ 1, 2 ], { a : 1 } ) );
}


//

function strButInsIsLong( test )
{
  test.open( 'src - single string' );

  test.case = 'srcStr - empty string, range - inside string';
  var got = _.strBut( '', [ 0, -1 ], [ 'append', 'n' ] );
  var expected = [ 'append', 'n' ];
  test.identical( got, expected );

  test.case = 'srcStr - empty string, range - outside string';
  var got = _.strBut( '', [ 0, 2 ], [ 'append', 'n' ] );
  var expected = [ 'append', 'n' ];
  test.identical( got, expected );

  test.case = 'srcStr - empty string, range - outside string';
  var got = _.strBut( '', [ -2, 2 ], [ 'append', 'n' ] );
  var expected = [ 'append', 'n' ];
  test.identical( got, expected );

  /* */

  test.case = 'range - |negative number| > src.length';
  var src = 'a\nb\nc';
  var got = _.strBut( src, -7, [ 'append', 'n' ] );
  var expected = [ 'appenda\nb\nc', 'na\nb\nc' ];
  test.identical( got, expected );

  test.case = 'range - |negative number| < src.length';
  var src = 'a\nb\nc';
  var got = _.strBut( src, -2, [ 'append', 'n' ] );
  var expected = [ 'a\nbappendc', 'a\nbnc' ];
  test.identical( got, expected );

  test.case = 'range - number - -1, last symbol';
  var src = 'a\nb\nc';
  var got = _.strBut( src, -1, [ 'append', 'n' ] );
  var expected = [ 'a\nb\nappend', 'a\nb\nn' ];
  test.identical( got, expected );

  test.case = 'range - number - 0, first symbol';
  var src = 'a\nb\nc';
  var got = _.strBut( src, 0, [ 'append', 'n' ] );
  var expected = [ 'append\nb\nc', 'n\nb\nc' ];
  test.identical( got, expected );

  test.case = 'range - number < src.length';
  var src = 'a\nb\nc';
  var got = _.strBut( src, 1, [ 'append', 'n' ] );
  var expected = [ 'aappendb\nc', 'anb\nc' ];
  test.identical( got, expected );

  test.case = 'range - number > src.length';
  var src = 'a\nb\nc';
  var got = _.strBut( src, 6, [ 'append', 'n' ] );
  var expected = [ 'a\nb\ncappend', 'a\nb\ncn' ];
  test.identical( got, expected );

  /* */

  test.case = 'range[ 0 ] === 0, range[ 1 ] === -6 > src.length';
  var got = _.strBut( 'Hello', [ 0, -6 ], [ 'append', 'n' ] );
  var expected = [ 'appendHello', 'nHello' ];
  test.identical( got, expected );

  test.case = 'range[ 0 ] === 0, range[ 1 ] === -2 < src.length';
  var got = _.strBut( 'Hello', [ 0, -2 ], [ 'append', 'n' ] );
  var expected = [ 'appendo', 'no' ];
  test.identical( got, expected );

  test.case = 'range[ 0 ] === 0, range[ 1 ] === -1';
  var got = _.strBut( 'Hello', [ 0, -1 ], [ 'append', 'n' ] );
  var expected = [ 'appendHello', 'nHello' ];
  test.identical( got, expected );

  test.case = 'range[ 0 ] === 0, range[ 1 ] === range[ 0 ]';
  var got = _.strBut( 'Hello', [ 0, 0 ], [ 'append', 'n' ] );
  var expected = [ 'appendello', 'nello' ];
  test.identical( got, expected );

  test.case = 'range[ 0 ] === 0, src.length > range[ 1 ] > range[ 0 ]';
  var got = _.strBut( 'Hello', [ 0, 1 ], [ 'append', 'n' ] );
  var expected = [ 'appendllo', 'nllo' ];
  test.identical( got, expected );

  test.case = 'range[ 0 ] === 0, src.length < range[ 1 ] > range[ 0 ]';
  var got = _.strBut( 'Hello', [ 0, 6 ], [ 'append', 'n' ] );
  var expected = [ 'append', 'n' ];
  test.identical( got, expected );

  /* */

  test.case = 'range[ 0 ] === -1, range[ 1 ] === -6 > src.length';
  var got = _.strBut( 'Hello', [ -1, -6 ], [ 'append', 'n' ] );
  var expected = [ 'Hellappendo', 'Hellno' ];
  test.identical( got, expected );

  test.case = 'range[ 0 ] === -1, range[ 1 ] === -2 < src.length';
  var got = _.strBut( 'Hello', [ -1, -2 ], [ 'append', 'n' ] );
  var expected = [ 'Hellappendo', 'Hellno' ];
  test.identical( got, expected );

  test.case = 'range[ 0 ] === -1, range[ 0 ] === range[ 1 ]';
  var got = _.strBut( 'Hello', [ -1, -1 ], [ 'append', 'n' ] );
  var expected = [ 'Hellappendo', 'Hellno' ];
  test.identical( got, expected );

  test.case = 'range[ 0 ] === -1, range[ 1 ] > range[ 0 ]';
  var got = _.strBut( 'Hello', [ -1, 0 ], [ 'append', 'n' ] );
  var expected = [ 'Hellappendo', 'Hellno' ];
  test.identical( got, expected );

  test.case = 'range[ 0 ] === -1, src.length > range[ 1 ] > range[ 0 ]';
  var got = _.strBut( 'Hello', [ -1, 1 ], [ 'append', 'n' ] );
  var expected = [ 'Hellappendo', 'Hellno' ];
  test.identical( got, expected );

  test.case = 'range[ 0 ] === -1, src.length < range[ 1 ] > range[ 0 ]';
  var got = _.strBut( 'Hello', [ -1, 6 ], [ 'append', 'n' ] );
  var expected = [ 'Hellappend', 'Helln' ];
  test.identical( got, expected );

  /* */

  test.case = 'range[ 0 ] === -2, range[ 1 ] === -6 > src.length';
  var got = _.strBut( 'Hello', [ -2, -6 ], [ 'append', 'n' ] );
  var expected = [ 'Helappendlo', 'Helnlo' ];
  test.identical( got, expected );

  test.case = 'range[ 0 ] === -2, range[ 1 ] === range[ 0 ]';
  var got = _.strBut( 'Hello', [ -2, -2 ], [ 'append', 'n' ] );
  var expected = [ 'Helappendo', 'Helno' ];
  test.identical( got, expected );

  test.case = 'range[ 0 ] === -2, range[ 1 ] === -1';
  var got = _.strBut( 'Hello', [ -2, -1 ], [ 'append', 'n' ] );
  var expected = [ 'Helappendlo', 'Helnlo' ];
  test.identical( got, expected );

  test.case = 'range[ 0 ] === -2, range[ 1 ] > range[ 0 ]';
  var got = _.strBut( 'Hello', [ -2, 0 ], [ 'append', 'n' ] );
  var expected = [ 'Helappendlo', 'Helnlo' ];
  test.identical( got, expected );

  test.case = 'range[ 0 ] === -2, src.length > range[ 1 ] > range[ 0 ]';
  var got = _.strBut( 'Hello', [ -2, 1 ], [ 'append', 'n' ] );
  var expected = [ 'Helappendlo', 'Helnlo' ];
  test.identical( got, expected );

  test.case = 'range[ 0 ] === -2, src.length < range[ 1 ] > range[ 0 ]';
  var got = _.strBut( 'Hello', [ -2, 6 ], [ 'append', 'n' ] );
  var expected = [ 'Helappend', 'Heln' ];
  test.identical( got, expected );

  /* */

  test.case = 'range[ 0 ] === -6, range[ 1 ] === range[ 0 ] < src.length';
  var got = _.strBut( 'Hello', [ -6, -6 ], [ 'append', 'n' ] );
  var expected = [ 'appendHello', 'nHello' ];
  test.identical( got, expected );

  test.case = 'range[ 0 ] === -6, range[ 1 ] === range[ 0 ]';
  var got = _.strBut( 'Hello', [ -6, -2 ], [ 'append', 'n' ] );
  var expected = [ 'appendo', 'no' ];
  test.identical( got, expected );

  test.case = 'range[ 0 ] === -6, range[ 1 ] === -1';
  var got = _.strBut( 'Hello', [ -6, -1 ], [ 'append', 'n' ] );
  var expected = [ 'appendHello', 'nHello' ];
  test.identical( got, expected );

  test.case = 'range[ 0 ] === -6, range[ 1 ] > range[ 0 ]';
  var got = _.strBut( 'Hello', [ -6, 0 ], [ 'append', 'n' ] );
  var expected = [ 'appendello', 'nello' ];
  test.identical( got, expected );

  test.case = 'range[ 0 ] === -6, src.length > range[ 1 ] > range[ 0 ]';
  var got = _.strBut( 'Hello', [ -6, 1 ], [ 'append', 'n' ] );
  var expected = [ 'appendllo', 'nllo' ];
  test.identical( got, expected );

  test.case = 'range[ 0 ] === -6, src.length < range[ 1 ] > range[ 0 ]';
  var got = _.strBut( 'Hello', [ -6, 6 ], [ 'append', 'n' ] );
  var expected = [ 'append', 'n' ];
  test.identical( got, expected );

  /* */

  test.case = 'range[ 0 ] === 1, range[ 1 ] === -6 > src.length';
  var got = _.strBut( 'Hello', [ 1, -6 ], [ 'append', 'n' ] );
  var expected = [ 'Happendello', 'Hnello' ];
  test.identical( got, expected );

  test.case = 'range[ 0 ] === 1, range[ 1 ] === -2 < src.length';
  var got = _.strBut( 'Hello', [ 1, -2 ], [ 'append', 'n' ] );
  var expected = [ 'Happendo', 'Hno' ];
  test.identical( got, expected );

  test.case = 'range[ 0 ] === 1, range[ 1 ] === -1';
  var got = _.strBut( 'Hello', [ 1, -1 ], [ 'append', 'n' ] );
  var expected = [ 'Happendello', 'Hnello' ];
  test.identical( got, expected );

  test.case = 'range[ 0 ] === 1, range[ 1 ] > range[ 0 ]';
  var got = _.strBut( 'Hello', [ 1, 0 ], [ 'append', 'n' ] );
  var expected = [ 'Happendello', 'Hnello' ];
  test.identical( got, expected );

  test.case = 'range[ 0 ] === 1, src.length > range[ 1 ] === range[ 0 ]';
  var got = _.strBut( 'Hello', [ 1, 1 ], [ 'append', 'n' ] );
  var expected = [ 'Happendllo', 'Hnllo' ];
  test.identical( got, expected );

  test.case = 'range[ 0 ] === 1, src.length < range[ 1 ] > range[ 0 ]';
  var got = _.strBut( 'Hello', [ 1, 6 ], [ 'append', 'n' ] );
  var expected = [ 'Happend', 'Hn' ];
  test.identical( got, expected );

  /* */

  test.case = 'range[ 0 ] === 2, range[ 1 ] === -6 > src.length';
  var got = _.strBut( 'Hello', [ 2, -6 ], [ 'append', 'n' ] );
  var expected = [ 'Heappendllo', 'Henllo' ];
  test.identical( got, expected );

  test.case = 'range[ 0 ] === 2, range[ 1 ] === -2 < src.length';
  var got = _.strBut( 'Hello', [ 2, -2 ], [ 'append', 'n' ] );
  var expected = [ 'Heappendo', 'Heno' ];
  test.identical( got, expected );

  test.case = 'range[ 0 ] === 2, range[ 1 ] === -1';
  var got = _.strBut( 'Hello', [ 2, -1 ], [ 'append', 'n' ] );
  var expected = [ 'Heappendllo', 'Henllo' ];
  test.identical( got, expected );

  test.case = 'range[ 0 ] === 2, range[ 1 ] > range[ 0 ]';
  var got = _.strBut( 'Hello', [ 2, 0 ], [ 'append', 'n' ] );
  var expected = [ 'Heappendllo', 'Henllo' ];
  test.identical( got, expected );

  test.case = 'range[ 0 ] === 2, src.length > range[ 1 ] > range[ 0 ]';
  var got = _.strBut( 'Hello', [ 2, 1 ], [ 'append', 'n' ] );
  var expected = [ 'Heappendllo', 'Henllo' ];
  test.identical( got, expected );

  test.case = 'range[ 0 ] === 2, src.length < range[ 1 ] < range[ 0 ]';
  var got = _.strBut( 'Hello', [ 2, 6 ], [ 'append', 'n' ] );
  var expected = [ 'Heappend', 'Hen' ];
  test.identical( got, expected );

  /* */

  test.case = 'range[ 0 ] === 6, range[ 1 ] === -6 > src.length';
  var got = _.strBut( 'Hello', [ 6, -6 ], [ 'append', 'n' ] );
  var expected = [ 'Helloappend', 'Hellon' ];
  test.identical( got, expected );

  test.case = 'range[ 0 ] === 6, range[ 1 ] === -2 < src.length';
  var got = _.strBut( 'Hello', [ 6, -2 ], [ 'append', 'n' ] );
  var expected = [ 'Helloappend', 'Hellon' ];
  test.identical( got, expected );

  test.case = 'range[ 0 ] === 6, range[ 1 ] === -1';
  var got = _.strBut( 'Hello', [ 6, -1 ], [ 'append', 'n' ] );
  var expected = [ 'Helloappend', 'Hellon' ];
  test.identical( got, expected );

  test.case = 'range[ 0 ] === 6, range[ 1 ] > range[ 0 ]';
  var got = _.strBut( 'Hello', [ 6, 0 ], [ 'append', 'n' ] );
  var expected = [ 'Helloappend', 'Hellon' ];
  test.identical( got, expected );

  test.case = 'range[ 0 ] === 6, src.length > range[ 1 ] > range[ 0 ]';
  var got = _.strBut( 'Hello', [ 6, 1 ], [ 'append', 'n' ] );
  var expected = [ 'Helloappend', 'Hellon' ];
  test.identical( got, expected );

  test.case = 'range[ 0 ] === 6, src.length < range[ 1 ] < range[ 0 ]';
  var got = _.strBut( 'Hello', [ 6, 6 ], [ 'append', 'n' ] );
  var expected = [ 'Helloappend', 'Hellon' ];
  test.identical( got, expected );

  test.close( 'src - single string' );

  /* - */

  test.open( 'src - vector of strings' );

  test.open( 'range - number' );

  test.case = '|negative number| >= src.length';
  var src = [ 'aa' + 'aa', '', 'cc\ncc' ];
  var got = _.strBut( src, -5, [ 'bb', 'dd' ] );
  var expected = [ [ 'bbaa' + 'aa', 'ddaa' + 'aa' ], [ 'bb', 'dd' ], [ 'bbc\ncc', 'ddc\ncc' ] ];
  test.identical( got, expected );

  test.case = '|-1| < src.length';
  var src = [ 'aa' + 'aa', '', 'cc\ncc' ];
  var got = _.strBut( src, -1, [ 'bb', 'dd' ] );
  var expected = [ [ 'aa' + 'abb', 'aa' + 'add' ], [ 'bb', 'dd' ], [ 'cc\ncbb', 'cc\ncdd' ] ];
  test.identical( got, expected );

  test.case = 'range === 0';
  var src = [ 'aa'+'aa', '', 'cc\ncc' ];
  var got = _.strBut( src, 0, [ 'bb', 'dd' ] );
  var expected = [ [ 'bba'+'aa', 'dda'+'aa' ], [ 'bb', 'dd' ], [ 'bbc\ncc', 'ddc\ncc' ] ];
  test.identical( got, expected );

  test.case = 'range === 1 < src.length';
  var src = [ 'aa'+'aa', '', 'cc\ncc' ];
  var got = _.strBut( src, 1, [ 'bb', 'dd' ] );
  var expected = [ [ 'abbaa', 'addaa' ], [ 'bb', 'dd' ], [ 'cbb\ncc', 'cdd\ncc' ] ];
  test.identical( got, expected );

  test.case = 'range >= src.length';
  var src = [ 'aa'+'aa', '', 'cc\ncc' ];
  var got = _.strBut( src, 5, [ 'bb', 'dd' ] );
  var expected = [ [ 'aa'+'aabb', 'aa'+'aadd' ], [ 'bb', 'dd' ], [ 'cc\nccbb', 'cc\nccdd' ] ];
  test.identical( got, expected );

  test.close( 'range - number' );

  /* */

  test.open( 'range is cinterval' );

  test.case = 'srcStr - empty strings, range - inside string';
  var got = _.strBut( [ '', '' ], [ 0, -1 ], [ 'bb', 'dd' ] );
  var expected = [ [ 'bb', 'dd' ], [ 'bb', 'dd' ] ];
  test.identical( got, expected );

  test.case = 'srcStr - empty strings, range - outside string';
  var got = _.strBut( [ '', '' ], [ 0, 2 ], [ 'bb', 'dd' ] );
  var expected = [ [ 'bb', 'dd' ], [ 'bb', 'dd' ] ];
  test.identical( got, expected );

  test.case = 'srcStr - empty strings, range - outside string';
  var got = _.strBut( [ '', '' ], [ -2, 2 ], [ 'bb', 'dd' ] );
  var expected = [ [ 'bb', 'dd' ], [ 'bb', 'dd' ] ];
  test.identical( got, expected );

  /* */

  test.case = 'range[ 0 ] === 0, range[ 1 ] === -6 > src.length';
  var src = [ 'aa'+'aa', '', 'cc\ncc' ];
  var got = _.strBut( src, [ 0, -6 ], [ 'bb', 'dd' ] );
  var expected = [ [ 'bbaa'+'aa', 'ddaa'+'aa' ], [ 'bb', 'dd' ], [ 'bbcc\ncc', 'ddcc\ncc' ] ];
  test.identical( got, expected );

  test.case = 'range[ 0 ] === 0, range[ 1 ] === -2 < src.length';
  var src = [ 'aa'+'aa', '', 'cc\ncc' ];
  var got = _.strBut( src, [ 0, -2 ], [ 'bb', 'dd' ] );
  var expected = [ [ 'bba', 'dda' ], [ 'bb', 'dd' ], [ 'bbc', 'ddc' ] ];
  test.identical( got, expected );

  test.case = 'range[ 0 ] === 0, range[ 1 ] === -1';
  var src = [ 'aa'+'aa', '', 'cc\ncc' ];
  var got = _.strBut( src, [ 0, -1 ], [ 'bb', 'dd' ] );
  var expected = [ [ 'bbaa'+'aa', 'ddaa'+'aa' ], [ 'bb', 'dd' ], [ 'bbcc\ncc', 'ddcc\ncc' ] ];
  test.identical( got, expected );

  test.case = 'range[ 0 ] === 0, range[ 1 ] === range[ 0 ]';
  var src = [ 'aa'+'aa', '', 'cc\ncc' ];
  var got = _.strBut( src, [ 0, 0 ], [ 'bb', 'dd' ] );
  var expected = [ [ 'bbaa'+'a', 'ddaa'+'a' ], [ 'bb', 'dd' ], [ 'bbc\ncc', 'ddc\ncc' ] ];
  test.identical( got, expected );

  test.case = 'range[ 0 ] === 0, src.length > range[ 1 ] > range[ 0 ]';
  var src = [ 'aa'+'aa', '', 'cc\ncc' ];
  var got = _.strBut( src, [ 0, 1 ], [ 'bb', 'dd' ] );
  var expected = [ [ 'bbaa', 'ddaa' ], [ 'bb', 'dd' ], [ 'bb\ncc', 'dd\ncc' ] ];
  test.identical( got, expected );

  test.case = 'range[ 0 ] === 0, src.length < range[ 1 ] > range[ 0 ]';
  var src = [ 'aa'+'aa', '', 'cc\ncc' ];
  var got = _.strBut( src, [ 0, 6 ], [ 'bb', 'dd' ] );
  var expected = [ [ 'bb', 'dd' ], [ 'bb', 'dd' ], [ 'bb', 'dd' ] ];
  test.identical( got, expected );

  /* */

  test.case = 'range[ 0 ] === -1, range[ 1 ] === -6 > src.length';
  var src = [ 'aa'+'aa', '', 'cc\ncc' ];
  var got = _.strBut( src, [ -1, -6 ], [ 'bb', 'dd' ] );
  var expected = [ [ 'aa'+'abba', 'aa'+'adda' ], [ 'bb', 'dd' ], [ 'cc\ncbbc', 'cc\ncddc' ] ];
  test.identical( got, expected );

  test.case = 'range[ 0 ] === -1, range[ 1 ] === -2 < src.length';
  var src = [ 'aa'+'aa', '', 'cc\ncc' ];
  var got = _.strBut( src, [ -1, -2 ], [ 'bb', 'dd' ] );
  var expected = [ [ 'aa'+'abba', 'aa'+'adda' ], [ 'bb', 'dd' ], [ 'cc\ncbbc', 'cc\ncddc' ] ];
  test.identical( got, expected );

  test.case = 'range[ 0 ] === -1, range[ 0 ] === range[ 1 ]';
  var src = [ 'aa'+'aa', '', 'cc\ncc' ];
  var got = _.strBut( src, [ -1, -1 ], [ 'bb', 'dd' ] );
  var expected = [ [ 'aa'+'abba', 'aa'+'adda' ], [ 'bb', 'dd' ], [ 'cc\ncbbc', 'cc\ncddc' ] ];
  test.identical( got, expected );

  test.case = 'range[ 0 ] === -1, range[ 1 ] > range[ 0 ]';
  var src = [ 'aa'+'aa', '', 'cc\ncc' ];
  var got = _.strBut( src, [ -1, 0 ], [ 'bb', 'dd' ] );
  var expected = [ [ 'aa'+'abba', 'aa'+'adda' ], [ 'bb', 'dd' ], [ 'cc\ncbbc', 'cc\ncddc' ] ];
  test.identical( got, expected );

  test.case = 'range[ 0 ] === -1, src.length > range[ 1 ] > range[ 0 ]';
  var src = [ 'aa'+'aa', '', 'cc\ncc' ];
  var got = _.strBut( src, [ -1, 1 ], [ 'bb', 'dd' ] );
  var expected = [ [ 'aa'+'abba', 'aa'+'adda' ], [ 'bb', 'dd' ], [ 'cc\ncbbc', 'cc\ncddc' ] ];
  test.identical( got, expected );

  test.case = 'range[ 0 ] === -1, src.length < range[ 1 ] > range[ 0 ]';
  var src = [ 'aa'+'aa', '', 'cc\ncc' ];
  var got = _.strBut( src, [ -1, 6 ], [ 'bb', 'dd' ] );
  var expected = [ [ 'aa'+'abb', 'aa'+'add' ], [ 'bb', 'dd' ], [ 'cc\ncbb', 'cc\ncdd' ] ];
  test.identical( got, expected );

  /* */

  test.case = 'range[ 0 ] === -2, range[ 1 ] === -6 > src.length';
  var src = [ 'aa'+'aa', '', 'cc\ncc' ];
  var got = _.strBut( src, [ -2, -6 ], [ 'bb', 'dd' ] );
  var expected = [ [ 'aabbaa', 'aaddaa' ], [ 'bb', 'dd' ], [ 'cc\nbbcc', 'cc\nddcc' ] ];
  test.identical( got, expected );

  test.case = 'range[ 0 ] === -2, range[ 1 ] === range[ 0 ]';
  var src = [ 'aa'+'aa', '', 'cc\ncc' ];
  var got = _.strBut( src, [ -2, -2 ], [ 'bb', 'dd' ] );
  var expected = [ [ 'aabba', 'aadda' ], [ 'bb', 'dd' ], [ 'cc\nbbc', 'cc\nddc' ] ];
  test.identical( got, expected );

  test.case = 'range[ 0 ] === -2, range[ 1 ] === -1';
  var src = [ 'aa'+'aa', '', 'cc\ncc' ];
  var got = _.strBut( src, [ -2, -1 ], [ 'bb', 'dd' ] );
  var expected = [ [ 'aabbaa', 'aaddaa' ], [ 'bb', 'dd' ], [ 'cc\nbbcc', 'cc\nddcc' ] ];
  test.identical( got, expected );

  test.case = 'range[ 0 ] === -2, range[ 1 ] > range[ 0 ]';
  var src = [ 'aa'+'aa', '', 'cc\ncc' ];
  var got = _.strBut( src, [ -2, 0 ], [ 'bb', 'dd' ] );
  var expected = [ [ 'aabbaa', 'aaddaa' ], [ 'bb', 'dd' ], [ 'cc\nbbcc', 'cc\nddcc' ] ];
  test.identical( got, expected );

  test.case = 'range[ 0 ] === -2, src.length > range[ 1 ] > range[ 0 ]';
  var src = [ 'aa'+'aa', '', 'cc\ncc' ];
  var got = _.strBut( src, [ -2, 1 ], [ 'bb', 'dd' ] );
  var expected = [ [ 'aabbaa', 'aaddaa' ], [ 'bb', 'dd' ], [ 'cc\nbbcc', 'cc\nddcc' ] ];
  test.identical( got, expected );

  test.case = 'range[ 0 ] === -2, src.length < range[ 1 ] > range[ 0 ]';
  var src = [ 'aa'+'aa', '', 'cc\ncc' ];
  var got = _.strBut( src, [ -2, 6 ], [ 'bb', 'dd' ] );
  var expected = [ [ 'aabb', 'aadd' ], [ 'bb', 'dd' ], [ 'cc\nbb', 'cc\ndd' ] ];
  test.identical( got, expected );

  /* */

  test.case = 'range[ 0 ] === -6, range[ 1 ] === range[ 0 ] < src.length';
  var src = [ 'aa'+'aa', '', 'cc\ncc' ];
  var got = _.strBut( src, [ -6, -6 ], [ 'bb', 'dd' ] );
  var expected = [ [ 'bbaa'+'aa', 'ddaa'+'aa' ], [ 'bb', 'dd' ], [ 'bbcc\ncc', 'ddcc\ncc' ] ];
  test.identical( got, expected );

  test.case = 'range[ 0 ] === -6, range[ 1 ] === range[ 0 ]';
  var src = [ 'aa'+'aa', '', 'cc\ncc' ];
  var got = _.strBut( src, [ -6, -2 ], [ 'bb', 'dd' ] );
  var expected = [ [ 'bba', 'dda' ], [ 'bb', 'dd' ], [ 'bbc', 'ddc' ] ];
  test.identical( got, expected );

  test.case = 'range[ 0 ] === -6, range[ 1 ] === -1';
  var src = [ 'aa'+'aa', '', 'cc\ncc' ];
  var got = _.strBut( src, [ -6, -1 ], [ 'bb', 'dd' ] );
  var expected = [ [ 'bbaa'+'aa', 'ddaa'+'aa' ], [ 'bb', 'dd' ], [ 'bbcc\ncc', 'ddcc\ncc' ] ];
  test.identical( got, expected );

  test.case = 'range[ 0 ] === -6, range[ 1 ] > range[ 0 ]';
  var src = [ 'aa'+'aa', '', 'cc\ncc' ];
  var got = _.strBut( src, [ -6, 0 ], [ 'bb', 'dd' ] );
  var expected = [ [ 'bbaa'+'a', 'ddaa'+'a' ], [ 'bb', 'dd' ], [ 'bbc\ncc', 'ddc\ncc' ] ];
  test.identical( got, expected );

  test.case = 'range[ 0 ] === -6, src.length > range[ 1 ] > range[ 0 ]';
  var src = [ 'aa'+'aa', '', 'cc\ncc' ];
  var got = _.strBut( src, [ -6, 1 ], [ 'bb', 'dd' ] );
  var expected = [ [ 'bbaa', 'ddaa' ], [ 'bb', 'dd' ], [ 'bb\ncc', 'dd\ncc' ] ];
  test.identical( got, expected );

  test.case = 'range[ 0 ] === -6, src.length < range[ 1 ] > range[ 0 ]';
  var src = [ 'aa'+'aa', '', 'cc\ncc' ];
  var got = _.strBut( src, [ -6, 6 ], [ 'bb', 'dd' ] );
  var expected = [ [ 'bb', 'dd' ], [ 'bb', 'dd' ], [ 'bb', 'dd' ] ];
  test.identical( got, expected );

  /* */

  test.case = 'range[ 0 ] === 1, range[ 1 ] === -6 > src.length';
  var src = [ 'aa'+'aa', '', 'cc\ncc' ];
  var got = _.strBut( src, [ 1, -6 ], [ 'bb', 'dd' ] );
  var expected = [ [ 'abbaa'+'a', 'addaa'+'a' ], [ 'bb', 'dd' ], [ 'cbbc\ncc', 'cddc\ncc' ] ];
  test.identical( got, expected );

  test.case = 'range[ 0 ] === 1, range[ 1 ] === -2 < src.length';
  var src = [ 'aa'+'aa', '', 'cc\ncc' ];
  var got = _.strBut( src, [ 1, -2 ], [ 'bb', 'dd' ] );
  var expected = [ [ 'abba', 'adda' ], [ 'bb', 'dd' ], [ 'cbbc', 'cddc' ] ];
  test.identical( got, expected );

  test.case = 'range[ 0 ] === 1, range[ 1 ] === -1';
  var src = [ 'aa'+'aa', '', 'cc\ncc' ];
  var got = _.strBut( src, [ 1, -1 ], [ 'bb', 'dd' ] );
  var expected = [ [ 'abbaa'+'a', 'addaa'+'a' ], [ 'bb', 'dd' ], [ 'cbbc\ncc', 'cddc\ncc' ] ];
  test.identical( got, expected );

  test.case = 'range[ 0 ] === 1, range[ 1 ] > range[ 0 ]';
  var src = [ 'aa'+'aa', '', 'cc\ncc' ];
  var got = _.strBut( src, [ 1, 0 ], [ 'bb', 'dd' ] );
  var expected = [ [ 'abbaa'+'a', 'addaa'+'a' ], [ 'bb', 'dd' ], [ 'cbbc\ncc', 'cddc\ncc' ] ];
  test.identical( got, expected );

  test.case = 'range[ 0 ] === 1, src.length > range[ 1 ] === range[ 0 ]';
  var src = [ 'aa'+'aa', '', 'cc\ncc' ];
  var got = _.strBut( src, [ 1, 1 ], [ 'bb', 'dd' ] );
  var expected = [ [ 'abbaa', 'addaa' ], [ 'bb', 'dd' ], [ 'cbb\ncc', 'cdd\ncc' ] ];
  test.identical( got, expected );

  test.case = 'range[ 0 ] === 1, src.length < range[ 1 ] > range[ 0 ]';
  var src = [ 'aa'+'aa', '', 'cc\ncc' ];
  var got = _.strBut( src, [ 1, 6 ], [ 'bb', 'dd' ] );
  var expected = [ [ 'abb', 'add' ], [ 'bb', 'dd' ], [ 'cbb', 'cdd' ] ];
  test.identical( got, expected );

  /* */

  test.case = 'range[ 0 ] === 2, range[ 1 ] === -6 > src.length';
  var src = [ 'aa'+'aa', '', 'cc\ncc' ];
  var got = _.strBut( src, [ 2, -6 ], [ 'bb', 'dd' ] );
  var expected = [ [ 'aabbaa', 'aaddaa' ], [ 'bb', 'dd' ], [ 'ccbb\ncc', 'ccdd\ncc' ] ];
  test.identical( got, expected );

  test.case = 'range[ 0 ] === 2, range[ 1 ] === -2 < src.length';
  var src = [ 'aa'+'aa', '', 'cc\ncc' ];
  var got = _.strBut( src, [ 2, -2 ], [ 'bb', 'dd' ] );
  var expected = [ [ 'aabba', 'aadda' ], [ 'bb', 'dd' ], [ 'ccbbc', 'ccddc' ] ];
  test.identical( got, expected );

  test.case = 'range[ 0 ] === 2, range[ 1 ] === -1';
  var src = [ 'aa'+'aa', '', 'cc\ncc' ];
  var got = _.strBut( src, [ 2, -1 ], [ 'bb', 'dd' ] );
  var expected = [ [ 'aabbaa', 'aaddaa' ], [ 'bb', 'dd' ], [ 'ccbb\ncc', 'ccdd\ncc' ] ];
  test.identical( got, expected );

  test.case = 'range[ 0 ] === 2, range[ 1 ] > range[ 0 ]';
  var src = [ 'aa'+'aa', '', 'cc\ncc' ];
  var got = _.strBut( src, [ 2, 0 ], [ 'bb', 'dd' ] );
  var expected = [ [ 'aabbaa', 'aaddaa' ], [ 'bb', 'dd' ], [ 'ccbb\ncc', 'ccdd\ncc' ] ];
  test.identical( got, expected );

  test.case = 'range[ 0 ] === 2, src.length > range[ 1 ] > range[ 0 ]';
  var src = [ 'aa'+'aa', '', 'cc\ncc' ];
  var got = _.strBut( src, [ 2, 1 ], [ 'bb', 'dd' ] );
  var expected = [ [ 'aabbaa', 'aaddaa' ], [ 'bb', 'dd' ], [ 'ccbb\ncc', 'ccdd\ncc' ] ];
  test.identical( got, expected );

  test.case = 'range[ 0 ] === 2, src.length < range[ 1 ] < range[ 0 ]';
  var src = [ 'aa'+'aa', '', 'cc\ncc' ];
  var got = _.strBut( src, [ 2, 6 ], [ 'bb', 'dd' ] );
  var expected = [ [ 'aabb', 'aadd' ], [ 'bb', 'dd' ], [ 'ccbb', 'ccdd' ] ];
  test.identical( got, expected );

  /* */

  test.case = 'range[ 0 ] === 6, range[ 1 ] === -6 > src.length';
  var src = [ 'aa'+'aa', '', 'cc\ncc' ];
  var got = _.strBut( src, [ 6, -6 ], [ 'bb', 'dd' ] );
  var expected = [ [ 'aa'+'aabb', 'aa'+'aadd' ], [ 'bb', 'dd' ], [ 'cc\nccbb', 'cc\nccdd' ] ];
  test.identical( got, expected );

  test.case = 'range[ 0 ] === 6, range[ 1 ] === -2 < src.length';
  var src = [ 'aa'+'aa', '', 'cc\ncc' ];
  var got = _.strBut( src, [ 6, -2 ], [ 'bb', 'dd' ] );
  var expected = [ [ 'aa'+'aabb', 'aa'+'aadd' ], [ 'bb', 'dd' ], [ 'cc\nccbb', 'cc\nccdd' ] ];
  test.identical( got, expected );

  test.case = 'range[ 0 ] === 6, range[ 1 ] === -1';
  var src = [ 'aa'+'aa', '', 'cc\ncc' ];
  var got = _.strBut( src, [ 6, -1 ], [ 'bb', 'dd' ] );
  var expected = [ [ 'aa'+'aabb', 'aa'+'aadd' ], [ 'bb', 'dd' ], [ 'cc\nccbb', 'cc\nccdd' ] ];
  test.identical( got, expected );

  test.case = 'range[ 0 ] === 6, range[ 1 ] > range[ 0 ]';
  var src = [ 'aa'+'aa', '', 'cc\ncc' ];
  var got = _.strBut( src, [ 6, 0 ], [ 'bb', 'dd' ] );
  var expected = [ [ 'aa'+'aabb', 'aa'+'aadd' ], [ 'bb', 'dd' ], [ 'cc\nccbb', 'cc\nccdd' ] ];
  test.identical( got, expected );

  test.case = 'range[ 0 ] === 6, src.length > range[ 1 ] > range[ 0 ]';
  var src = [ 'aa'+'aa', '', 'cc\ncc' ];
  var got = _.strBut( src, [ 6, 1 ], [ 'bb', 'dd' ] );
  var expected = [ [ 'aa'+'aabb', 'aa'+'aadd' ], [ 'bb', 'dd' ], [ 'cc\nccbb', 'cc\nccdd' ] ];
  test.identical( got, expected );

  test.case = 'range[ 0 ] === 6, src.length < range[ 1 ] < range[ 0 ]';
  var src = [ 'aa'+'aa', '', 'cc\ncc' ];
  var got = _.strBut( src, [ 6, 6 ], [ 'bb', 'dd' ] );
  var expected = [ [ 'aa'+'aabb', 'aa'+'aadd' ], [ 'bb', 'dd' ], [ 'cc\nccbb', 'cc\nccdd' ] ];
  test.identical( got, expected );

  test.close( 'range is cinterval' );

  test.close( 'src - vector of strings' );
}

//

function strUnjoin( test )
{
  var any = _.strUnjoin.any;

  test.case = 'case 1';
  var got = _.strUnjoin( 'prefix_something_postfix', [ 'prefix', any, 'postfix' ] );
  var expected = [ 'prefix', '_something_', 'postfix' ];
  test.identical( got, expected );

  test.case = 'case 2a';
  var got = _.strUnjoin( 'prefix_something_postfix', [ any, 'something', 'postfix' ] );
  var expected = undefined;
  test.identical( got, expected );

  test.case = 'case 2b';
  var got = _.strUnjoin( 'prefix_something_postfix', [ any, 'something', any, 'postfix' ] );
  var expected = [ 'prefix_', 'something', '_', 'postfix' ];
  test.identical( got, expected );

  test.case = 'case 3a';
  var got = _.strUnjoin( 'prefix_something_postfix', [ 'something', 'postfix', any ] );
  var expected = undefined;
  test.identical( got, expected );

  test.case = 'case 3b';
  var got = _.strUnjoin( 'prefix_something_postfix', [ any, 'something', any, 'postfix', any ] );
  var expected = [ 'prefix_', 'something', '_', 'postfix', '' ];
  test.identical( got, expected );

  test.case = 'case 4';
  var got = _.strUnjoin( 'abc', [ any ] );
  var expected = [ 'abc' ];
  test.identical( got, expected );

  test.case = 'case 5';
  var got = _.strUnjoin( 'abc', [ 'a', any ] );
  var expected = [ 'a', 'bc' ];
  test.identical( got, expected );

  test.case = 'case 5b';
  var got = _.strUnjoin( 'abc', [ any, 'a'  ] );
  var expected = undefined;
  test.identical( got, expected );

  test.case = 'case 6';
  var got = _.strUnjoin( 'abc', [ 'b', any ] );
  var expected = undefined;
  test.identical( got, expected );

  test.case = 'case 6b';
  var got = _.strUnjoin( 'abc', [ any, 'b' ] );
  var expected = undefined;
  test.identical( got, expected );

  test.case = 'case 7';
  var got = _.strUnjoin( 'abc', [ any, 'c' ] );
  var expected = [ 'ab', 'c' ];
  test.identical( got, expected );

  test.case = 'case 7b';
  var got = _.strUnjoin( 'abc', [ 'c', any ] );
  var expected = undefined;
  test.identical( got, expected );

  test.case = 'case 8';
  var got = _.strUnjoin( 'abc', [ 'a', any, 'c' ] );
  var expected = [ 'a', 'b', 'c' ];
  test.identical( got, expected );

  test.case = 'case 9';
  var got = _.strUnjoin( 'abc', [ any, 'b', any ] );
  var expected = [ 'a', 'b', 'c' ];
  test.identical( got, expected );

  test.case = 'case 9b';
  var got = _.strUnjoin( 'abc', [ any, 'c', any ] );
  var expected = [ 'ab', 'c', '' ];
  test.identical( got, expected );

  /**/

  if( !Config.debug )
  return;

  test.case = 'no arguments';
  test.shouldThrowErrorSync( function()
  {
    _.strUnjoin();
  });

  test.case = 'Not enough arguments';
  test.shouldThrowErrorSync( function()
  {
    _.strUnjoin( '1' );
  });

  test.case = 'Too many arguments';
  test.shouldThrowErrorSync( function()
  {
    _.strUnjoin( '1', '2', '3' );
  });

  test.case = 'invalid first argument type';
  test.shouldThrowErrorSync( function()
  {
    _.strUnjoin( 123, [] );
  });

  test.case = 'invalid second arg type';
  test.shouldThrowErrorSync( function()
  {
    _.strUnjoin( 'one two', 123 );
  });

  test.case = 'invalid array element type';
  test.shouldThrowErrorSync( function()
  {
    _.strUnjoin( 'one two', [ 1, 'two' ] );
  });

  test.case = 'null first argument type';
  test.shouldThrowErrorSync( function()
  {
    _.strUnjoin( null, [] );
  });

  test.case = 'null second arg type';
  test.shouldThrowErrorSync( function()
  {
    _.strUnjoin( 'one two', null );
  });

  test.case = 'null array element type';
  test.shouldThrowErrorSync( function()
  {
    _.strUnjoin( 'one two', [ null, 'two' ] );
  });

  test.case = 'NaN first argument type';
  test.shouldThrowErrorSync( function()
  {
    _.strUnjoin( NaN, [] );
  });

  test.case = 'NaN second arg type';
  test.shouldThrowErrorSync( function()
  {
    _.strUnjoin( 'one two', NaN );
  });

  test.case = 'NaN array element type';
  test.shouldThrowErrorSync( function()
  {
    _.strUnjoin( 'one two', [ NaN, 'two' ] );
  });

  test.case = 'RegExp first argument type';
  test.shouldThrowErrorSync( function()
  {
    _.strUnjoin( /\d$/, [] );
  });

  test.case = 'RegExp second arg type';
  test.shouldThrowErrorSync( function()
  {
    _.strUnjoin( 'one two', /\D$/ );
  });

  test.case = 'RegExp array element type';
  test.shouldThrowErrorSync( function()
  {
    _.strUnjoin( 'one two', [ /^\d/, 'two' ] );
  });

}

//--
// joiner
//--

function strDup( test )
{

  test.case = 'srcString  and number of times remain unchanged';
  var srcString = 'Hi, ';
  var times = 3;
  var got = _.strDup( srcString, times );

  var expected = 'Hi, Hi, Hi, ';
  test.identical( got, expected );

  var oldSrcString = 'Hi, ';
  test.identical( srcString, oldSrcString );

  var oldTimes = 3;
  test.identical( times, oldTimes );

  test.case = 'concatenation test';
  var got = _.strDup( 'a', 2 );
  var expected = 'aa';
  test.identical( got, expected );

  test.case = 'simple string';
  var got = _.strDup( 'ab', 2 );
  var expected = 'abab';
  test.identical( got, expected );

  test.case = 'invalid times value';
  var got = _.strDup( 'a', -2 );
  var expected = '';
  test.identical( got, expected );

  test.case = 'zero times';
  var got = _.strDup( 'a', 0 );
  var expected = '';
  test.identical( got, expected );

  test.case = 'returns the empty string';
  var got = _.strDup( 'abc ', 0 );
  var expected = '';
  test.identical( got, expected );

  test.case = 'Second argument NaN';
  var got = _.strDup( 'abc', NaN );
  var expected = '';
  test.identical( got, expected );

  test.case = 'Two words with a spaces';
  var got = _.strDup( 'Hi world ', 2 );
  var expected = 'Hi world Hi world ';
  test.identical( got, expected );

  test.case = 'one space';
  var got = _.strDup( ' ', 2 );
  var expected = '  ';
  test.identical( got, expected );

  test.case = 'returns the first copy of the given string';
  var got = _.strDup( 'abc', 1 );
  var expected = 'abc';
  test.identical( got, expected );

  test.case = 'copies and concatenates first argument three times';
  var got = _.strDup( 'abc', 3 );
  var expected = 'abcabcabc';
  test.identical( got, expected );

  test.case = 'copies and concatenates first argument 10 times';
  var got = _.strDup( '1', 10 );
  var expected = '1111111111';
  test.identical( got, expected );

  test.case = 'vectorized input concatenated negative times';
  var got = _.strDup( [ 'ab', 'cd', 'ef' ], - 2 );
  var expected = [ '', '', '' ];
  test.identical( got, expected );

  test.case = 'vectorized input concatenated zero times';
  var got = _.strDup( [ 'ab', 'cd', 'ef' ], 0 );
  var expected = [ '', '', '' ];
  test.identical( got, expected );

  test.case = 'vectorized input concatenated one time';
  var got = _.strDup( [ 'ab', 'cd', 'ef' ], 1 );
  var expected = [ 'ab', 'cd', 'ef' ];
  test.identical( got, expected );

  test.case = 'vectorized input concatenated 3 times';
  var got = _.strDup( [ 'ab', 'cd', 'ef' ], 3 );
  var expected = [ 'ababab', 'cdcdcd', 'efefef' ];
  test.identical( got, expected );

  test.case = 'Empty vectorized input';
  var got = _.strDup( [ ], 3 );
  var expected = [];
  test.identical( got, expected );

  /* - */

  if( !Config.debug )
  return;

  test.case = 'no arguments';
  test.shouldThrowErrorSync( function()
  {
    _.strDup();
  });

  test.case = 'second argument is not provided';
  test.shouldThrowErrorSync( function( )
  {
    _.strDup( 'a' );
  } );

  test.case = 'first argument is not provided';
  test.shouldThrowErrorSync( function( )
  {
    _.strDup( 3 );
  } );

  test.case = 'invalid arguments count';
  test.shouldThrowErrorSync( function()
  {
    _.strDup( '1' );
  });

  test.case = 'invalid arguments count';
  test.shouldThrowErrorSync( function()
  {
    _.strDup( '1', '2', 3 );
  });

  test.case = 'invalid arguments count';
  test.shouldThrowErrorSync( function()
  {
    _.strDup( '1', '2', '3' );
  });

  test.case = 'invalid first argument type';
  test.shouldThrowErrorSync( function()
  {
    _.strDup( 123, 1 );
  });

  test.case = 'times is not number';
  test.shouldThrowErrorSync( function()
  {
    _.strDup( 'ab', [ 3, 4 ] );
  });

  test.case = 'invalid second arg type';
  test.shouldThrowErrorSync( function()
  {
    _.strDup( 'one', 'two'  );
  });

  test.case = 'second argument is wrong';
  test.shouldThrowErrorSync( function( )
  {
    _.strDup( 'a', 'wrong argument' );
  } );

  test.case = 'invalid first argument type';
  test.shouldThrowErrorSync( function()
  {
    _.strDup( 1, 2 );
  });

  test.case = 'invalid first argument type';
  test.shouldThrowErrorSync( function()
  {
    _.strDup( [ 1, 2 ], 2 );
  });

  test.case = 'invalid first argument type';
  test.shouldThrowErrorSync( function()
  {
    _.strDup( [ '1', 2 ], 2 );
  });

  test.case = 'invalid second argument type';
  test.shouldThrowErrorSync( function()
  {
    _.strDup( '1', '2' );
  });

  test.case = 'null argument';
  test.shouldThrowErrorSync( function()
  {
    _.strDup( null, 2 );
  });

  test.case = 'null second argument';
  test.shouldThrowErrorSync( function()
  {
    _.strDup( '2', null );
  });

  test.case = 'undefined argument';
  test.shouldThrowErrorSync( function()
  {
    _.strDup( undefined, 2 );
  });

  test.case = 'undefined second argument';
  test.shouldThrowErrorSync( function()
  {
    _.strDup( '2', undefined );
  });

  test.case = 'NaN argument';
  test.shouldThrowErrorSync( function()
  {
    _.strDup( NaN, 2 );
  });

  test.case = 'Regexp argument';
  test.shouldThrowErrorSync( function()
  {
    _.strDup( /^\d/, 2 );
  });

  test.case = 'regExp second argument';
  test.shouldThrowErrorSync( function()
  {
    _.strDup( '2', /^\d/ );
  });


}

//

function strJoin( test )
{

  /* - */

  test.open( 'single argument' );

  test.case = 'join nothing';
  var got = _.strJoin([]);
  var expected = [];
  test.identical( got, expected );

  test.case = 'join empty vector';
  var got = _.strJoin([ [] ]);
  var expected = [];
  test.identical( got, expected );

  test.case = 'join empty vectors';
  var got = _.strJoin([ [], [] ]);
  var expected = [];
  test.identical( got, expected );

  test.case = 'join empty vector and string';
  var got = _.strJoin([ [], 'abc' ]);
  var expected = [];
  test.identical( got, expected );

  // test.case = 'join empty vector and strings';
  // var got = _.strJoin([ [], [ 'abc', 'def' ] ]);
  // var expected = [];
  // test.identical( got, expected );

  test.case = 'join numbers';
  var got = _.strJoin([ 1, 2, 3 ]);
  var expected = '123';
  test.identical( got, expected );

  test.case = 'join strings';
  var got = _.strJoin([ '1', '2', '3' ]);
  var expected = '123';
  test.identical( got, expected );

  test.case = 'join two arrays';
  var got = _.strJoin([ [ 'b', 'c' ], [ 'x', 'y' ] ]);
  var expected = [ 'bx', 'cy' ];
  test.identical( got, expected );

  test.case = 'join string + number';
  var got = _.strJoin([ 1, 2, '3' ]);
  var expected = '123';
  test.identical( got, expected );

  test.case = 'join array + string';
  var got = _.strJoin([ [ 1, 2 ], '3' ]);
  var expected = [ '13', '23' ];
  test.identical( got, expected );

  test.case = 'join array + number';
  var got = _.strJoin([ [ 1, 2 ], 3 ]);
  var expected = [ '13', '23' ];
  test.identical( got, expected );

  test.case = 'one argument';
  var got = _.strJoin([ '1' ]);
  var expected = '1';
  test.identical( got, expected );

  test.case = 'NaN argument';
  var got = _.strJoin([ '1', NaN ]);
  var expected = '1NaN';
  test.identical( got, expected );

  test.case = 'different types';
  var got = _.strJoin([ 1, '2', [ '3', 4 ], 5, '6' ]);
  var expected = [ '12356', '12456' ];
  test.identical( got, expected );

  test.case = 'different types with two arrays';
  var got = _.strJoin([ '1', 2, [ 3, 4, 5 ], [ 6, 7, 8 ] ]);
  var expected = [ '1236', '1247', '1258' ];
  test.identical( got, expected );

  test.close( 'single argument' );

  /* - */

  test.open( 'two arguments' );

  test.case = 'join number array with joiner';
  var got = _.strJoin( [ 1, 2 ], '3' );
  var expected = '132';
  test.identical( got, expected );

  test.case = 'join string array with joiner';
  var got = _.strJoin( [ 'b', 'c' ], '0' );
  var expected = 'b0c';
  test.identical( got, expected );

  test.case = 'join string array with joiner';
  var got = _.strJoin( [ 'Hello', 'world', '!' ], ' ' );
  var expected = 'Hello world !';
  test.identical( got, expected );

  test.case = 'join array and joiner';
  var got = _.strJoin( [ 0, [ '1', '2' ] ], '3' );
  var expected = [ '031', '032' ];
  test.identical( got, expected );

  test.case = 'join arrays and joiner';
  var got = _.strJoin( [ 0, [ '1', '2' ], [ 'a', 'b' ] ], '-' );
  var expected = [ '0-1-a', '0-2-b' ];
  test.identical( got, expected );

  test.case = 'join umber arrays and joiner';
  var got = _.strJoin( [ [ 0, 3, 6 ], [ 1, 4, 7 ], [ 2, 5, 8 ] ], 'x' );
  var expected = [ '0x1x2', '3x4x5', '6x7x8' ];
  test.identical( got, expected );

  test.case = 'join array + string + joiner';
  var got = _.strJoin([ [ 1, 2 ], '3' ], '__' );
  var expected = [ '1__3', '2__3' ];
  test.identical( got, expected );

  test.case = 'Undefined joiner';
  var got = _.strJoin([ [ 1, 2 ], '3' ], undefined );
  var expected = [ '13', '23' ];
  test.identical( got, expected );

  test.close( 'two arguments' );

  /* - */

  if( !Config.debug )
  return;

  test.case = 'No arguments';
  test.shouldThrowErrorSync( function()
  {
    _.strJoin( );
  });

  test.case = 'Too many arguments';
  test.shouldThrowErrorSync( function()
  {
    _.strJoin( '1', '2', '3' );
  });

  test.case = 'Empty arguments';
  test.shouldThrowErrorSync( function()
  {
    _.strJoin( [ ], [ ] );
  });

  test.case = 'invalid argument type in array';
  test.shouldThrowErrorSync( function()
  {
    _.strJoin([ { a : 1 }, [ 1 ], [ 2 ] ]);
  });

  test.case = 'null argument in array';
  test.shouldThrowErrorSync( function()
  {
    _.strJoin([ '1', null ]);
  });

  test.case = 'null argument in array';
  test.shouldThrowErrorSync( function()
  {
    _.strJoin([ '1', undefined ]);
  });

  test.case = 'RegExp argument in array';
  test.shouldThrowErrorSync( function()
  {
    _.strJoin([ '1', /a?/ ]);
  });

  test.case = 'arrays with different lengths in array';
  test.shouldThrowErrorSync( function()
  {
    _.strJoin([ [ 1, 2 ], [ 1 ], [ 2 ] ]);
  });

  test.case = 'invalid argument type';
  test.shouldThrowErrorSync( function()
  {
    _.strJoin( { a : 1 }, [ 1 ] );
  });

  test.case = 'null argument';
  test.shouldThrowErrorSync( function()
  {
    _.strJoin( [ '1' ], null, null );
  });

  test.case = 'NaN argument';
  test.shouldThrowErrorSync( function()
  {
    _.strJoin( [ '1' ], NaN );
  });

  test.case = 'Wrong argument';
  test.shouldThrowErrorSync( function()
  {
    _.strJoin( '1', 2 );
  });

  test.case = 'RegExp argument';
  test.shouldThrowErrorSync( function()
  {
    _.strJoin( '1', /a?/ );
  });

  test.case = 'arrays with different length';
  test.shouldThrowErrorSync( function()
  {
    _.strJoin( [ 1, 2 ], [ 1 ] );
  });

}

//

function strJoinPath( test )
{
  test.case = 'Empty';
  var got = _.strJoinPath( [], '' );
  var expected = '';
  test.identical( got, expected );

  test.case = 'join string array with joiner';
  var got = _.strJoinPath( [ 'b', 'c' ], '0' );
  var expected = 'b0c';
  test.identical( got, expected );

  test.case = 'join string array with joiner';
  var got = _.strJoinPath( [ 'Hello', 'world', '!' ], ' ' );
  var expected = 'Hello world !';
  test.identical( got, expected );

  test.case = 'join array with joiner';
  var got = _.strJoinPath( [ '1', '2', '4' ], '/' );
  var expected = '1/2/4';
  test.identical( got, expected );

  test.case = 'join array with joiner ( only numbers )';
  var got = _.strJoinPath( [ 1, 2, 4 ], '/' );
  var expected = '1/2/4';
  test.identical( got, expected );

  test.case = 'join array with joiner ( string and numbers )';
  var got = _.strJoinPath( [ 1, '4 is smaller than 2', 4 ], '/' );
  var expected = '1/4 is smaller than 2/4';
  test.identical( got, expected );

  test.case = 'join array and joiner';
  var got = _.strJoinPath( [ '0', [ '1', '2' ] ], '3' );
  var expected = [ '031', '032' ];
  test.identical( got, expected );

  test.case = 'join arrays and joiner';
  var got = _.strJoinPath( [ '0', [ '1', '2' ], [ 'a', 'b' ] ], '-' );
  var expected = [ '0-1-a', '0-2-b' ];
  test.identical( got, expected );

  test.case = 'join arrays and joiner';
  var got = _.strJoinPath( [ [ '0', '3', '6' ], [ '1', '4', '7' ], [ '2', '5', '8' ] ], 'x' );
  var expected = [ '0x1x2', '3x4x5', '6x7x8' ];
  test.identical( got, expected );

  test.case = 'join array + string + joiner';
  var got = _.strJoinPath([ [ '1', '2' ], '3' ], '__' );
  var expected = [ '1__3', '2__3' ];
  test.identical( got, expected );

  test.case = 'join array + string + joiner ( with numbers )';
  var got = _.strJoinPath([ [ 1, 2 ], 3, 'string' ], '__' );
  var expected = [ '1__3__string', '2__3__string' ];
  test.identical( got, expected );

  test.case = 'arrays with different lengths in array';
  var src = [ [ [ 1, [ 2 ] ], 2 ],  [ 3, 4 ], 2 ];
  var got = _.strJoinPath( src, '/' );
  var expected = [ '1,2/3/2', '2/4/2' ];
  test.identical( got, expected );

  /* Joiner in src strings */

  test.case = 'String does not end with joiner';
  var got = _.strJoinPath( [ 'Hi,', 'world' ], '/' );
  var expected = 'Hi,/world';
  test.identical( got, expected );

  test.case = 'String ends with joiner';
  var got = _.strJoinPath( [ 'Hi,', 'world' ], ',' );
  var expected = 'Hi,world';
  test.identical( got, expected );

  test.case = 'String ends with joiner';
  var got = _.strJoinPath( [ 'Hi,', 'world', 2 ], ',' );
  var expected = 'Hi,world,2';
  test.identical( got, expected );

  test.case = 'String does not begin with joiner';
  var got = _.strJoinPath( [ 'Hi', ',world' ], '/' );
  var expected = 'Hi/,world';
  test.identical( got, expected );

  test.case = 'String begins with joiner';
  var got = _.strJoinPath( [ 'Hi', ',world' ], ',' );
  var expected = 'Hi,world';
  test.identical( got, expected );

  test.case = 'String begins and ends with joiner';
  var got = _.strJoinPath( [ '/1/', '/2/', '/3/', 4, '/5/' ], '/' );
  var expected = '/1/2/3/4/5/';
  test.identical( got, expected );

  test.case = 'String begins and ends with joiner';
  var got = _.strJoinPath( [ '/1//', '/2//', '//4/' ], '/' );
  var expected = '/1//2///4/';
  test.identical( got, expected );

  /* - */

  test.case = 'srcs is unroll';
  var srcs = _.unroll.from( [ 'he', '.llo.', ',', 'world', '!' ] );
  var got = _.strJoinPath( srcs, '.' );
  test.identical( got, 'he.llo.,.world.!' );

  test.case = 'srcs is unroll, unroll has nested unroll';
  var srcs = _.unroll.from( [ 'he', '.llo.', _.unroll.make( [ ',', 'world', '!' ] ) ] );
  var got = _.strJoinPath( srcs, '.' );
  test.identical( got, 'he.llo.,.world.!' );

  test.case = 'srcs is array, has nested unrolls';
  var srcs = [ 'he', '.llo.', _.unroll.make( [ ',', 'world', '!' ] ) ];
  var got = _.strJoinPath( srcs, '.' );
  test.identical( got, [ 'he.llo.,', 'he.llo.world', 'he.llo.!' ] );

  var srcs = [ _.unroll.from( [ 'he', '.llo.' ] ), _.unroll.make( [ ',', 'world' ] ) ];
  var got = _.strJoinPath( srcs, '.' );
  test.identical( got, [ 'he.,', '.llo.world' ] );

  /* - */

  test.case = 'srcs is argumentsArray';
  var srcs = _.argumentsArray.make( [ 'he', '.llo.', ',', 'world', '!' ] );
  var got = _.strJoinPath( srcs, '.' );
  test.identical( got, 'he.llo.,.world.!' );

  test.case = 'srcs is Array';
  var srcs = new Array( 'he', '.llo.', ',', 'world', '!' );
  var got = _.strJoinPath( srcs, '.' );
  test.identical( got, 'he.llo.,.world.!' );

  test.case = 'srcs is F32x';
  var arr = new F32x( [ 1, 2, 3, 4 ] );
  var srcs = _.array.from( arr );
  var got = _.strJoinPath( srcs, '.' );
  test.identical( got, '1.2.3.4' );

  var arr = new F32x( [ 1, 2, 3, 'str' ] );
  var srcs = _.array.from( arr );
  var got = _.strJoinPath( srcs, '.' );
  test.identical( got, '1.2.3.NaN' );

  /* - */

  if( !Config.debug )
  return;

  test.case = 'without arguments';
  test.shouldThrowErrorSync( () => _.strJoinPath() );

  test.case = 'one argument';
  test.shouldThrowErrorSync( () => _.strJoinPath( [ '1' ] ) );

  test.case = 'extra arguments';
  test.shouldThrowErrorSync( () => _.strJoinPath( [ '1' ], '2', '3' ) );

  test.case = 'invalid argument type in array';
  var src = [ { a : 1 }, [ '1' ] ];
  test.shouldThrowErrorSync( () => _.strJoinPath( src, '/' ) );

  test.case = 'null argument in array';
  test.shouldThrowErrorSync( () => _.strJoinPath( [ '1', null ], '/' ) );

  test.case = 'undefined argument in array';
  test.shouldThrowErrorSync( () => _.strJoinPath( [ '1', undefined ], '/' ) );

  test.case = 'RegExp argument in array';
  test.shouldThrowErrorSync( () => _.strJoinPath( [ '1', /a?/ ], '/' ) );

  test.case = 'arrays with different lengths in array';
  var src = [ [ 1, 2 ], [ 1 ], [ 2 ] ];
  test.shouldThrowErrorSync( () => _.strJoinPath( src, '/' ) );

  test.case = 'invalid type of joiner';
  var src = [ 'foo', 'bar', 'baz' ];
  test.shouldThrowErrorSync( () => _.strJoinPath( src, [ 1 ] ) );

  test.case = 'joiner is null';
  test.shouldThrowErrorSync( () => _.strJoinPath( [ '1' ], null ) );

  test.case = 'joiner is NaN';
  test.shouldThrowErrorSync( () => _.strJoinPath( [ '1' ], NaN ) );

  test.case = 'srcs is not arrayLike';
  test.shouldThrowErrorSync( () => _.strJoinPath( '1', '/' ) );

  test.case = 'RegExp argument';
  test.shouldThrowErrorSync( () => _.strJoinPath( [ '1' ], /a?/ ) );

  test.case = 'arrays with different length';
  var src = [ [ 1, 2 ], [ 1 ] ];
  test.shouldThrowErrorSync( () => _.strJoinPath( src, '/' ) );
}

//--
// liner
//--

function strLinesIndentation( test )
{
  test.open( 'src - string, tab - string' );

  test.case = 'empty line';
  var got = _.strLinesIndentation( '', '_' );
  var expected = '';
  test.identical( got, expected );

  test.case = 'string without new line symbol';
  var got = _.strLinesIndentation( 'abc', '_' );
  var expected = 'abc';
  test.identical( got, expected );

  test.case = 'string with new line symbol at the end';
  var got = _.strLinesIndentation( 'abc\n', '_' );
  var expected = 'abc\n_';
  test.identical( got, expected );

  test.case = 'string with new line symbol at the start';
  var got = _.strLinesIndentation( '\nabc', '_' );
  var expected = '\n_abc';
  test.identical( got, expected );

  test.case = 'new line symbol at the mid';
  var got = _.strLinesIndentation( 'a\nb', '_' );
  var expected = 'a\n_b';
  test.identical( got, expected );

  test.case = 'tab before first and each new line';
  var got = _.strLinesIndentation( '\na\nb\nc', '_' );
  var expected = '\n_a\n_b\n_c';
  test.identical( got, expected );

  test.case = 'only new line symbols';
  var got = _.strLinesIndentation( '\n\n\n', '_' );
  var expected = '\n_\n_\n_';
  test.identical( got, expected );

  test.case = 'tab - special symbol';
  var got = _.strLinesIndentation( 'a\nb\nc', '\t' );
  var expected = 'a\n\tb\n\tc';
  test.identical( got, expected );

  test.close( 'src - string, tab - string' );

  /* - */

  test.open( 'src - string, tab - number' );

  test.case = 'empty line';
  var got = _.strLinesIndentation( '', 2 );
  var expected = '';
  test.identical( got, expected );

  test.case = 'string without new line symbol';
  var got = _.strLinesIndentation( 'abc', 2 );
  var expected = 'abc';
  test.identical( got, expected );

  test.case = 'string with new line symbol at the end';
  var got = _.strLinesIndentation( 'abc\n', 2 );
  var expected = 'abc\n  ';
  test.identical( got, expected );

  test.case = 'string with new line symbol at the start';
  var got = _.strLinesIndentation( '\nabc', 2 );
  var expected = '\n  abc';
  test.identical( got, expected );

  test.case = 'new line symbol at the mid';
  var got = _.strLinesIndentation( 'a\nb', 2 );
  var expected = 'a\n  b';
  test.identical( got, expected );

  test.case = 'tab before first and each new line';
  var got = _.strLinesIndentation( '\na\nb\nc', 2 );
  var expected = '\n  a\n  b\n  c';
  test.identical( got, expected );

  test.case = 'only new line symbols';
  var got = _.strLinesIndentation( '\n\n\n', 2 );
  var expected = '\n  \n  \n  ';
  test.identical( got, expected );

  test.case = 'tab - negative number';
  var got = _.strLinesIndentation( 'a\nb\nc', -1 );
  var expected = 'a\nb\nc';
  test.identical( got, expected );

  test.close( 'src - string, tab - number' );

  /* - */

  test.open( 'src - array, tab - string' );

  test.case = 'single empty string';
  var got = _.strLinesIndentation( [ '' ], '_' );
  var expected = '';
  test.identical( got, expected );

  test.case = 'single string';
  var got = _.strLinesIndentation( [ 'abc' ], '_' );
  var expected = 'abc';
  test.identical( got, expected );

  test.case = 'last element - empty string';
  var got = _.strLinesIndentation( [ 'abc', '' ], '_' );
  var expected = 'abc\n_';
  test.identical( got, expected );

  test.case = 'first element - empty string';
  var got = _.strLinesIndentation( [ '', 'abc' ], '_' );
  var expected = '\n_abc';
  test.identical( got, expected );

  test.case = 'two strings';
  var got = _.strLinesIndentation( [ 'a', 'b' ], '_' );
  var expected = 'a\n_b';
  test.identical( got, expected );

  test.case = 'first element - empty string';
  var got = _.strLinesIndentation( [ '', 'a', 'b', 'c' ], '_' );
  var expected = '\n_a\n_b\n_c';
  test.identical( got, expected );

  test.case = 'only empty strings';
  var got = _.strLinesIndentation( [ '', '', '', '' ], '_' );
  var expected = '\n_\n_\n_';
  test.identical( got, expected );

  test.case = 'tab - special symbol';
  var got = _.strLinesIndentation( [ 'a', 'b', 'c' ], '\t' );
  var expected = 'a\n\tb\n\tc';
  test.identical( got, expected );

  test.close( 'src - array, tab - string' );

  /* - */

  test.open( 'src - array, tab - number' );

  test.case = 'single empty string';
  var got = _.strLinesIndentation( [ '' ], 2 );
  var expected = '';
  test.identical( got, expected );

  test.case = 'single string';
  var got = _.strLinesIndentation( [ 'abc' ], 2 );
  var expected = 'abc';
  test.identical( got, expected );

  test.case = 'last element - empty string';
  var got = _.strLinesIndentation( [ 'abc', '' ], 2 );
  var expected = 'abc\n  ';
  test.identical( got, expected );

  test.case = 'first element - empty string';
  var got = _.strLinesIndentation( [ '', 'abc' ], 2 );
  var expected = '\n  abc';
  test.identical( got, expected );

  test.case = 'two strings';
  var got = _.strLinesIndentation( [ 'a', 'b' ], 2 );
  var expected = 'a\n  b';
  test.identical( got, expected );

  test.case = 'first element - empty string';
  var got = _.strLinesIndentation( [ '', 'a', 'b', 'c' ], 2 );
  var expected = '\n  a\n  b\n  c';
  test.identical( got, expected );

  test.case = 'only empty strings';
  var got = _.strLinesIndentation( [ '', '', '', '' ], 2 );
  var expected = '\n  \n  \n  ';
  test.identical( got, expected );

  test.case = 'tab - negative number';
  var got = _.strLinesIndentation( [ 'a', 'b', 'c' ], -1 );
  var expected = 'a\nb\nc';
  test.identical( got, expected );

  test.close( 'src - array, tab - number' );

  /* - */

  if( !Config.debug )
  return;

  test.case = 'without arguments';
  test.shouldThrowErrorSync( () => _.strLinesIndentation() );

  test.case = 'extra arguments';
  test.shouldThrowErrorSync( () => _.strLinesIndentation( 'one', 'two', 'three' ) );

  test.case = 'wrong type of src';
  test.shouldThrowErrorSync( () => _.strLinesIndentation( 12, 'two' ) );

  test.case = 'wrong type of tab';
  test.shouldThrowErrorSync( () => _.strLinesIndentation( 'one', [] ) );
}

//

function strLinesBut( test )
{
  test.open( 'src - string, range' );

  test.case = 'src - empty string, range - number';
  var src = '';
  var got = _.strLinesBut( src, 0 );
  test.identical( got, '' );

  test.case = 'src - empty string, range - range';
  var src = '';
  var got = _.strLinesBut( src, [ 0, 5 ] );
  test.identical( got, '' );

  test.case = 'src - empty string, range - negative number';
  var src = '';
  var got = _.strLinesBut( src, -2 );
  test.identical( got, '' );

  test.case = 'src - empty string, range - negative range[ 0 ]';
  var src = '';
  var got = _.strLinesBut( src, [ -2, 5 ] );
  test.identical( got, '' );

  test.case = 'src - empty string, range - negative range[ 1 ]';
  var src = '';
  var got = _.strLinesBut( src, [ 0, -5 ] );
  test.identical( got, '' );

  /* */

  test.case = 'src - string without new lines, range - number';
  var src = 'abc';
  var got = _.strLinesBut( src, 0 );
  test.identical( got, '' );

  test.case = 'src - string without new lines, range - number > number of lines';
  var src = 'abc';
  var got = _.strLinesBut( src, 2 );
  test.identical( got, 'abc' );

  test.case = 'src - string without new lines, range - range';
  var src = 'abc';
  var got = _.strLinesBut( src, [ 0, 5 ] );
  test.identical( got, '' );

  test.case = 'src - string without new lines, range - range[ 0 ] > number of lines';
  var src = 'abc';
  var got = _.strLinesBut( src, [ 2, 5 ] );
  test.identical( got, 'abc' );

  test.case = 'src - string without new lines, range - negative number';
  var src = 'abc';
  var got = _.strLinesBut( src, -2 );
  test.identical( got, 'abc' );

  test.case = 'src - string without new lines, range - negative range[ 0 ]';
  var src = 'abc';
  var got = _.strLinesBut( src, [ -2, 5 ] );
  test.identical( got, '' );

  test.case = 'src - string without new lines, range - negative range[ 1 ]';
  var src = 'abc';
  var got = _.strLinesBut( src, [ 0, -5 ] );
  test.identical( got, 'abc' );

  /* */

  test.case = 'src - string with new lines, range - number';
  var src = 'abc\ndef\nghi';
  var got = _.strLinesBut( src, 0 );
  test.identical( got, 'def\nghi' );

  test.case = 'src - string with new lines, range - number > number of lines';
  var src = 'abc\ndef\nghi';
  var got = _.strLinesBut( src, 5 );
  test.identical( got, 'abc\ndef\nghi' );

  test.case = 'src - string with new lines, range - range';
  var src = 'abc\ndef\nghi';
  var got = _.strLinesBut( src, [ 0, 5 ] );
  test.identical( got, '' );

  test.case = 'src - string with new lines, range - range[ 0 ] > number of lines';
  var src = 'abc\ndef\nghi';
  var got = _.strLinesBut( src, [ 4, 5 ] );
  test.identical( got, 'abc\ndef\nghi' );

  test.case = 'src - string with new lines, range - negative number';
  var src = 'abc\ndef\nghi';
  var got = _.strLinesBut( src, -2 );
  test.identical( got, 'abc\nghi' );

  test.case = 'src - string with new lines, range - negative range[ 0 ]';
  var src = 'abc\ndef\nghi';
  var got = _.strLinesBut( src, [ -2, 5 ] );
  test.identical( got, '' );

  test.case = 'src - string with new lines, range - negative range[ 1 ]';
  var src = 'abc\ndef\nghi';
  var got = _.strLinesBut( src, [ 0, -5 ] );
  test.identical( got, 'abc\ndef\nghi' );

  test.close( 'src - string, range' );

  /* - */

  test.open( 'src - string, range, ins - undefined' );

  test.case = 'src - empty string, range - number';
  var src = '';
  var got = _.strLinesBut( src, 0, undefined );
  test.identical( got, '' );

  test.case = 'src - empty string, range - range';
  var src = '';
  var got = _.strLinesBut( src, [ 0, 5 ], undefined );
  test.identical( got, '' );

  test.case = 'src - empty string, range - negative number';
  var src = '';
  var got = _.strLinesBut( src, -2, undefined );
  test.identical( got, '' );

  test.case = 'src - empty string, range - negative range[ 0 ]';
  var src = '';
  var got = _.strLinesBut( src, [ -2, 5 ], undefined );
  test.identical( got, '' );

  test.case = 'src - empty string, range - negative range[ 1 ]';
  var src = '';
  var got = _.strLinesBut( src, [ 0, -5 ], undefined );
  test.identical( got, '' );

  /* */

  test.case = 'src - string without new lines, range - number';
  var src = 'abc';
  var got = _.strLinesBut( src, 0, undefined );
  test.identical( got, '' );

  test.case = 'src - string without new lines, range - number > number of lines';
  var src = 'abc';
  var got = _.strLinesBut( src, 2, undefined );
  test.identical( got, 'abc' );

  test.case = 'src - string without new lines, range - range';
  var src = 'abc';
  var got = _.strLinesBut( src, [ 0, 5 ], undefined );
  test.identical( got, '' );

  test.case = 'src - string without new lines, range - range[ 0 ] > number of lines';
  var src = 'abc';
  var got = _.strLinesBut( src, [ 2, 5 ], undefined );
  test.identical( got, 'abc' );

  test.case = 'src - string without new lines, range - negative number';
  var src = 'abc';
  var got = _.strLinesBut( src, -2, undefined );
  test.identical( got, 'abc' );

  test.case = 'src - string without new lines, range - negative range[ 0 ]';
  var src = 'abc';
  var got = _.strLinesBut( src, [ -2, 5 ], undefined );
  test.identical( got, '' );

  test.case = 'src - string without new lines, range - negative range[ 1 ]';
  var src = 'abc';
  var got = _.strLinesBut( src, [ 0, -5 ], undefined );
  test.identical( got, 'abc' );

  /* */

  test.case = 'src - string with new lines, range - number';
  var src = 'abc\ndef\nghi';
  var got = _.strLinesBut( src, 0, undefined );
  test.identical( got, 'def\nghi' );

  test.case = 'src - string with new lines, range - number > number of lines';
  var src = 'abc\ndef\nghi';
  var got = _.strLinesBut( src, 5, undefined );
  test.identical( got, 'abc\ndef\nghi' );

  test.case = 'src - string with new lines, range - range';
  var src = 'abc\ndef\nghi';
  var got = _.strLinesBut( src, [ 0, 5 ], undefined );
  test.identical( got, '' );

  test.case = 'src - string with new lines, range - range[ 0 ] > number of lines';
  var src = 'abc\ndef\nghi';
  var got = _.strLinesBut( src, [ 4, 5 ], undefined );
  test.identical( got, 'abc\ndef\nghi' );

  test.case = 'src - string with new lines, range - negative number';
  var src = 'abc\ndef\nghi';
  var got = _.strLinesBut( src, -2, undefined);
  test.identical( got, 'abc\nghi' );

  test.case = 'src - string with new lines, range - negative range[ 0 ]';
  var src = 'abc\ndef\nghi';
  var got = _.strLinesBut( src, [ -2, 5 ], undefined );
  test.identical( got, '' );

  test.case = 'src - string with new lines, range - negative range[ 1 ]';
  var src = 'abc\ndef\nghi';
  var got = _.strLinesBut( src, [ 0, -5 ], undefined );
  test.identical( got, 'abc\ndef\nghi' );

  test.close( 'src - string, range, ins - undefined' );

  /* - */

  test.open( 'src - string, range, ins - string' );

  test.case = 'src - empty string, range - number';
  var src = '';
  var got = _.strLinesBut( src, 0, 'str' );
  test.identical( got, 'str' );

  test.case = 'src - empty string, range - range';
  var src = '';
  var got = _.strLinesBut( src, [ 0, 5 ], 'str' );
  test.identical( got, 'str' );

  test.case = 'src - empty string, range - negative number';
  var src = '';
  var got = _.strLinesBut( src, -2, 'str' );
  test.identical( got, 'str\n' );

  test.case = 'src - empty string, range - negative range[ 0 ]';
  var src = '';
  var got = _.strLinesBut( src, [ -2, 5 ], 'str' );
  test.identical( got, 'str' );

  test.case = 'src - empty string, range - negative range[ 1 ]';
  var src = '';
  var got = _.strLinesBut( src, [ 0, -5 ], 'str' );
  test.identical( got, 'str\n' );

  /* */

  test.case = 'src - string without new lines, range - number';
  var src = 'abc';
  var got = _.strLinesBut( src, 0, 'str' );
  test.identical( got, 'str' );

  test.case = 'src - string without new lines, range - number > number of lines';
  var src = 'abc';
  var got = _.strLinesBut( src, 2, 'str' );
  test.identical( got, 'abc\nstr' );

  test.case = 'src - string without new lines, range - range';
  var src = 'abc';
  var got = _.strLinesBut( src, [ 0, 5 ], 'str' );
  test.identical( got, 'str' );

  test.case = 'src - string without new lines, range - range[ 0 ] > number of lines';
  var src = 'abc';
  var got = _.strLinesBut( src, [ 2, 5 ], 'str' );
  test.identical( got, 'abc\nstr' );

  test.case = 'src - string without new lines, range - negative number';
  var src = 'abc';
  var got = _.strLinesBut( src, -2, 'str' );
  test.identical( got, 'str\nabc' );

  test.case = 'src - string without new lines, range - negative range[ 0 ]';
  var src = 'abc';
  var got = _.strLinesBut( src, [ -2, 5 ], 'str' );
  test.identical( got, 'str' );

  test.case = 'src - string without new lines, range - negative range[ 1 ]';
  var src = 'abc';
  var got = _.strLinesBut( src, [ 0, -5 ], 'str' );
  test.identical( got, 'str\nabc' );

  /* */

  test.case = 'src - string with new lines, range - number';
  var src = 'abc\ndef\nghi';
  var got = _.strLinesBut( src, 0, 'str' );
  test.identical( got, 'str\ndef\nghi' );

  test.case = 'src - string with new lines, range - number > number of lines';
  var src = 'abc\ndef\nghi';
  var got = _.strLinesBut( src, 5, 'str' );
  test.identical( got, 'abc\ndef\nghi\nstr' );

  test.case = 'src - string with new lines, range - range';
  var src = 'abc\ndef\nghi';
  var got = _.strLinesBut( src, [ 0, 5 ], 'str' );
  test.identical( got, 'str' );

  test.case = 'src - string with new lines, range - range[ 0 ] > number of lines';
  var src = 'abc\ndef\nghi';
  var got = _.strLinesBut( src, [ 4, 5 ], 'str' );
  test.identical( got, 'abc\ndef\nghi\nstr' );

  test.case = 'src - string without new lines, range - range[ 0 ] === 1, range[ 2 ] === 2';
  var src = 'abc\ndef\nghi';
  var got = _.strLinesBut( src, [ 1, 2 ], 'str' );
  test.identical( got, 'abc\nstr\nghi' );

  test.case = 'src - string with new lines, range - negative number';
  var src = 'abc\ndef\nghi';
  var got = _.strLinesBut( src, -2, 'str' );
  test.identical( got, 'abc\nstr\nghi' );

  test.case = 'src - string with new lines, range - negative range[ 0 ]';
  var src = 'abc\ndef\nghi';
  var got = _.strLinesBut( src, [ -2, 5 ], 'str' );
  test.identical( got, 'str' );

  test.case = 'src - string with new lines, range - negative range[ 1 ]';
  var src = 'abc\ndef\nghi';
  var got = _.strLinesBut( src, [ 0, -5 ], 'str' );
  test.identical( got, 'str\nabc\ndef\nghi' );

  test.close( 'src - string, range, ins - string' );

  /* - */

  test.open( 'src - string, range, ins - array' );

  test.case = 'src - empty string, range - number';
  var src = '';
  var got = _.strLinesBut( src, 0, [ 'str', 'new', 'one' ] );
  test.identical( got, 'str\nnew\none' );

  test.case = 'src - empty string, range - range';
  var src = '';
  var got = _.strLinesBut( src, [ 0, 5 ], [ 'str', 'new', 'one' ] );
  test.identical( got, 'str\nnew\none' );

  test.case = 'src - empty string, range - negative number';
  var src = '';
  var got = _.strLinesBut( src, -2, [ 'str', 'new', 'one' ] );
  test.identical( got, 'str\nnew\none\n' );

  test.case = 'src - empty string, range - negative range[ 0 ]';
  var src = '';
  var got = _.strLinesBut( src, [ -2, 5 ], [ 'str', 'new', 'one' ] );
  test.identical( got, 'str\nnew\none' );

  test.case = 'src - empty string, range - negative range[ 1 ]';
  var src = '';
  var got = _.strLinesBut( src, [ 0, -5 ], [ 'str', 'new', 'one' ] );
  test.identical( got, 'str\nnew\none\n' );

  /* */

  test.case = 'src - string without new lines, range - number';
  var src = 'abc';
  var got = _.strLinesBut( src, 0, [ 'str', 'new', 'one' ] );
  test.identical( got, 'str\nnew\none' );

  test.case = 'src - string without new lines, range - number > number of lines';
  var src = 'abc';
  var got = _.strLinesBut( src, 2, [ 'str', 'new', 'one' ] );
  test.identical( got, 'abc\nstr\nnew\none' );

  test.case = 'src - string without new lines, range - range';
  var src = 'abc';
  var got = _.strLinesBut( src, [ 0, 5 ], [ 'str', 'new', 'one' ] );
  test.identical( got, 'str\nnew\none' );

  test.case = 'src - string without new lines, range - range[ 0 ] > number of lines';
  var src = 'abc';
  var got = _.strLinesBut( src, [ 2, 5 ], [ 'str', 'new', 'one' ] );
  test.identical( got, 'abc\nstr\nnew\none' );

  test.case = 'src - string without new lines, range - negative number';
  var src = 'abc';
  var got = _.strLinesBut( src, -2, [ 'str', 'new', 'one' ] );
  test.identical( got, 'str\nnew\none\nabc' );

  test.case = 'src - string without new lines, range - negative range[ 0 ]';
  var src = 'abc';
  var got = _.strLinesBut( src, [ -2, 5 ], [ 'str', 'new', 'one' ] );
  test.identical( got, 'str\nnew\none' );

  test.case = 'src - string without new lines, range - negative range[ 1 ]';
  var src = 'abc';
  var got = _.strLinesBut( src, [ 0, -5 ], [ 'str', 'new', 'one' ] );
  test.identical( got, 'str\nnew\none\nabc' );

  /* */

  test.case = 'src - string with new lines, range - number';
  var src = 'abc\ndef\nghi';
  var got = _.strLinesBut( src, 0, [ 'str', 'new', 'one' ] );
  test.identical( got, 'str\nnew\none\ndef\nghi' );

  test.case = 'src - string with new lines, range - number > number of lines';
  var src = 'abc\ndef\nghi';
  var got = _.strLinesBut( src, 5, [ 'str', 'new', 'one' ] );
  test.identical( got, 'abc\ndef\nghi\nstr\nnew\none' );

  test.case = 'src - string with new lines, range - range';
  var src = 'abc\ndef\nghi';
  var got = _.strLinesBut( src, [ 0, 5 ], [ 'str', 'new', 'one' ] );
  test.identical( got, 'str\nnew\none' );

  test.case = 'src - string with new lines, range - range[ 0 ] > number of lines';
  var src = 'abc\ndef\nghi';
  var got = _.strLinesBut( src, [ 4, 5 ], [ 'str', 'new', 'one' ] );
  test.identical( got, 'abc\ndef\nghi\nstr\nnew\none' );

  test.case = 'src - string without new lines, range - range[ 0 ] === 1, range[ 2 ] === 2';
  var src = 'abc\ndef\nghi';
  var got = _.strLinesBut( src, [ 1, 2 ], [ 'str', 'new', 'one' ] );
  test.identical( got, 'abc\nstr\nnew\none\nghi' );

  test.case = 'src - string with new lines, range - negative number';
  var src = 'abc\ndef\nghi';
  var got = _.strLinesBut( src, -2, [ 'str', 'new', 'one' ] );
  test.identical( got, 'abc\nstr\nnew\none\nghi' );

  test.case = 'src - string with new lines, range - negative range[ 0 ]';
  var src = 'abc\ndef\nghi';
  var got = _.strLinesBut( src, [ -2, 5 ], [ 'str', 'new', 'one' ] );
  test.identical( got, 'str\nnew\none' );

  test.case = 'src - string with new lines, range - negative range[ 1 ]';
  var src = 'abc\ndef\nghi';
  var got = _.strLinesBut( src, [ 0, -5 ], [ 'str', 'new', 'one' ] );
  test.identical( got, 'str\nnew\none\nabc\ndef\nghi' );

  test.close( 'src - string, range, ins - array' );

  /* - */

  test.open( 'src - array, range' );

  test.case = 'src - array with one empty string, range - number';
  var src = [ '' ];
  var got = _.strLinesBut( src, 0 );
  test.identical( got, '' );

  test.case = 'src - array with one empty string, range - range';
  var src = [ '' ];
  var got = _.strLinesBut( src, [ 0, 5 ] );
  test.identical( got, '' );

  test.case = 'src - array with one empty string, range - negative number';
  var src = [ '' ];
  var got = _.strLinesBut( src, -2 );
  test.identical( got, '' );

  test.case = 'src - array with one empty string, range - negative range[ 0 ]';
  var src = [ '' ];
  var got = _.strLinesBut( src, [ -2, 5 ] );
  test.identical( got, '' );

  test.case = 'src - array with one empty string, range - negative range[ 1 ]';
  var src = [ '' ];
  var got = _.strLinesBut( src, [ 0, -5 ] );
  test.identical( got, '' );

  /* */

  test.case = 'src - array with one string, range - number';
  var src = [ 'abc' ];
  var got = _.strLinesBut( src, 0 );
  test.identical( got, '' );

  test.case = 'src - array with one string, range - number > number of lines';
  var src = [ 'abc' ];
  var got = _.strLinesBut( src, 2 );
  test.identical( got, 'abc' );

  test.case = 'src - array with one string, range - range';
  var src = [ 'abc' ];
  var got = _.strLinesBut( src, [ 0, 5 ] );
  test.identical( got, '' );

  test.case = 'src - array with one string, range - range[ 0 ] > number of lines';
  var src = [ 'abc' ];
  var got = _.strLinesBut( src, [ 2, 5 ] );
  test.identical( got, 'abc' );

  test.case = 'src - array with one string, range - negative number';
  var src = [ 'abc' ];
  var got = _.strLinesBut( src, -2 );
  test.identical( got, 'abc' );

  test.case = 'src - array with one string, range - negative range[ 0 ]';
  var src = [ 'abc' ];
  var got = _.strLinesBut( src, [ -2, 5 ] );
  test.identical( got, '' );

  test.case = 'src - array with one string, range - negative range[ 1 ]';
  var src = [ 'abc' ];
  var got = _.strLinesBut( src, [ 0, -5 ] );
  test.identical( got, 'abc' );

  /* */

  test.case = 'src - array with a few string, range - number';
  var src = [ 'abc', 'def', 'ghi' ];
  var got = _.strLinesBut( src, 0 );
  test.identical( got, 'def\nghi' );

  test.case = 'src - array with a few string, range - number > number of lines';
  var src = [ 'abc', 'def', 'ghi' ];
  var got = _.strLinesBut( src, 5 );
  test.identical( got, 'abc\ndef\nghi' );

  test.case = 'src - array with a few string, range - range';
  var src = [ 'abc', 'def', 'ghi' ];
  var got = _.strLinesBut( src, [ 0, 5 ] );
  test.identical( got, '' );

  test.case = 'src - array with a few string, range - range[ 0 ] > number of lines';
  var src = [ 'abc', 'def', 'ghi' ];
  var got = _.strLinesBut( src, [ 4, 5 ] );
  test.identical( got, 'abc\ndef\nghi' );

  test.case = 'src - array with a few string, range - negative number';
  var src = [ 'abc', 'def', 'ghi' ];
  var got = _.strLinesBut( src, -2 );
  test.identical( got, 'abc\nghi' );

  test.case = 'src - array with a few string, range - negative range[ 0 ]';
  var src = [ 'abc', 'def', 'ghi' ];
  var got = _.strLinesBut( src, [ -2, 5 ] );
  test.identical( got, '' );

  test.case = 'src - array with a few string, range - negative range[ 1 ]';
  var src = [ 'abc', 'def', 'ghi' ];
  var got = _.strLinesBut( src, [ 0, -5 ] );
  test.identical( got, 'abc\ndef\nghi' );

  test.close( 'src - array, range' );

  /* - */

  test.open( 'src - array, range, ins - undefined' );

  test.case = 'src - array with one empty string, range - number';
  var src = [ '' ];
  var got = _.strLinesBut( src, 0, undefined );
  test.identical( got, '' );

  test.case = 'src - array with one empty string, range - range';
  var src = [ '' ];
  var got = _.strLinesBut( src, [ 0, 5 ], undefined );
  test.identical( got, '' );

  test.case = 'src - array with one empty string, range - negative number';
  var src = [ '' ];
  var got = _.strLinesBut( src, -2, undefined );
  test.identical( got, '' );

  test.case = 'src - array with one empty string, range - negative range[ 0 ]';
  var src = [ '' ];
  var got = _.strLinesBut( src, [ -2, 5 ], undefined );
  test.identical( got, '' );

  test.case = 'src - array with one empty string, range - negative range[ 1 ]';
  var src = [ '' ];
  var got = _.strLinesBut( src, [ 0, -5 ], undefined );
  test.identical( got, '' );

  /* */

  test.case = 'src - array with one string, range - number';
  var src = [ 'abc' ];
  var got = _.strLinesBut( src, 0, undefined );
  test.identical( got, '' );

  test.case = 'src - array with one string, range - number > number of lines';
  var src = [ 'abc' ];
  var got = _.strLinesBut( src, 2, undefined );
  test.identical( got, 'abc' );

  test.case = 'src - array with one string, range - range';
  var src = [ 'abc' ];
  var got = _.strLinesBut( src, [ 0, 5 ], undefined );
  test.identical( got, '' );

  test.case = 'src - array with one string, range - range[ 0 ] > number of lines';
  var src = [ 'abc' ];
  var got = _.strLinesBut( src, [ 2, 5 ], undefined );
  test.identical( got, 'abc' );

  test.case = 'src - array with one string, range - negative number';
  var src = [ 'abc' ];
  var got = _.strLinesBut( src, -2, undefined );
  test.identical( got, 'abc' );

  test.case = 'src - array with one string, range - negative range[ 0 ]';
  var src = [ 'abc' ];
  var got = _.strLinesBut( src, [ -2, 5 ], undefined );
  test.identical( got, '' );

  test.case = 'src - array with one string, range - negative range[ 1 ]';
  var src = [ 'abc' ];
  var got = _.strLinesBut( src, [ 0, -5 ], undefined );
  test.identical( got, 'abc' );

  /* */

  test.case = 'src - array with a few string, range - number';
  var src = [ 'abc', 'def', 'ghi' ];
  var got = _.strLinesBut( src, 0, undefined );
  test.identical( got, 'def\nghi' );

  test.case = 'src - array with a few string, range - number > number of lines';
  var src = [ 'abc', 'def', 'ghi' ];
  var got = _.strLinesBut( src, 5, undefined );
  test.identical( got, 'abc\ndef\nghi' );

  test.case = 'src - array with a few string, range - range';
  var src = [ 'abc', 'def', 'ghi' ];
  var got = _.strLinesBut( src, [ 0, 5 ], undefined );
  test.identical( got, '' );

  test.case = 'src - array with a few string, range - range[ 0 ] > number of lines';
  var src = [ 'abc', 'def', 'ghi' ];
  var got = _.strLinesBut( src, [ 4, 5 ], undefined );
  test.identical( got, 'abc\ndef\nghi' );

  test.case = 'src - array with a few string, range - negative number';
  var src = [ 'abc', 'def', 'ghi' ];
  var got = _.strLinesBut( src, -2, undefined);
  test.identical( got, 'abc\nghi' );

  test.case = 'src - array with a few string, range - negative range[ 0 ]';
  var src = [ 'abc', 'def', 'ghi' ];
  var got = _.strLinesBut( src, [ -2, 5 ], undefined );
  test.identical( got, '' );

  test.case = 'src - array with a few string, range - negative range[ 1 ]';
  var src = [ 'abc', 'def', 'ghi' ];
  var got = _.strLinesBut( src, [ 0, -5 ], undefined );
  test.identical( got, 'abc\ndef\nghi' );

  test.close( 'src - array, range, ins - undefined' );

  /* - */

  test.open( 'src - array, range, ins - string' );

  test.case = 'src - array with one empty string, range - number';
  var src = [ '' ];
  var got = _.strLinesBut( src, 0, 'str' );
  test.identical( got, 'str' );

  test.case = 'src - array with one empty string, range - range';
  var src = [ '' ];
  var got = _.strLinesBut( src, [ 0, 5 ], 'str' );
  test.identical( got, 'str' );

  test.case = 'src - array with one empty string, range - negative number';
  var src = [ '' ];
  var got = _.strLinesBut( src, -2, 'str' );
  test.identical( got, 'str\n' );

  test.case = 'src - array with one empty string, range - negative range[ 0 ]';
  var src = [ '' ];
  var got = _.strLinesBut( src, [ -2, 5 ], 'str' );
  test.identical( got, 'str' );

  test.case = 'src - array with one empty string, range - negative range[ 1 ]';
  var src = [ '' ];
  var got = _.strLinesBut( src, [ 0, -5 ], 'str' );
  test.identical( got, 'str\n' );

  /* */

  test.case = 'src - array with one string, range - number';
  var src = [ 'abc' ];
  var got = _.strLinesBut( src, 0, 'str' );
  test.identical( got, 'str' );

  test.case = 'src - array with one string, range - number > number of lines';
  var src = [ 'abc' ];
  var got = _.strLinesBut( src, 2, 'str' );
  test.identical( got, 'abc\nstr' );

  test.case = 'src - array with one string, range - range';
  var src = [ 'abc' ];
  var got = _.strLinesBut( src, [ 0, 5 ], 'str' );
  test.identical( got, 'str' );

  test.case = 'src - array with one string, range - range[ 0 ] > number of lines';
  var src = [ 'abc' ];
  var got = _.strLinesBut( src, [ 2, 5 ], 'str' );
  test.identical( got, 'abc\nstr' );

  test.case = 'src - array with one string, range - negative number';
  var src = [ 'abc' ];
  var got = _.strLinesBut( src, -2, 'str' );
  test.identical( got, 'str\nabc' );

  test.case = 'src - array with one string, range - negative range[ 0 ]';
  var src = [ 'abc' ];
  var got = _.strLinesBut( src, [ -2, 5 ], 'str' );
  test.identical( got, 'str' );

  test.case = 'src - array with one string, range - negative range[ 1 ]';
  var src = [ 'abc' ];
  var got = _.strLinesBut( src, [ 0, -5 ], 'str' );
  test.identical( got, 'str\nabc' );

  /* */

  test.case = 'src - array with a few string, range - number';
  var src = [ 'abc', 'def', 'ghi' ];
  var got = _.strLinesBut( src, 0, 'str' );
  test.identical( got, 'str\ndef\nghi' );

  test.case = 'src - array with a few string, range - number > number of lines';
  var src = [ 'abc', 'def', 'ghi' ];
  var got = _.strLinesBut( src, 5, 'str' );
  test.identical( got, 'abc\ndef\nghi\nstr' );

  test.case = 'src - array with a few string, range - range';
  var src = [ 'abc', 'def', 'ghi' ];
  var got = _.strLinesBut( src, [ 0, 5 ], 'str' );
  test.identical( got, 'str' );

  test.case = 'src - array with a few string, range - range[ 0 ] > number of lines';
  var src = [ 'abc', 'def', 'ghi' ];
  var got = _.strLinesBut( src, [ 4, 5 ], 'str' );
  test.identical( got, 'abc\ndef\nghi\nstr' );

  test.case = 'src - array with one string, range - range[ 0 ] === 1, range[ 2 ] === 2';
  var src = [ 'abc', 'def', 'ghi' ];
  var got = _.strLinesBut( src, [ 1, 2 ], 'str' );
  test.identical( got, 'abc\nstr\nghi' );

  test.case = 'src - array with a few string, range - negative number';
  var src = [ 'abc', 'def', 'ghi' ];
  var got = _.strLinesBut( src, -2, 'str' );
  test.identical( got, 'abc\nstr\nghi' );

  test.case = 'src - array with a few string, range - negative range[ 0 ]';
  var src = [ 'abc', 'def', 'ghi' ];
  var got = _.strLinesBut( src, [ -2, 5 ], 'str' );
  test.identical( got, 'str' );

  test.case = 'src - array with a few string, range - negative range[ 1 ]';
  var src = [ 'abc', 'def', 'ghi' ];
  var got = _.strLinesBut( src, [ 0, -5 ], 'str' );
  test.identical( got, 'str\nabc\ndef\nghi' );

  test.close( 'src - array, range, ins - string' );

  /* - */

  test.open( 'src - array, range, ins - array' );

  test.case = 'src - array with one empty string, range - number';
  var src = [ '' ];
  var got = _.strLinesBut( src, 0, [ 'str', 'new', 'one' ] );
  test.identical( got, 'str\nnew\none' );

  test.case = 'src - array with one empty string, range - range';
  var src = [ '' ];
  var got = _.strLinesBut( src, [ 0, 5 ], [ 'str', 'new', 'one' ] );
  test.identical( got, 'str\nnew\none' );

  test.case = 'src - array with one empty string, range - negative number';
  var src = [ '' ];
  var got = _.strLinesBut( src, -2, [ 'str', 'new', 'one' ] );
  test.identical( got, 'str\nnew\none\n' );

  test.case = 'src - array with one empty string, range - negative range[ 0 ]';
  var src = [ '' ];
  var got = _.strLinesBut( src, [ -2, 5 ], [ 'str', 'new', 'one' ] );
  test.identical( got, 'str\nnew\none' );

  test.case = 'src - array with one empty string, range - negative range[ 1 ]';
  var src = [ '' ];
  var got = _.strLinesBut( src, [ 0, -5 ], [ 'str', 'new', 'one' ] );
  test.identical( got, 'str\nnew\none\n' );

  /* */

  test.case = 'src - array with one string, range - number';
  var src = [ 'abc' ];
  var got = _.strLinesBut( src, 0, [ 'str', 'new', 'one' ] );
  test.identical( got, 'str\nnew\none' );

  test.case = 'src - array with one string, range - number > number of lines';
  var src = [ 'abc' ];
  var got = _.strLinesBut( src, 2, [ 'str', 'new', 'one' ] );
  test.identical( got, 'abc\nstr\nnew\none' );

  test.case = 'src - array with one string, range - range';
  var src = [ 'abc' ];
  var got = _.strLinesBut( src, [ 0, 5 ], [ 'str', 'new', 'one' ] );
  test.identical( got, 'str\nnew\none' );

  test.case = 'src - array with one string, range - range[ 0 ] > number of lines';
  var src = [ 'abc' ];
  var got = _.strLinesBut( src, [ 2, 5 ], [ 'str', 'new', 'one' ] );
  test.identical( got, 'abc\nstr\nnew\none' );

  test.case = 'src - array with one string, range - negative number';
  var src = [ 'abc' ];
  var got = _.strLinesBut( src, -2, [ 'str', 'new', 'one' ] );
  test.identical( got, 'str\nnew\none\nabc' );

  test.case = 'src - array with one string, range - negative range[ 0 ]';
  var src = [ 'abc' ];
  var got = _.strLinesBut( src, [ -2, 5 ], [ 'str', 'new', 'one' ] );
  test.identical( got, 'str\nnew\none' );

  test.case = 'src - array with one string, range - negative range[ 1 ]';
  var src = [ 'abc' ];
  var got = _.strLinesBut( src, [ 0, -5 ], [ 'str', 'new', 'one' ] );
  test.identical( got, 'str\nnew\none\nabc' );

  /* */

  test.case = 'src - array with a few string, range - number';
  var src = [ 'abc', 'def', 'ghi' ];
  var got = _.strLinesBut( src, 0, [ 'str', 'new', 'one' ] );
  test.identical( got, 'str\nnew\none\ndef\nghi' );

  test.case = 'src - array with a few string, range - number > number of lines';
  var src = [ 'abc', 'def', 'ghi' ];
  var got = _.strLinesBut( src, 5, [ 'str', 'new', 'one' ] );
  test.identical( got, 'abc\ndef\nghi\nstr\nnew\none' );

  test.case = 'src - array with a few string, range - range';
  var src = [ 'abc', 'def', 'ghi' ];
  var got = _.strLinesBut( src, [ 0, 5 ], [ 'str', 'new', 'one' ] );
  test.identical( got, 'str\nnew\none' );

  test.case = 'src - array with a few string, range - range[ 0 ] > number of lines';
  var src = [ 'abc', 'def', 'ghi' ];
  var got = _.strLinesBut( src, [ 4, 5 ], [ 'str', 'new', 'one' ] );
  test.identical( got, 'abc\ndef\nghi\nstr\nnew\none' );

  test.case = 'src - array with a few string, range - range[ 0 ] === 1, range[ 2 ] === 2';
  var src = [ 'abc', 'def', 'ghi' ];
  var got = _.strLinesBut( src, [ 1, 2 ], [ 'str', 'new', 'one' ] );
  test.identical( got, 'abc\nstr\nnew\none\nghi' );

  test.case = 'src - array with a few string, range - negative number';
  var src = [ 'abc', 'def', 'ghi' ];
  var got = _.strLinesBut( src, -2, [ 'str', 'new', 'one' ] );
  test.identical( got, 'abc\nstr\nnew\none\nghi' );

  test.case = 'src - array with a few string, range - negative range[ 0 ]';
  var src = [ 'abc', 'def', 'ghi' ];
  var got = _.strLinesBut( src, [ -2, 5 ], [ 'str', 'new', 'one' ] );
  test.identical( got, 'str\nnew\none' );

  test.case = 'src - array with a few string, range - negative range[ 1 ]';
  var src = [ 'abc', 'def', 'ghi' ];
  var got = _.strLinesBut( src, [ 0, -5 ], [ 'str', 'new', 'one' ] );
  test.identical( got, 'str\nnew\none\nabc\ndef\nghi' );

  test.close( 'src - array, range, ins - array' );

  /* - */

  test.case = 'strLinesBut from returned result';
  var src = [ 'abc', 'def', 'ghi' ];
  var got = _.strLinesBut( _.strLinesBut( src, [ 0, -5 ], [ 'str', 'new', 'one' ] ), -1 );
  test.identical( got, 'str\nnew\none\nabc\ndef' );

  /* - */

  if( !Config.debug )
  return;

  test.case = 'without arguments';
  test.shouldThrowErrorSync( () => _.strLinesBut() );

  test.case = 'not enough arguments';
  test.shouldThrowErrorSync( () => _.strLinesBut( 'str\nabc' ) );

  test.case = 'extra arguments';
  test.shouldThrowErrorSync( () => _.strLinesBut( 'str\nabc', 1, 'cba', 'extra' ) );

  test.case = 'wrong type of src';
  test.shouldThrowErrorSync( () => _.strLinesBut( { 'str\nabc' : 'str\nabc' }, 1, 'cba' ) );
  test.shouldThrowErrorSync( () => _.strLinesBut( new Set( [ 'abc' ] ), 1, 'cba' ) );

  test.case = 'wrong range';
  test.shouldThrowErrorSync( () => _.strLinesBut( 'str\nabc', [], 'cba' ) );
  test.shouldThrowErrorSync( () => _.strLinesBut( 'str\nabc', [ 1, 2, 3 ], 'cba' ) );
  test.shouldThrowErrorSync( () => _.strLinesBut( 'str\nabc', [ undefined, undefined ], 'cba' ) );

  test.case = 'wrong type of ins';
  test.shouldThrowErrorSync( () => _.strLinesBut( 'str\nabc', 1, { 'cba' : 'cba' } ) );
  test.shouldThrowErrorSync( () => _.strLinesBut( 'str\nabc', 1, new BufferRaw( 10 ) ) );
}

//

function strLinesOnly( test )
{
  test.open( 'src - string, range' );

  test.case = 'src - empty string, range - number';
  var src = '';
  var got = _.strLinesOnly( src, 0 );
  test.identical( got, '' );

  test.case = 'src - empty string, range - range';
  var src = '';
  var got = _.strLinesOnly( src, [ 0, 5 ] );
  test.identical( got, '' );

  test.case = 'src - empty string, range - negative number';
  var src = '';
  var got = _.strLinesOnly( src, -2 );
  test.identical( got, '' );

  test.case = 'src - empty string, range - negative range[ 0 ]';
  var src = '';
  var got = _.strLinesOnly( src, [ -2, 5 ] );
  test.identical( got, '' );

  test.case = 'src - empty string, range - negative range[ 1 ]';
  var src = '';
  var got = _.strLinesOnly( src, [ 0, -5 ] );
  test.identical( got, '' );

  /* */

  test.case = 'src - string without new lines, range - number';
  var src = 'abc';
  var got = _.strLinesOnly( src, 0 );
  test.identical( got, 'abc' );

  test.case = 'src - string without new lines, range - number > number of lines';
  var src = 'abc';
  var got = _.strLinesOnly( src, 2 );
  test.identical( got, '' );

  test.case = 'src - string without new lines, range - range';
  var src = 'abc';
  var got = _.strLinesOnly( src, [ 0, 5 ] );
  test.identical( got, 'abc' );

  test.case = 'src - string without new lines, range - range[ 0 ] > number of lines';
  var src = 'abc';
  var got = _.strLinesOnly( src, [ 2, 5 ] );
  test.identical( got, '' );

  test.case = 'src - string without new lines, range - negative number';
  var src = 'abc';
  var got = _.strLinesOnly( src, -2 );
  test.identical( got, '' );

  test.case = 'src - string without new lines, range - negative range[ 0 ]';
  var src = 'abc';
  var got = _.strLinesOnly( src, [ -2, 5 ] );
  test.identical( got, 'abc' );

  test.case = 'src - string without new lines, range - negative range[ 1 ]';
  var src = 'abc';
  var got = _.strLinesOnly( src, [ 0, -5 ] );
  test.identical( got, '' );

  /* */

  test.case = 'src - string with new lines, range - number';
  var src = 'abc\ndef\nghi';
  var got = _.strLinesOnly( src, 0 );
  test.identical( got, 'abc' );

  test.case = 'src - string with new lines, range - number > number of lines';
  var src = 'abc\ndef\nghi';
  var got = _.strLinesOnly( src, 5 );
  test.identical( got, '' );

  test.case = 'src - string with new lines, range - range';
  var src = 'abc\ndef\nghi';
  var got = _.strLinesOnly( src, [ 0, 5 ] );
  test.identical( got, 'abc\ndef\nghi' );

  test.case = 'src - string with new lines, range - range[ 0 ] > number of lines';
  var src = 'abc\ndef\nghi';
  var got = _.strLinesOnly( src, [ 4, 5 ] );
  test.identical( got, '' );

  test.case = 'src - string with new lines, range - negative number';
  var src = 'abc\ndef\nghi';
  var got = _.strLinesOnly( src, -2 );
  test.identical( got, 'def' );

  test.case = 'src - string with new lines, range - negative range[ 0 ]';
  var src = 'abc\ndef\nghi';
  var got = _.strLinesOnly( src, [ -2, 5 ] );
  test.identical( got, 'def\nghi' );

  test.case = 'src - string with new lines, range - negative range[ 1 ]';
  var src = 'abc\ndef\nghi';
  var got = _.strLinesOnly( src, [ 0, -5 ] );
  test.identical( got, '' );

  test.close( 'src - string, range' );

  /* - */

  test.open( 'src - array, range' );

  test.case = 'src - array with one empty string, range - number';
  var src = [ '' ];
  var got = _.strLinesOnly( src, 0 );
  test.identical( got, '' );

  test.case = 'src - array with one empty string, range - range';
  var src = [ '' ];
  var got = _.strLinesOnly( src, [ 0, 5 ] );
  test.identical( got, '' );

  test.case = 'src - array with one empty string, range - negative number';
  var src = [ '' ];
  var got = _.strLinesOnly( src, -2 );
  test.identical( got, '' );

  test.case = 'src - array with one empty string, range - negative range[ 0 ]';
  var src = [ '' ];
  var got = _.strLinesOnly( src, [ -2, 5 ] );
  test.identical( got, '' );

  test.case = 'src - array with one empty string, range - negative range[ 1 ]';
  var src = [ '' ];
  var got = _.strLinesOnly( src, [ 0, -5 ] );
  test.identical( got, '' );

  /* */

  test.case = 'src - array with one string, range - number';
  var src = [ 'abc' ];
  var got = _.strLinesOnly( src, 0 );
  test.identical( got, 'abc' );

  test.case = 'src - array with one string, range - number > number of lines';
  var src = [ 'abc' ];
  var got = _.strLinesOnly( src, 2 );
  test.identical( got, '' );

  test.case = 'src - array with one string, range - range';
  var src = [ 'abc' ];
  var got = _.strLinesOnly( src, [ 0, 5 ] );
  test.identical( got, 'abc' );

  test.case = 'src - array with one string, range - range[ 0 ] > number of lines';
  var src = [ 'abc' ];
  var got = _.strLinesOnly( src, [ 2, 5 ] );
  test.identical( got, '' );

  test.case = 'src - array with one string, range - negative number';
  var src = [ 'abc' ];
  var got = _.strLinesOnly( src, -2 );
  test.identical( got, '' );

  test.case = 'src - array with one string, range - negative range[ 0 ]';
  var src = [ 'abc' ];
  var got = _.strLinesOnly( src, [ -2, 5 ] );
  test.identical( got, 'abc' );

  test.case = 'src - array with one string, range - negative range[ 1 ]';
  var src = [ 'abc' ];
  var got = _.strLinesOnly( src, [ 0, -5 ] );
  test.identical( got, '' );

  /* */

  test.case = 'src - array with a few string, range - number';
  var src = [ 'abc', 'def', 'ghi' ];
  var got = _.strLinesOnly( src, 0 );
  test.identical( got, 'abc' );

  test.case = 'src - array with a few string, range - number > number of lines';
  var src = [ 'abc', 'def', 'ghi' ];
  var got = _.strLinesOnly( src, 5 );
  test.identical( got, '' );

  test.case = 'src - array with a few string, range - range';
  var src = [ 'abc', 'def', 'ghi' ];
  var got = _.strLinesOnly( src, [ 0, 5 ] );
  test.identical( got, 'abc\ndef\nghi' );

  test.case = 'src - array with a few string, range - range[ 0 ] > number of lines';
  var src = [ 'abc', 'def', 'ghi' ];
  var got = _.strLinesOnly( src, [ 4, 5 ] );
  test.identical( got, '' );

  test.case = 'src - array with a few string, range - negative number';
  var src = [ 'abc', 'def', 'ghi' ];
  var got = _.strLinesOnly( src, -2 );
  test.identical( got, 'def' );

  test.case = 'src - array with a few string, range - negative range[ 0 ]';
  var src = [ 'abc', 'def', 'ghi' ];
  var got = _.strLinesOnly( src, [ -2, 5 ] );
  test.identical( got, 'def\nghi' );

  test.case = 'src - array with a few string, range - negative range[ 1 ]';
  var src = [ 'abc', 'def', 'ghi' ];
  var got = _.strLinesOnly( src, [ 0, -5 ] );
  test.identical( got, '' );

  test.close( 'src - array, range' );

  /* - */

  if( !Config.debug )
  return;

  test.case = 'without arguments';
  test.shouldThrowErrorSync( () => _.strLinesOnly() );

  test.case = 'not enough arguments';
  test.shouldThrowErrorSync( () => _.strLinesOnly( 'str\nabc' ) );

  test.case = 'extra arguments';
  test.shouldThrowErrorSync( () => _.strLinesOnly( 'str\nabc', 1, 'extra' ) );

  test.case = 'wrong type of src';
  test.shouldThrowErrorSync( () => _.strLinesOnly( { 'str\nabc' : 'str\nabc' }, 1, 'cba' ) );
  test.shouldThrowErrorSync( () => _.strLinesOnly( new Set( [ 'abc' ] ), 1, 'cba' ) );

  test.case = 'wrong range';
  test.shouldThrowErrorSync( () => _.strLinesOnly( 'str\nabc', [], 'cba' ) );
  test.shouldThrowErrorSync( () => _.strLinesOnly( 'str\nabc', [ 1, 2, 3 ], 'cba' ) );
  test.shouldThrowErrorSync( () => _.strLinesOnly( 'str\nabc', [ undefined, undefined ], 'cba' ) );
}

//

function strLinesStrip( test )
{
  test.open( 'src - string' );

  test.case = 'empty string';
  var got = _.strLinesStrip( '' );
  var expected = '';
  test.identical( got, expected );

  test.case = 'only escape sequences';
  var got = _.strLinesStrip( '\n\t\r' );
  var expected = '';
  test.identical( got, expected );

  test.case = 'src stays unchanged';
  var srcString = '\na\nbc\ndef';
  var got = _.strLinesStrip( srcString );
  var expected = 'a\nbc\ndef';
  test.identical( got, expected );

  test.case = 'string without escape sequences and begin/end spaces';
  var got = _.strLinesStrip( 'Hello world' );
  var expected = 'Hello world';
  test.identical( got, expected );

  test.case = 'string with begin/end spaces';
  var got = _.strLinesStrip( '  Hello world   ' );
  var expected = 'Hello world';
  test.identical( got, expected );

  test.case = 'string with begin/end escape sequences';
  var got = _.strLinesStrip( '\t\r\nHello world\r\n\t' );
  var expected = 'Hello world';
  test.identical( got, expected );

  test.case = 'string with escape sequences';
  var got = _.strLinesStrip( '\n\tHello\r\n\tworld\r\n' );
  var expected = 'Hello\nworld';
  test.identical( got, expected );

  test.case = 'string with escape sequences';
  var got = _.strLinesStrip( '\n\tHello\r\n\t\t\r\nworld\r\n'  );
  var expected = 'Hello\nworld';
  test.identical( got, expected );

  test.case = 'string with escape sequences and spaces';
  var got = _.strLinesStrip( '\n\tHello  \r\n\t\t\r\n World \t\r\n! \r\n\t'  );
  var expected = 'Hello\nWorld\n!';
  test.identical( got, expected );

  test.close( 'src - string' );

  /* - */

  test.open( 'src - single array' );

  test.case = 'empty array';
  var dst = [];
  var got = _.strLinesStrip( dst );
  var expected = [];
  test.identical( got, expected );
  test.true( got !== dst );

  test.case = 'empty array with empty string';
  var dst = [ '' ];
  var got = _.strLinesStrip( dst );
  var expected = [];
  test.identical( got, expected );
  test.true( got !== dst );

  test.case = 'src stays unchanged';
  var dst = [ '\na\n\nbc\ndef\n' ];
  var got = _.strLinesStrip( dst );
  var expected = [ 'a\n\nbc\ndef' ];
  test.identical( got, expected );
  test.true( got !== dst );

  test.case = 'only escape sequences';
  var dst = [ '', '\t\r\n' ];
  var got = _.strLinesStrip( dst );
  var expected = [];
  test.identical( got, expected );
  test.true( got !== dst );

  test.case = 'string without escape sequences and begin/end spaces';
  var dst = [ 'Hello world', '', '\t\r\n' ];
  var got = _.strLinesStrip( dst );
  var expected = [ 'Hello world' ];
  test.identical( got, expected );
  test.true( got !== dst );

  test.case = 'string with begin/end spaces';
  var dst = [ '  Hello ', ' world   ' ];
  var got = _.strLinesStrip( dst );
  var expected = [ 'Hello', 'world' ];
  test.identical( got, expected );
  test.true( got !== dst );

  test.case = 'string with begin/end escape sequences';
  var dst = [ '\t\r\nHello  ', '  world\r\n\t' ];
  var got = _.strLinesStrip( dst );
  var expected = [ 'Hello', 'world' ];
  test.identical( got, expected );
  test.true( got !== dst );

  test.case = 'string with escape sequences';
  var dst = [ '\n\tHello\r\n\tworld\r\n' ];
  var got = _.strLinesStrip( dst );
  var expected = [ 'Hello\r\n\tworld' ];
  test.identical( got, expected );
  test.true( got !== dst );

  test.case = 'string with escape sequences';
  var dst = [ '\n\tHello\r\n\t\t\r\nworld\r\n' ];
  var got = _.strLinesStrip( dst  );
  var expected = [ 'Hello\r\n\t\t\r\nworld' ];
  test.identical( got, expected );
  test.true( got !== dst );

  test.case = 'string with escape sequences and spaces';
  var dst = [ '\n\tHello  \r\n\t\t\r\n World \t\r\n! \r\n\t', '  \nHow are you?  \r  \n  \t  ' ];
  var got = _.strLinesStrip( dst );
  var expected = [ 'Hello  \r\n\t\t\r\n World \t\r\n!', 'How are you?' ] ;
  test.identical( got, expected );
  test.true( got !== dst );

  test.close( 'src - single array' );

  /* - */

  test.open( 'several arguments' );

  test.case = 'several strings';
  var got = _.strLinesStrip( '\n\tHello  \r\n\t\t\r\n', ' World \t\r\n! \r\n\t', ' \nHow are you?  ' );
  var expected = [ 'Hello', 'World\n!', 'How are you?' ] ;
  test.identical( got, expected );
  test.true( _.unrollIs( got ) );

  test.case = 'several arrays';
  var got = _.strLinesStrip( [ '\n\tHello  \r\n\t\t\r\n', ' World \t\r\n! \r\n\t' ], [ ' \n\nHow  ', ' \r\nare\t', ' you \n ?  \r' ], [ '  \n\r\t ' ]  );
  var expected = [ [ 'Hello', 'World \t\r\n!' ], [ 'How', 'are', 'you \n ?' ], [ ] ];
  test.identical( got, expected );
  test.true( _.unrollIs( got ) );

  test.case = 'several strings and arrays';
  var got = _.strLinesStrip( '\n\tHello  \r\n\t\t\r\n', [ ' World \t\r\n ', ' ! \r\n\t' ], [ ' \n\nHow  ', ' \r\nare\t', ' you \n ?  \r' ], ' I am \n\r\t good \n\n ' );
  var expected = [ 'Hello', [ 'World', '!' ], [ 'How', 'are', 'you \n ?' ], 'I am\ngood' ];
  test.identical( got, expected );
  test.true( _.unrollIs( got ) );

  test.close( 'several arguments' );

  /* - */

  test.case = 'input one line string and array'
  var str = '\tHello  World \t! \r';
  var arrStr = [ str ];
  var gotStr = _.strLinesStrip( str );
  var gotArr = _.strLinesStrip( arrStr );
  test.identical( gotArr[ 0 ], gotStr );

  test.case = 'several input strings and array'
  var strOne = '\n\tHello  \r\n\t\t\r\n World \t\r\n! \r\n\t';
  var strTwo = '  How \n\n Are \r\n\t you   today \t\r\n? \r\n';
  var strThree = '\n\t  I \t am \r\n\t \t\r\n Great ! ';
  var arrStrOne = strOne.split( '\n' );
  var arrStrTwo = strTwo.split( '\n' );
  var arrStrThree = strThree.split( '\n' );
  var gotStr = _.strLinesStrip( strOne, strTwo, strThree );
  var gotArr = _.strLinesStrip( arrStrOne, arrStrTwo, arrStrThree );
  test.identical( gotArr[ 0 ], gotStr[ 0 ].split( '\n' ) );
  test.identical( gotArr[ 1 ], gotStr[ 1 ].split( '\n' ) );
  test.identical( gotArr[ 2 ], gotStr[ 2 ].split( '\n' ) );
  test.true( _.unrollIs( gotArr ) );

  /* - */

  if( !Config.debug )
  return;

  test.case = 'without arguments';
  test.shouldThrowErrorSync( () =>  _.strLinesStrip() );

  test.case = 'wrong type of argument';
  test.shouldThrowErrorSync( () =>  _.strLinesStrip( null ) );
  test.shouldThrowErrorSync( () =>  _.strLinesStrip( undefined ) );
  test.shouldThrowErrorSync( () =>  _.strLinesStrip( NaN ) );
  test.shouldThrowErrorSync( () =>  _.strLinesStrip( 3 ) );
  test.shouldThrowErrorSync( () =>  _.strLinesStrip( [ 3 ] ) );
  test.shouldThrowErrorSync( () =>  _.strLinesStrip( /^a/ ) );
}

//

function strLinesNumber( test )
{
  test.open( 'arguments' );

  test.case = 'src - empty string';
  var got = _.strLinesNumber( '' );
  var expected = '1 : ';
  test.identical( got, expected );

  test.case = 'src - string without new line symbol';
  var got = _.strLinesNumber( 'a' );
  var expected = '1 : a';
  test.identical( got, expected );

  test.case = 'src - string with new line symbols';
  var got = _.strLinesNumber( 'abc\ndef\nghi' );
  var expected = '1 : abc\n2 : def\n3 : ghi';
  test.identical( got, expected );

  test.case = 'src - string, number of strings has different rank';
  var got = _.strLinesNumber( 'a\nb\nc\nd\ne\nf\ng\nh\ni\nj' );
  var expected = ' 1 : a\n 2 : b\n 3 : c\n 4 : d\n 5 : e\n 6 : f\n 7 : g\n 8 : h\n 9 : i\n10 : j';
  test.identical( got, expected );

  /* */

  test.case = 'src - empty array';
  var got = _.strLinesNumber( [] );
  var expected = '';
  test.identical( got, expected );

  test.case = 'src - array of lines without new line symbols';
  got = _.strLinesNumber( [ 'line1', 'line2', 'line3' ] );
  expected =
  [
    '1 : line1',
    '2 : line2',
    '3 : line3',
  ].join( '\n' );
  test.identical( got, expected );

  test.case = 'src - array of lines with new line symbols';
  got = _.strLinesNumber( [ 'line\n', 'line\n', 'line\n' ] );
  expected =
  [
    '1 : line\n',
    '2 : line\n',
    '3 : line\n',
  ].join( '\n' );
  test.identical( got, expected );

  test.case = 'src - string, number of strings has different rank';
  got = _.strLinesNumber( [ 'a', 'b', 'c', 'd', 'e', 'f', 'g', 'h', 'i', 'j' ] );
  expected =
  [
    ' 1 : a',
    ' 2 : b',
    ' 3 : c',
    ' 4 : d',
    ' 5 : e',
    ' 6 : f',
    ' 7 : g',
    ' 8 : h',
    ' 9 : i',
    '10 : j',
  ].join( '\n' );
  test.identical( got, expected );

  test.close( 'arguments' );

  /* - */

  test.open( 'map' );

  test.case = 'src - empty string';
  var got = _.strLinesNumber( { src : '' } );
  var expected = '1 : ';
  test.identical( got, expected );

  test.case = 'src - string without new line symbol';
  var got = _.strLinesNumber( { src : 'a' } );
  var expected = '1 : a';
  test.identical( got, expected );

  test.case = 'src - string with new line symbols';
  var got = _.strLinesNumber( { src : 'abc\ndef\nghi' } );
  var expected = '1 : abc\n2 : def\n3 : ghi';
  test.identical( got, expected );

  test.case = 'src - string, number of strings has different rank';
  var got = _.strLinesNumber( { src : 'a\nb\nc\nd\ne\nf\ng\nh\ni\nj' } );
  var expected = ' 1 : a\n 2 : b\n 3 : c\n 4 : d\n 5 : e\n 6 : f\n 7 : g\n 8 : h\n 9 : i\n10 : j';
  test.identical( got, expected );

  /* */

  test.case = 'src - empty array';
  var got = _.strLinesNumber( { src : [] } );
  var expected = '';
  test.identical( got, expected );

  test.case = 'src - array of lines without new line symbols';
  got = _.strLinesNumber( { src : [ 'line1', 'line2', 'line3' ] } );
  expected =
  [
    '1 : line1',
    '2 : line2',
    '3 : line3',
  ].join( '\n' );
  test.identical( got, expected );

  test.case = 'src - array of lines with new line symbols';
  got = _.strLinesNumber( { src : [ 'line\n', 'line\n', 'line\n' ] } );
  expected =
  [
    '1 : line\n',
    '2 : line\n',
    '3 : line\n',
  ].join( '\n' );
  test.identical( got, expected );

  test.case = 'src - string, number of strings has different rank';
  got = _.strLinesNumber( { src : [ 'a', 'b', 'c', 'd', 'e', 'f', 'g', 'h', 'i', 'j' ] } );
  expected =
  [
    ' 1 : a',
    ' 2 : b',
    ' 3 : c',
    ' 4 : d',
    ' 5 : e',
    ' 6 : f',
    ' 7 : g',
    ' 8 : h',
    ' 9 : i',
    '10 : j',
  ].join( '\n' );
  test.identical( got, expected );

  test.close( 'map' );

  /* - */

  if( !Config.debug )
  return;

  test.case = 'without arguments';
  test.shouldThrowErrorSync( () => _.strLinesNumber() );

  test.case = 'extra arguments';
  test.shouldThrowErrorSync( () => _.strLinesNumber( 'str', 2, 'extra' ) );

  test.case = 'wrong type of src';
  test.shouldThrowErrorSync( () => _.strLinesNumber( 13 ) );

  test.case = 'unnacessary options in map';
  test.shouldThrowErrorSync( () => _.strLinesNumber({ src : 'a', unnacessary : 1 }) );
}

//

function strLinesNumberOptionHighlighting( test )
{

  test.open( 'single line' )

  test.open( 'change src' )

  test.case = '1 letter with highlighting';
  var got = _.strLinesNumber({ src : 'a', highlighting : 1 });
  var expected = '* 1 : a';
  test.identical( got, expected );

  test.case = '1 line with highlighting';
  var got = _.strLinesNumber({ src : 'abcde', highlighting : 1 });
  var expected = '* 1 : abcde';
  test.identical( got, expected );

  test.case = '1 line of numbers with highlighting';
  var got = _.strLinesNumber({ src : '123', highlighting : 1 });
  var expected = '* 1 : 123';
  test.identical( got, expected );

  test.close( 'change src' )

  /* - */

  test.open( 'change highlighting & highlighting token' )

  test.case = '1 line with array highlighting ';
  var got = _.strLinesNumber({ src : 'a', highlighting : [ 1 ] });
  var expected = '* 1 : a';
  test.identical( got, expected );

  test.case = '1 line with long highlighting, ';
  var got = _.strLinesNumber({ src : 'a', highlighting : 1, highlightingToken : '-->' });
  var expected = '--> 1 : a';
  test.identical( got, expected );


  test.close( 'change highlighting & highlighting token' )

  /* - */

  test.open( 'wrong highligting option' )

  test.case = '1 line with highlighting, wrong highlighting - negative';
  var got = _.strLinesNumber({ src : 'a', highlighting : -5 });
  var expected = '1 : a';
  test.identical( got, expected );

  test.case = '1 line with highlighting, wrong highlighting - out of the range';
  var got = _.strLinesNumber({ src : 'a', highlighting : 15 });
  var expected = '1 : a';
  test.identical( got, expected );

  test.case = '1 line with highlighting, wrong array highlighting - out of the range';
  var got = _.strLinesNumber({ src : 'a', highlighting : [ 15 ] });
  var expected = '1 : a';
  test.identical( got, expected );

  test.case = '1 line with highlighting, wrong array highlighting: one\'s in and one\'s out of the range';
  var got = _.strLinesNumber({ src : 'a', highlighting : [ 1, 15 ] });
  var expected = '* 1 : a';
  test.identical( got, expected );

  test.close( 'wrong highligting option' )

  test.close( 'single line' )

  /* - */

  test.open( 'multiline' )

  test.open( 'change src' )

  test.case = 'a few lines';
  var got = _.strLinesNumber({ src : 'abc\ndef\nghi', highlighting : 2 });
  var expected = '  1 : abc\n* 2 : def\n  3 : ghi';
  test.identical( got, expected );

  test.case = 'a few lines of numbers';
  var got = _.strLinesNumber({ src : '123\n456\n789', highlighting : 2 });
  var expected = '  1 : 123\n* 2 : 456\n  3 : 789';
  test.identical( got, expected );

  test.case = 'a few lines of numbers, letters with highlighting';
  var got = _.strLinesNumber({ src : '12a\nbcd\n3ef', highlighting : 2 });
  var expected = '  1 : 12a\n* 2 : bcd\n  3 : 3ef';
  test.identical( got, expected );

  test.case = 'a few lines, different amount of letters in lines';
  var got = _.strLinesNumber({ src : '1\nbcd\n3ef\naa'+'aa'+'aa', highlighting : 2 });
  var expected = '  1 : 1\n* 2 : bcd\n  3 : 3ef\n  4 : aa'+'aa'+'aa';
  test.identical( got, expected );

  test.close( 'change src' )

  /* - */

  test.open( 'change highlighting & highlighting token' )

  test.case = 'a few lines, one with highlighting, array highlighting';
  var got = _.strLinesNumber({ src : 'abc\ndef\nghi', highlighting : [ 2 ] });
  var expected = '  1 : abc\n* 2 : def\n  3 : ghi';
  test.identical( got, expected );

  test.case = 'a few lines, two with highlighting';
  var got = _.strLinesNumber({ src : 'abc\ndef\nghi', highlighting : [ 2, 3 ] });
  var expected = '  1 : abc\n* 2 : def\n* 3 : ghi';
  test.identical( got, expected );

  test.case = 'a few lines, all with highlighting';
  var got = _.strLinesNumber({ src : 'abc\ndef\nghi', highlighting : [ 1, 2, 3 ] });
  var expected = '* 1 : abc\n* 2 : def\n* 3 : ghi';
  test.identical( got, expected );

  test.case = 'a few lines, changed highlightingToken';
  var got = _.strLinesNumber({ src : 'abc\ndef\nghi', highlighting : 2, highlightingToken : '-->' });
  var expected = '    1 : abc\n--> 2 : def\n    3 : ghi';
  test.identical( got, expected );

  test.case = 'a few lines, changed to long highlightingToken';
  var got = _.strLinesNumber({ src : 'abc\ndef\nghi', highlighting : 2, highlightingToken : '----------->' });
  var expected = '             1 : abc\n-----------> 2 : def\n             3 : ghi';
  test.identical( got, expected );

  test.close( 'change highlighting & highlighting token' )

  /* - */

  test.open( 'change zeroLine' );

  test.case = 'middle with highlighting, two digit numbers';
  var got = _.strLinesNumber({ src : 'abc\ndef\nghi\nklm', highlighting : 91, zeroLine : 90 });
  var expected = '  90 : abc\n* 91 : def\n  92 : ghi\n  93 : klm';
  test.identical( got, expected );

  test.case = 'middle with highlighting, three digit numbers';
  var got = _.strLinesNumber({ src : 'abc\ndef\nghi\nklm', highlighting : 101, zeroLine : 100 });
  var expected = '  100 : abc\n* 101 : def\n  102 : ghi\n  103 : klm';
  test.identical( got, expected );

  test.case = 'middle with highlighting, two ( with highlighting ) and three digit numbers';
  var got = _.strLinesNumber({ src : 'abc\ndef\nghi\nklm', highlighting : 99, zeroLine : 98 });
  var expected = '   98 : abc\n*  99 : def\n  100 : ghi\n  101 : klm';
  test.identical( got, expected );

  test.case = 'middle with highlighting, two and three ( with highlighting ) digit numbers';
  var got = _.strLinesNumber({ src : 'abc\ndef\nghi\nklm', highlighting : 101, zeroLine : 98 });
  var expected = '   98 : abc\n   99 : def\n  100 : ghi\n* 101 : klm';
  test.identical( got, expected );

  test.close( 'change zeroLine' )

  /* - */

  test.open( 'combinations of options' )

  test.case = 'two with highlighting, changed highlightingToken';
  var got = _.strLinesNumber({ src : 'abc\ndef\nghi', highlighting : [ 2, 3 ], highlightingToken : '-->' });
  var expected = '    1 : abc\n--> 2 : def\n--> 3 : ghi';
  test.identical( got, expected );

  test.case = 'src with numbers, two with highlighting, changed highlightingToken';
  var got = _.strLinesNumber({ src : '123\n456\n789', highlighting : [ 2, 3 ], highlightingToken : '-->' });
  var expected = '    1 : 123\n--> 2 : 456\n--> 3 : 789';
  test.identical( got, expected );

  test.case = 'src with letters and numbers, two with highlighting, changed highlightingToken';
  var got = _.strLinesNumber({ src : '123\n4ab\nc56', highlighting : [ 2, 3 ], highlightingToken : '-->' });
  var expected = '    1 : 123\n--> 2 : 4ab\n--> 3 : c56';
  test.identical( got, expected );

  test.case = '2 digit number : without highlighting and 3 digit numbers : all with highlighting, changed highlightingToken';
  var got = _.strLinesNumber({ src : 'abc\ndef\nghi', highlighting : [ 100, 101 ], highlightingToken : '>>>>', zeroLine : 99 });
  var expected = '      99 : abc\n>>>> 100 : def\n>>>> 101 : ghi';
  test.identical( got, expected );

  test.case = '2 digit numbers : all with highlighting and 3 digit numbers : without highlighting, changed highlightingToken';
  var got = _.strLinesNumber({ src : 'abc\ndef\nghi\nklm\nopq', highlighting : [ 98, 99 ], highlightingToken : '>>>>', zeroLine : 98 });
  var expected = '>>>>  98 : abc\n>>>>  99 : def\n     100 : ghi\n     101 : klm\n     102 : opq';
  test.identical( got, expected );

  test.case = '2 digit numbers : all with highlighting and 3 digit numbers : one with highlighting, changed highlightingToken';
  var got = _.strLinesNumber({ src : 'abc\ndef\nghi\nklm\nopq', highlighting : [ 98, 99, 101 ], highlightingToken : '>>>>', zeroLine : 98 });
  var expected = '>>>>  98 : abc\n>>>>  99 : def\n     100 : ghi\n>>>> 101 : klm\n     102 : opq';
  test.identical( got, expected );

  test.case = '2 digit numbers: one with highlighting and 3 digit numbers: all with highlighting, changed highlightingToken';
  var got = _.strLinesNumber({ src : 'abc\ndef\nghi\nklm\nopq', highlighting : [ 98, 100, 101, 102 ], highlightingToken : '>>>>', zeroLine : 98 });
  var expected = '>>>>  98 : abc\n      99 : def\n>>>> 100 : ghi\n>>>> 101 : klm\n>>>> 102 : opq';
  test.identical( got, expected );

  test.close( 'combinations of options' )

  /* - */

  test.open( 'wrong highligting option' )

  test.case = 'wrong highlighting - negative';
  var got = _.strLinesNumber({ src : 'abc\ndef\nghi', highlighting : -5 });
  var expected = '1 : abc\n2 : def\n3 : ghi';
  test.identical( got, expected );

  test.case = 'wrong highlighting - out of the range';
  var got = _.strLinesNumber({ src : 'abc\ndef\nghi', highlighting : 15 });
  var expected = '1 : abc\n2 : def\n3 : ghi';
  test.identical( got, expected );

  test.case = 'wrong array highlighting - one out of the range';
  var got = _.strLinesNumber({ src : 'abc\ndef\nghi', highlighting : [ 15 ] });
  var expected = '1 : abc\n2 : def\n3 : ghi';
  test.identical( got, expected );

  test.case = 'wrong array highlighting - all elements of an array highlighting are out of range';
  var got = _.strLinesNumber({ src : 'abc\ndef\nghi', highlighting : [ 20, 30 ] });
  var expected = '1 : abc\n2 : def\n3 : ghi';
  test.identical( got, expected );

  test.case = 'wrong array highlighting: one\'s in and one\'s out of the range';
  var got = _.strLinesNumber({ src : 'abc\ndef\nghi', highlighting : [ 1, 15 ] });
  var expected = '* 1 : abc\n  2 : def\n  3 : ghi';
  test.identical( got, expected );

  test.close( 'wrong highligting option' )

  test.close( 'multiline' )

}

//

function strLinesNumberZeroLine( test )
{
  test.open( 'arguments' );

  test.case = 'src - empty string, zeroLine = 0';
  var got = _.strLinesNumber( '', 0 );
  var expected = '0 : ';
  test.identical( got, expected );

  test.case = 'src - string without new line symbol, zeroLine - 1';
  var got = _.strLinesNumber( 'a', 1 );
  var expected = '1 : a';
  test.identical( got, expected );

  test.case = 'src - string with new line symbols, zeroLine - 2';
  var got = _.strLinesNumber( 'abc\ndef\nghi', 2 );
  var expected = '2 : abc\n3 : def\n4 : ghi';
  test.identical( got, expected );

  test.case = 'src - string, number of strings has different rank, zeroLine - 3';
  var got = _.strLinesNumber( 'a\nb\nc\nd\ne\nf\ng\nh\ni\nj', 3 );
  var expected = ' 3 : a\n 4 : b\n 5 : c\n 6 : d\n 7 : e\n 8 : f\n 9 : g\n10 : h\n11 : i\n12 : j';
  test.identical( got, expected );

  /* */

  test.case = 'src - empty array, zeroLine - 0';
  var got = _.strLinesNumber( [], 0 );
  var expected = '';
  test.identical( got, expected );

  test.case = 'src - array of lines without new line symbols, zeroLine - -1';
  got = _.strLinesNumber( [ 'line1', 'line2', 'line3' ], -1 );
  expected =
  [
    '-1 : line1',
    ' 0 : line2',
    ' 1 : line3',
  ].join( '\n' );
  test.identical( got, expected );

  test.case = 'src - array of lines with new line symbols, zeroLine - 2';
  got = _.strLinesNumber( [ 'line\n', 'line\n', 'line\n' ], 2 );
  expected =
  [
    '2 : line\n',
    '3 : line\n',
    '4 : line\n',
  ].join( '\n' );
  test.identical( got, expected );

  test.case = 'src - string, number of strings has different rank, zeroLine - 3';
  got = _.strLinesNumber( [ 'a', 'b', 'c', 'd', 'e', 'f', 'g', 'h', 'i', 'j' ], 3 );
  expected =
  [
    ' 3 : a',
    ' 4 : b',
    ' 5 : c',
    ' 6 : d',
    ' 7 : e',
    ' 8 : f',
    ' 9 : g',
    '10 : h',
    '11 : i',
    '12 : j',
  ].join( '\n' );
  test.identical( got, expected );

  test.close( 'arguments' );

  /* - */

  test.open( 'map' );

  test.case = 'src - empty string, zeroLine - 0';
  var got = _.strLinesNumber( { src : '', zeroLine : 0 } );
  var expected = '0 : ';
  test.identical( got, expected );

  test.case = 'src - string without new line symbol, zeroLine - 1';
  var got = _.strLinesNumber( { src : 'a', zeroLine : 1 } );
  var expected = '1 : a';
  test.identical( got, expected );

  test.case = 'src - string with new line symbols, zeroLine - 2';
  var got = _.strLinesNumber( { src : 'abc\ndef\nghi', zeroLine : 2 } );
  var expected = '2 : abc\n3 : def\n4 : ghi';
  test.identical( got, expected );

  test.case = 'src - string, number of strings has different rank, zeroLine - 3';
  var got = _.strLinesNumber( { src : 'a\nb\nc\nd\ne\nf\ng\nh\ni\nj', zeroLine : 3 } );
  var expected = ' 3 : a\n 4 : b\n 5 : c\n 6 : d\n 7 : e\n 8 : f\n 9 : g\n10 : h\n11 : i\n12 : j';
  test.identical( got, expected );

  /* */

  test.case = 'src - empty array, zeroLine - 0';
  var got = _.strLinesNumber( { src : [], zeroLine : 0 } );
  var expected = '';
  test.identical( got, expected );

  test.case = 'src - array of lines without new line symbols, zeroLine - -1';
  got = _.strLinesNumber( { src : [ 'line1', 'line2', 'line3' ], zeroLine : -1 } );
  expected =
  [
    '-1 : line1',
    ' 0 : line2',
    ' 1 : line3',
  ].join( '\n' );
  test.identical( got, expected );

  test.case = 'src - array of lines with new line symbols, zeroLine - 2';
  got = _.strLinesNumber( { src : [ 'line\n', 'line\n', 'line\n' ], zeroLine : 2 } );
  expected =
  [
    '2 : line\n',
    '3 : line\n',
    '4 : line\n',
  ].join( '\n' );
  test.identical( got, expected );

  test.case = 'src - string, number of strings has different rank, zeroLine - 3';
  got = _.strLinesNumber( { src : [ 'a', 'b', 'c', 'd', 'e', 'f', 'g', 'h', 'i', 'j' ], zeroLine : 3 } );
  expected =
  [
    ' 3 : a',
    ' 4 : b',
    ' 5 : c',
    ' 6 : d',
    ' 7 : e',
    ' 8 : f',
    ' 9 : g',
    '10 : h',
    '11 : i',
    '12 : j',
  ].join( '\n' );
  test.identical( got, expected );

  test.close( 'map' );
}

//

function strLinesNumberZeroChar( test )
{
  test.case = 'src - empty string, zeroChar - 1';
  var got = _.strLinesNumber( { src : '', zeroChar : 1 } );
  var expected = '1 : ';
  test.identical( got, expected );

  test.case = 'src - string without new line symbol, zeroChar - 2';
  var got = _.strLinesNumber( { src : 'a', zeroChar : 2 } );
  var expected = '1 : a';
  test.identical( got, expected );

  test.case = 'src - string with new line symbols, zeroChar - 8';
  var got = _.strLinesNumber( { src : 'abc\ndef\nghi', zeroChar : 8 } );
  var expected = '3 : abc\n4 : def\n5 : ghi';
  test.identical( got, expected );

  test.case = 'src - string, number of strings has different rank, zeroChar - 3';
  var got = _.strLinesNumber( { src : 'a\nb\nc\nd\ne\nf\ng\nh\ni\nj', zeroChar : 3 } );
  var expected = ' 3 : a\n 4 : b\n 5 : c\n 6 : d\n 7 : e\n 8 : f\n 9 : g\n10 : h\n11 : i\n12 : j';
  test.identical( got, expected );

  /* */

  test.case = 'src - empty array, zeroChar - 1';
  var got = _.strLinesNumber( { src : [], zeroChar : 1 } );
  var expected = '';
  test.identical( got, expected );

  test.case = 'src - array of lines without new line symbols, zeroChar - 10';
  got = _.strLinesNumber( { src : [ 'line1', 'line2', 'line3' ], zeroChar : 10 } );
  expected =
  [
    '2 : line1',
    '3 : line2',
    '4 : line3',
  ].join( '\n' );
  test.identical( got, expected );

  test.case = 'src - array of lines with new line symbols, zeroChar - 11';
  got = _.strLinesNumber( { src : [ 'line\n', 'line\n', 'line\n' ], zeroChar : 11 } );
  expected =
  [
    '5 : line\n',
    '6 : line\n',
    '7 : line\n',
  ].join( '\n' );
  test.identical( got, expected );

  test.case = 'src - string, number of strings has different rank, zeroChar - 6';
  got = _.strLinesNumber( { src : [ 'a', 'b', 'c', 'd', 'e', 'f', 'g', 'h', 'i', 'j' ], zeroChar : 6 } );
  expected =
  [
    ' 4 : a',
    ' 5 : b',
    ' 6 : c',
    ' 7 : d',
    ' 8 : e',
    ' 9 : f',
    '10 : g',
    '11 : h',
    '12 : i',
    '13 : j',
  ].join( '\n' );
  test.identical( got, expected );
}

//

function strLinesNumberOnLine( test )
{
  test.open( 'only onLine' );

  test.case = 'src - empty string, onLine appends number of string';
  var got = _.strLinesNumber( { src : '', onLine : ( e, k ) => e.join( '' ) + ' ' + k } );
  var expected = '1 :  1';
  test.identical( got, expected );

  test.case = 'src - string without new line symbol, onLine returns string';
  var got = _.strLinesNumber( { src : 'a', onLine : ( e, k ) => e.join( '' ) } );
  var expected = '1 : a';
  test.identical( got, expected );

  test.case = 'src - string with new line symbols, onLine returns undefined';
  var got = _.strLinesNumber( { src : 'abc\ndef\nghi', onLine : ( e, k ) => k > 1 ? undefined : e.join( '' ) } );
  var expected = '1 : abc';
  test.identical( got, expected );

  test.case = 'src - string, number of strings has different rank, onLine check container';
  var got = _.strLinesNumber( { src : 'a\nb\nc\nd\ne\nf\ng\nh\ni\nj', onLine : ( e, k, c ) => c.zeroChar ? e.join( '' ) : k + ' : ' + k } );
  var expected = '1 : 1\n2 : 2\n3 : 3\n4 : 4\n5 : 5\n6 : 6\n7 : 7\n8 : 8\n9 : 9\n10 : 10';
  test.identical( got, expected );

  /* */

  test.case = 'src - empty array, onLine returns key';
  var got = _.strLinesNumber( { src : [], onLine : ( e, k, c ) => String( k ) } );
  var expected = '';
  test.identical( got, expected );

  test.case = 'src - array of lines without new line symbols, onLine returns element';
  got = _.strLinesNumber( { src : [ 'line1', 'line2', 'line3' ], onLine : ( e, k ) => e.join( '' ) } );
  expected =
  [
    '1 : line1',
    '2 : line2',
    '3 : line3',
  ].join( '\n' );
  test.identical( got, expected );

  test.case = 'src - array of lines with new line symbols, onLine returns undefined';
  got = _.strLinesNumber( { src : [ 'line\n', 'line\n', 'line\n' ], onLine : ( e, k ) => k > 1 ? undefined : e.join( '' ) } );
  expected =
  [ '1 : line\n' ].join( '\n' );
  test.identical( got, expected );

  test.case = 'src - string, number of strings has different rank, onLine checks container';
  got = _.strLinesNumber( { src : [ 'a', 'b', 'c', 'd', 'e', 'f', 'g', 'h', 'i', 'j' ], onLine : ( e, k, c ) => c.zeroChar ? e.join( '' ) : k + ' : ' + k } );
  expected =
  [
    '1 : 1',
    '2 : 2',
    '3 : 3',
    '4 : 4',
    '5 : 5',
    '6 : 6',
    '7 : 7',
    '8 : 8',
    '9 : 9',
    '10 : 10',
  ].join( '\n' );
  test.identical( got, expected );

  test.close( 'only onLine' );

  /* - */

  test.open( 'onLine and zeroLine' );

  test.case = 'src - empty string, onLine appends number of string, zeroLine - 2';
  var got = _.strLinesNumber( { src : '', zeroLine : 2, onLine : ( e, k ) => e.join( '' ) + ' ' + k } );
  var expected = '2 :  2';
  test.identical( got, expected );

  test.case = 'src - string without new line symbol, onLine returns string, zeroLine - 2';
  var got = _.strLinesNumber( { src : 'a', zeroLine : 2, onLine : ( e, k ) => e.join( '' ) } );
  var expected = '2 : a';
  test.identical( got, expected );

  test.case = 'src - string with new line symbols, onLine returns undefined, zeroLine - 2 ';
  var got = _.strLinesNumber( { src : 'abc\ndef\nghi', zeroLine : 2, onLine : ( e, k ) => k > 2 ? undefined : e.join( '' ) } );
  var expected = '2 : abc';
  test.identical( got, expected );

  test.case = 'src - string, number of strings has different rank, onLine check container, zeroLine - 2';
  var got = _.strLinesNumber( { src : 'a\nb\nc\nd\ne\nf\ng\nh\ni\nj', zeroLine : 2, onLine : ( e, k, c ) => c.zeroChar ? e.join( '' ) : k + ' : ' + k } );
  var expected = '2 : 2\n3 : 3\n4 : 4\n5 : 5\n6 : 6\n7 : 7\n8 : 8\n9 : 9\n10 : 10\n11 : 11';
  test.identical( got, expected );

  /* */

  test.case = 'src - empty array, onLine returns key, zeroLine - 2';
  var got = _.strLinesNumber( { src : [], zeroLine : 2, onLine : ( e, k, c ) => String( k ) } );
  var expected = '';
  test.identical( got, expected );

  test.case = 'src - array of lines without new line symbols, onLine returns element, zeroLine - 2';
  got = _.strLinesNumber( { src : [ 'line1', 'line2', 'line3' ], zeroLine : 2, onLine : ( e, k ) => e.join( '' ) } );
  expected =
  [
    '2 : line1',
    '3 : line2',
    '4 : line3',
  ].join( '\n' );
  test.identical( got, expected );

  test.case = 'src - array of lines with new line symbols, onLine returns undefined, zeroLine - 2';
  got = _.strLinesNumber( { src : [ 'line\n', 'line\n', 'line\n' ], zeroLine : 2, onLine : ( e, k ) => k > 2 ? undefined : e.join( '' ) } );
  expected =[ '2 : line\n' ].join( '\n' );
  test.identical( got, expected );

  test.case = 'src - string, number of strings has different rank, onLine checks container, zeroLine - 2';
  got = _.strLinesNumber( { src : [ 'a', 'b', 'c', 'd', 'e', 'f', 'g', 'h', 'i', 'j' ], zeroLine : 2, onLine : ( e, k, c ) => c.zeroChar ? e.join( '' ) : k + ' : ' + k } );
  expected =
  [
    '2 : 2',
    '3 : 3',
    '4 : 4',
    '5 : 5',
    '6 : 6',
    '7 : 7',
    '8 : 8',
    '9 : 9',
    '10 : 10',
    '11 : 11'
  ].join( '\n' );
  test.identical( got, expected );

  test.close( 'onLine and zeroLine' );

  /* - */

  test.open( 'onLine and zeroChar' );

  test.case = 'src - empty string, onLine appends number of string, zeroChar - 2';
  var got = _.strLinesNumber( { src : '', zeroChar : 2, onLine : ( e, k ) => e.join( '' ) + ' ' + k } );
  var expected = '1 :  1';
  test.identical( got, expected );

  test.case = 'src - string without new line symbol, onLine returns string, zeroChar - 2';
  var got = _.strLinesNumber( { src : 'a', zeroChar : 2, onLine : ( e, k ) => e.join( '' ) } );
  var expected = '1 : a';
  test.identical( got, expected );

  test.case = 'src - string with new line symbols, onLine returns undefined, zeroChar - 5';
  var got = _.strLinesNumber( { src : 'abc\ndef\nghi', zeroChar : 5, onLine : ( e, k ) => k > 2 ? undefined : e.join( '' ) } );
  var expected = '2 : abc';
  test.identical( got, expected );

  test.case = 'src - string, number of strings has different rank, onLine check container, zeroChar - 3';
  var got = _.strLinesNumber( { src : 'a\nb\nc\nd\ne\nf\ng\nh\ni\nj', zeroChar : 2, onLine : ( e, k, c ) => c.zeroChar ? e.join( '' ) : k + ' : ' + k } );
  var expected = ' 2 : a\n 3 : b\n 4 : c\n 5 : d\n 6 : e\n 7 : f\n 8 : g\n 9 : h\n10 : i\n11 : j';
  test.identical( got, expected );

  /* */

  test.case = 'src - empty array, onLine returns key, zeroChar - 2';
  var got = _.strLinesNumber( { src : [], zeroChar : 2, onLine : ( e, k, c ) => String( k ) } );
  var expected = '';
  test.identical( got, expected );

  test.case = 'src - array of lines without new line symbols, onLine returns element, zeroChar -5 ';
  got = _.strLinesNumber( { src : [ 'line1', 'line2', 'line3' ], zeroChar : 5, onLine : ( e, k ) => e.join( '' ) } );
  expected =
  [
    '2 : line1',
    '3 : line2',
    '4 : line3',
  ].join( '\n' );
  test.identical( got, expected );

  test.case = 'src - array of lines with new line symbols, onLine returns undefined, zeroChar - 5';
  got = _.strLinesNumber( { src : [ 'line\n', 'line\n', 'line\n' ], zeroChar : 5, onLine : ( e, k ) => k > 3 ? undefined : e.join( '' ) } );
  expected = [ '3 : line\n' ].join( '\n' );
  test.identical( got, expected );

  test.case = 'src - string, number of strings has different rank, onLine checks container, zeroChar - 2';
  got = _.strLinesNumber( { src : [ 'a', 'b', 'c', 'd', 'e', 'f', 'g', 'h', 'i', 'j' ], zeroChar : 2, onLine : ( e, k, c ) => c.zeroChar ? e.join( '' ) : k + ' : ' + k } );
  expected =
  [
    ' 2 : a',
    ' 3 : b',
    ' 4 : c',
    ' 5 : d',
    ' 6 : e',
    ' 7 : f',
    ' 8 : g',
    ' 9 : h',
    '10 : i',
    '11 : j'
  ].join( '\n' );
  test.identical( got, expected );

  test.close( 'onLine and zeroChar' );
}

//

function strLinesSelect( test )
{
  test.open( 'range - number' );

  test.case = 'src - empty line, range < 0';
  var got = _.strLinesSelect( '', -1 );
  var expected = '';
  test.identical( got, expected );

  test.case = 'src - empty line, range === 0';
  var got = _.strLinesSelect( '', 0 );
  var expected = '';
  test.identical( got, expected );

  test.case = 'src - empty line, range > 0';
  var got = _.strLinesSelect( '', 1 );
  var expected = '';
  test.identical( got, expected );

  /* */

  test.case = 'src - single line, range < 0';
  var got = _.strLinesSelect( 'abc', -1 );
  var expected = '';
  test.identical( got, expected );

  test.case = 'src - single line, range === 0';
  var got = _.strLinesSelect( 'abc', 0 );
  var expected = '';
  test.identical( got, expected );

  test.case = 'src - single line, range > 0';
  var got = _.strLinesSelect( 'abc', 1 );
  var expected = 'abc';
  test.identical( got, expected );

  test.case = 'src - single line, range > src lines';
  var got = _.strLinesSelect( 'abc', 2 );
  var expected = '';
  test.identical( got, expected );

  /* */

  test.case = 'src - multiline, range < 0';
  var src = 'a\nb\nc\nd';
  var got = _.strLinesSelect( src, -1 );
  var expected = '';
  test.identical( got, expected );

  test.case = 'src - multiline, range === 0';
  var src = 'a\nb\nc\nd';
  var got = _.strLinesSelect( src, 0 );
  var expected = '';
  test.identical( got, expected );

  test.case = 'src - multiline, range > 0';
  var src = 'a\nb\nc\nd';
  var got = _.strLinesSelect( src, 2 );
  var expected = 'b';
  test.identical( got, expected );

  test.case = 'src - multiline, range - number > lines number';
  var src = 'a\nb\nc\nd';
  var got = _.strLinesSelect( src, 99 );
  var expected = '';
  test.identical( got, expected );

  test.close( 'range - number' );

  /* - */

  test.open( 'range - two numbers' );

  test.case = 'src - multiline, number1 < 0, number2 < 0, number1 < number2';
  var src = 'a\nb\nc\nd';
  var got = _.strLinesSelect( src, -2, -1 );
  var expected = '';
  test.identical( got, expected );

  test.case = 'src - multiline, number1 < 0, number2 < 0, number1 === number2';
  var src = 'a\nb\nc\nd';
  var got = _.strLinesSelect( src, -2, -2 );
  var expected = '';
  test.identical( got, expected );

  test.case = 'src - multiline, number1 < 0, number2 === 0';
  var src = 'a\nb\nc\nd';
  var got = _.strLinesSelect( src, -2, 0 );
  var expected = '';
  test.identical( got, expected );

  test.case = 'src - multiline, number1 < 0, number2 > 0';
  var src = 'a\nb\nc\nd';
  var got = _.strLinesSelect( src, -2, 3 );
  var expected = 'a\nb';
  test.identical( got, expected );

  /* */

  test.case = 'src - multiline, number1 === 0, number2 < 0';
  var src = 'a\nb\nc\nd';
  var got = _.strLinesSelect( src, 0, -1 );
  var expected = '';
  test.identical( got, expected );

  test.case = 'src - multiline, number1 === 0, number2 === 0';
  var src = 'a\nb\nc\nd';
  var got = _.strLinesSelect( src, 0, 0 );
  var expected = '';
  test.identical( got, expected );

  test.case = 'src - multiline, number1 === 0, number2 > 0';
  var src = 'a\nb\nc\nd';
  var got = _.strLinesSelect( src, 0, 3 );
  var expected = 'a\nb';
  test.identical( got, expected );

  /* */

  test.case = 'src - multiline, number1 > 0, number2 < 0';
  var src = 'a\nb\nc\nd';
  var got = _.strLinesSelect( src, 2, -1 );
  var expected = '';
  test.identical( got, expected );

  test.case = 'src - multiline, number1 > 0, number2 === 0';
  var src = 'a\nb\nc\nd';
  var got = _.strLinesSelect( src, 2, 0 );
  var expected = '';
  test.identical( got, expected );

  test.case = 'src - multiline, number1 > 0, number2 > 0, number1 < number2';
  var src = 'a\nb\nc\nd';
  var got = _.strLinesSelect( src, 1, 2 );
  var expected = 'a';

  test.case = 'src - multiline, number1 > 0, number2 > 0, number1 > number2';
  var src = 'a\nb\nc\nd';
  var got = _.strLinesSelect( src, 2, 1 );
  var expected = '';

  test.close( 'range - two numbers' );

  /* - */

  test.open( 'range - ointerval' );

  test.case = 'src - multiline, range[ 0 ] < 0, range[ 1 ] < 0, range[ 0 ] < range[ 1 ]';
  var src = 'a\nb\nc\nd';
  var got = _.strLinesSelect( src, [ -2, -1 ] );
  var expected = '';
  test.identical( got, expected );

  test.case = 'src - multiline, range[ 0 ] < 0, range[ 1 ] < 0, range[ 0 ] === range[ 1 ]';
  var src = 'a\nb\nc\nd';
  var got = _.strLinesSelect( src, [ -2, -2 ] );
  var expected = '';
  test.identical( got, expected );

  test.case = 'src - multiline, range[ 0 ] < 0, range[ 1 ] === 0';
  var src = 'a\nb\nc\nd';
  var got = _.strLinesSelect( src, [ -2, 0 ] );
  var expected = '';
  test.identical( got, expected );

  test.case = 'src - multiline, range[ 0 ] < 0, range[ 1 ] > 0';
  var src = 'a\nb\nc\nd';
  var got = _.strLinesSelect( src, [ -2, 3 ] );
  var expected = 'a\nb';
  test.identical( got, expected );

  /* */

  test.case = 'src - multiline, range[ 0 ] === 0, range[ 1 ] < 0';
  var src = 'a\nb\nc\nd';
  var got = _.strLinesSelect( src, [ 0, -1 ] );
  var expected = '';
  test.identical( got, expected );

  test.case = 'src - multiline, range[ 0 ] === 0, range[ 1 ] === 0';
  var src = 'a\nb\nc\nd';
  var got = _.strLinesSelect( src, [ 0, 0 ] );
  var expected = '';
  test.identical( got, expected );

  test.case = 'src - multiline, range[ 0 ] === 0, range[ 1 ] > 0';
  var src = 'a\nb\nc\nd';
  var got = _.strLinesSelect( src, [ 0, 3 ] );
  var expected = 'a\nb';
  test.identical( got, expected );

  /* */

  test.case = 'src - multiline, range[ 0 ] > 0, range[ 1 ] < 0';
  var src = 'a\nb\nc\nd';
  var got = _.strLinesSelect( src, [ 2, -1 ] );
  var expected = '';
  test.identical( got, expected );

  test.case = 'src - multiline, range[ 0 ] > 0, range[ 1 ] === 0';
  var src = 'a\nb\nc\nd';
  var got = _.strLinesSelect( src, [ 2, 0 ] );
  var expected = '';
  test.identical( got, expected );

  test.case = 'src - multiline, range[ 0 ] > 0, range[ 1 ] > 0, range[ 0 ] < range[ 1 ]';
  var src = 'a\nb\nc\nd';
  var got = _.strLinesSelect( src, [ 1, 2 ] );
  var expected = 'a';

  test.case = 'src - multiline, range[ 0 ] > 0, range[ 1 ] > 0, range[ 0 ] > range[ 1 ]';
  var src = 'a\nb\nc\nd';
  var got = _.strLinesSelect( src, [ 2, 1 ] );
  var expected = '';

  test.close( 'range - ointerval' );

  /* - */

  test.case = 'numbering';
  var src = 'a\nb\nc\nd';
  var got = _.strLinesSelect
  ({
    src,
    range : [ 1, 3 ],
    numbering : 1
  });
  var expected = '  1 : a\n* 2 : b';
  test.identical( got, expected );

  /* - */

  if( !Config.debug )
  return;

  test.case = 'without arguments';
  test.shouldThrowErrorSync( () => _.strLinesSelect() );

  test.case = 'extra arguments';
  test.shouldThrowErrorSync( () => _.strLinesSelect( 'a\nb\nc', 1, 2, 'extra' ) );

  test.case = 'wrong type of src';
  test.shouldThrowErrorSync( () => _.strLinesSelect( 1, 1 ) );

  test.case = 'wrong type of range';
  test.shouldThrowErrorSync( () => _.strLinesSelect( 'lorem\nipsum\n', 'second' ) );

  test.case = 'unknown property provided';
  test.shouldThrowErrorSync( () => _.strLinesSelect( { src : 'lorem\nipsum\n', range : [ 0, 1 ], x : 1 } ) );

  test.case = 'line has negative value';
  test.shouldThrowErrorSync( () => _.strLinesSelect( { src : 'lorem\nipsum\n', range : [ 0, 1 ], line : -1 } ) );
}

//

function strLinesSelectOptionSelectMode( test )
{
  test.open('selectMode : center' );

  test.case = 'line - 2, nearestLines - 3';
  var src = 'a\nb\nc\nd';
  var got = _.strLinesSelect
  ({
    src,
    line : 2,
    nearestLines : 3,
    selectMode : 'center',
  });
  var expected = 'a\nb\nc';
  test.identical( got, expected );

  test.case = 'line - 2, nearestLines - 1';
  var src = 'a\nb\nc\nd';
  var got = _.strLinesSelect
  ({
    src,
    line : 2,
    nearestLines : 1,
    selectMode : 'center',
  });
  var expected = 'b';
  test.identical( got, expected );

  test.case = 'line - 2, nearestLines - 99';
  var src = 'a\nb\nc\nd';
  var got = _.strLinesSelect
  ({
    src,
    line : 2,
    nearestLines : 99,
    selectMode : 'center',
  });
  var expected = 'a\nb\nc\nd';
  test.identical( got, expected );

  test.case = 'line - 2, nearestLines - 0';
  var src = 'a\nb\nc\nd';
  var got = _.strLinesSelect
  ({
    src,
    line : 2,
    nearestLines : 0,
    selectMode : 'center',
  });
  var expected = '';
  test.identical( got, expected );

  test.case = 'line - 0, nearestLines - 1';
  var src = 'a\nb\nc\nd';
  var got = _.strLinesSelect
  ({
    src,
    line : 0,
    nearestLines : 1,
    selectMode : 'center',
  });
  var expected = '';
  test.identical( got, expected );

  test.case = 'line - 0, nearestLines - 3';
  var src = 'a\nb\nc\nd';
  var got = _.strLinesSelect
  ({
    src,
    line : 0,
    nearestLines : 3,
    selectMode : 'center',
  });
  var expected = 'a';
  test.identical( got, expected );

  test.case = 'line - 5, nearestLines - 1';
  var src = 'a\nb\nc\nd';
  var got = _.strLinesSelect
  ({
    src,
    line : 5,
    nearestLines : 1,
    selectMode : 'center',
  });
  var expected = '';
  test.identical( got, expected );

  test.case = 'line - 5, nearestLines - 3';
  var src = 'a\nb\nc\nd';
  var got = _.strLinesSelect
  ({
    src,
    line : 5,
    nearestLines : 3,
    selectMode : 'center',
  });
  var expected = 'd';
  test.identical( got, expected );

  test.close( 'selectMode : center' );

  /* - */

  test.open( 'selectMode : begin' );

  test.case = 'line - 2, nearestLines - 3';
  var src = 'a\nb\nc\nd';
  var got = _.strLinesSelect
  ({
    src,
    line : 2,
    nearestLines : 3,
    selectMode : 'begin',
  });
  var expected = 'b\nc\nd';
  test.identical( got, expected );

  test.case = 'line - 2, nearestLines - 0';
  var src = 'a\nb\nc\nd';
  var got = _.strLinesSelect
  ({
    src,
    line : 2,
    nearestLines : 0,
    selectMode : 'begin',
  });
  var expected = '';
  test.identical( got, expected );

  test.case = 'line - 2, nearestLines - 99';
  var src = 'a\nb\nc\nd';
  var got = _.strLinesSelect
  ({
    src,
    line : 2,
    nearestLines : 99,
    selectMode : 'begin',
  });
  var expected = 'b\nc\nd';
  test.identical( got, expected );

  test.case = 'line - 0, nearestLines - 1';
  var src = 'a\nb\nc\nd';
  var got = _.strLinesSelect
  ({
    src,
    line : 0,
    nearestLines : 1,
    selectMode : 'begin',
  });
  var expected = '';
  test.identical( got, expected );

  test.case = 'line - 0, nearestLines - 3';
  var src = 'a\nb\nc\nd';
  var got = _.strLinesSelect
  ({
    src,
    line : 0,
    nearestLines : 3,
    selectMode : 'begin',
  });
  var expected = 'a\nb';
  test.identical( got, expected );

  test.case = 'line - 5, nearestLines - 1';
  var src = 'a\nb\nc\nd';
  var got = _.strLinesSelect
  ({
    src,
    line : 5,
    nearestLines : 1,
    selectMode : 'begin',
  });
  var expected = '';
  test.identical( got, expected );

  test.case = 'line - 5, nearestLines - 3';
  var src = 'a\nb\nc\nd';
  var got = _.strLinesSelect
  ({
    src,
    line : 5,
    nearestLines : 3,
    selectMode : 'begin',
  });
  var expected = '';
  test.identical( got, expected );

  test.close( 'selectMode : begin' );

  /* - */

  test.open( 'selectMode : end' );

  test.case = 'line - 3, nearestLines - 3';
  var src = 'a\nb\nc\nd';
  var got = _.strLinesSelect
  ({
    src,
    line : 3,
    nearestLines : 3,
    selectMode : 'end'
  });
  var expected = 'a\nb\nc';
  test.identical( got, expected );

  test.case = 'line - 3, nearestLines - 0';
  var src = 'a\nb\nc\nd';
  var got = _.strLinesSelect
  ({
    src,
    line : 3,
    nearestLines : 0,
    selectMode : 'end'
  });
  var expected = '';
  test.identical( got, expected );

  test.case = 'line - 3, nearestLines - 99';
  var src = 'a\nb\nc\nd';
  var got = _.strLinesSelect
  ({
    src,
    line : 3,
    nearestLines : 99,
    selectMode : 'end'
  });
  var expected = 'a\nb\nc';
  test.identical( got, expected );

  test.case = 'line - 0, nearestLines - 1';
  var src = 'a\nb\nc\nd';
  var got = _.strLinesSelect
  ({
    src,
    line : 0,
    nearestLines : 1,
    selectMode : 'end',
  });
  var expected = '';
  test.identical( got, expected );

  test.case = 'line - 0, nearestLines - 3';
  var src = 'a\nb\nc\nd';
  var got = _.strLinesSelect
  ({
    src,
    line : 0,
    nearestLines : 3,
    selectMode : 'end',
  });
  var expected = '';
  test.identical( got, expected );

  test.case = 'line - 5, nearestLines - 1';
  var src = 'a\nb\nc\nd';
  var got = _.strLinesSelect
  ({
    src,
    line : 5,
    nearestLines : 1,
    selectMode : 'end',
  });
  var expected = '';
  test.identical( got, expected );

  test.case = 'line - 5, nearestLines - 3';
  var src = 'a\nb\nc\nd';
  var got = _.strLinesSelect
  ({
    src,
    line : 5,
    nearestLines : 3,
    selectMode : 'end',
  });
  var expected = 'c\nd';
  test.identical( got, expected );

  test.close( 'selectMode : end' );
}

//

function strLinesSelectOptionHighlighting( test )
{
  test.open( 'highlighting - default' );

  test.case = 'numbering - 0';
  var src = 'a\nb\nc\nd\ne';
  var got = _.strLinesSelect
  ({
    src,
    numbering : 0,
  });
  var expected = 'a\nb\nc\nd';
  test.identical( got, expected );

  test.case = 'numbering - 1';
  var src = 'a\nb\nc\nd\ne';
  var got = _.strLinesSelect
  ({
    src,
    numbering : 1,
  });
  var expected = '  1 : a\n* 2 : b\n  3 : c\n  4 : d';
  test.identical( got, expected );

  test.close( 'highlighting - default' );

  /* - */

  test.open( 'no highlighting' );

  test.case = 'numbering - 0, highlighting - 0';
  var src = 'a\nb\nc\nd\ne';
  var got = _.strLinesSelect
  ({
    src,
    numbering : 0,
    highlighting : 0,
  });
  var expected = 'a\nb\nc\nd';
  test.identical( got, expected );

  test.case = 'numbering - 0, highlighting - 1';
  var src = 'a\nb\nc\nd\ne';
  var got = _.strLinesSelect
  ({
    src,
    numbering : 0,
    highlighting : 1,
  });
  var expected = 'a\nb\nc\nd';
  test.identical( got, expected );

  test.case = 'numbering - 1, highlighting - 0';
  var src = 'a\nb\nc\nd\ne';
  var got = _.strLinesSelect
  ({
    src,
    numbering : 1,
    highlighting : 0
  });
  var expected = '1 : a\n2 : b\n3 : c\n4 : d';
  test.identical( got, expected );

  test.close( 'no highlighting' );

  /* - */

  test.open( 'numbering - 1, highlighting - 1, line - variable' );

  test.case = 'defaults';
  var src = 'a\nb\nc\nd';
  var got = _.strLinesSelect
  ({
    src,
    numbering : 1,
    highlighting : 1
  });
  var expected = '  1 : a\n* 2 : b\n  3 : c';
  test.identical( got, expected );

  test.case = 'line - 0';
  var src = 'a\nb\nc\nd';
  var got = _.strLinesSelect
  ({
    src,
    line : 0,
    numbering : 1,
    highlighting : 1
  });
  var expected = '  1 : a';
  test.identical( got, expected );

  test.case = 'line - 3';
  var src = 'a\nb\nc\nd';
  var got = _.strLinesSelect
  ({
    src,
    line : 3,
    numbering : 1,
    highlighting : 1
  });
  var expected = '  2 : b\n* 3 : c\n  4 : d';
  test.identical( got, expected );

  test.case = 'line - 4, numbering - 1, highlighting - 1';
  var src = 'a\nb\nc\nd';
  var got = _.strLinesSelect
  ({
    src,
    line : 4,
    numbering : 1,
    highlighting : 1
  });
  var expected = '  3 : c\n* 4 : d';
  test.identical( got, expected );

  test.case = 'line - 5, numbering - 1, highlighting - 1';
  var src = 'a\nb\nc\nd';
  var got = _.strLinesSelect
  ({
    src,
    line : 5,
    numbering : 1,
    highlighting : 1
  });
  var expected = '  4 : d';
  test.identical( got, expected );

  test.close( 'numbering - 1, highlighting - 1, line - variable' );

  /* - */

  test.open( 'numbering - 1, highlighting - 1, not default options' );

  test.case = 'line - 0, nearestLines - 2';
  var src = 'a\nb\nc\nd';
  var got = _.strLinesSelect
  ({
    src,
    nearestLines : 2,
    line : 0,
    numbering : 1,
    highlighting : 1
  });
  var expected = '';
  test.identical( got, expected );

  test.case = 'line - 3, nearestLines - 2';
  var src = 'a\nb\nc\nd';
  var got = _.strLinesSelect
  ({
    src,
    nearestLines : 2,
    line : 3,
    numbering : 1,
    highlighting : 1
  });
  var expected = '  2 : b\n* 3 : c';
  test.identical( got, expected );

  test.case = 'line - 5, nearestLines - 2';
  var src = 'a\nb\nc\nd';
  var got = _.strLinesSelect
  ({
    src,
    nearestLines : 2,
    line : 5,
    numbering : 1,
    highlighting : 1
  });
  var expected = '  4 : d';
  test.identical( got, expected );

  /* */

  test.case = 'line - 0, nearestLines - 3, selectMode - end';
  var src = 'a\nb\nc\nd';
  var got = _.strLinesSelect
  ({
    src,
    nearestLines : 3,
    line : 0,
    numbering : 1,
    highlighting : 1,
    selectMode : 'end'
  });
  var expected = '';
  test.identical( got, expected );

  test.case = 'line - 4, nearestLines - 3, selectMode - end';
  var src = 'a\nb\nc\nd';
  var got = _.strLinesSelect
  ({
    src,
    nearestLines : 3,
    line : 4,
    numbering : 1,
    highlighting : 1,
    selectMode : 'end'
  });
  var expected = '  2 : b\n  3 : c\n* 4 : d';
  test.identical( got, expected );

  test.case = 'line - 11, nearestLines - 3, selectMode - end';
  var src = 'a\nb\nc\nd\ne\nf\ng\nh\ni\nj';
  var got = _.strLinesSelect
  ({
    src,
    nearestLines : 3,
    line : 11,
    numbering : 1,
    highlighting : 1,
    selectMode : 'end'
  });
  var expected = '   9 : i\n  10 : j';
  test.identical( got, expected );

  /* */

  test.case = 'line - 0, nearestLines - 2, selectMode - begin';
  var src = 'a\nb\nc\nd\ne\nf\ng\nh\ni\nj';
  var got = _.strLinesSelect
  ({
    src,
    nearestLines : 2,
    line : 0,
    numbering : 1,
    highlighting : 1,
    selectMode : 'begin'
  });
  var expected = '  1 : a';
  test.identical( got, expected );

  test.case = 'line - 7, nearestLines - 2, selectMode - begin';
  var src = 'a\nb\nc\nd\ne\nf\ng\nh\ni\nj';
  var got = _.strLinesSelect
  ({
    src,
    nearestLines : 2,
    line : 7,
    numbering : 1,
    highlighting : 1,
    selectMode : 'begin'
  });
  var expected = '* 7 : g\n  8 : h';
  test.identical( got, expected );

  test.case = 'line - 11, nearestLines - 2, selectMode - begin';
  var src = 'a\nb\nc\nd\ne\nf\ng\nh\ni\nj';
  var got = _.strLinesSelect
  ({
    src,
    nearestLines : 2,
    line : 11,
    numbering : 1,
    highlighting : 1,
    selectMode : 'begin'
  });
  var expected = '';
  test.identical( got, expected );

  test.close( 'numbering - 1, highlighting - 1, not default options' );

  /* - */

  test.open( 'numbering - 1, highlighting - 1, range - const, line - variable' );

  test.case = 'line - 2, inside of range';
  var src = 'a\nb\nc\nd';
  var got = _.strLinesSelect
  ({
    src,
    range : [ 1, 4 ],
    line : 2,
    numbering : 1,
    highlighting : 1
  });
  var expected = '  1 : a\n* 2 : b\n  3 : c';
  test.identical( got, expected );

  test.case = 'line - 0, line < range[ 0 ]';
  var src = 'a\nb\nc\nd';
  var got = _.strLinesSelect
  ({
    src,
    range : [ 1, 4 ],
    line : 0,
    numbering : 1,
    highlighting : 1
  });
  var expected = '  1 : a\n  2 : b\n  3 : c';
  test.identical( got, expected );

  test.case = 'line - 5, line > range[ 1 ]';
  var src = 'a\nb\nc\nd';
  var got = _.strLinesSelect
  ({
    src,
    range : [ 1, 4 ],
    line : 5,
    numbering : 1,
    highlighting : 1
  });
  var expected = '  1 : a\n  2 : b\n  3 : c';
  test.identical( got, expected );

  test.close( 'numbering - 1, highlighting - 1, range - const, line - variable' );
}

//

function strLinesSelectOptionNumbering( test )
{
  test.case = 'line - 0, nearestLines - 5, src - 2 lines, selectMode - center';
  var src = 'a\nb';
  var got = _.strLinesSelect
  ({
    src,
    line : 0,
    nearestLines : 5,
    numbering : 1,
    selectMode : 'center',
  });
  var expected = '  1 : a\n  2 : b';
  test.identical( got, expected );

  test.case = 'line - 0, nearestLines - 5, src - 2 lines, selectMode - begin';
  var src = 'a\nb';
  var got = _.strLinesSelect
  ({
    src,
    line : 0,
    nearestLines : 5,
    numbering : 1,
    selectMode : 'begin',
  });
  var expected = '  1 : a\n  2 : b';
  test.identical( got, expected );

  test.case = 'line - 0, nearestLines - 5, src - 2 lines, selectMode - end';
  var src = 'a\nb';
  var got = _.strLinesSelect
  ({
    src,
    line : 0,
    nearestLines : 5,
    numbering : 1,
    selectMode : 'end',
  });
  var expected = '';
  test.identical( got, expected );

  /* */

  test.case = 'line - 2, nearestLines - 5, src - 2 lines, selectMode - center';
  var src = 'a\nb';
  var got = _.strLinesSelect
  ({
    src,
    line : 2,
    nearestLines : 5,
    numbering : 1,
    selectMode : 'center',
  });
  var expected = '  1 : a\n* 2 : b';
  test.identical( got, expected );

  test.case = 'line - 2, nearestLines - 5, src - 2 lines, selectMode - begin';
  var src = 'a\nb';
  var got = _.strLinesSelect
  ({
    src,
    line : 2,
    nearestLines : 5,
    numbering : 1,
    selectMode : 'begin',
  });
  var expected = '* 2 : b';
  test.identical( got, expected );

  test.case = 'line - 0, nearestLines - 5, src - 2 lines, selectMode - end';
  var src = 'a\nb';
  var got = _.strLinesSelect
  ({
    src,
    line : 2,
    nearestLines : 5,
    numbering : 1,
    selectMode : 'end',
  });
  var expected = '  1 : a\n* 2 : b';
  test.identical( got, expected );

  /* */

  test.case = 'line - 3, nearestLines - 5, src - 2 lines, selectMode - center';
  var src = 'a\nb';
  var got = _.strLinesSelect
  ({
    src,
    line : 3,
    nearestLines : 5,
    numbering : 1,
    selectMode : 'center',
  });
  var expected = '  1 : a\n  2 : b';
  test.identical( got, expected );

  test.case = 'line - 3, nearestLines - 5, src - 2 lines, selectMode - begin';
  var src = 'a\nb';
  var got = _.strLinesSelect
  ({
    src,
    line : 3,
    nearestLines : 5,
    numbering : 1,
    selectMode : 'begin',
  });
  var expected = '';
  test.identical( got, expected );

  test.case = 'line - 3, nearestLines - 5, src - 2 lines, selectMode - end';
  var src = 'a\nb';
  var got = _.strLinesSelect
  ({
    src,
    line : 3,
    nearestLines : 5,
    numbering : 1,
    selectMode : 'end',
  });
  var expected = '  1 : a\n  2 : b';
  test.identical( got, expected );
}

//

function strLinesSelectOptionZeroLine( test )
{
  test.case = 'zeroLine - default, line - 2';
  var src = 'a\nb\nc\nd\ne\nf\ng\nh\ni\nj';
  var got = _.strLinesSelect
  ({
    src,
    line : 2,
  });
  var expected = 'a\nb\nc';
  test.identical( got, expected );

  /* - */

  test.open( 'without numbering' );

  test.case = 'zeroLine - 1, line - 2';
  var src = 'a\nb\nc\nd';
  var got = _.strLinesSelect
  ({
    src,
    line : 2,
    zeroLine : 1,
  });
  var expected = 'a\nb\nc';
  test.identical( got, expected );

  test.case = 'zeroLine - 4, line - 2';
  var src = 'a\nb\nc\nd';
  var got = _.strLinesSelect
  ({
    src,
    line : 2,
    zeroLine : 4,
  });
  var expected = '';
  test.identical( got, expected );

  test.case = 'zeroLine - 0, line - 2';
  var src = 'a\nb\nc\nd';
  var got = _.strLinesSelect
  ({
    src,
    line : 2,
    zeroLine : 0,
  });
  var expected = 'b\nc\nd';
  test.identical( got, expected );

  /* */

  test.case = 'zeroLine - 1, line - 2, selectMode - begin';
  var src = 'a\nb\nc\nd';
  var got = _.strLinesSelect
  ({
    src,
    line : 2,
    zeroLine : 1,
    selectMode : 'begin',
  });
  var expected = 'b\nc\nd';
  test.identical( got, expected );

  test.case = 'zeroLine - 4, line - 2, selectMode - begin';
  var src = 'a\nb\nc\nd';
  var got = _.strLinesSelect
  ({
    src,
    line : 2,
    zeroLine : 4,
    selectMode : 'begin',
  });
  var expected = 'a';
  test.identical( got, expected );

  test.case = 'zeroLine - 0, line - 2, selectMode - begin';
  var src = 'a\nb\nc\nd';
  var got = _.strLinesSelect
  ({
    src,
    line : 2,
    zeroLine : 0,
    selectMode : 'begin',
  });
  var expected = 'c\nd';
  test.identical( got, expected );

  /* */

  test.case = 'zeroLine - 1, line - 3, selectMode - end';
  var src = 'a\nb\nc\nd';
  var got = _.strLinesSelect
  ({
    src,
    line : 3,
    zeroLine : 1,
    selectMode : 'end',
  });
  var expected = 'a\nb\nc';
  test.identical( got, expected );

  test.case = 'zeroLine - 4, line - 3, selectMode - end';
  var src = 'a\nb\nc\nd';
  var got = _.strLinesSelect
  ({
    src,
    line : 3,
    zeroLine : 4,
    selectMode : 'end',
  });
  var expected = '';
  test.identical( got, expected );

  test.case = 'zeroLine - 0, line - 3, selectMode - end';
  var src = 'a\nb\nc\nd';
  var got = _.strLinesSelect
  ({
    src,
    line : 3,
    zeroLine : 0,
    selectMode : 'end',
  });
  var expected = 'b\nc\nd';
  test.identical( got, expected );

  test.close( 'without numbering' );

  /* - */

  test.open( 'with numbering' );

  test.case = 'zeroLine - 1, line - 2';
  var src = 'a\nb\nc\nd';
  var got = _.strLinesSelect
  ({
    src,
    line : 2,
    zeroLine : 1,
    numbering : 1
  });
  var expected = '  1 : a\n* 2 : b\n  3 : c';
  test.identical( got, expected );

  test.case = 'zeroLine - 4, line - 2';
  var src = 'a\nb\nc\nd';
  var got = _.strLinesSelect
  ({
    src,
    line : 2,
    zeroLine : 4,
    numbering : 1
  });
  var expected = '';
  test.identical( got, expected );

  test.case = 'zeroLine - 0, line - 2';
  var src = 'a\nb\nc\nd';
  var got = _.strLinesSelect
  ({
    src,
    line : 2,
    zeroLine : 0,
    numbering : 1
  });
  var expected = '  1 : b\n* 2 : c\n  3 : d';
  test.identical( got, expected );

  /* */

  test.case = 'zeroLine - 1, line - 2, selectMode - begin';
  var src = 'a\nb\nc\nd';
  var got = _.strLinesSelect
  ({
    src,
    line : 2,
    zeroLine : 1,
    numbering : 1,
    selectMode : 'begin',
  });
  var expected = '* 2 : b\n  3 : c\n  4 : d';
  test.identical( got, expected );

  test.case = 'zeroLine - 4, line - 2, selectMode - begin';
  var src = 'a\nb\nc\nd';
  var got = _.strLinesSelect
  ({
    src,
    line : 2,
    zeroLine : 4,
    numbering : 1,
    selectMode : 'begin',
  });
  var expected = '* 2 : a';
  test.identical( got, expected );

  test.case = 'zeroLine - 0, line - 2, selectMode - begin';
  var src = 'a\nb\nc\nd';
  var got = _.strLinesSelect
  ({
    src,
    line : 2,
    zeroLine : 0,
    numbering : 1,
    selectMode : 'begin',
  });
  var expected = '* 2 : c\n  3 : d';
  test.identical( got, expected );

  /* */

  test.case = 'zeroLine - 1, line - 3, selectMode - end';
  var src = 'a\nb\nc\nd';
  var got = _.strLinesSelect
  ({
    src,
    line : 3,
    zeroLine : 1,
    numbering : 1,
    selectMode : 'end',
  });
  var expected = '  1 : a\n  2 : b\n* 3 : c';
  test.identical( got, expected );

  test.case = 'zeroLine - 4, line - 3, selectMode - end';
  var src = 'a\nb\nc\nd';
  var got = _.strLinesSelect
  ({
    src,
    line : 3,
    zeroLine : 4,
    numbering : 1,
    selectMode : 'end',
  });
  var expected = '';
  test.identical( got, expected );

  test.case = 'zeroLine - 0, line - 3, selectMode - end';
  var src = 'a\nb\nc\nd';
  var got = _.strLinesSelect
  ({
    src,
    line : 3,
    zeroLine : 0,
    numbering : 1,
    selectMode : 'end',
  });
  var expected = '  1 : b\n  2 : c\n* 3 : d';
  test.identical( got, expected );

  test.close( 'with numbering' );
}

//

function strLinesSelectOptionDelimeter( test )
{
  test.case = 'src - empty line, delimteter - x';
  var src = '';
  var got = _.strLinesSelect
  ({
    src,
    line : 2,
    delimteter : 'x',
  });
  var expected = '';
  test.identical( got, expected );

  test.case = 'src, delimteter - x, not exists';
  var src = 'a b c d';
  var got = _.strLinesSelect
  ({
    src,
    line : 2,
    delimteter : 'x'
  });
  var expected = 'a b c d';
  test.identical( got, expected );

  test.case = 'src, delimteter - x, exists';
  var src = 'axbxcxd';
  var got = _.strLinesSelect
  ({
    src,
    line : 2,
    delimteter : 'x'
  });
  var expected = 'axbxc';
  test.identical( got, expected );
}

//

function strLinesNearest( test )
{

  var srcStr =
`
a
bc
def
ghij

`;

  /* - */

  test.open( 'Range is a number' );

  test.case = 'nearestLines : 0';
  var cinterval = 6;

  var expectedSplits =
  [
    '',
    'd',
    '',
  ];
  var expectedSpans = [ 6, 6, 7, 7 ];

  var got = _.strLinesNearest
  ({
    src : srcStr,
    charsRangeLeft : cinterval,
    nearestLines : 0,
  });

  test.will = 'check strLinesNearest';
  test.identical( got.splits, expectedSplits );
  test.identical( got.spans, expectedSpans );

  /* */

  test.case = 'nearestLines : 1';
  var cinterval = 6;

  var expectedSplits =
  [
    '',
    'd',
    'ef',
  ];
  var expectedSpans = [ 6, 6, 7, 9 ];

  var got = _.strLinesNearest
  ({
    src : srcStr,
    charsRangeLeft : cinterval,
    nearestLines : 1,
  });

  test.identical( got.splits, expectedSplits );
  test.identical( got.spans, expectedSpans );

  /* */

  test.case = 'nearestLines : 2';
  var cinterval = 6;

  var expectedSplits =
  [
    'bc\n',
    'd',
    'ef',
  ];
  var expectedSpans = [ 3, 6, 7, 9 ];

  var got = _.strLinesNearest
  ({
    src : srcStr,
    charsRangeLeft : cinterval,
    nearestLines : 2,
  });

  test.identical( got.splits, expectedSplits );
  test.identical( got.spans, expectedSpans );

  /* */

  test.case = 'nearestLines : 8 ( > all lines )';
  var cinterval = 6;

  var expectedSplits =
  [
    '\na\nbc\n',
    'd',
    'ef\nghij\n\n',
  ];
  var expectedSpans = [ 0, 6, 7, 16 ];

  var got = _.strLinesNearest
  ({
    src : srcStr,
    charsRangeLeft : cinterval,
    nearestLines : 8,
  });

  test.identical( got.splits, expectedSplits );
  test.identical( got.spans, expectedSpans );

  /* */

  test.case = 'NaN range';
  var cinterval = NaN;

  var expectedSplits =
  [
    '',
    '',
    '',
  ];
  var expectedSpans = [ NaN, NaN, NaN, NaN ];

  var got = _.strLinesNearest
  ({
    src : srcStr,
    charsRangeLeft : cinterval,
    nearestLines : 8,
  });

  test.identical( got.splits, expectedSplits );
  test.identical( got.spans, expectedSpans );

  test.close( 'Range is a number' );

  /* - */

  test.open( 'aligned range, single line' );

  test.case = 'nearestLines not defined ( = 3 )';
  var cinterval = [ 3, 5 ];

  var expectedSplits =
  [
    'a\n',
    'bc',
    '\ndef',
  ];
  var expectedSpans = [ 1, 3, 5, 9 ];

  var got = _.strLinesNearest
  ({
    src : srcStr,
    charsRangeLeft : cinterval,
    // nearestLines : undefined,
  });

  test.identical( got.splits, expectedSplits );
  test.identical( got.spans, expectedSpans );

  /* */

  test.case = 'nearestLines : NaN';
  var cinterval = [ 3, 5 ];

  var expectedSplits =
  [
    '\na\n',
    'bc',
    '\ndef\nghij\n\n',
  ];
  var expectedSpans = [ undefined, 3, 5, undefined ];

  var got = _.strLinesNearest
  ({
    src : srcStr,
    charsRangeLeft : cinterval,
    nearestLines : NaN,
  });

  test.identical( got.splits, expectedSplits );
  test.identical( got.spans, expectedSpans );

  /* */

  // qqq : for Yevhen : bad
  // test.case = 'nearestLines : null';
  // var cinterval = [ 3, 5 ];
  //
  // var expectedSplits =
  // [
  //   '',
  //   'bc',
  //   'bc',
  // ];
  // var expectedSpans = [ 3, 3, 5, 3 ];  // Could be wrong?
  //
  // var got = _.strLinesNearest
  // ({
  //   src : srcStr,
  //   charsRangeLeft : cinterval,
  //   nearestLines : null,
  // });
  //
  // test.identical( got.splits, expectedSplits );
  // test.identical( got.spans, expectedSpans );

  /* */

  test.case = 'nearestLines : 0';
  var cinterval = [ 6, 9 ];

  var expectedSplits =
  [
    '',
    'def',
    '',
  ];
  var expectedSpans = [ 6, 6, 9, 9 ];

  var got = _.strLinesNearest
  ({
    src : srcStr,
    charsRangeLeft : cinterval,
    nearestLines : 0,
  });

  test.identical( got.splits, expectedSplits );
  test.identical( got.spans, expectedSpans );

  /* */

  test.case = 'nearestLines : 1';
  var cinterval = [ 6, 9 ];

  var expectedSplits =
  [
    '',
    'def',
    '',
  ];
  var expectedSpans = [ 6, 6, 9, 9 ];

  var got = _.strLinesNearest
  ({
    src : srcStr,
    charsRangeLeft : cinterval,
    nearestLines : 1,
  });

  test.identical( got.splits, expectedSplits );
  test.identical( got.spans, expectedSpans );

  /* */

  test.case = 'nearestLines : 2';
  var cinterval = [ 6, 9 ];

  var expectedSplits =
  [
    'bc\n',
    'def',
    '',
  ];
  var expectedSpans = [ 3, 6, 9, 9 ];

  var got = _.strLinesNearest
  ({
    src : srcStr,
    charsRangeLeft : cinterval,
    nearestLines : 2,
  });

  test.identical( got.splits, expectedSplits );
  test.identical( got.spans, expectedSpans );

  /* */

  test.case = 'nearestLines : 3';
  var cinterval = [ 6, 9 ];

  var expectedSplits =
  [
    'bc\n',
    'def',
    '\nghij',
  ];
  var expectedSpans = [ 3, 6, 9, 14 ];

  var got = _.strLinesNearest
  ({
    src : srcStr,
    charsRangeLeft : cinterval,
    nearestLines : 3,
  });

  test.identical( got.splits, expectedSplits );
  test.identical( got.spans, expectedSpans );

  /* */

  test.case = 'nearestLines : 4';

  var cinterval = [ 6, 9 ];
  var sub = _.strOnly( srcStr, cinterval );

  var expectedSplits =
  [
    'a\nbc\n',
    'def',
    '\nghij',
  ];
  var expectedSpans = [ 1, 6, 9, 14 ];

  var got = _.strLinesNearest
  ({
    src : srcStr,
    charsRangeLeft : cinterval,
    nearestLines : 4,
  });

  test.identical( got.splits, expectedSplits );
  test.identical( got.spans, expectedSpans );

  test.close( 'aligned range, single line' );

  /* - */

  test.open( 'not aligned range, several lines' );

  test.case = 'nearestLines : 0';
  var cinterval = [ 4, 11 ];

  var expectedSplits =
  [
    '',
    'c\ndef\ng',
    '',
  ];
  var expectedSpans = [ 4, 4, 11, 11 ];

  var got = _.strLinesNearest
  ({
    src : srcStr,
    charsRangeLeft : cinterval,
    nearestLines : 0,
  });

  test.identical( got.splits, expectedSplits );
  test.identical( got.spans, expectedSpans );

  /* */

  test.case = 'nearestLines : 1';
  var cinterval = [ 4, 11 ];

  var expectedSplits =
  [
    'b',
    'c\ndef\ng',
    'hij',
  ];
  var expectedSpans = [ 3, 4, 11, 14 ];

  var got = _.strLinesNearest
  ({
    src : srcStr,
    charsRangeLeft : cinterval,
    nearestLines : 1,
  });

  test.identical( got.splits, expectedSplits );
  test.identical( got.spans, expectedSpans );

  /* */

  test.case = 'nearestLines : 2';
  var cinterval = [ 4, 11 ];

  var expectedSplits =
  [
    'a\nb',
    'c\ndef\ng',
    'hij',
  ];
  var expectedSpans = [ 1, 4, 11, 14 ];

  var got = _.strLinesNearest
  ({
    src : srcStr,
    charsRangeLeft : cinterval,
    nearestLines : 2,
  });

  test.identical( got.splits, expectedSplits );
  test.identical( got.spans, expectedSpans );

  /* */

  test.case = 'nearestLines : 3';
  var cinterval = [ 4, 11 ];

  var expectedSplits =
  [
    'a\nb',
    'c\ndef\ng',
    'hij\n',
  ];
  var expectedSpans = [ 1, 4, 11, 15 ];

  var got = _.strLinesNearest
  ({
    src : srcStr,
    charsRangeLeft : cinterval,
    nearestLines : 3,
  });

  test.identical( got.splits, expectedSplits );
  test.identical( got.spans, expectedSpans );

  /* */

  test.case = 'nearestLines : 4';
  var cinterval = [ 4, 11 ];

  var expectedSplits =
  [
    '\na\nb',
    'c\ndef\ng',
    'hij\n',
  ];
  var expectedSpans = [ 0, 4, 11, 15 ];

  var got = _.strLinesNearest
  ({
    src : srcStr,
    charsRangeLeft : cinterval,
    nearestLines : 4,
  });

  test.identical( got.splits, expectedSplits );
  test.identical( got.spans, expectedSpans );

  test.close( 'not aligned range, several lines' );

  /* - */

  if( !Config.debug )
  return;

  test.open( 'Wrong range' );

  var cinterval = [ 4, 11, 12 ];
  test.shouldThrowErrorSync( () =>  _.strLinesNearest
  ({
    src : srcStr,
    charsRangeLeft : cinterval,
    nearestLines : 4,
  }));

  test.shouldThrowErrorSync( () =>  _.strLinesNearest
  ({
    src : srcStr,
    charsRangeLeft : null,
    nearestLines : 4,
  }));

  test.shouldThrowErrorSync( () =>  _.strLinesNearest
  ({
    src : srcStr,
    charsRangeLeft : 'cinterval',
    nearestLines : 4,
  }));

  test.shouldThrowErrorSync( () =>  _.strLinesNearest
  ({
    src : srcStr,
    nearestLines : 4,
  }));

  test.close( 'Wrong range' );

  /* -  */

  test.open( 'Wrong src' );

  var cinterval = [ 4, 11 ];
  test.shouldThrowErrorSync( () =>  _.strLinesNearest
  ({
    charsRangeLeft : cinterval,
    nearestLines : 4,
  }));

  test.shouldThrowErrorSync( () =>  _.strLinesNearest
  ({
    src : null,
    charsRangeLeft : cinterval,
    nearestLines : 4,
  }));

  test.shouldThrowErrorSync( () =>  _.strLinesNearest
  ({
    src : NaN,
    charsRangeLeft : cinterval,
    nearestLines : 4,
  }));

  test.shouldThrowErrorSync( () =>  _.strLinesNearest
  ({
    src : undefined,
    charsRangeLeft : cinterval,
    nearestLines : 4,
  }));

  test.shouldThrowErrorSync( () =>  _.strLinesNearest
  ({
    src : 3,
    charsRangeLeft : cinterval,
    nearestLines : 4,
  }));

  test.shouldThrowErrorSync( () =>  _.strLinesNearest
  ({
    src : [ 'abd', 'ef' ],
    charsRangeLeft : cinterval,
    nearestLines : 4,
  }));

  test.close( 'Wrong src' );

  /* - */

  test.open( 'Wrong arg' );

  test.shouldThrowErrorSync( () =>  _.strLinesNearest( 3 ));
  test.shouldThrowErrorSync( () =>  _.strLinesNearest( [ 3, 4 ] ));
  test.shouldThrowErrorSync( () =>  _.strLinesNearest( null ));
  test.shouldThrowErrorSync( () =>  _.strLinesNearest( undefined ));
  test.shouldThrowErrorSync( () =>  _.strLinesNearest( NaN ));
  test.shouldThrowErrorSync( () =>  _.strLinesNearest( 'args' ));

  let o =
  {
    src : [ 'abd', 'ef' ],
    charsRangeLeft : cinterval,
    nearestLines : 4,
  };
  test.shouldThrowErrorSync( () =>  _.strLinesNearest(  ));
  test.shouldThrowErrorSync( () =>  _.strLinesNearest( o, o ));

  test.close( 'Wrong arg' );
}

//

function strLinesNearestLog( test )
{

  test.open( 'single line' );

  test.case = 'changes - charsRangeLeft: one letter to the left';
  var src = 'function add( x,y ) { return x + y }';
  var got = _.strLinesNearestLog({ src, charsRangeLeft : [ 1, 7 ], gray : 1, nearestLines : 1 });
  var expectedNearest =  [ 'f', 'unctio', 'n add( x,y ) { return x + y }' ];
  var expectedLog = '1 : function add( x,y ) { return x + y }';
  test.identical( got.nearest, expectedNearest );
  test.identical( got.log, expectedLog );

  test.case = 'changes - charsRangeLeft: a few letters to the left';
  var src = 'function add( x,y ) { return x + y }';
  var got = _.strLinesNearestLog({ src, charsRangeLeft : [ 5, 7 ], gray : 1, nearestLines : 1 });
  var expectedNearest = [ 'funct', 'io', 'n add( x,y ) { return x + y }' ];
  var expectedLog = '1 : function add( x,y ) { return x + y }';
  test.identical( got.nearest, expectedNearest );
  test.identical( got.log, expectedLog );

  test.case = 'changes - charsRangeLeft: one letter in the range';
  var src = 'function add( x,y ) { return x + y }';
  var got = _.strLinesNearestLog({ src, charsRangeLeft : [ 5, 6 ], gray : 1, nearestLines : 1 });
  var expectedNearest = [ 'funct', 'i', 'on add( x,y ) { return x + y }' ];
  var expectedLog = '1 : function add( x,y ) { return x + y }';
  test.identical( got.nearest, expectedNearest );
  test.identical( got.log, expectedLog );

  test.case = 'changes - charsRangeLeft: a few letters in the range';
  var src = 'function add( x,y ) { return x + y }';
  var got = _.strLinesNearestLog({ src, charsRangeLeft : [ 5, 8 ], gray : 1, nearestLines : 1 });
  var expectedNearest = [ 'funct', 'ion', ' add( x,y ) { return x + y }' ];
  var expectedLog = '1 : function add( x,y ) { return x + y }';
  test.identical( got.nearest, expectedNearest );
  test.identical( got.log, expectedLog );

  test.case = 'changes - charsRangeLeft: one letter to the right';
  var src = 'function add( x,y ) { return x + y }';
  var got = _.strLinesNearestLog({ src, charsRangeLeft : [ 1, 35 ], gray : 1, nearestLines : 1 });
  var expectedNearest = [ 'f', 'unction add( x,y ) { return x + y ', '}' ];
  var expectedLog = '1 : function add( x,y ) { return x + y }';
  test.identical( got.nearest, expectedNearest );
  test.identical( got.log, expectedLog );

  test.case = 'changes - charsRangeLeft: a few letters to the right';
  var src = 'function add( x,y ) { return x + y }';
  var got = _.strLinesNearestLog({ src, charsRangeLeft : [ 1, 33 ], gray : 1, nearestLines : 1 });
  var expectedNearest = [ 'f', 'unction add( x,y ) { return x + ', 'y }' ];
  var expectedLog = '1 : function add( x,y ) { return x + y }';
  test.identical( got.nearest, expectedNearest );
  test.identical( got.log, expectedLog );

  /* */

  test.case = 'src - empty string';
  var src = '';
  var got = _.strLinesNearestLog({ src, charsRangeLeft : [ 0, 0 ], gray : 1, nearestLines : 1 });
  var expectedNearest = [ '', '', '' ];
  var expectedLog = '1 : ';
  test.identical( got.nearest, expectedNearest );
  test.identical( got.log, expectedLog );

  test.close( 'single line' );

  /* - */

  test.open( 'multiline' );

  test.case = 'changes - src: one letter to the right';
  var src = 'a\nb\nc';
  var got = _.strLinesNearestLog({ src, charsRangeLeft : [ 1, 4 ], gray : 1, nearestLines : 1 });
  var expectedNearest = [ 'a', '\nb\n', 'c' ];
  var expectedLog = '1 : a\n2 : b\n3 : c';
  test.identical( got.nearest, expectedNearest );
  test.identical( got.log, expectedLog );

  test.case = 'changes - src: a few letters to the right';
  var src = 'a\nb\ncd';
  var got = _.strLinesNearestLog({ src, charsRangeLeft : [ 1, 4 ], gray : 1, nearestLines : 1 });
  var expectedNearest = [ 'a', '\nb\n', 'cd' ];
  var expectedLog = '1 : a\n2 : b\n3 : cd';
  test.identical( got.nearest, expectedNearest );
  test.identical( got.log, expectedLog );

  /* */

  test.case = 'changes - nearestLines: multiline report';
  var src = '0\n1\nabcde\n2\n3\n4\n5\n6';
  var got = _.strLinesNearestLog({ src, charsRangeLeft : [ 3, 5 ], gray : 1, nearestLines : 5 });
  var expectedNearest = [ '0\n1', '\na', 'bcde\n2\n3' ];
  var expectedLog = '1 : 0\n2 : 1\n3 : abcde\n4 : 2\n5 : 3';
  test.identical( got.nearest, expectedNearest );
  test.identical( got.log, expectedLog );

  test.case = 'changes - nearestLines: out of the range';
  var src = '0\n1\nabcde\n2\n3\n4\n5\n6';
  var got = _.strLinesNearestLog({ src, charsRangeLeft : [ 3, 5 ], gray : 1, nearestLines : 2 });
  var expectedNearest = [ '0\n1', '\na', 'bcde' ];
  var expectedLog = '1 : 0\n2 : 1\n3 : abcde';
  test.identical( got.nearest, expectedNearest );
  test.identical( got.log, expectedLog );

  test.case = 'changes - nearestLines: big amount';
  var src = '0\n1\nabcde\n2\n3\n4\n5\n6';
  var got = _.strLinesNearestLog({ src, charsRangeLeft : [ 3, 5 ], gray : 1, nearestLines : 10 });
  var expectedNearest = [ '0\n1', '\na', 'bcde\n2\n3\n4\n5' ];
  var expectedLog = '1 : 0\n2 : 1\n3 : abcde\n4 : 2\n5 : 3\n6 : 4\n7 : 5';
  test.identical( got.nearest, expectedNearest );
  test.identical( got.log, expectedLog );

  /* */

  test.case = 'wrong range (first === second) - charsRangeLeft: [ 5, 5 ]'
  var src = '0\n1\nabcde\n2\n3\n4\n5\n6';
  var got = _.strLinesNearestLog({ src, charsRangeLeft : [ 5, 5 ], gray : 1, nearestLines : 5 });
  var expectedNearest = [ '0\n1\na', '', 'bcde\n2\n3' ];
  var expectedLog = '1 : 0\n2 : 1\n3 : abcde\n4 : 2\n5 : 3';
  test.identical( got.nearest, expectedNearest );
  test.identical( got.log, expectedLog );

  test.case = 'wrong range (first > second) - charsRangeLeft: [ 1, 0 ]';
  var src = 'abc';
  var got = _.strLinesNearestLog({ src, charsRangeLeft : [ 1, 0 ], gray : 1, nearestLines : 5 });
  var expectedNearest = [ 'a', '', 'bc' ];
  var expectedLog = '1 : abc';
  test.identical( got.nearest, expectedNearest );
  test.identical( got.log, expectedLog );

  test.case = 'wrong range (first === second) - charsRangeLeft: [ 0, 0 ]';
  var src = 'abcdefg';
  var got = _.strLinesNearestLog({ src, charsRangeLeft : [ 0, 0 ], gray : 1, nearestLines : 5 });
  var expectedNearest = [ '', '', 'abcdefg' ];
  var expectedLog = '1 : abcdefg';
  test.identical( got.nearest, expectedNearest );
  test.identical( got.log, expectedLog );

  test.case = 'wrong range (first > second) - charsRangeLeft: [ 7, 2 ]';
  var src = 'abcdefg';
  var got = _.strLinesNearestLog({ src, charsRangeLeft : [ 7, 2 ], gray : 1, nearestLines : 5 });
  var expectedNearest = [ 'abcdefg', '', '' ];
  var expectedLog = '1 : abcdefg';
  test.identical( got.nearest, expectedNearest );
  test.identical( got.log, expectedLog );

  test.close( 'multiline' );

  /* - */

  test.open( 'check-fix test' );

  test.case = 'start at 1';
  var src = 'ab\ncd\nef\ngh';
  var got = _.strLinesNearestLog({ src, charsRangeLeft : [ 6, 8 ], gray : 1, nearestLines : 5 });
  var expectedNearest = [ 'ab\ncd\n', 'ef', '\ngh' ];
  var expectedLog = '1 : ab\n2 : cd\n3 : ef\n4 : gh';
  test.identical( got.nearest, expectedNearest );
  test.identical( got.log, expectedLog );

  test.case = 'start at 1 & one line';
  var src = 'ab\ncd\nef\ngh';
  var got = _.strLinesNearestLog({ src, charsRangeLeft : [ 6, 8 ], gray : 1, nearestLines : 1 });
  var expectedNearest = [ '', 'ef', '' ];
  var expectedLog = '3 : ef';
  test.identical( got.nearest, expectedNearest );
  test.identical( got.log, expectedLog );

  test.case = 'start at 2';
  var src = 'ab\ncd\nef\ngh';
  var got = _.strLinesNearestLog({ src, charsRangeLeft : [ 6, 8 ], gray : 1, nearestLines : 3 });
  var expectedNearest = [ 'cd\n', 'ef', '\ngh' ];
  var expectedLog = '2 : cd\n3 : ef\n4 : gh';
  test.identical( got.nearest, expectedNearest );
  test.identical( got.log, expectedLog );

  test.case = 'start at 2 & one line';
  var src = 'ab\ncd\nef\ngh';
  var got = _.strLinesNearestLog({ src, charsRangeLeft : [ 6, 8 ], gray : 1, nearestLines : 1 });
  var expectedNearest = [ '', 'ef', '' ];
  var expectedLog = '3 : ef';
  test.identical( got.nearest, expectedNearest );
  test.identical( got.log, expectedLog );

  test.case = 'start at 3';
  var src = 'ab\ncd\nef\ngh\nik\nlm';
  var got = _.strLinesNearestLog({ src, charsRangeLeft : [ 9, 11 ], gray : 1, nearestLines : 3 });
  var expectedNearest = [ 'ef\n', 'gh', '\nik' ];
  var expectedLog = '3 : ef\n4 : gh\n5 : ik';
  test.identical( got.nearest, expectedNearest );
  test.identical( got.log, expectedLog );

  test.case = 'start at 3 & one line';
  var src = 'ab\ncd\nef\ngh\nik\nlm';
  var got = _.strLinesNearestLog({ src, charsRangeLeft : [ 9, 11 ], gray : 1, nearestLines : 1 });
  var expectedNearest = [ '', 'gh', '' ];
  var expectedLog = '4 : gh';
  test.identical( got.nearest, expectedNearest );
  test.identical( got.log, expectedLog );

  test.close( 'check-fix test' );

  /* - */

  if( !Config.debug )
  return;

  test.case = 'without arguments';
  test.shouldThrowErrorSync( () =>  _.strLinesNearestLog());

  test.case = 'wrong type of args';
  test.shouldThrowErrorSync( () =>  _.strLinesNearestLog( 3 ));

  test.case = 'charsRangeLeft[ 0 ] < 0';
  test.shouldThrowErrorSync( () =>  _.strLinesNearestLog({ src : 'abcde', charsRangeLeft : [ -1, 2 ], gray : 1, nearestLines : 5 }));

  test.case = 'charsRangeLeft[ 1 ] < 0';
  test.shouldThrowErrorSync( () =>  _.strLinesNearestLog({ src : 'abcde', charsRangeLeft : [ 1, -2 ], gray : 1, nearestLines : 5 }));

  test.case = 'charsRangeLeft[ 0 ] > src.length';
  test.shouldThrowErrorSync( () =>  _.strLinesNearestLog({ src : 'abcde', charsRangeLeft : [ 100, 2 ], gray : 1, nearestLines : 5 }));

  test.case = 'charsRangeLeft[ 0 ] > src.length';
  test.shouldThrowErrorSync( () =>  _.strLinesNearestLog({ src : 'abcde', charsRangeLeft : [ 1, 200 ], gray : 1, nearestLines : 5 }));
}

//

function strLinesCount( test )
{

  test.case = 'returns 1';
  var func = 'function( x, y ) { return x + y; }';
  var got = _.strLinesCount( func );
  var expected = 1;
  test.identical( got, expected );

  test.case = 'returns 4';
  var func = 'function( x, y ) \n { \n   return x + y; \n }';
  var got = _.strLinesCount( func );
  var expected = 4;
  test.identical( got, expected );

  test.case = 'one line string test';
  var got = _.strLinesCount( 'one line' );
  var expected = 1;
  test.identical( got, expected );

  test.case = 'multiline string test';
  var got = _.strLinesCount( 'first line\nsecond line\nthird line' );
  var expected = 3;
  test.identical( got, expected );

  test.case = 'multiline  text test';
  var got = _.strLinesCount
  (
    `one
     two
     three`
  );
  var expected = 3;
  test.identical( got, expected );

  /**/

  if( !Config.debug )
  return;

  test.case = 'invalid arguments count';
  test.shouldThrowErrorSync( function()
  {
    _.strLinesCount( '1', '2' );
  });

  test.case = 'invalid argument type';
  test.shouldThrowErrorSync( function()
  {
    _.strLinesCount( 123 );
  });

  test.case = 'no arguments';
  test.shouldThrowErrorSync( function()
  {
    _.strLinesCount();
  });

  test.case = 'no arguments';
  test.shouldThrowErrorSync( function( )
  {
    _.strLinesCount( );
  } );

  test.case = 'argument is wrong';
  test.shouldThrowErrorSync( function( )
  {
    _.strLinesCount( [ 1, '\n', 2 ] );
  } );

  test.case = 'argument is wrong';
  test.shouldThrowErrorSync( function( )
  {
    _.strLinesCount( 13 );
  } );

  test.case = 'too many arguments';
  test.shouldThrowErrorSync( function( )
  {
    _.strLinesCount( 'function( x, y ) \n { \n   return x + y; \n }', 'redundant argument' );
  } );

}

//

function strLinesRangeWithCharRange( test )
{

  test.open( 'embraced by empty lines' );

  var srcStr =
`
a
bc
def
ghij

`;

  /* */

  test.case = 'single line in the middle';
  var cinterval = [ 3, 4 ];
  var sub = _.strOnly( srcStr, cinterval );
  var linterval = _.strLinesRangeWithCharRange( srcStr, cinterval );
  test.identical( linterval, [ 2, 3 ] );
  test.identical( sub, 'bc' );

  /* */

  test.case = 'line in the middle with NL';
  var cinterval = [ 3, 5 ];
  var sub = _.strOnly( srcStr, cinterval );
  var linterval = _.strLinesRangeWithCharRange( srcStr, cinterval );
  test.identical( linterval, [ 2, 4 ] );
  test.identical( sub, 'bc\n' );

  /* */

  test.case = 'single line in the beginning';
  var cinterval = [ 1, 1 ];
  var sub = _.strOnly( srcStr, cinterval );
  var linterval = _.strLinesRangeWithCharRange( srcStr, cinterval );
  test.identical( linterval, [ 1, 2 ] );
  test.identical( sub, 'a' );

  /* */

  test.case = 'line in the beginning with NL';
  var cinterval = [ 1, 2 ];
  var sub = _.strOnly( srcStr, cinterval );
  var linterval = _.strLinesRangeWithCharRange( srcStr, cinterval );
  test.identical( linterval, [ 1, 3 ] );
  test.identical( sub, 'a\n' );

  /* */

  test.case = 'single line in the end';
  var cinterval = [ 10, 13 ];
  var sub = _.strOnly( srcStr, cinterval );
  var linterval = _.strLinesRangeWithCharRange( srcStr, cinterval );
  test.identical( linterval, [ 4, 5 ] );
  test.identical( sub, 'ghij' );

  /* */

  test.case = 'line in the end with NL';
  var cinterval = [ 10, 14 ];
  var sub = _.strOnly( srcStr, cinterval );
  var linterval = _.strLinesRangeWithCharRange( srcStr, cinterval );
  test.identical( linterval, [ 4, 6 ] );
  test.identical( sub, 'ghij\n' );

  /* */

  test.case = 'not aligned range with multiple lines';
  var cinterval = [ 4, 10 ];
  var sub = _.strOnly( srcStr, cinterval );
  var linterval = _.strLinesRangeWithCharRange( srcStr, cinterval );
  test.identical( linterval, [ 2, 5 ] );
  test.identical( sub, 'c\ndef\ng' );

  /* */

  test.case = 'empty line in the beginning';
  var cinterval = [ 0, -1 ];
  var sub = _.strOnly( srcStr, cinterval );
  var linterval = _.strLinesRangeWithCharRange( srcStr, cinterval );
  test.identical( linterval, [ 0, 1 ] );
  test.identical( sub, '' );

  /* */

  test.case = 'empty line in the end';
  var cinterval = [ 15, 14 ];
  var sub = _.strOnly( srcStr, cinterval );
  var linterval = _.strLinesRangeWithCharRange( srcStr, cinterval );
  test.identical( linterval, [ 5, 6 ] );
  test.identical( sub, '' );

  test.close( 'embraced by empty lines' );

  /* */

  test.open( 'not embraced by empty lines' );

  var srcStr =
`a
bc
def
ghij`;

  /* */

  test.case = 'single line in the middle';
  var cinterval = [ 2, 3 ];
  var sub = _.strOnly( srcStr, cinterval );
  var linterval = _.strLinesRangeWithCharRange( srcStr, cinterval );
  test.identical( linterval, [ 1, 2 ] );
  test.identical( sub, 'bc' );

  /* */

  test.case = 'line in the middle with NL';
  var cinterval = [ 2, 4 ];
  var sub = _.strOnly( srcStr, cinterval );
  var linterval = _.strLinesRangeWithCharRange( srcStr, cinterval );
  test.identical( linterval, [ 1, 3 ] );
  test.identical( sub, 'bc\n' );

  /* */

  test.case = 'single line in the beginning';
  var cinterval = [ 0, 0 ];
  var sub = _.strOnly( srcStr, cinterval );
  var linterval = _.strLinesRangeWithCharRange( srcStr, cinterval );
  test.identical( linterval, [ 0, 1 ] );
  test.identical( sub, 'a' );

  /* */

  test.case = 'line in the beginning with NL';
  var cinterval = [ 0, 1 ];
  var sub = _.strOnly( srcStr, cinterval );
  var linterval = _.strLinesRangeWithCharRange( srcStr, cinterval );
  test.identical( linterval, [ 0, 2 ] );
  test.identical( sub, 'a\n' );

  /* */

  test.case = 'single line in the end';
  var cinterval = [ 9, 12 ];
  var sub = _.strOnly( srcStr, cinterval );
  var linterval = _.strLinesRangeWithCharRange( srcStr, cinterval );
  test.identical( linterval, [ 3, 4 ] );
  test.identical( sub, 'ghij' );

  /* */

  test.case = 'line in the end with NL';
  var cinterval = [ 9, 13 ];
  var sub = _.strOnly( srcStr, cinterval );
  var linterval = _.strLinesRangeWithCharRange( srcStr, cinterval );
  test.identical( linterval, [ 3, 4 ] );
  test.identical( sub, 'ghij' );

  /* */

  test.case = 'not aligned range with multiple lines';
  var cinterval = [ 3, 9 ];
  var sub = _.strOnly( srcStr, cinterval );
  var linterval = _.strLinesRangeWithCharRange( srcStr, cinterval );
  test.identical( linterval, [ 1, 4 ] );
  test.identical( sub, 'c\ndef\ng' );

  test.close( 'not embraced by empty lines' );

}

//

function strLinesSize( test )
{
  test.open( 'change src' )

  test.case = 'src is empty';
  var src = { src : '' };
  var expected = [ 1, 0 ];
  var got  = _.strLinesSize( src );

  test.case = 'src is a sequence of linebreaks';
  var src = { src : '\n\n' };
  var expected = [ 3, 0 ];
  var got  = _.strLinesSize( src );

  test.identical( got, expected );

  test.case = '1 letter';
  var src = { src : 's' };
  var expected = [ 1, 1 ];
  var got  = _.strLinesSize( src );
  test.identical( got, expected );

  test.case = 'a few letters, one line';
  var src = { src : 'string' };
  var expected = [ 1, 6 ];
  var got  = _.strLinesSize( src );
  test.identical( got, expected );

  test.case = '3 lines with 1 letter each';
  var src = { src : 'a\nb\nc' };
  var expected = [ 3, 1 ];
  var got  = _.strLinesSize( src );
  test.identical( got, expected );

  test.case = '3 lines with 2 letters each';
  var src = { src : 'ab\ncd\nef' };
  var expected = [ 3, 2 ];
  var got  = _.strLinesSize( src );
  test.identical( got, expected );

  test.case = '3 lines with different amount of letters';
  var src = { src : 'ab\ncde\nfghk' };
  var expected = [ 3, 4 ];
  var got  = _.strLinesSize( src );
  test.identical( got, expected );

  test.case = '3 lines with different amount of letters';
  var src = { src : 'ab\ncde\nfghk' };
  var expected = [ 3, 4 ];
  var got  = _.strLinesSize( src );
  test.identical( got, expected );

  test.case = '3 lines with different amount of letters and numbers';
  var src = { src : 'ab\ncde\nfghk5678' };
  var expected = [ 3, 8 ];
  var got  = _.strLinesSize( src );
  test.identical( got, expected );

  test.close( 'change src' )

  /* - */

  test.open( 'change onLength' )

  test.case = 'true length is smaller';
  var src =
  {
    src : 'ab\ncde\nfghk',
    onLength : ( src ) =>
    {
      src = src.replace( /fghk/mg, 'a' );
      return src.length;
    }
  };
  var expected = [ 3, 3 ];
  var got  = _.strLinesSize( src );
  test.identical( got, expected );

  test.case = 'true length is the same';
  var src =
  {
    src : 'ab\ncde\nfghk',
    onLength : ( src ) =>
    {
      src = src.replace( /fghk/mg, 'aa'+'aa' );
      return src.length;
    }
  };
  var expected = [ 3, 4 ];
  var got  = _.strLinesSize( src );
  test.identical( got, expected );

  test.case = 'true length is bigger';
  var src =
  {
    src : 'ab\ncde\nfghk',
    onLength : ( src ) =>
    {
      src = src.replace( /ab/mg, 'aa'+'aa'+'aa' );
      return src.length;
    }
  };
  var expected = [ 3, 6 ];
  var got  = _.strLinesSize( src );
  test.identical( got, expected );

  test.close( 'change onLength' )
}

// --
// test suite definition
// --

const Proto =
{

  name : 'Tools.Str.l1',
  silencing : 1,
  enabled : 1,

  tests :
  {

    // evaluator

    strCount,

    // replacer

    // strRemoveBegin,
    // strRemoveEnd,
    strRemove,

    // strReplaceBegin,
    // strReplaceEnd,
    // strReplace,

    strPrependOnce,
    strAppendOnce,

    strReplaceWords,

    // etc

    strCommonLeft,
    strCommonRight,
    strRandom,
    strAlphabetFromRange,

    // formatter

    strForRange,

<<<<<<< HEAD
    strStrShortSpecial,

    strShort, /* qqq : rewrite and enable */
    strStrShortOptionHeightLimit,
    strStrShortOptionsPrefixPostfix,
    strStrShortOptionInfix,
    strStrShortOptionsOnLength,
    strStrShortOptionCutting,
    strStrShortOptionsCombination,

=======
>>>>>>> ceb96895
    // transformer

    strCapitalize,
    strDecapitalize,
    strSignBasic,
    strDesignBasic,
    strIsSignedBasic,
    strSignOptionPrefix,
    strDesignOptionPrefix,
    strIsSignedOptionPrefix,
    strSignDesignCombination,

    strUnicodeEscape,

    // stripper

    strStrip,
    strStripLeft,
    strStripRight,
    strRemoveAllSpaces,
    strStripEmptyLines,

    // splitter

    strSplitStrNumber,

    strSplitCamel,

    // extractor

    _strOnly,
    strOnly,
    _strBut,
    _strButInsIsLong,
    strBut,
    strButInsIsLong,

    strUnjoin,

    // joiner

    strDup,
    strJoin,
    strJoinPath,

    // liner

    strLinesIndentation,
    strLinesBut,
    strLinesOnly,
    strLinesStrip,
    strLinesNumber,
    strLinesNumberOptionHighlighting,
    strLinesNumberZeroLine,
    strLinesNumberZeroChar,
    strLinesNumberOnLine,

    strLinesSelect,
    strLinesSelectOptionSelectMode,
    strLinesSelectOptionHighlighting,
    strLinesSelectOptionNumbering,
    strLinesSelectOptionZeroLine,
    strLinesSelectOptionDelimeter,

    strLinesNearest,
    strLinesNearestLog,
    strLinesCount,
    strLinesRangeWithCharRange,
    strLinesSize,

  }

}

const Self = wTestSuite( Proto );
if( typeof module !== 'undefined' && !module.parent )
wTester.test( Self.name );

})();<|MERGE_RESOLUTION|>--- conflicted
+++ resolved
@@ -1940,642 +1940,6 @@
 
 }
 
-<<<<<<< HEAD
-//
-
-function strStrShortSpecial( test )
-{
-
-  /* */
-
-  test.case = 'no cutting';
-  var src = 'a13';
-  var widthLimit = 1;
-  var got = _.strShort({ src, onLength, widthLimit });
-  var expected = 'a13';
-  test.identical( got, expected );
-
-  /* */
-
-  function onLength( src )
-  {
-    src = src.replace( /13/mg, '' );
-    return src.length;
-  }
-
-}
-
-//
-
-function strShort( test )
-{
-  test.open( 'change src' );
-
-  test.case = 'src is empty string';
-  var src = { src : '', widthLimit : 4 }
-  var got = _.strShort( src );
-  var expected = '';
-  test.identical( got, expected );
-  test.identical( got.length, src.src.length );
-
-  test.case = 'src length > widthLimit';
-  var src = { src : 'string', widthLimit : 4 }
-  var got = _.strShort( src );
-  var expected = 'stng';
-  test.identical( got, expected );
-  test.identical( got.length, src.widthLimit );
-
-  test.case = 'src length > widthLimit & src length is odd, widthLimit = 1';
-  var src = { src : 'pie', widthLimit : 1 }
-  var got = _.strShort( src );
-  var expected = 'p';
-  test.identical( got, expected );
-  test.identical( got.length, src.widthLimit );
-
-  test.case = 'src length > widthLimit & src length is even, widthLimit = 1';
-  var src = { src : 'apie', widthLimit : 1 }
-  var got = _.strShort( src );
-  var expected = 'a';
-  test.identical( got, expected );
-  test.identical( got.length, src.widthLimit );
-
-  test.case = 'src length < widthLimit';
-  var src = { src : 'pie', widthLimit : 4 }
-  var got = _.strShort( src );
-  var expected = 'pie';
-  test.identical( got, expected );
-  test.identical( got.length, src.src.length );
-
-  test.case = 'src length = widthLimit';
-  var src = { src : 'pie', widthLimit : 4 }
-  var got = _.strShort( src );
-  var expected = 'pie';
-  test.identical( got, expected );
-  test.identical( got.length, src.src.length );
-
-  test.close( 'change src' );
-
-  /* - */
-
-  test.open( 'change widthLimit' );
-
-  test.case = 'widthLimit = 0';
-  var src = { src : 'string', widthLimit : 0 }
-  var got = _.strShort( src );
-  var expected = '';
-  test.identical( got, expected );
-  test.identical( got.length, src.widthLimit );
-
-  test.case = 'src length > widthLimit, widthLimit = 3';
-  var src = { src : 'string', widthLimit : 3 }
-  var got = _.strShort( src );
-  var expected = 'stg';
-  test.identical( got, expected );
-  test.identical( got.length, src.widthLimit );
-
-  test.close( 'change widthLimit' );
-
-  /**/
-
-  if( !Config.debug )
-  return;
-
-  test.case = 'invalid first argument type';
-  test.shouldThrowErrorSync( function()
-  {
-    _.strShort( 1, 5 );
-  });
-
-  test.case = 'invalid second argument type';
-  test.shouldThrowErrorSync( function()
-  {
-    _.strShort( 'string', '0' );
-  });
-
-  test.case = 'no arguments';
-  test.shouldThrowErrorSync( function()
-  {
-    _.strShort();
-  });
-
-  test.case = 'unknown property provided';
-  test.shouldThrowErrorSync( function()
-  {
-    _.strShort({ src : 'string', widthLimit : 4, fixed : 5 });
-  });
-
-}
-
-//
-
-function strStrShortOptionHeightLimit( test )
-{
-
-  test.case = 'heightLimit = 0';
-  var src = { src : 's\nt\n\nr\ni\nn\ng\n\n\nf\ng', heightLimit : 0 }
-  var got = _.strShort( src );
-  var expected = 's\nt\n\nr\ni\nn\ng\n\n\nf\ng';
-  test.identical( got, expected );
-
-  test.case = 'src without linebreaks < heightLimit';
-  var src = { src : 'string', heightLimit : 2 }
-  var got = _.strShort( src );
-  var expected = 'string';
-  test.identical( got, expected );
-
-  test.case = 'src without linebreaks = heightLimit';
-  var src = { src : 'string', heightLimit : 1 }
-  var got = _.strShort( src );
-  var expected = 'string';
-  test.identical( got, expected );
-
-  test.case = 'src with linebreaks < heightLimit';
-  var src = { src : 'a\nb\n', heightLimit : 4 }
-  var got = _.strShort( src );
-  var expected = 'a\nb\n';
-  test.identical( got, expected );
-
-  test.case = 'src with linebreaks = heightLimit';
-  var src = { src : 'a\nb\n', heightLimit : 3 }
-  var got = _.strShort( src );
-  var expected = 'a\nb\n';
-  test.identical( got, expected );
-
-  /* */
-
-  test.case = 'src with linebreaks > heightLimit, cutting left';
-  var src = { src : 'a\nb\nc', heightLimit : 2, cutting : 'left' }
-  var got = _.strShort( src );
-  var expected = 'b\nc';
-  test.identical( got, expected );
-
-  test.case = 'src with linebreaks > heightLimit, cutting left, long str';
-  var src = { src : '\n0\n1\na\nb\nc\nd\ne', heightLimit : 4, cutting : 'left' }
-  var got = _.strShort( src );
-  var expected = 'b\nc\nd\ne';
-  test.identical( got, expected );
-
-  test.case = 'src with linebreaks > heightLimit, cutting right';
-  var src = { src : 'a\nb\nc', heightLimit : 2, cutting : 'right' }
-  var got = _.strShort( src );
-  var expected = 'a\nb';
-  test.identical( got, expected );
-
-  test.case = 'src with linebreaks > heightLimit, cutting right, long str';
-  var src = { src : '\n0\n1\na\nb\nc\nd\ne', heightLimit : 4, cutting : 'right' }
-  var got = _.strShort( src );
-  var expected = '\n0\n1\na\nb';
-  test.identical( got, expected );
-
-  /* middle */
-
-  test.case = 'src with linebreaks > heightLimit, cutting middle';
-  var src = { src : 'a\nb\nc', heightLimit : 2, cutting : 'middle' }
-  var got = _.strShort( src );
-  var expected = 'a\nb';
-  test.identical( got, expected );
-
-  test.case = 'src with linebreaks > heightLimit, cutting middle, even src and limit';
-  var src = { src : 'a\nb\nc\nd', heightLimit : 2, cutting : 'middle' }
-  var got = _.strShort( src );
-  var expected = 'a\nd';
-  test.identical( got, expected );
-
-  test.case = 'src with linebreaks > heightLimit, cutting middle, even src';
-  var src = { src : 'a\nb\nc\nd', heightLimit : 3, cutting : 'middle' }
-  var got = _.strShort( src );
-  var expected = 'a\nb\nd';
-  test.identical( got, expected );
-
-  test.case = 'src with linebreaks > heightLimit, cutting middle, even limit';
-  var src = { src : 'a\nb\nc\nd\ne', heightLimit : 2, cutting : 'middle' }
-  var got = _.strShort( src );
-  var expected = 'a\ne';
-  test.identical( got, expected );
-
-}
-
-//
-
-function strStrShortOptionsPrefixPostfix( test )
-{
-
-  test.open( 'change prefix' )
-
-  test.case = 'prefix is empty string';
-  var src = { src : 'string', widthLimit : 5, prefix : '' }
-  var got = _.strShort( src );
-  var expected = 'strng';
-  test.identical( got, expected );
-  test.identical( got.length, src.widthLimit );
-
-  test.case = 'prefix < widthLimit';
-  var src = { src : 'string', widthLimit : 5, prefix : '<' }
-  var got = _.strShort( src );
-  var expected = '<stng';
-  test.identical( got, expected );
-  test.identical( got.length, src.widthLimit );
-
-  test.case = 'prefix = widthLimit + 1';
-  var src = { src : 'string', widthLimit : 5, prefix : '<<<<' }
-  var got = _.strShort( src );
-  var expected = '<<<<s';
-  test.identical( got, expected );
-  test.identical( got.length, src.widthLimit );
-
-  test.case = 'prefix = widthLimit';
-  var src = { src : 'string', widthLimit : 5, prefix : '<<<<<' }
-  var got = _.strShort( src );
-  var expected = '<<<<<';
-  test.identical( got, expected );
-  test.identical( got.length, src.widthLimit );
-
-  test.case = 'prefix > widthLimit';
-  var src = { src : 'string', widthLimit : 5, prefix : '<<<<<<<<<<' }
-  var got = _.strShort( src );
-  var expected = '<<<<<';
-  test.identical( got, expected );
-  test.identical( got.length, src.widthLimit );
-
-  test.close( 'change prefix' )
-
-  /* - */
-
-  test.open( 'change postfix' )
-
-  test.case = 'postfix is empty string';
-  var src = { src : 'string', widthLimit : 5, postfix : '' }
-  var got = _.strShort( src );
-  var expected = 'strng';
-  test.identical( got, expected );
-  test.identical( got.length, src.widthLimit );
-
-  test.case = 'postfix < widthLimit';
-  var src = { src : 'string', widthLimit : 5, postfix : '>' }
-  var got = _.strShort( src );
-  var expected = 'stng>';
-  test.identical( got, expected );
-  test.identical( got.length, src.widthLimit );
-
-  test.case = 'postfix = widthLimit + 1';
-  var src = { src : 'string', widthLimit : 5, postfix : '>>>>' }
-  var got = _.strShort( src );
-  var expected = 's>>>>';
-  test.identical( got, expected );
-  test.identical( got.length, src.widthLimit );
-
-  test.case = 'postfix = widthLimit';
-  var src = { src : 'string', widthLimit : 5, postfix : '>>>>>' }
-  var got = _.strShort( src );
-  var expected = '>>>>>';
-  test.identical( got, expected );
-  test.identical( got.length, src.widthLimit );
-
-  test.case = 'postfix > widthLimit';
-  var src = { src : 'string', widthLimit : 5, postfix : '>>>>>>>>>>' }
-  var got = _.strShort( src );
-  var expected = '>>>>>';
-  test.identical( got, expected );
-  test.identical( got.length, src.widthLimit );
-
-  test.close( 'change postfix' )
-
-  /* - */
-
-  test.open( 'prefix & postfix changed' )
-
-  test.case = 'postfix & prefix < widthLimit';
-  var src = { src : 'string', widthLimit : 5, prefix : '<', postfix : '>' }
-  var got = _.strShort( src );
-  var expected = '<stg>';
-  test.identical( got, expected );
-  test.identical( got.length, src.widthLimit );
-
-  test.case = 'postfix & prefix = widthLimit';
-  var src = { src : 'string', widthLimit : 4, prefix : '<<', postfix : '>>' }
-  var got = _.strShort( src );
-  var expected = '<<>>';
-  test.identical( got, expected );
-  test.identical( got.length, src.widthLimit );
-
-  test.case = 'postfix & prefix > widthLimit';
-  var src = { src : 'string', widthLimit : 5, prefix : '<<<', postfix : '>>>' }
-  var got = _.strShort( src );
-  var expected = '<<<>>';
-  test.identical( got, expected );
-  test.identical( got.length, src.widthLimit );
-
-  test.close( 'prefix & postfix changed' )
-
-}
-
-//
-
-function strStrShortOptionInfix( test )
-{
-
-  test.open( 'change infix' )
-
-  test.case = 'infix is empty string';
-  var src = { src : 'string', widthLimit : 5, infix : '' }
-  var got = _.strShort( src );
-  var expected = 'strng';
-  test.identical( got, expected );
-  test.identical( got.length, src.widthLimit );
-
-  test.case = 'infix is default';
-  var src = { src : 'string', widthLimit : 5, infix : 1 }
-  var got = _.strShort( src );
-  var expected = 's...g';
-  test.identical( got, expected );
-  test.identical( got.length, src.widthLimit );
-
-  test.case = 'infix < widthLimit';
-  var src = { src : 'string', widthLimit : 5, infix : '.' }
-  var got = _.strShort( src );
-  var expected = 'st.ng';
-  test.identical( got, expected );
-  test.identical( got.length, src.widthLimit );
-
-  test.case = 'infix < widthLimit, even length in the output';
-  var src = { src : 'string', widthLimit : 4, infix : '.' }
-  var got = _.strShort( src );
-  var expected = 'st.g';
-  test.identical( got, expected );
-  test.identical( got.length, src.widthLimit );
-
-  test.case = 'infix = widthLimit + 1';
-  var src = { src : 'string', widthLimit : 5, infix : '....' }
-  var got = _.strShort( src );
-  var expected = 's....';
-  test.identical( got, expected );
-  test.identical( got.length, src.widthLimit );
-
-  test.case = 'infix = widthLimit';
-  var src = { src : 'string', widthLimit : 5, infix : '.....' }
-  var got = _.strShort( src );
-  var expected = '.....';
-  test.identical( got, expected );
-  test.identical( got.length, src.widthLimit );
-
-  test.case = 'infix > widthLimit';
-  var src = { src : 'string', widthLimit : 5, infix : '..........' }
-  var got = _.strShort( src );
-  var expected = '.....';
-  test.identical( got, expected );
-  test.identical( got.length, src.widthLimit );
-
-  test.close( 'change infix' )
-
-}
-
-//
-
-function strStrShortOptionsOnLength( test )
-{
-
-  test.case = 'true length is smaller';
-  var src =
-  {
-    src : '202020',
-    widthLimit : 3,
-    onLength : ( src ) =>
-    {
-      src = src.replace( /20/mg, '1' );
-      return src.length;
-    }
-  }
-  var got = _.strShort( src )
-  var expected = '202020';
-  test.identical( got, expected );
-  test.identical( got.length, 6 );
-
-  test.case = 'true length is the same';
-  var src =
-  {
-    src : '202020',
-    widthLimit : 3,
-    onLength : ( src ) =>
-    {
-      src = src.replace( /20/mg, '10' );
-      return src.length;
-    }
-  }
-  var got = _.strShort( src )
-  var expected = '200';
-  test.identical( got, expected );
-  test.identical( got.length, src.widthLimit );
-
-  test.case = 'true length is bigger';
-  var src =
-  {
-    src : '202020',
-    widthLimit : 3,
-    onLength : ( src ) =>
-    {
-      src = src.replace( /20/mg, '100' );
-      return src.length;
-    }
-  }
-  var got = _.strShort( src )
-  var expected = '20';
-  test.identical( got, expected );
-  test.identical( got.length, 2 );
-
-}
-
-//
-
-function strStrShortOptionCutting( test )
-{
-  test.open( 'cutting : left' )
-
-  test.case = 'cut nothing';
-  var src = { src : 'string', widthLimit : 6, cutting : 'left' }
-  var got = _.strShort( src );
-  var expected = 'string';
-  test.identical( got, expected );
-  test.identical( got.length, src.widthLimit );
-
-  test.case = 'cut 1 letter';
-  var src = { src : 'string', widthLimit : 5, cutting : 'left' }
-  var got = _.strShort( src );
-  var expected = 'tring';
-  test.identical( got, expected );
-  test.identical( got.length, src.widthLimit );
-
-  test.case = 'cut a few letters';
-  var src = { src : 'string', widthLimit : 3, cutting : 'left' }
-  var got = _.strShort( src );
-  var expected = 'ing';
-  test.identical( got, expected );
-  test.identical( got.length, src.widthLimit );
-
-  test.case = 'cut all';
-  var src = { src : 'string', widthLimit : 0, cutting : 'left' }
-  var got = _.strShort( src );
-  var expected = '';
-  test.identical( got, expected );
-  test.identical( got.length, src.widthLimit );
-
-  test.close( 'cutting : left' )
-
-  /* - */
-
-  test.open( 'cutting : right' )
-
-  test.case = 'cut nothing';
-  var src = { src : 'string', widthLimit : 6, cutting : 'right' }
-  var got = _.strShort( src );
-  var expected = 'string';
-  test.identical( got, expected );
-  test.identical( got.length, src.widthLimit );
-
-  test.case = 'cut 1 letter';
-  var src = { src : 'string', widthLimit : 5, cutting : 'right' }
-  var got = _.strShort( src );
-  var expected = 'strin';
-  test.identical( got, expected );
-  test.identical( got.length, src.widthLimit );
-
-  test.case = 'cut a few letters';
-  var src = { src : 'string', widthLimit : 3, cutting : 'right' }
-  var got = _.strShort( src );
-  var expected = 'str';
-  test.identical( got, expected );
-  test.identical( got.length, src.widthLimit );
-
-  test.case = 'cut all';
-  var src = { src : 'string', widthLimit : 0, cutting : 'right' }
-  var got = _.strShort( src );
-  var expected = '';
-  test.identical( got, expected );
-  test.identical( got.length, src.widthLimit );
-
-  test.close( 'cutting : right' )
-
-}
-
-//
-
-function strStrShortOptionsCombination( test )
-{
-
-  test.open( 'prefix, postfix, infix' )
-
-  test.case = 'prefix & postfix & infix < widthLimit';
-  var src = { src : 'string', widthLimit : 5, prefix : '<', postfix : '>', infix : '.' }
-  var got = _.strShort( src );
-  var expected = '<s.g>';
-  test.identical( got, expected );
-  test.identical( got.length, src.widthLimit );
-
-  test.case = 'prefix & postfix & infix = widthLimit';
-  var src = { src : 'string', widthLimit : 3, prefix : '<', postfix : '>', infix : '.' }
-  var got = _.strShort( src );
-  var expected = '<.>';
-  test.identical( got, expected );
-  test.identical( got.length, src.widthLimit );
-
-  test.case = 'prefix & postfix & infix > widthLimit';
-  var src = { src : 'string', widthLimit : 3, prefix : '<<', postfix : '>>', infix : '..' }
-  var got = _.strShort( src );
-  var expected = '<<>';
-  test.identical( got, expected );
-  test.identical( got.length, src.widthLimit );
-
-  test.close( 'prefix, postfix, infix' )
-
-  /* - */
-
-  test.open( 'src is empty, prefix or postfix or infix or all' )
-
-  test.case = 'src is empty, prefix < widthLimit'
-  var src = { src : '', widthLimit : 3, prefix : '<' }
-  var got = _.strShort( src );
-  var expected = '<';
-  test.identical( got, expected );
-  test.identical( got.length, 1 );
-
-  test.case = 'src is empty, postfix < widthLimit'
-  var src = { src : '', widthLimit : 3, postfix : '>' }
-  var got = _.strShort( src );
-  var expected = '>';
-  test.identical( got, expected );
-  test.identical( got.length, 1 );
-
-  test.case = 'src is empty, infix < widthLimit'
-  var src = { src : '', widthLimit : 3, infix : '.' }
-  var got = _.strShort( src );
-  var expected = '';
-  test.identical( got, expected );
-  test.identical( got.length, 0 );
-
-  test.case = 'src is empty, prefix, postfix, infix < widthLimit'
-  var src = { src : '', widthLimit : 4, prefix : '<', postfix : '>', infix : '.' }
-  var got = _.strShort( src );
-  var expected = '<>';
-  test.identical( got, expected );
-  test.identical( got.length, 2 );
-
-  test.case = 'src is empty, prefix, postfix, infix > widthLimit'
-  var src = { src : '', widthLimit : 2, prefix : '<', postfix : '>', infix : '.' }
-  var got = _.strShort( src );
-  var expected = '<>';
-  test.identical( got, expected );
-  test.identical( got.length, 2 );
-
-  test.close( 'src is empty, prefix or postfix or infix or all' )
-
-  /* - */
-
-  test.open( 'change cutting, prefix, infix, postfix' )
-
-  test.case = 'cut left, with prefix';
-  var src = { src : 'string', widthLimit : 4, cutting : 'left', prefix : '<' }
-  var got = _.strShort( src );
-  var expected = '<ing';
-  test.identical( got, expected );
-  test.identical( got.length, src.widthLimit );
-
-  test.case = 'cut left, with prefix, postfix, infix';
-  var src = { src : 'string', widthLimit : 5, cutting : 'left', prefix : '<', postfix : '>', infix : '.' }
-  var got = _.strShort( src );
-  var expected = '<.ng>';
-  test.identical( got, expected );
-  test.identical( got.length, src.widthLimit );
-
-  /* */
-
-  test.case = 'cut right, with prefix';
-  var src = { src : 'string', widthLimit : 4, cutting : 'right', prefix : '<' }
-  var got = _.strShort( src );
-  var expected = '<str';
-  test.identical( got, expected );
-  test.identical( got.length, src.widthLimit );
-
-  test.case = 'cut right, with prefix, postfix, infix';
-  var src = { src : 'string', widthLimit : 5, cutting : 'right', prefix : '<', postfix : '>', infix : '.' }
-  var got = _.strShort( src );
-  var expected = '<st.>';
-  test.identical( got, expected );
-  test.identical( got.length, src.widthLimit );
-
-  /* */
-
-  test.case = 'src = widthLimit - 1, infix length = 1';
-  var src = { src : 'string', widthLimit : 7, infix : '.' }
-  var got = _.strShort( src );
-  var expected = 'string';
-  test.identical( got, expected );
-  test.identical( got.length, src.src.length );
-
-  test.close( 'change cutting, prefix, infix, postfix' )
-
-}
-
-=======
->>>>>>> ceb96895
 //--
 // transformer
 //--
@@ -11618,19 +10982,6 @@
 
     strForRange,
 
-<<<<<<< HEAD
-    strStrShortSpecial,
-
-    strShort, /* qqq : rewrite and enable */
-    strStrShortOptionHeightLimit,
-    strStrShortOptionsPrefixPostfix,
-    strStrShortOptionInfix,
-    strStrShortOptionsOnLength,
-    strStrShortOptionCutting,
-    strStrShortOptionsCombination,
-
-=======
->>>>>>> ceb96895
     // transformer
 
     strCapitalize,
