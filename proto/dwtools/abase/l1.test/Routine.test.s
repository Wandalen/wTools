( function _Routine_test_s_( ) {

'use strict';

if( typeof module !== 'undefined' )
{
  let _ = require( '../../Tools.s' );
  _.include( 'wTesting' );
  // _.include( 'wProto' );
}

var _global = _global_;
var _ = _global_.wTools;

//

function testFunction1( x, y )
{
  return x + y
}

function testFunction2( x, y )
{
  return this;
}

function testFunction3( x, y )
{
  return x + y + this.k;
}

function testFunction4( x, y )
{
  return this;
}

function contextConstructor3()
{
  this.k = 15
}

var context3 = new contextConstructor3();

//

function _routineJoin( test )
{

  var testParam1 = 2,
    testParam2 = 4,
    options1 =
    {
      sealing : false,
      routine : testFunction1,
      args : [ testParam2 ], // x
      extending : true
    },
    options2 =
    {
      sealing : true,
      routine : testFunction2,
      args : [ testParam2 ], // x
      extending : true
    },

    options3 =
    {
      sealing : false,
      routine : testFunction3,
      args : [ testParam2 ], // x
      context : context3,
      extending : true
    },
    options4 =
    {
      sealing : false,
      routine : testFunction4,
      args : [ testParam2 ], // x
      context : context3,
      extending : true
    },

    options5 =
    {
      sealing : true,
      routine : testFunction3,
      args : [ testParam1, testParam2 ], // x
      context : context3,
      extending : true
    },

    wrongOpt1 = {
      sealing : true,
      routine : {},
      args : [ testParam1, testParam2 ], // x
      context : context3,
      extending : true
    },

    wrongOpt2 = {
      sealing : true,
      routine : testFunction3,
      args : 'wrong', // x
      context : context3,
      extending : true
    },

    expected1 = 6,
    expected2 = undefined,
    expected3 = 21,
    expected5 = 21;

  test.case = 'simple function without context with arguments bind without seal : result check';
  var gotfn = _._routineJoin( options1 );
  var got = gotfn( testParam1 );
  test.identical( got,expected1 );

  test.case = 'simple function without context and seal : context test';
  var gotfn = _._routineJoin(options2);
  var got = gotfn( testParam1 );
  test.identical( got, expected2 );

  test.case = 'simple function with context and arguments : result check';
  var gotfn = _._routineJoin(options3);
  var got = gotfn( testParam1 );
  test.identical( got, expected3 );

  test.case = 'simple function with context and arguments : context check';
  var gotfn = _._routineJoin(options4);
  var got = gotfn( testParam1 );
  test.identical( got instanceof contextConstructor3, true );

  test.case = 'simple function with context and arguments : result check, seal == true ';
  var gotfn = _._routineJoin(options5);
  var got = gotfn( testParam1 );
  test.identical( got, expected5 );

  test.case = 'simple function with context and arguments : result check, seal == true ';
  var gotfn = _._routineJoin(options5);
  var got = gotfn( 0,0 );
  test.identical( got, expected5 );

  test.case = 'extending';
  function srcRoutine(){}
  srcRoutine.defaults = { a : 10 };
  var gotfn = _.routineJoin( undefined, srcRoutine, [] );
  test.identical( gotfn.defaults, srcRoutine.defaults );

  /**/

  if( !Config.debug )
  return;

  test.case = 'missed argument';
  test.shouldThrowError( function()
  {
    _._routineJoin();
  });

  test.case = 'extra argument';
  test.shouldThrowError( function()
  {
    _._routineJoin( options1, options2 );
  });

  test.case = 'passed non callable object';
  test.shouldThrowError( function()
  {
    _._routineJoin( wrongOpt1 );
  });

  test.case = 'passed arguments as primitive value';
  test.shouldThrowError( function()
  {
    _._routineJoin( wrongOpt2 );
  });

};

//
//
// function routineBind( test )
// {
//
//   var testParam1 = 2,
//     testParam2 = 4,
//     expected1 = 6,
//     expected2 = undefined,
//     expected3 = 21;
//
//   test.case = 'simple function without context with arguments bind : result check';
//   var gotfn = _.routineBind( testFunction1, undefined, [ testParam2 ]);
//   var got = gotfn( testParam1 );
//   test.identical( got,expected1 );
//
//   test.case = 'simple function without context : context test';
//   var gotfn = _.routineBind(testFunction2, undefined, [ testParam2 ]);
//   var got = gotfn( testParam1 );
//   test.identical( got, expected2 );
//
//   test.case = 'simple function with context and arguments : result check';
//   var gotfn = _.routineBind(testFunction3, context3, [ testParam2 ]);
//   var got = gotfn( testParam1 );
//   test.identical( got, expected3 );
//
//   test.case = 'simple function with context and arguments : context check';
//   var gotfn = _.routineBind(testFunction4, context3, [ testParam2 ]);
//   var got = gotfn( testParam1 );
//   test.identical( got instanceof contextConstructor3, true );
//
//   if( !Config.debug )
//   return;
//
//   test.case = 'missed argument';
//   test.shouldThrowError( function()
//   {
//     _.routineBind();
//   });
//
//   test.case = 'extra argument';
//   test.shouldThrowError( function()
//   {
//     _.routineBind( testFunction4, context3, [ testParam2 ], [ testParam1 ] );
//   });
//
//   test.case = 'passed non callable object';
//   test.shouldThrowError( function()
//   {
//     _.routineBind( {}, context3, [ testParam2 ] );
//   });
//
//   test.case = 'passed arguments as primitive value';
//   test.shouldThrowError( function()
//   {
//     _.routineBind( testFunction4, context3, testParam2 );
//   });
//
// };

//

function constructorJoin( test )
{
  function srcRoutine()
  {
    var result =
    {
      context : this,
      args : _.longSlice( arguments )
    }
    return result;
  }

  srcRoutine.prop = true;

  var args = [];
  var got = _.constructorJoin( srcRoutine,args );
  test.is( _.routineIs( got ) );
  var result = got();
  test.identical( _.mapKeys( srcRoutine ), [ 'prop' ] )
  test.identical( _.mapKeys( got ), [] );
  test.identical( result.args, args );
  test.identical( result.context, srcRoutine );
  test.isNot( result.context instanceof srcRoutine );

  var args = [];
  var got = _.constructorJoin( srcRoutine,args );
  test.is( _.routineIs( got ) );
  var result = new got();
  test.identical( _.mapKeys( srcRoutine ), [ 'prop' ] )
  test.identical( _.mapKeys( got ), [] );
  test.identical( result.args, args );
  test.notIdentical( result.context, srcRoutine );
  test.is( result.context instanceof srcRoutine );

  var args = [ { a : 1 } ];
  var got = _.constructorJoin( srcRoutine,args );
  test.is( _.routineIs( got ) );
  var result = got();
  test.identical( _.mapKeys( srcRoutine ), [ 'prop' ] )
  test.identical( _.mapKeys( got ), [] );
  test.identical( result.args, args );
  test.identical( result.context, srcRoutine );
  test.isNot( result.context instanceof srcRoutine );

  var args = [ { a : 1 } ];
  var got = _.constructorJoin( srcRoutine,args );
  test.is( _.routineIs( got ) );
  var result = got({ b : 1 });
  test.identical( _.mapKeys( srcRoutine ), [ 'prop' ] )
  test.identical( _.mapKeys( got ), [] );
  test.identical( result.args, [ { a : 1 }, { b : 1 } ] );
  test.identical( result.context, srcRoutine );
  test.isNot( result.context instanceof srcRoutine );

  var args = [ { a : 1 } ];
  var got = _.constructorJoin( srcRoutine,args );
  test.is( _.routineIs( got ) );
  var result = new got();
  test.identical( _.mapKeys( srcRoutine ), [ 'prop' ] )
  test.identical( _.mapKeys( got ), [] );
  test.identical( result.args, args );
  test.notIdentical( result.context, srcRoutine );
  test.is( result.context instanceof srcRoutine );

  var args = [ { a : 1 } ];
  var got = _.constructorJoin( srcRoutine,args );
  test.is( _.routineIs( got ) );
  var result = new got({ b : 1 });
  test.identical( _.mapKeys( srcRoutine ), [ 'prop' ] )
  test.identical( _.mapKeys( got ), [] );
  test.identical( result.args, [ { a : 1 }, { b : 1 } ] );
  test.notIdentical( result.context, srcRoutine );
  test.is( result.context instanceof srcRoutine );

  if( !Config.debug )
  return;

  test.shouldThrowError( () => _.constructorJoin() )
  test.shouldThrowError( () => _.constructorJoin( [], [] ) )
  test.shouldThrowError( () => _.constructorJoin( srcRoutine, srcRoutine ) )
}

//

function routineJoin( test )
{

  var testParam1 = 2,
    testParam2 = 4,
    expected1 = 6,
    expected2 = undefined,
    expected3 = 21;

  test.case = 'simple function without context with arguments bind : result check';
  var gotfn = _.routineJoin( undefined, testFunction1, [ testParam2 ]);
  var got = gotfn( testParam1 );
  test.identical( got,expected1 );

  test.case = 'simple function without context : context test';
  var gotfn = _.routineJoin(undefined, testFunction2, [ testParam2 ]);
  var got = gotfn( testParam1 );
  test.identical( got, expected2 );

  test.case = 'simple function with context and arguments : result check';
  var gotfn = _.routineJoin(context3, testFunction3, [ testParam2 ]);
  var got = gotfn( testParam1 );
  test.identical( got, expected3 );

  test.case = 'simple function with context and arguments : context check';
  var gotfn = _.routineJoin(context3, testFunction4, [ testParam2 ]);
  var got = gotfn( testParam1 );
  test.identical( got instanceof contextConstructor3, true );

  test.case = 'extending'
  function srcRoutine(){}
  srcRoutine.defaults = { a : 10 };
  var gotfn = _.routineJoin( undefined, srcRoutine, [] );
  test.identical( gotfn.defaults, srcRoutine.defaults );

  if( !Config.debug )
  return;

  test.case = 'missed argument';
  test.shouldThrowError( function()
  {
    _.routineJoin();
  });

  test.case = 'extra argument';
  test.shouldThrowError( function()
  {
    _.routineJoin( context3, testFunction4, [ testParam2 ], [ testParam1 ] );
  });

  test.case = 'passed non callable object';
  test.shouldThrowError( function()
  {
    _.routineJoin( context3, {}, [ testParam2 ] );
  });

  test.case = 'passed arguments as primitive value';
  test.shouldThrowError( function()
  {
    _.routineJoin( context3, testFunction4, testParam2 );
  });

}

//

function routineSeal(test)
{

  var testParam1 = 2,
    testParam2 = 4,
    expected1 = 6,
    expected2 = undefined,
    expected3 = 21;

  test.case = 'simple function with seal arguments : result check';
  var gotfn = _.routineSeal(undefined, testFunction1, [testParam1, testParam2]);
  var got = gotfn( testParam1 );
  test.identical( got, expected1 );

  test.case = 'simple function with seal arguments : context check';
  var gotfn = _.routineSeal(undefined, testFunction2, [testParam1, testParam2]);
  var got = gotfn( testParam1 );
  test.identical( got, expected2 );

  test.case = 'simple function with seal context and arguments : result check';
  var gotfn = _.routineSeal(context3, testFunction3, [testParam1, testParam2]);
  var got = gotfn( testParam1 );
  test.identical( got, expected3 );

  test.case = 'simple function with seal context and arguments : context check';
  var gotfn = _.routineSeal(context3, testFunction4, [testParam1, testParam2]);
  var got = gotfn( testParam1 );
  test.identical( got instanceof contextConstructor3, true );

  test.case = 'simple function with seal context and arguments : result check';
  var gotfn = _.routineSeal(context3, testFunction3, [testParam1, testParam2]);
  var got = gotfn( 0,0 );
  test.identical( got, expected3 );

  test.case = 'extending';
  function srcRoutine(){}
  srcRoutine.defaults = { a : 10 };
  var gotfn = _.routineJoin( undefined, srcRoutine, [] );
  test.identical( gotfn.defaults, srcRoutine.defaults );

  if( !Config.debug )
  return;

  test.case = 'missed argument';
  test.shouldThrowError( function()
  {
    _.routineSeal();
  });

  test.case = 'extra argument';
  test.shouldThrowError( function()
  {
    _.routineSeal( context3, testFunction4, [ testParam2 ], [ testParam1 ] );
  });

  test.case = 'passed non callable object';
  test.shouldThrowError( function()
  {
    _.routineSeal( context3, {}, [ testParam1, testParam2 ] );
  });

  test.case = 'passed arguments as primitive value';
  test.shouldThrowError( function()
  {
    _.routineSeal( context3, testFunction4, testParam2 );
  });

}

//

function routinesCompose( test )
{

  function routineUnrolling()
  {
    counter += 10;
    for( var a = 0 ; a < arguments.length ; a++ )
    counter += arguments[ a ];
    return _.unrollAppend( _.unrollMake( null ), _.unrollMake( arguments ), counter );
  }

  function routineNotUnrolling()
  {
    counter += 10;
    for( var a = 0 ; a < arguments.length ; a++ )
    counter += arguments[ a ];
    return _.arrayAppend_( null, arguments, counter );
  }

  function r2()
  {
    counter += 100;
    for( var a = 0 ; a < arguments.length ; a++ )
    counter += 2*arguments[ a ];
    return counter;
  }

  function _break()
  {
    return _.dont;
  }

  function chainer1( args, result, o, k )
  {
    return result;
  }

  /* - */

  test.case = 'empty';

  var counter = 0;
  var routines = [];
  var composition = _.routinesCompose( routines );
  var got = composition( 1,2,3 );
  var expected = [];
  test.identical( got, expected );
  test.identical( counter, 0 );

  /* - */

  test.open( 'unrolling:1' )

  /* */

  test.case = 'without chainer';

  var counter = 0;
  var routines = [ null, routineUnrolling, null, r2, null ];
  var composition = _.routinesCompose( routines );
  var got = composition( 1,2,3 );
  var expected = [ 1,2,3,16,128 ];
  test.identical( got, expected );
  test.identical( counter, 128 );

  /* */

  test.case = 'with chainer';

  var counter = 0;
  var routines = [ null, routineUnrolling, null, r2, null ];
  var composition = _.routinesCompose( routines, chainer1 );
  var got = composition( 1,2,3 );
  var expected = [ 1,2,3,16,160 ];
  test.identical( got, expected );
  test.identical( counter, 160 );

  /* */

  test.case = 'with chainer and break';

  var counter = 0;
  var routines = [ null, routineUnrolling, null, _break, null, r2, null ];
  var composition = _.routinesCompose( routines, chainer1 );
  var got = composition( 1,2,3 );
  var expected = [ 1,2,3,16,_.dont ];
  test.identical( got, expected );
  test.identical( counter, 16 );

  /* */

  test.close( 'unrolling:1' )

  /* - */

  test.open( 'unrolling:0' )

  /* */

  test.case = 'without chainer';

  var counter = 0;
  var routines = [ null, routineNotUnrolling, null, r2, null ];
  var composition = _.routinesCompose( routines );
  var got = composition( 1,2,3 );
  var expected = [ [ 1,2,3,16 ], 128 ];
  test.identical( got, expected );
  test.identical( counter, 128 );

  /* */

  test.case = 'with chainer';

  var counter = 0;
  var routines = [ null, routineNotUnrolling, null, r2, null ];
  var composition = _.routinesCompose( routines, chainer1 );
  var got = composition( 1,2,3 );
  var expected = [ [ 1,2,3,16 ], 160 ];
  test.identical( got, expected );
  test.identical( counter, 160 );

  /* */

  test.case = 'with chainer and break';

  var counter = 0;
  var routines = [ null, routineNotUnrolling, null, _break, null, r2, null ];
  var composition = _.routinesCompose( routines, chainer1 );
  var got = composition( 1,2,3 );
  var expected = [ [ 1,2,3,16 ],_.dont ];
  test.identical( got, expected );
  test.identical( counter, 16 );

  /* */

  test.close( 'unrolling:0' )

  /* - */

  if( !Config.debug )
  return;

  test.case = 'bad arguments';

  test.shouldThrowErrorSync( () => _.routinesComposeAll() );
  test.shouldThrowErrorSync( () => _.routinesComposeAll( routines, function(){}, function(){} ) );

}

//

function routinesComposeAll( test )
{

  function routineUnrolling()
  {
    counter += 10;
    for( var a = 0 ; a < arguments.length ; a++ )
    counter += arguments[ a ];
    return _.unrollAppend( _.unrollMake( null ), _.unrollMake( arguments ), counter );
  }

  function routineNotUnrolling()
  {
    counter += 10;
    for( var a = 0 ; a < arguments.length ; a++ )
    counter += arguments[ a ];
    return _.arrayAppend_( null, arguments, counter );
  }

  function r2()
  {
    counter += 100;
    for( var a = 0 ; a < arguments.length ; a++ )
    counter += 2*arguments[ a ];
    return counter;
  }

  function _nothing()
  {
    return undefined;
  }

  function _dont()
  {
    return _.dont;
  }

  test.case = 'with nothing';

  var counter = 0;
  var routines = [ null, routineUnrolling, null, _nothing, null, r2, null ];
  var composition = _.routinesComposeAll( routines );
  var got = composition( 1,2,3 );
  var expected = [ 1,2,3,16,128 ];
  test.identical( got, expected );
  test.identical( counter, 128 );

  test.case = 'last nothing';

  var counter = 0;
  var routines = [ null, routineUnrolling, null, _nothing ];
  var composition = _.routinesComposeAll( routines );
  var got = composition( 1,2,3 );
  var expected = [ 1,2,3,16 ];
  test.identical( got, expected );
  test.identical( counter, 16 );

  test.case = 'not unrolling and last nothing';

  var counter = 0;
  var routines = [ null, routineNotUnrolling, null, _nothing ];
  var composition = _.routinesComposeAll( routines );
  var got = composition( 1,2,3 );
  var expected = [ [ 1,2,3,16 ] ];
  test.identical( got, expected );
  test.identical( counter, 16 );

  test.case = 'with nothing and dont';

  var counter = 0;
  var routines = [ null, routineUnrolling, null, _nothing, null, _dont, null, r2, null ];
  var composition = _.routinesComposeAll( routines );
  var got = composition( 1,2,3 );
  var expected = false;
  test.identical( got, expected );
  test.identical( counter, 16 );

  if( !Config.debug )
  return;

  test.case = 'bad arguments';

  test.shouldThrowErrorSync( () => _.routinesComposeAll() );
  test.shouldThrowErrorSync( () => _.routinesComposeAll( routines, function(){} ) );
  test.shouldThrowErrorSync( () => _.routinesComposeAll( routines, function(){}, function(){} ) );

}

//

function routinesComposeAllReturningLast( test )
{

  function routineUnrolling()
  {
    counter += 10;
    for( var a = 0 ; a < arguments.length ; a++ )
    counter += arguments[ a ];
    debugger;
    return _.unrollAppend( _.unrollMake( null ), _.unrollMake( arguments ), counter );
  }

  function routineNotUnrolling()
  {
    counter += 10;
    for( var a = 0 ; a < arguments.length ; a++ )
    counter += arguments[ a ];
    debugger;
    return _.arrayAppend_( null, arguments, counter );
  }

  function r2()
  {
    counter += 100;
    for( var a = 0 ; a < arguments.length ; a++ )
    counter += 2*arguments[ a ];
    return counter;
  }

  function _nothing()
  {
    return undefined;
  }

  function _dont()
  {
    return _.dont;
  }

  test.case = 'with nothing';

  var counter = 0;
  var routines = [ null, routineUnrolling, null, _nothing, null, r2, null ];
  var composition = _.routinesComposeAllReturningLast( routines );
  var got = composition( 1,2,3 );
  var expected = 128;
  test.identical( got, expected );
  test.identical( counter, 128 );

  test.case = 'last nothing';

  var counter = 0;
  var routines = [ null, routineUnrolling, null, _nothing ];
  var composition = _.routinesComposeAllReturningLast( routines );
  var got = composition( 1,2,3 );
  var expected = 16;
  test.identical( got, expected );
  test.identical( counter, 16 );

  test.case = 'not unrolling and last nothing';

  var counter = 0;
  var routines = [ null, routineNotUnrolling, null, _nothing ];
  var composition = _.routinesComposeAllReturningLast( routines );
  var got = composition( 1,2,3 );
  var expected = [ 1,2,3,16 ];
  test.identical( got, expected );
  test.identical( counter, 16 );

  test.case = 'with nothing and dont';

  var counter = 0;
  var routines = [ null, routineUnrolling, null, _nothing, null, _dont, null, r2, null ];
  var composition = _.routinesComposeAllReturningLast( routines );
  var got = composition( 1,2,3 );
  var expected = _.dont;
  test.identical( got, expected );
  test.identical( counter, 16 );

  if( !Config.debug )
  return;

  test.case = 'bad arguments';

  test.shouldThrowErrorSync( () => _.routinesComposeAllReturningLast() );
  test.shouldThrowErrorSync( () => _.routinesComposeAllReturningLast( routines, function(){} ) );
  test.shouldThrowErrorSync( () => _.routinesComposeAllReturningLast( routines, function(){}, function(){} ) );

}

//

function routinesChain( test )
{

  function routineUnrolling()
  {
    counter += 10;
    for( var a = 0 ; a < arguments.length ; a++ )
    counter += arguments[ a ];
    return _.unrollAppend( _.unrollMake( null ), _.unrollMake( arguments ), counter );
  }

  function r2()
  {
    counter += 100;
    for( var a = 0 ; a < arguments.length ; a++ )
    counter += 2*arguments[ a ];
    return counter;
  }

  function _break()
  {
    return _.dont;
  }

  function dontInclude()
  {
    return undefined;
  }

  /* */

  test.case = 'without break';

  var counter = 0;
  var routines = [ null, routineUnrolling, null, r2, null ];
  var composition = _.routinesChain( routines );
  var got = composition( 1,2,3 );
  var expected = [ 1,2,3,16,160 ];
  test.identical( got, expected );
  test.identical( counter, 160 );

  /* */

  test.case = 'with break';

  var counter = 0;
  var routines = [ null, routineUnrolling, null, _break, null, r2, null ];
  var composition = _.routinesChain( routines );
  var got = composition( 1,2,3 );
  var expected = [ 1,2,3,16 ];
  test.identical( got, expected );
  test.identical( counter, 16 );

  /* */

  test.case = 'with dont include';

  var counter = 0;
  var routines = [ null, routineUnrolling, null, dontInclude, null, r2, null ];
  var composition = _.routinesChain( routines );
  var got = composition( 1,2,3 );
  var expected = [ 1,2,3,16, 160 ];
  test.identical( got, expected );
  test.identical( counter, 160 );

  if( !Config.debug )
  return;

  test.case = 'bad arguments';

  test.shouldThrowErrorSync( () => _.routinesComposeAll() );
  test.shouldThrowErrorSync( () => _.routinesComposeAll( routines, function(){} ) );
  test.shouldThrowErrorSync( () => _.routinesComposeAll( routines, function(){}, function(){} ) );

}

//

function routineExtend( test )
{

  // debugger;
  // var got = _.routineExtend( dst, { c : { s : 1 } } );
  // test.identical( got.c, {} ); // true
  // debugger;

  test.open( 'dst is null, src has pre and body properties');

  test.case = 'dst is null, src is routine maked by routineFromPreAndBody';
  var got = _.routineExtend( null, _.routineFromPreAndBody );
  test.identical( got.pre, _.routineFromPreAndBody.pre );
  test.identical( got.body, _.routineFromPreAndBody.body );
  test.identical( typeof got, 'function' );

  var got = _.routineExtend( null, _.routinesCompose );
  test.identical( got.pre, _.routinesCompose.pre );
  test.identical( got.body, _.routinesCompose.body );
  test.identical( typeof got, 'function' );

  test.case = 'dst is null, src is map with pre and body properties';
  var src =
  {
    pre : _.routineFromPreAndBody.pre,
    body : _.routineFromPreAndBody.body,
    map : { a : 2 },
  }
  var got = _.routineExtend( null, src );
  test.identical( got.pre, _.routineFromPreAndBody.pre );
  test.identical( got.body, _.routineFromPreAndBody.body );
  test.identical( got.map, {} );
  test.identical( typeof got, 'function' );

  test.case = 'dst is null, src is map with pre and body properties';
  var src =
  {
    pre : _.routineFromPreAndBody.pre,
    body : _.routineFromPreAndBody.body,
    map : { a : 2 },
  };
  var got = _.routineExtend( null, src );
  test.identical( got.pre, _.routineFromPreAndBody.pre );
  test.identical( got.body, _.routineFromPreAndBody.body );
  test.identical( got.map, {} );
  test.identical( typeof got, 'function' );

  test.case = 'dst is null, src is map with pre and body properties';
  var src =
  {
    pre : _.routineFromPreAndBody.pre,
    body : _.routineFromPreAndBody.body,
    a : [ 1 ],
    b : 'str',
    c : { str : 'str' }
  }
  var got = _.routineExtend( null, src );
  test.identical( got.pre, _.routineFromPreAndBody.pre );
  test.identical( got.body, _.routineFromPreAndBody.body );
  test.identical( got.a, [ 1 ] );
  test.identical( got.b, 'str' );
  test.identical( got.c, {} );
  test.identical( typeof got, 'function' );

  test.close( 'dst is null, src has pre and body properties');

  /* - */

  test.open( 'single dst');

  test.case = 'single dst';
  var dst = function( o )
  {
  };
  var got = _.routineExtend( dst );
  test.identical( got, dst );
  test.identical( typeof got, 'function' );

  test.case = 'single dst is routine, has properties';
  var dst = function( o )
  {
  };
  dst.a = 0;
  dst.b = 0;
  var got = _.routineExtend( dst );
  test.identical( got, dst );
  test.identical( typeof got, 'function' );
  test.identical( got.a, 0 );
  test.identical( got.b, 0 );

  test.case = 'single dst is routine, has hiden properties';
  var dst = function( o )
  {
  };
  Object.defineProperties( dst, {
    'a' : {
      value : 0,
      enumerable : true,
      writable : false,
    },
    'b' : {
      value : { a : 2 },
      enumerable : false,
      writable : false,
    }
  });
  var got = _.routineExtend( dst );
  test.identical( got, dst );
  test.identical( typeof got, 'function' );
  test.identical( got.a, 0 );
  test.identical( got.b, { a : 2 } );
  var got = Object.getOwnPropertyDescriptor( got, 'b' );
  test.isNot( got.enumerable );

  test.close( 'single dst');

  test.case = 'dst has properties, src map has different properties';
  var dst = function( o )
  {
  };
  dst.a = 0;
  dst.b = 0;
  var got = _.routineExtend( dst, { c : 1, d : 1, e : { s : 1 } } );
  test.identical( typeof got, 'function' );
  test.identical( got.a, 0 );
  test.identical( got.b, 0 );
  test.identical( got.c, 1 );
  test.identical( got.e, {} );

  test.case = 'dst has properties, src map has the same properties';
  var dst = function( o )
  {
  };
  dst.a = 0;
  dst.b = 0;
  var got = _.routineExtend( dst, { a: 1, b : 1 } );
  test.identical( typeof got, 'function' );
  test.identical( got.a, 1 );
  test.identical( got.b, 1 );

  /* */

  test.case = 'dst has non-writable properties';
  var dst = function( o )
  {
  };
  Object.defineProperties( dst,
  {
    'a' : {
      enumerable : true,
      writable : false,
      value : 0,
    },
    'b' : {
      enumerable : true,
      writable : false,
      value : 0,
    }
  });
  var got = _.routineExtend( dst, { a: 3, b : 2 } );
  test.identical( typeof got, 'function' );
  test.identical( got.a, 0 );
  test.identical( got.b, 0 );

  test.case = 'src has non-writable properties';
  var dst = function( o )
  {
  };
  dst.a = 0;
  dst.b = 0;
  var src = {};
  Object.defineProperties( src,
  {
    'a' : {
      enumerable : true,
      writable : false,
      value : 3,
    },
    'b' : {
      enumerable : true,
      writable : false,
      value : 2,
    }
  });
  var got = _.routineExtend( dst, src );
  test.identical( typeof got, 'function' );
  test.identical( got.a, 3 );
  test.identical( got.b, 2 );

  test.case = 'src is an array';
  var dst = function( o )
  {
  };
  var got = _.routineExtend( dst, [ 'a', 1 ] );
  test.identical( typeof got, 'function' );
  test.identical( got[ 0 ], 'a' );
  test.identical( got[ 1 ], 1 );

  test.open( 'a few extends');

  test.case = 'null extends other routine, null extends result';
  var src = _.routineExtend( null, _.routinesCompose );
  var got = _.routineExtend( null, src );
  test.identical( got.pre, _.routinesCompose.pre );
  test.identical( got.body, _.routinesCompose.body );
  test.identical( typeof got, 'function' );

  test.case = 'src extends routine, result extends map ';
  var src1 =
  {
    pre : _.routineFromPreAndBody.pre,
    body : _.routineFromPreAndBody.body,
    a : 'str',
    b : { b : 3 },
  };
  var src = _.routineExtend( null, _.routinesCompose );
  var got = _.routineExtend( src, src1 );
  test.identical( got.pre, _.routineFromPreAndBody.pre );
  test.identical( got.body, _.routineFromPreAndBody.body );
  test.identical( got.b, {} );
  test.is( got.a === 'str' );
  test.identical( typeof got, 'function' );

  test.case = 'dst extends map, dst extends other map';
  var dst = function()
  {
  };
  var src1 =
  {
    pre : _.routinesCompose.pre,
    body : _.routinesCompose.body,
    a : ['str'],
    c : { d : 2 },
  };
  var src = _.routineExtend( dst, { c : {}, b : 'str' } );
  var got = _.routineExtend( dst, src1 );
  test.identical( got.pre, _.routinesCompose.pre );
  test.identical( got.body, _.routinesCompose.body );
  test.identical( got.a, [ 'str' ] );
  test.identical( got.b, 'str' );
  test.identical( got.c, {} );
  test.identical( typeof got, 'function' );

  test.case = 'dst has map property, dst extends other map';
  var dst = function()
  {
  };
  dst.map = { a : 'str' };
  var src1 =
  {
    pre : _.routinesCompose.pre,
    body : _.routinesCompose.body,
    a : ['str'],
    map : { d : 2 },
  };
  var src = _.routineExtend( dst, { c : {} } );
  var got = _.routineExtend( dst, src1 );
  test.identical( got.pre, _.routinesCompose.pre );
  test.identical( got.body, _.routinesCompose.body );
  test.identical( got.a, [ 'str' ] );
  test.identical( got.map, { a : 'str' } );
  test.identical( got.c, {} );
  test.identical( typeof got, 'function' );

  test.case = 'dst extends routine1, src extends routine, dst extends src';
  var dst = function()
  {
  };
  var src = function()
  {
  };
  var routine = function()
  {
  };
  routine.a = 0;
  routine.b = [ 'str' ];
  var routine1 = function()
  {
  };
  routine1.a = 2;
  routine1.c = 'str';
  var src1 = _.routineExtend( src, routine );
  var src2 = _.routineExtend( dst, routine1 );
  var got = _.routineExtend( scr2, src1 )
  test.identical( got.a, 0 );
  test.identical( got.b, [ 'str' ] );
  test.identical( got.c, 'str' );
  test.identical( dst.a, got.a );
  test.identical( dst.b, got.b );
  test.identical( dst.c, got.c );
  test.identical( typeof got, 'function' );

  test.close( 'a few extends');

  if( !Config.debug )
  return;

  test.case = 'no arguments';
  test.shouldThrowErrorSync( function()
  {
    _.routineExtend();
  });

  test.case = 'three arguments';
  test.shouldThrowErrorSync( function()
  {
    _.routineExtend( null, { a : 1 }, { b : 2 });
  });

  test.case = 'single dst is null';
  test.shouldThrowErrorSync( function()
  {
    _.routineExtend( null );
  });

  test.case = 'second arg has not pre and body properties';
  test.shouldThrowErrorSync( function()
  {
    _.routineExtend( null, _.unrollIs );
  });

  test.case = 'second arg is primitive';
  test.shouldThrowErrorSync( function()
  {
    _.routineExtend( _.unrollIs, 'str' );
  });

  test.shouldThrowErrorSync( function()
  {
    _.routineExtend( _.unrollIs, 1 );
  });

  test.case = 'dst is not routine or null';
  test.shouldThrowErrorSync( function()
  {
    _.routineExtend( 1, { a : 1 } );
  });

  test.shouldThrowErrorSync( function()
  {
    _.routineExtend( 'str', { a : 1 } );
  });

}

//

function routineExtendExperiment( test )
{

<<<<<<< HEAD
  test.case = 'map saves';
  var dst = function()
  {
  };
  Object.defineProperties( dst, {
    'b' : {
      value : { a : 2 },
      enumerable : true,
      writable : true,
    }
  });
  var got = _.routineExtend( dst );
  test.identical( got.b, { a : 2 } );

  test.case = 'resulted map is empty, but should not';
  var dst = function( o )
  {
  };
  dst.b = { map : 2 };
  var got = _.routineExtend( dst, { b : { map : 3 } } );
  test.identical( got.b, { map : 2 } );
=======
  // test.case = 'map saves';
  // var dst = function()
  // {
  // };
  // Object.defineProperties( dst,
  // {
  //   'a' :
  //   {
  //     value : 0,
  //     enumerable : true,
  //     writable : false,
  //   },
  //   'b' :
  //   {
  //     value : { a : 2 },
  //     enumerable : true,
  //     writable : true,
  //   }
  // });
  // var got = _.routineExtend( dst );
  // test.identical( got.b, { a : 2 } );
  //
  // test.case = 'resulted map is empty';
  // var src =
  // {
  //   pre : _.routinesCompose.pre,
  //   body : _.routinesCompose.body,
  //   c : { str : 'str' }
  // }
  // var got = _.routineExtend( null, src );
  // test.identical( got.c, {} );

  test.case = 'resulted map is empty, but should not';
  var dst = function( o ) {};
  dst.b = { a : 2 };
  var got = _.routineExtend( dst, { b : { a : 3 } } );
  debugger;
  test.equivalent( got.b, { a : 3 } );
  // test.identical( got.b, { a : 3 } );
  debugger;

>>>>>>> 1c368eb6
}

routineExtendExperiment.experimental = 1;

//

function vectorize( test )
{
  function srcRoutine( a,b )
  {
    return _.longSlice( arguments );
  }

  test.open( 'defaults' );

  var o =
  {
    vectorizingArray : 1,
    vectorizingMapVals : 0,
    select : 1
  }
  o.routine = srcRoutine;
  var routine = _.vectorize( o );

  test.case = 'single argument';

  test.identical( routine( 1 ), [ 1 ] );
  test.identical( routine( [ 1 ] ), [ [ 1 ] ] );
  test.identical( routine( [ 1,2,3 ] ), [ [ 1 ], [ 2 ], [ 3 ] ] );

  test.case = 'multiple argument';

  test.identical( routine( 1, 0 ), [ 1, 0 ] );
  test.identical( routine( [ 1,2,3 ], 2 ), [ [ 1,2 ], [ 2,2 ], [ 3,2 ] ] );
  test.identical( routine( 2, [ 1,2,3 ] ), [ 2, [ 1,2,3 ] ] );
  test.identical( routine( [ 1,2 ], [ 1,2 ] ), [ [ 1, [ 1,2 ] ], [ 2, [ 1,2 ] ] ] );

  test.close( 'defaults' );

  //

  test.open( 'vectorizingArray 0' );

  var o =
  {
    vectorizingArray : 0,
    vectorizingMapVals : 0,
    select : 1
  }
  o.routine = srcRoutine;
  var routine = _.vectorize( o );

  test.identical( routine, srcRoutine )

  test.close( 'vectorizingArray 0' );

  //

  test.open( 'vectorizingMapVals : 1' );

  var o =
  {
    vectorizingArray : 0,
    vectorizingMapVals : 1,
    select : 1
  }
  o.routine = srcRoutine;
  debugger
  var routine = _.vectorize( o );

  test.case = 'single argument';

  test.identical( routine( 1 ), [ 1 ] );
  test.identical( routine( [ 1 ] ), [ [ 1 ] ] );
  test.identical( routine( [ 1,2,3 ] ), [ [ 1,2,3 ] ] );
  test.identical( routine( { 1 : 1, 2 : 2, 3 : 3 } ), { 1 : [ 1 ] , 2 : [ 2 ], 3 : [ 3 ] } );

  test.case = 'multiple argument';

  test.identical( routine( 1, 0 ), [ 1,0 ] );
  test.identical( routine( [ 1,2,3 ], 2 ), [ [ 1,2,3 ], 2 ] );
  test.identical( routine( 2, [ 1,2,3 ] ), [ 2, [ 1,2,3 ] ] );
  test.identical( routine( [ 1,2 ], [ 1,2 ] ), [ [ 1,2 ], [ 1,2 ] ] );

  test.identical( routine( { a : 1 } , 0 ), { a : [ 1,0 ] } );
  test.identical( routine( 0, { a : 1 } ), [ 0, { a : 1 } ] );
  test.identical( routine( { a : 1 }, { b : 2 } ), { a : [ 1, { b : 2 } ] } );

  test.identical( routine( { a : 1 }, 2, 3 ), { a : [ 1, 2, 3 ] } );
  test.identical( routine( { a : 1 }, { b : 2 }, { c : 3 } ), { a : [ 1, { b : 2 }, { c : 3 } ] } );

  test.close( 'vectorizingMapVals : 1' );

  //

  test.open( 'vectorizingArray : 1, vectorizingMapVals : 1' );

  var o =
  {
    vectorizingArray : 1,
    vectorizingMapVals : 1,
    select : 1
  }
  o.routine = srcRoutine;
  var routine = _.vectorize( o );

  test.case = 'single argument';

  test.identical( routine( 1 ), [ 1 ] );
  test.identical( routine( [ 1 ] ), [ [ 1 ] ] );
  test.identical( routine( [ 1,2,3 ] ), [ [ 1 ], [ 2 ], [ 3 ] ] );
  test.identical( routine( { 1 : 1, 2 : 2, 3 : 3 } ), { 1 : [ 1 ] , 2 : [ 2 ], 3 : [ 3 ] } );

  test.case = 'multiple argument';

  test.identical( routine( 1, 0 ), [ 1, 0 ] );
  test.identical( routine( [ 1,2,3 ], 2 ), [ [ 1,2 ], [ 2,2 ], [ 3,2 ] ] );
  test.identical( routine( 2, [ 1,2,3 ] ), [ 2, [ 1,2,3 ] ] );
  test.identical( routine( [ 1,2 ], [ 1,2 ] ), [ [ 1, [ 1,2 ] ], [ 2, [ 1,2 ] ] ] );

  test.identical( routine( { a : 1 } , 0 ), { a : [ 1,0 ] } );
  test.identical( routine( 0, { a : 1 } ), [ 0, { a : 1 } ] );
  test.identical( routine( { a : 1 }, { b : 2 } ), { a : [ 1, { b : 2 } ] } );

  test.identical( routine( { a : 1 }, 2, 3 ), { a : [ 1, 2, 3 ] } );
  test.identical( routine( { a : 1 }, { b : 2 }, { c : 3 } ), { a : [ 1, { b : 2 }, { c : 3 } ] } );

  test.identical( routine( [ 1 ] , { a : 2 } ), [ [ 1, { a : 2 } ] ] );
  test.identical( routine( { a : 1 }, [ 2 ] ), { a : [ 1, [ 2 ] ] } );

  test.identical( routine( [ 1 ] , { a : 2 }, 3 ), [ [ 1, { a : 2 }, 3 ] ] );
  test.identical( routine( { a : 1 }, [ 2 ], 3 ), { a : [ 1, [ 2 ], 3 ] } );

  test.close( 'vectorizingArray : 1, vectorizingMapVals : 1' );

  //

  test.open( 'vectorizingArray : 1, select : key ' );

  var o =
  {
    vectorizingArray : 1,
    vectorizingMapVals : 0,
    select : 'b'
  }
  o.routine = srcRoutine;
  var routine = _.vectorize( o );

  test.case = 'single argument';

  test.identical( routine( '1' ), [ '1' ] );
  test.identical( routine([ 1 ]), [ [ 1 ] ] );
  test.identical( routine({ a : 0 }), [ { a : 0 } ] );
  test.identical( routine({ a : 0, b : '1' }), [ { a : 0, b : '1' } ] );
  test.identical( routine({ a : 0, b : [ 1 ] }), [ [ { a : 0, b : 1 } ] ] );
  test.identical( routine({ a : 0, b : [ 1,2 ] }), [ [ { a : 0, b : 1 } ], [ { a : 0, b : 2 } ] ] );

  test.case = 'multiple argument';

  if( Config.debug )
  test.shouldThrowError( () => routine({ a : 0, b : [ 1 ] }, 2 ) );

  test.close( 'vectorizingArray : 1, select : key ' );

  //

  test.open( 'vectorizingArray : 1, select : multiple keys ' );

  var o =
  {
    vectorizingArray : 1,
    vectorizingMapVals : 0,
    select : [ 'a', 'b' ]
  }
  o.routine = srcRoutine;
  var routine = _.vectorize( o );

  test.case = 'single argument';

  var src = 'a'
  var got = routine( src );
  var expected = [ [ src ], [ src ] ];
  test.identical( got, expected );

  var src = [ 1 ]
  var got = routine( src );
  var expected = [ [ src ], [ src ] ];
  test.identical( got, expected );

  var src = { c : 1 }
  var got = routine( src );
  var expected = [ [ src ], [ src ] ];
  test.identical( got, expected );

  var got = routine({ a : 0, b : [ 1 ] });
  var expected =
  [
    [
      {
        a : 0,
        b : [ 1 ]
      }
    ],
    [
      [
        { a : 0, b : 1 }
      ]
    ]
  ]
  test.identical( got, expected );

  /**/

  var got = routine({ a : 0, b : [ 1,2 ] });
  var expected =
  [
    [
      {
        a : 0,
        b : [ 1,2 ]
      }
    ],
    [
      [
        { a : 0, b : 1 }
      ],
      [
        { a : 0, b : 2 }
      ]
    ],

  ]
  test.identical( got, expected );

  test.case = 'multiple argument';

  if( Config.debug )
  test.shouldThrowError( () => routine({ a : 0, b : [ 1 ] }, 2 ) );

  test.close( 'vectorizingArray : 1, select : multiple keys ' );

  //

  test.open( 'vectorizingArray : 1,select : 2' );

  var o =
  {
    vectorizingArray : 1,
    vectorizingMapVals : 0,
    select : 2
  }
  o.routine = srcRoutine;
  var routine = _.vectorize( o );

  test.identical( routine( [ 1,2 ], 1 ), [ [ 1,1 ], [ 2,1 ] ] );
  test.identical( routine( 1, [ 1,2 ] ), [ [ 1,1 ], [ 1,2 ] ] );
  test.identical( routine( [ 1,2 ], [ 1,2 ] ), [ [ 1,1 ], [ 2,2 ] ] );
  test.identical( routine( 1,2 ), [ 1,2 ] );

  test.identical( routine( { a : 1 }, 1 ), [ { a : 1 }, 1 ] );
  test.identical( routine( 1, { a : 1 } ), [ 1, { a : 1 }] );
  test.identical( routine( { a : 1 }, { b : 2 } ), [ { a : 1 }, { b : 2 } ] );

  test.identical( routine( [ 1 ], { a : 2 } ), [ [ 1, { a : 2 } ] ] );
  test.identical( routine( [ 1,2 ], { a : 3 } ), [ [ 1, { a : 3 } ], [ 2, { a : 3 } ] ] );
  test.identical( routine( { a : 3 }, [ 1,2 ] ), [ [ { a : 3 }, 1  ], [ { a : 3 }, 2 ] ] );

  if( Config.debug )
  {
    test.shouldThrowError( () => routine( 1 ) );
    test.shouldThrowError( () => routine( 1,2,3 ) );
    test.shouldThrowError( () => routine( [ 1,2 ], [ 1,2,3 ] ) );
    test.shouldThrowError( () => routine( [ 1 ], [ 2 ], [ 3 ] ) );
  }

  test.close( 'vectorizingArray : 1,select : 2' );

  //

  test.open( 'vectorizingMapVals : 1,select : 2' );

  var o =
  {
    vectorizingArray : 0,
    vectorizingMapVals : 1,
    select : 2
  }
  o.routine = srcRoutine;
  var routine = _.vectorize( o );

  test.identical( routine( [ 1,2 ], 3 ), [ [ 1,2 ], 3 ] );
  test.identical( routine( 1, [ 1,2 ] ), [ 1, [ 1,2 ] ] );
  test.identical( routine( [ 1,2 ], [ 1,2 ] ), [ [ 1,2 ], [ 1,2 ] ] );
  test.identical( routine( 1,2 ), [ 1,2 ] );

  test.identical( routine( { a : 1 }, 1 ), { a : [ 1, 1 ] } );
  test.identical( routine( 1, { a : 1 } ), { a : [ 1, 1 ] } );
  test.identical( routine( { a : 1 }, { a : 2 } ), { a : [ 1,2 ] } );
  test.identical( routine( { a : 1, b : 1 }, { b : 2, a : 2 } ), { a : [ 1,2 ], b : [ 1,2 ] } );

  if( Config.debug )
  {
    test.shouldThrowError( () => routine( 1 ) );
    test.shouldThrowError( () => routine( { a : 1 }, { b : 1 } ) );
  }

  test.close( 'vectorizingMapVals : 1,select : 2' );

  //

  test.open( 'vectorizingArray : 1, vectorizingMapVals : 1,select : 2' );

  var o =
  {
    vectorizingArray : 1,
    vectorizingMapVals : 1,
    select : 2
  }
  o.routine = srcRoutine;
  var routine = _.vectorize( o );

  test.identical( routine( [ 1,2 ], 3 ), [ [ 1,3 ], [ 2,3 ] ] );
  test.identical( routine( 1, [ 1,2 ] ), [ [ 1,1 ], [ 1,2 ] ] );
  test.identical( routine( [ 1,2 ], [ 1,2 ] ), [ [ 1,1 ], [ 2,2 ] ] );
  test.identical( routine( 1,2 ), [ 1,2 ] );

  test.identical( routine( { a : 1 }, 1 ), { a : [ 1, 1 ] } );
  test.identical( routine( 1, { a : 1 } ), { a : [ 1, 1 ] } );
  test.identical( routine( { a : 1 }, { a : 2 } ), { a : [ 1,2 ] } );
  test.identical( routine( { a : 1, b : 1 }, { b : 2, a : 2 } ), { a : [ 1,2 ], b : [ 1,2 ] } );

  if( Config.debug )
  {
    test.shouldThrowError( () => routine( [ 1,2 ], [ 1,2,3 ] ) )
    test.shouldThrowError( () => routine( 1,2,3 ) );
    test.shouldThrowError( () => routine( { a : 1 }, { b : 1 } ) );
    test.shouldThrowError( () => routine( [ 1 ], { b : 1 } ) );
    test.shouldThrowError( () => routine( { b : 1 }, [ 1 ] ) );
    test.shouldThrowError( () => routine( 1, [ 1 ], { b : 1 } ) );
    test.shouldThrowError( () => routine( [ 1 ], 1, { b : 1 } ) );
    test.shouldThrowError( () => routine( { b : 1 }, 1, [ 1 ] ) );
    test.shouldThrowError( () => routine( { b : 1 }, [ 1 ], 1 ) );
  }

  test.close( 'vectorizingArray : 1, vectorizingMapVals : 1,select : 2' );

  test.open( ' vectorizingMapKeys : 1' );

  var o =
  {
    vectorizingArray : 0,
    vectorizingMapVals : 0,
    vectorizingMapKeys : 1,
    select : 1
  }
  o.routine = srcRoutine;
  var routine = _.vectorize( o );

  test.identical( routine( 1  ), [ 1 ] );
  test.identical( routine( [ 1 ] ), [ [ 1 ] ] );
  test.identical( routine( { a : 1 } ), { a : 1 } );

  if( Config.debug )
  test.shouldThrowError( () => routine( 1, 2 ) )

  test.close( ' vectorizingMapKeys : 1' );

  test.open( 'vectorizingMapKeys : 1, select : 2' );

  var o =
  {
    vectorizingArray : 0,
    vectorizingMapVals : 0,
    vectorizingMapKeys : 1,
    select : 2
  }
  o.routine = srcRoutine;
  var routine = _.vectorize( o );

  test.identical( routine(  1, 1  ), [ 1, 1 ] );
  test.identical( routine( [ 1 ], 1 ), [ [ 1 ], 1 ] );
  test.identical( routine( { a : 1 }, 'b' ), { 'a,b' : 1 } );
  test.identical( routine( 'a', { b : 1, c : 2 } ), { 'a,b' : 1, 'a,c' : 2 } );
  test.identical( routine( [ 'a' ], { b : 1, c : 2 } ), { 'a,b' : 1, 'a,c' : 2 } );
  test.identical( routine( { b : 1, c : 2 }, [ 'a' ] ), { 'b,a' : 1, 'c,a' : 2 } );

  if( Config.debug )
  test.shouldThrowError( () => routine( 1,2,3 ) );

  test.close( 'vectorizingMapKeys : 1, select : 2' );

  test.open( 'vectorizingMapKeys : 1, vectorizingArray : 1, select : 2' );

  var o =
  {
    vectorizingArray : 1,
    vectorizingMapVals : 0,
    vectorizingMapKeys : 1,
    select : 2
  }
  o.routine = srcRoutine;
  var routine = _.vectorize( o );

  test.identical( routine( [ 1,2 ], 3 ), [ [ 1,3 ], [ 2,3 ] ] );
  test.identical( routine( 1, [ 1,2 ] ), [ [ 1,1 ], [ 1,2 ] ] );
  test.identical( routine( [ 1,2 ], [ 1,2 ] ), [ [ 1,1 ], [ 2,2 ] ] );
  test.identical( routine( 1,2 ), [ 1,2 ] );

  test.identical( routine( { a : 1 }, 'b' ), { 'a,b' : 1 } );
  test.identical( routine( 'a', { b : 1, c : 2 } ), { 'a,b' : 1, 'a,c' : 2 } );

  test.identical( routine( { a : 1 }, 1 ), { 'a,1' : 1 } );
  test.identical( routine( 1, { b : 1, c : 2 } ), { '1,b' : 1, '1,c' : 2 } );

  test.identical( routine( [ 1 ], { b : true } ), { '1,b' : true } );
  test.identical( routine( [ 1,2 ], { b : true } ), { '1,b' : true, '2,b' : true } );

  if( Config.debug )
  {
    test.shouldThrowError( () => routine( 1,2,3 ) );
    test.shouldThrowError( () => routine( { a : 1 }, { b : 1 } ) );
    // test.shouldThrowError( () => routine( [ 1 ], { b : 1 } ) );
    // test.shouldThrowError( () => routine( { b : 1 }, [ 1 ] ) );
    // test.shouldThrowError( () => routine( 1, [ 1 ], { b : 1 } ) );
    test.shouldThrowError( () => routine( [ 1 ], 1, { b : 1 } ) );
    test.shouldThrowError( () => routine( { b : 1 }, 1, [ 1 ] ) );
    test.shouldThrowError( () => routine( { b : 1 }, [ 1 ], 1 ) );
  }

  test.close( 'vectorizingMapKeys : 1, vectorizingArray : 1, select : 2' );

  test.open( 'vectorizingMapKeys : 1, vectorizingArray : 1, select : 3' );

  var o =
  {
    vectorizingArray : 1,
    vectorizingMapVals : 0,
    vectorizingMapKeys : 1,
    select : 3
  }
  o.routine = srcRoutine;
  var routine = _.vectorize( o );

  test.identical( routine( [ 1 ], { b : true }, 'c' ), { '1,b,c' : true } );
  test.identical( routine( [ 1 ], { b : true }, [ 'c' ] ), { '1,b,c' : true } );
  test.identical( routine( [ 1 ], { b : true, c : false }, 'd' ), { '1,b,d' : true, '1,c,d' : false } );
  test.identical( routine( [ 1,2 ], { b : true }, 'c' ), { '1,b,c' : true, '2,b,c' : true } );

  //

  var got =  routine( [ 1,2 ], { b : true, c : false }, [ 'd', 'e' ] );
  var expected =
  {
    '1,b,d' : true,
    '1,c,d' : false,
    '2,b,e' : true,
    '2,c,e' : false
  }
  test.identical( got, expected );

  //

  var got =  routine( [ 1,2 ], [ 'd', 'e' ], { b : true, c : false } );
  var expected =
  {
    '1,d,b' : true,
    '1,d,c' : false,
    '2,e,b' : true,
    '2,e,c' : false
  }
  test.identical( got, expected );

  //

  var got =  routine( { b : true, c : false }, [ 1,2 ], [ 'd', 'e' ]  );
  var expected =
  {
    'b,1,d' : true,
    'c,1,d' : false,
    'b,2,e' : true,
    'c,2,e' : false
  }
  test.identical( got, expected );

  //

  var got =  routine( [ 1,2 ], { b : true, c : false, d : true }, [ 'e', 'f' ] );
  var expected =
  {
    '1,b,e' : true,
    '1,c,e' : false,
    '1,d,e' : true,
    '2,b,f' : true,
    '2,c,f' : false,
    '2,d,f' : true
  }
  test.identical( got, expected );

  //

  var got =  routine( [ 1,2 ], [ 'e', 'f' ], { b : true, c : false, d : true } );
  var expected =
  {
    '1,e,b' : true,
    '1,e,c' : false,
    '1,e,d' : true,
    '2,f,b' : true,
    '2,f,c' : false,
    '2,f,d' : true
  }
  test.identical( got, expected );

  //

  var got =  routine( { b : true, c : false, d : true }, [ 1,2 ], [ 'e', 'f' ] );
  var expected =
  {
    'b,1,e' : true,
    'c,1,e' : false,
    'd,1,e' : true,
    'b,2,f' : true,
    'c,2,f' : false,
    'd,2,f' : true
  }
  test.identical( got, expected );

  //

  var got =  routine( 1, { b : true, c : false, d : true }, 2 );
  var expected =
  {
    '1,b,2' : true,
    '1,c,2' : false,
    '1,d,2' : true
  }
  test.identical( got, expected );

  //

  var got =  routine( { b : true, c : false, d : true }, 1, 2 );
  var expected =
  {
    'b,1,2' : true,
    'c,1,2' : false,
    'd,1,2' : true
  }
  test.identical( got, expected );

  //

  var got =  routine( 1, 2, { b : true, c : false, d : true } );
  var expected =
  {
    '1,2,b' : true,
    '1,2,c' : false,
    '1,2,d' : true
  }
  test.identical( got, expected );

  //

  var got =  routine( [ 1,2 ], { b : true }, 'c' );
  var expected =
  {
    '1,b,c' : true,
    '2,b,c' : true,
  }
  test.identical( got, expected );

  //

  var got =  routine( { b : true }, [ 1,2 ], 'c' );
  var expected =
  {
    'b,1,c' : true,
    'b,2,c' : true,
  }
  test.identical( got, expected );

  //

  var got =  routine( [ 1,2 ], 'c', { b : true } );
  var expected =
  {
    '1,c,b' : true,
    '2,c,b' : true,
  }
  test.identical( got, expected );

  //

  var got =  routine( [ 1,2 ], { b : true, c : false }, 'd' );
  var expected =
  {
    '1,b,d' : true,
    '1,c,d' : false,
    '2,b,d' : true,
    '2,c,d' : false
  }
  test.identical( got, expected );

  //

  var got =  routine( { b : true, c : false }, [ 1,2 ], 'd' );
  var expected =
  {
    'b,1,d' : true,
    'b,2,d' : true,
    'c,1,d' : false,
    'c,2,d' : false
  }
  test.identical( got, expected );

  //

  var got =  routine( [ 1,2 ], 'd', { b : true, c : false } );
  var expected =
  {
    '1,d,b' : true,
    '1,d,c' : false,
    '2,d,b' : true,
    '2,d,c' : false
  }
  test.identical( got, expected );

  //

  if( Config.debug )
  {
    test.shouldThrowError( () => routine( { a : 1 }, 'c', { b : 1 } ) );
    test.shouldThrowError( () => routine( [ 1 ], { b : true }, [ 'c', 'd' ] ) );
  }

  test.close( 'vectorizingMapKeys : 1, vectorizingArray : 1, select : 3' );

  test.open( 'vectorizingMapKeys : 1, vectorizingArray : 1, vectorizingMapVals : 1, select : 1' );
  function srcRoutine2( src )
  {
    return src + 1;
  }
  var o =
  {
    vectorizingArray : 1,
    vectorizingMapVals : 1,
    vectorizingMapKeys : 1,
    select : 1
  }
  o.routine = srcRoutine2;
  var routine = _.vectorize( o );

  test.identical( routine( 1 ), 2 );
  test.identical( routine( [ 1 ] ), [ 2 ] );
  test.identical( routine( [ 1,2,3 ] ), [ 2,3,4 ] );
  test.identical( routine( { 1 : 1, 2 : 2, 3 : 3 } ), { 11 : 2 , 21 : 3, 31 : 4 } );

  test.close( 'vectorizingMapKeys : 1, vectorizingArray : 1, vectorizingMapVals : 1, select : 1' );
}

//

var Self =
{

  name : 'Tools/base/l1/Routine',
  silencing : 1,

  tests :
  {

    /* qqq : tests for constructorJoin, extend tests for routineJoin */

    _routineJoin,
    constructorJoin,
    routineJoin,
    routineSeal,

    routinesCompose,
    routinesComposeAll,
    routinesComposeAllReturningLast,
    routinesChain,

    routineExtend,
    routineExtendExperiment,

    vectorize,
    /* qqq : split test routine vectorize */
    /* qqq : add tests for vectorize* routines */

  }

};

Self = wTestSuite( Self );
if( typeof module !== 'undefined' && !module.parent )
wTester.test( Self.name );

} )( );<|MERGE_RESOLUTION|>--- conflicted
+++ resolved
@@ -1220,8 +1220,6 @@
 
 function routineExtendExperiment( test )
 {
-
-<<<<<<< HEAD
   test.case = 'map saves';
   var dst = function()
   {
@@ -1243,49 +1241,6 @@
   dst.b = { map : 2 };
   var got = _.routineExtend( dst, { b : { map : 3 } } );
   test.identical( got.b, { map : 2 } );
-=======
-  // test.case = 'map saves';
-  // var dst = function()
-  // {
-  // };
-  // Object.defineProperties( dst,
-  // {
-  //   'a' :
-  //   {
-  //     value : 0,
-  //     enumerable : true,
-  //     writable : false,
-  //   },
-  //   'b' :
-  //   {
-  //     value : { a : 2 },
-  //     enumerable : true,
-  //     writable : true,
-  //   }
-  // });
-  // var got = _.routineExtend( dst );
-  // test.identical( got.b, { a : 2 } );
-  //
-  // test.case = 'resulted map is empty';
-  // var src =
-  // {
-  //   pre : _.routinesCompose.pre,
-  //   body : _.routinesCompose.body,
-  //   c : { str : 'str' }
-  // }
-  // var got = _.routineExtend( null, src );
-  // test.identical( got.c, {} );
-
-  test.case = 'resulted map is empty, but should not';
-  var dst = function( o ) {};
-  dst.b = { a : 2 };
-  var got = _.routineExtend( dst, { b : { a : 3 } } );
-  debugger;
-  test.equivalent( got.b, { a : 3 } );
-  // test.identical( got.b, { a : 3 } );
-  debugger;
-
->>>>>>> 1c368eb6
 }
 
 routineExtendExperiment.experimental = 1;
