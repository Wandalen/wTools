--- conflicted
+++ resolved
@@ -1224,21 +1224,8 @@
   var dst = function()
   {
   };
-<<<<<<< HEAD
   Object.defineProperties( dst, {
     'b' : {
-=======
-  Object.defineProperties( dst,
-  {
-    'a' :
-    {
-      value : 0,
-      enumerable : true,
-      writable : false,
-    },
-    'b' :
-    {
->>>>>>> 278c7c95
       value : { a : 2 },
       enumerable : true,
       writable : true,
@@ -1251,17 +1238,9 @@
   var dst = function( o )
   {
   };
-<<<<<<< HEAD
   dst.b = { map : 2 };
   var got = _.routineExtend( dst, { b : { map : 3 } } );
   test.identical( got.b, { map : 2 } );
-=======
-  dst.a = 0;
-  dst.b = { a : 2 };
-  var got = _.routineExtend( dst, { a : 1, b : { a : 3 } } );
-  test.identical( got.b, { a : 3 } );
-
->>>>>>> 278c7c95
 }
 
 routineExtendExperiment.experimental = 1;
