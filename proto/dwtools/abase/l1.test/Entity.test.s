--- conflicted
+++ resolved
@@ -574,8 +574,6 @@
 
 function eachSampleExperiment( test )
 {
-<<<<<<< HEAD
-=======
   debugger;
 
   var got = _.eachSample
@@ -591,7 +589,6 @@
   test.isNot( _.unrollIs( got ) );
   test.is( _.arrayIs( got ) );
 
->>>>>>> b4c9f0ff
   var got = _.eachSample
   ({
     sets : [ _.unrollMake( [ 0, 1 ] ), _.unrollMake( [ 2, 3 ] ) ]
