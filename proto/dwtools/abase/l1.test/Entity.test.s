--- conflicted
+++ resolved
@@ -2215,104 +2215,104 @@
 
 function entityFilter( test )
 {
-  // test.open( 'onEach is routine' );
-  //
-  // var callback = function( v, i, ent )
-  // {
-  //   if( v < 0 ) return;
-  //   return Math.sqrt( v );
-  // };
-  //
-  // test.case = 'number';
-  // var got = _.entityFilter( 3, callback );
-  // test.identical( got, Math.sqrt( 3 ) );
-  //
-  // test.case = 'string';
-  // var got = _.entityFilter( 'str', ( v ) => v + ' ' + v );
-  // test.identical( got, 'str str' );
-  //
-  // test.case = 'simple test with mapping array by sqrt';
-  // var got = _.entityFilter( [ 9, -16, 25, 36, -49 ], callback );
-  // test.identical( got, [ 3, 5, 6 ] );
-  // test.notIdentical( got, [ 3, 4, 5, 6, 7 ] );
-  //
-  // var src = _.unrollMake( [ 9, _.unrollMake( [ -16, 25, _.unrollFrom( [ 36, -49 ] ) ] ) ] );
-  // var got = _.entityFilter( src, callback );
-  // test.identical( got, [ 3, 5, 6 ] );
-  // test.notIdentical( got, [ 3, 4, 5, 6, 7 ] );
-  // test.isNot( _.unrollIs( got) );
-  //
-  // var src = _.argumentsArrayMake( [ 9, -16, 25, 36, -49 ] );
-  // var got = _.entityFilter( src, callback );
-  // test.identical( got, [ 3, 5, 6 ] );
-  //
-  // var src = new Array( 9, -16, 25, 36, -49 );
-  // var got = _.entityFilter( src, callback );
-  // test.identical( got, [ 3, 5, 6 ] );
-  //
-  // var src = new Float32Array( [ 9, -16, 25, 36, -49 ] );
-  // var src = Array.from( src );
-  // var got = _.entityFilter( src, callback );
-  // test.identical( got, [ 3, 5, 6 ] );
-  // test.notIdentical( got, [ 3, 4, 5, 6, 7 ] );
-  //
-  // test.case = 'simple test with mapping object by sqrt';
-  // var got = _.entityFilter( { '3' : 9, '4' : 16, '5' : 25, '6' : -36 }, callback );
-  // test.identical( got, { '3' : 3, '4' : 4, '5' : 5 } );
-  // test.notIdentical( got, { '3' : 3, '4' : 4, '5' : 5, '6' : 6 } );
-  //
-  // test.case = 'callback in routine';
-  // var testFn1 = function()
-  // {
-  //   return _.entityFilter( arguments, callback );
-  // }
-  // var got = testFn1( 9, -16, 25, 36, -49 );
-  // test.identical( got, [ 3, 5, 6 ] );
-  //
-  // test.case = 'src is array, filter make unrolls';
-  // var onEach = ( e, i, s ) => _.unrollMake( [ e ] );
-  // var src = [ 1, [ 2, 3 ], [ 'str', null, undefined ] ];
-  // var got = _.entityFilter( src, onEach );
-  // test.identical( got, [ 1, [ 2, 3 ], [ 'str', null, undefined ] ] );
-  // test.isNot( _.unrollIs( got ) );
-  // test.is( _.arrayIs( got ) );
-  //
-  // test.case = 'src is array, filter check equality';
-  // var onEach = ( e, i, s ) => e === i;
-  // var src = [ 0, 2, 2, [ 'str', null ], undefined ];
-  // var got = _.entityFilter( src, onEach );
-  // test.identical( got, [ true, false, true, false, false ] );
-  // test.notIdentical( got, [ true, false, true, false, false, false ] );
-  // test.is( _.arrayIs( got ) );
-  //
-  // test.close( 'onEach is routine' );
-  //
-  // /* - */
-  //
-  // test.case = 'onEach is objectLike - condition, one entry';
-  // var callback = { '3' : 9 };
-  // var got = _.entityFilter( { a : { '3' : 9 }, b : { '3' : 4 } }, callback );
-  // test.identical( got, { a : { '3' : 9 } } );
-  //
-  // test.case = 'onEach is objectLike - condition, a few entry';
-  // var callback = { '3' : 9 };
-  // var src = { a : { '3' : 9 }, b : { '3' : 4 }, c : { '3' : 9 }, d : { '3' : 9 } };
-  // var got = _.entityFilter( src, callback );
-  // test.identical( got, { a : { '3' : 9 }, c : { '3' : 9 }, d : { '3' : 9 } } );
-  //
-  // test.case = 'onEach is objectLike - condition, entry nested to next level';
-  // var callback = { '3' : 9 };
-  // var src = { a : { b : { '3' : 9 } } };
-  // var got = _.entityFilter( src, callback );
-  // test.identical( got, {} );
-  // test.notIdentical( got, { a : { b : { '3' : 9 } } } );
-
-  // test.case = 'onEach is objectLike - condition, entry nested to next level';
-  // var callback = { a : { b : { '3' : 9 } } };
-  // var src = { a : { b : { '3' : 9 } } };
-  // var got = _.entityFilter( src, callback );
-  // test.identical( got, {} );
-  // test.notIdentical( got, { a : { b : { '3' : 9 } } } );
+  test.open( 'onEach is routine' );
+
+  var callback = function( v, i, ent )
+  {
+    if( v < 0 ) return;
+    return Math.sqrt( v );
+  };
+
+  test.case = 'number';
+  var got = _.entityFilter( 3, callback );
+  test.identical( got, Math.sqrt( 3 ) );
+
+  test.case = 'string';
+  var got = _.entityFilter( 'str', ( v ) => v + ' ' + v );
+  test.identical( got, 'str str' );
+
+  test.case = 'simple test with mapping array by sqrt';
+  var got = _.entityFilter( [ 9, -16, 25, 36, -49 ], callback );
+  test.identical( got, [ 3, 5, 6 ] );
+  test.notIdentical( got, [ 3, 4, 5, 6, 7 ] );
+
+  var src = _.unrollMake( [ 9, _.unrollMake( [ -16, 25, _.unrollFrom( [ 36, -49 ] ) ] ) ] );
+  var got = _.entityFilter( src, callback );
+  test.identical( got, [ 3, 5, 6 ] );
+  test.notIdentical( got, [ 3, 4, 5, 6, 7 ] );
+  test.isNot( _.unrollIs( got) );
+
+  var src = _.argumentsArrayMake( [ 9, -16, 25, 36, -49 ] );
+  var got = _.entityFilter( src, callback );
+  test.identical( got, [ 3, 5, 6 ] );
+
+  var src = new Array( 9, -16, 25, 36, -49 );
+  var got = _.entityFilter( src, callback );
+  test.identical( got, [ 3, 5, 6 ] );
+
+  var src = new Float32Array( [ 9, -16, 25, 36, -49 ] );
+  var src = Array.from( src );
+  var got = _.entityFilter( src, callback );
+  test.identical( got, [ 3, 5, 6 ] );
+  test.notIdentical( got, [ 3, 4, 5, 6, 7 ] );
+
+  test.case = 'simple test with mapping object by sqrt';
+  var got = _.entityFilter( { '3' : 9, '4' : 16, '5' : 25, '6' : -36 }, callback );
+  test.identical( got, { '3' : 3, '4' : 4, '5' : 5 } );
+  test.notIdentical( got, { '3' : 3, '4' : 4, '5' : 5, '6' : 6 } );
+
+  test.case = 'callback in routine';
+  var testFn1 = function()
+  {
+    return _.entityFilter( arguments, callback );
+  }
+  var got = testFn1( 9, -16, 25, 36, -49 );
+  test.identical( got, [ 3, 5, 6 ] );
+
+  test.case = 'src is array, filter make unrolls';
+  var onEach = ( e, i, s ) => _.unrollMake( [ e ] );
+  var src = [ 1, [ 2, 3 ], [ 'str', null, undefined ] ];
+  var got = _.entityFilter( src, onEach );
+  test.identical( got, [ 1, [ 2, 3 ], [ 'str', null, undefined ] ] );
+  test.isNot( _.unrollIs( got ) );
+  test.is( _.arrayIs( got ) );
+
+  test.case = 'src is array, filter check equality';
+  var onEach = ( e, i, s ) => e === i;
+  var src = [ 0, 2, 2, [ 'str', null ], undefined ];
+  var got = _.entityFilter( src, onEach );
+  test.identical( got, [ true, false, true, false, false ] );
+  test.notIdentical( got, [ true, false, true, false, false, false ] );
+  test.is( _.arrayIs( got ) );
+
+  test.close( 'onEach is routine' );
+
+  /* - */
+
+  test.case = 'onEach is objectLike - condition, one entry';
+  var callback = { '3' : 9 };
+  var got = _.entityFilter( { a : { '3' : 9 }, b : { '3' : 4 } }, callback );
+  test.identical( got, { a : { '3' : 9 } } );
+
+  test.case = 'onEach is objectLike - condition, a few entry';
+  var callback = { '3' : 9 };
+  var src = { a : { '3' : 9 }, b : { '3' : 4 }, c : { '3' : 9 }, d : { '3' : 9 } };
+  var got = _.entityFilter( src, callback );
+  test.identical( got, { a : { '3' : 9 }, c : { '3' : 9 }, d : { '3' : 9 } } );
+
+  test.case = 'onEach is objectLike - condition, entry nested to next level';
+  var callback = { '3' : 9 };
+  var src = { a : { b : { '3' : 9 } } };
+  var got = _.entityFilter( src, callback );
+  test.identical( got, {} );
+  test.notIdentical( got, { a : { b : { '3' : 9 } } } );
+
+  test.case = 'onEach is objectLike - condition, entry nested to next level';
+  var callback = { a : { b : { '3' : 9 } } };
+  var src = { a : { b : { '3' : 9 } } };
+  var got = _.entityFilter( src, callback );
+  test.identical( got, {} );
+  test.notIdentical( got, { a : { b : { '3' : 9 } } } );
 
   test.case = 'onEach is objectLike - condition, entry nested to next level';
   var onEach = function( e )
@@ -2452,24 +2452,6 @@
 
 //
 
-<<<<<<< HEAD
-=======
-function entityFilterDeepExperiment( test )
-{
-  test.case = 'onEach is objectLike - condition, deep entry';
-  var callback = { a : { a : { b : { c : { '3' : 9, '4' : 6 } } } } };
-  var src = { a : { a : { b : { c : { '3' : 9, '4' : 6 } } } } };
-  debugger;
-  var got = _.entityFilterDeep( src, callback );
-  test.identical( got, src );
-  test.notIdentical( got, {} );
-}
-
-entityFilterDeepExperiment.experimental = 1;
-
-//
-
->>>>>>> f95e00d8
 function enityExtend( test )
 {
   test.case = 'src and dst is ArrayLike';
