--- conflicted
+++ resolved
@@ -2947,7 +2947,7 @@
  *
  * @example
  * _.strOnly( [ '', 'a', 'ab', 'abcde' ], [ 2, 2 ] );
- * // returns[ '', '', '', '' ] 
+ * // returns[ '', '', '', '' ]
  *
  * @function strOnly
  * @returns { String|Long } - Returns substrings from source string or array of strings.
@@ -3069,9 +3069,6 @@
 
 //
 
-<<<<<<< HEAD
-function _strSplitInlined_body( o )
-=======
 /**
  * Routine strBut() gets substring out of each string in vector of strings {-srcStr-} according to a given range {-range-}
  * and replaces it to new string {-ins-}.
@@ -3130,8 +3127,7 @@
 
 //
 
-function _strExtractInlined_body( o )
->>>>>>> 50da5a32
+function _strSplitInlined_body( o )
 {
 
   _.assert( arguments.length === 1, 'Expects single options map' );
@@ -5142,15 +5138,9 @@
   strOnlySingle,
   strOnly, //: _.vectorize( strOnlySingle ), /* qqq : cover and document | Dmytro : covered and documented */
   strButSingle,
-<<<<<<< HEAD
-  strBut : _.vectorize( strButSingle ), /* qqq : cover and document */
+  strBut, // : _.vectorize( strButSingle ), /* qqq : cover and document | Dmytro : covered and documented */
   strSplitInlined,
   strSplitInlinedStereo,
-=======
-  strBut, // : _.vectorize( strButSingle ), /* qqq : cover and document | Dmytro : covered and documented */
-  strExtractInlined,
-  strExtractInlinedStereo,
->>>>>>> 50da5a32
   strUnjoin, /* qqq : document me */
 
   // joiner
