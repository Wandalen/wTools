--- conflicted
+++ resolved
@@ -278,120 +278,6 @@
   var got = _.routineIs( async2 );
   test.identical( got, true )
 
-}
-
-//
-
-function routineIs( test )
-{
-  var got = _.routineIs( 1 );
-  test.identical( got, false )
-
-  var got = _.routineIs( '' );
-  test.identical( got, false )
-
-  var got = _.routineIs( {} );
-  test.identical( got, false )
-
-  var got = _.routineIs( [] );
-  test.identical( got, false )
-
-  var got = _.routineIs( () => {} );
-  test.identical( got, true )
-
-  var got = _.routineIs( function () {} );
-  test.identical( got, true )
-
-  var got = _.routineIs( function a() {} );
-  test.identical( got, true )
-
-  var got = _.routineIs( async function () {} );
-  test.identical( got, true )
-
-  var got = _.routineIs( async () => {} );
-  test.identical( got, true )
-
-  var got = _.routineIs( async function a() {} );
-  test.identical( got, true )
-
-  var got = _.routineIs( Object );
-  test.identical( got, true )
-}
-
-//
-
-function routineIsSync( test )
-{
-  var got = _.routineIsSync( 1 );
-  test.identical( got, false )
-
-  var got = _.routineIsSync( '' );
-  test.identical( got, false )
-
-  var got = _.routineIsSync( {} );
-  test.identical( got, false )
-
-  var got = _.routineIsSync( [] );
-  test.identical( got, false )
-
-  var got = _.routineIsSync( () => {} );
-  test.identical( got, true )
-
-  var got = _.routineIsSync( function () {} );
-  test.identical( got, true )
-
-  var got = _.routineIsSync( function a() {} );
-  test.identical( got, true )
-
-  var got = _.routineIsSync( async function () {} );
-  test.identical( got, false )
-
-  var got = _.routineIsSync( async () => {} );
-  test.identical( got, false )
-
-  var got = _.routineIsSync( async function a() {} );
-  test.identical( got, false )
-
-  var got = _.routineIsSync( Object );
-  test.identical( got, true )
-}
-
-//
-
-function routineIsAsync( test )
-{
-  var got = _.routineIsAsync( 1 );
-  test.identical( got, false )
-
-  var got = _.routineIsAsync( '' );
-  test.identical( got, false )
-
-  var got = _.routineIsAsync( {} );
-  test.identical( got, false )
-
-  var got = _.routineIsAsync( [] );
-  test.identical( got, false )
-
-  var got = _.routineIsAsync( () => {} );
-  test.identical( got, false )
-
-  var got = _.routineIsAsync( function () {} );
-  test.identical( got, false )
-
-  var got = _.routineIsAsync( function a() {} );
-  test.identical( got, false )
-
-  var got = _.routineIsAsync( async function () {} );
-  test.identical( got, true )
-
-  var got = _.routineIsAsync( async () => {} );
-  test.identical( got, true )
-
-  var got = _.routineIsAsync( async function a() {} );
-  test.identical( got, true )
-
-  var got = _.routineIsAsync( Object );
-  test.identical( got, false )
 }
 
 //
@@ -3550,10 +3436,7 @@
     routineIs,
     routineIsSync,
     routineIsAsync,
-<<<<<<< HEAD
-=======
     routineIsPure,
->>>>>>> 83ec1aee
 
     /* qqq : tests for constructorJoin, extend tests for routineJoin */
 
