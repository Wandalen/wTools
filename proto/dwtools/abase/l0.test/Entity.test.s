--- conflicted
+++ resolved
@@ -550,17 +550,6 @@
   var expected = 10;
   test.identical( got, expected );
 
-<<<<<<< HEAD
-  // test.case = 'arraylike';  debugger; /* Dmytro : find why failing in group test, but not failed in individual and test suite test */
-  // var got = _.entitySize( [ 1, 2, 3 ] );
-  // var expected = 0;
-  // test.identical( got, expected );
-
-  // test.case = 'object';
-  // var got = _.entitySize( { a : 1, b : 2 } );
-  // var expected = 0;
-  // test.identical( got, expected );
-=======
   /* zzz : temp fix */
 
   test.case = 'arraylike';  debugger;
@@ -572,7 +561,6 @@
   var got = _.entitySize( { a : 1, b : 2 } );
   var expected = _.look ? 18 : 0;
   test.identical( got, expected );
->>>>>>> 1fd18daa
 
   test.case = 'empty call';
   var got = _.entitySize( undefined );
