( function _Map_test_s( ) {

'use strict';

if( typeof module !== 'undefined' )
{
  let _ = require( '../Layer2.s' );
  _.include( 'wTesting' );
}

var _global = _global_;
var _ = _global_.wTools;

//--
// map checker
//--

function iterableIs( test )
{
  test.case = 'without argument';
  var got = _.iterableIs();
  var expected = false;
  test.identical( got, expected );

  test.case = 'undefined';
  var got = _.iterableIs( undefined );
  var expected = false;
  test.identical( got, expected );

  test.case = 'null';
  var got = _.iterableIs( null );
  var expected = false;
  test.identical( got, expected );

  test.case = 'false';
  var got = _.iterableIs( false );
  var expected = false;
  test.identical( got, expected );

  test.case = 'empty string';
  var got = _.iterableIs( '' );
  var expected = false;
  test.identical( got, expected );

  test.case = 'zero';
  var got = _.iterableIs( 0 );
  var expected = false;
  test.identical( got, expected );

  test.case = 'NaN';
  var got = _.iterableIs( NaN );
  var expected = false;
  test.identical( got, expected );

  test.case = 'a boolean';
  var got = _.iterableIs( true );
  var expected = false;
  test.identical( got, expected );

  test.case = 'a number';
  var got = _.iterableIs( 13 );
  var expected = false;
  test.identical( got, expected );

  test.case = 'a function';
  var got = _.iterableIs( function() {} );
  var expected = false;
  test.identical( got, expected );

  test.case = 'constructor';
  var Constr = function( x )
  {
    this.x = x;
    return this;
  }
  var got = _.iterableIs( new Constr( 0 ) );
  var expected = false;
  test.identical( got, expected );

  test.case = 'a string';
  var got = _.iterableIs( 'str' );
  var expected = true;
  test.identical( got, expected );

  test.case = 'an array';
  var got = _.iterableIs( [] );
  var expected = true;
  test.identical( got, expected );

  test.case = 'an unroll';
  var got = _.iterableIs( _.unrollMake( [ 1 ] ) );
  var expected = true;
  test.identical( got, expected );

  test.case = 'an argumentsArray';
  var got = _.iterableIs( _.argumentsArrayMake( [ 1 ] ) );
  var expected = true;
  test.identical( got, expected );

  test.case = 'BufferRaw';
  var got = _.iterableIs( new BufferRaw( 5 ) );
  var expected = false;
  test.identical( got, expected );

  test.case = 'BufferView';
  var got = _.iterableIs( new BufferView( new BufferRaw( 5 ) ) );
  var expected = false;
  test.identical( got, expected );

  test.case = 'BufferTyped';
  var got = _.iterableIs( new U8x( 5 ) );
  var expected = true;
  test.identical( got, expected );

  if( Config.interpreter === 'njs' )
  {
    test.case = 'BufferNode';
    var got = _.iterableIs( BufferNode.alloc( 5 ) );
    var expected = true;
    test.identical( got, expected );
  }

  test.case = 'Set';
  var got = _.iterableIs( new Set( [ 5 ] ) );
  var expected = true;
  test.identical( got, expected );

  test.case = 'Map';
  var got = _.iterableIs( new Map( [ [ 1, 2 ] ] ) );
  var expected = true;
  test.identical( got, expected );

  test.case = 'pure empty map';
  var got = _.iterableIs( Object.create( null ) );
  var expected = true;
  test.identical( got, expected );

  test.case = 'pure map';
  var src = Object.create( null );
  src.x = 1;
  var got = _.iterableIs( src );
  var expected = true;
  test.identical( got, expected );

  test.case = 'map from pure map';
  var src = Object.create( Object.create( null ) );
  var got = _.iterableIs( src );
  var expected = true;
  test.identical( got, expected );

  test.case = 'an empty object';
  var got = _.iterableIs( {} );
  var expected = true;
  test.identical( got, expected );

  test.case = 'an object';
  var got = _.iterableIs( { a : 7, b : 13 } );
  var expected = true;
  test.identical( got, expected );
}

//

function mapIs( test )
{

  test.case = 'pure empty map';
  var got = _.mapIs( Object.create( null ) );
  var expected = true;
  test.identical( got, expected );

  test.case = 'pure map';
  var src = Object.create( null );
  src.x = 1;
  var got = _.mapIs( src );
  var expected = true;
  test.identical( got, expected );

  test.case = 'an empty object';
  var got = _.mapIs( {} );
  var expected = true;
  test.identical( got, expected );

  test.case = 'an object';
  var got = _.mapIs( { a : 7, b : 13 } );
  var expected = true;
  test.identical( got, expected );

  test.case = 'no argument';
  var got = _.mapIs();
  var expected = false;
  test.identical( got, expected );

  test.case = 'an array';
  var got = _.mapIs( [  ] );
  var expected = false;
  test.identical( got, expected );

  test.case = 'a string';
  var got = _.mapIs( 'str' );
  var expected = false;
  test.identical( got, expected );

  test.case = 'a number';
  var got = _.mapIs( 13 );
  var expected = false;
  test.identical( got, expected );

  test.case = 'a boolean';
  var got = _.mapIs( true );
  var expected = false;
  test.identical( got, expected );

  test.case = 'a function';
  var got = _.mapIs( function() {  } );
  var expected = false;
  test.identical( got, expected );

  var sup = Object.create( null );
  var sub = Object.create( sup );
  var expected = false;
  var got = _.mapIs( sub );
  test.identical( got, expected );

}

//

function mapCloneAssigning( test )
{

  test.case = 'an Example';
  function Example() {
    this.name = 'Peter';
    this.age = 27;
  };
  var srcMap = new Example();
  var dstMap = { sex : 'Male' };
  var got = _.mapCloneAssigning({ srcMap, dstMap });
  var expected = { sex : 'Male', name : 'Peter', age : 27 };
  test.is( dstMap === got );
  test.identical( got, expected );

  /**/

  if( !Config.debug )
  return;

  test.case = 'no arguments';
  test.shouldThrowErrorSync( function()
  {
    _.mapCloneAssigning();
  });

  test.case = 'redundant argument';
  test.shouldThrowErrorSync( function()
  {
    _.mapCloneAssigning( {}, {}, 'wrong arguments' );
  });

  test.case = 'wrong type of array';
  test.shouldThrowErrorSync( function()
  {
    _.mapCloneAssigning( [] );
  });

  test.case = 'wrong type of arguments';
  test.shouldThrowErrorSync( function()
  {
    _.mapCloneAssigning( 'wrong arguments' );
  });

}

//

function mapExtendConditional( test )
{

  test.case = 'an unique object';
  var got = _.mapExtendConditional( _.field.mapper.dstNotHas, { a : 1, b : 2 }, { a : 1 , c : 3 } );
  var expected = { a : 1, b : 2, c : 3 };
  test.identical( got, expected );

  /* */

  if( !Config.debug )
  return;

  test.case = 'no arguments';
  test.shouldThrowErrorSync( function()
  {
    _.mapExtendConditional();
  });

  test.case = 'few argument';
  test.shouldThrowErrorSync( function()
  {
    _.mapExtendConditional( _.field.mapper.dstNotHas );
  });

  test.case = 'wrong type of array';
  test.shouldThrowErrorSync( function()
  {
    _.mapExtendConditional( [] );
  });

  test.case = 'wrong type of arguments';
  test.shouldThrowErrorSync( function()
  {
    _.mapExtendConditional( 'wrong arguments' );
  });

}

//

function mapExtend( test )
{

  /* */

  test.open( 'first argument is null' );

  test.case = 'trivial'; /* */
  var src1 = { a : 1, b : 2 };
  var src1Copy = { a : 1, b : 2 };
  var src2 = { c : 3, d : 4 };
  var src2Copy = { c : 3, d : 4 };
  var got = _.mapExtend( null, src1, src2 );
  var expected = { a : 1, b : 2, c : 3, d : 4 };
  test.will = 'return';
  test.identical( got, expected );
  test.will = 'preserve src1';
  test.identical( src1, src1Copy );
  test.will = 'preserve src2';
  test.identical( src2, src2Copy );
  test.will = 'return not src1';
  test.is( got !== src1 );
  test.will = 'return not src2';
  test.is( got !== src2 );

  test.case = 'rewriting'; /* */
  var src1 = { a : 1, b : 2 };
  var src1Copy = { a : 1, b : 2 };
  var src2 = { b : 22, c : 3, d : 4 };
  var src2Copy = { b : 22, c : 3, d : 4 };
  var got = _.mapExtend( null, src1, src2 );
  var expected = { a : 1, b : 22, c : 3, d : 4 };
  test.will = 'return';
  test.identical( got, expected );
  test.will = 'preserve src1';
  test.identical( src1, src1Copy );
  test.will = 'preserve src2';
  test.identical( src2, src2Copy );
  test.will = 'return not src1';
  test.is( got !== src1 );
  test.will = 'return not src2';
  test.is( got !== src2 );

  test.close( 'first argument is null' );

  /* */

  test.open( 'first argument is dst' );

  test.case = 'trivial'; /* */
  var dst = { a : 1, b : 2 };
  var src2 = { c : 3, d : 4 };
  var src2Copy = { c : 3, d : 4 };
  var got = _.mapExtend( dst, src2 );
  var expected = { a : 1, b : 2, c : 3, d : 4 };
  test.will = 'return';
  test.identical( got, expected );
  test.will = 'preserve src2';
  test.identical( src2, src2Copy );
  test.will = 'return dst';
  test.is( got === dst );
  test.will = 'return not src2';
  test.is( got !== src2 );

  test.case = 'rewriting'; /* */
  var dst = { a : 1, b : 2 };
  var src2 = { b : 22, c : 3, d : 4 };
  var src2Copy = { b : 22, c : 3, d : 4 };
  var got = _.mapExtend( dst, src2 );
  var expected = { a : 1, b : 22, c : 3, d : 4 };
  test.will = 'return';
  test.identical( got, expected );
  test.will = 'preserve src2';
  test.identical( src2, src2Copy );
  test.will = 'return not dst';
  test.is( got === dst );
  test.will = 'return not src2';
  test.is( got !== src2 );

  test.close( 'first argument is dst' );

  /* */

  test.case = 'trivial, first argument';
  var src1 = { a : 7, b : 13 };
  var src1Copy = { a : 7, b : 13 };
  var src2 = { c : 3, d : 33 };
  var src2Copy = { c : 3, d : 33 };
  var got = _.mapExtend( src1, src2 );
  var expected = { a : 7, b : 13, c : 3, d : 33 };
  test.identical( got, expected );
  test.identical( src2, src2Copy );
  test.is( got === src1 );
  test.is( got !== src2 );

  test.case = 'complex, first argument is null';
  var src1 = { a : 1, b : 1, c : 1, z : 1 };
  var src1Copy = { a : 1, b : 1, c : 1, z : 1 };
  var src2 = { a : 2, c : 2, d : 2 };
  var src2Copy = { a : 2, c : 2, d : 2 };
  var src3 = { a : 3, b : 3, e : 3 };
  var src3Copy = { a : 3, b : 3, e : 3 };
  var got = _.mapExtend( null, src1, src2, src3 );
  var expected = { a : 3, b : 3, c : 2, d : 2, e : 3, z : 1 };
  test.identical( got, expected );
  test.identical( src1, src1Copy );
  test.identical( src2, src2Copy );
  test.identical( src3, src3Copy );
  test.is( got !== src1 );
  test.is( got !== src2 );
  test.is( got !== src3 );

  test.case = 'complex, first argument is not null';
  var src1 = { a : 1, b : 1, c : 1, z : 1 };
  var src1Copy = { a : 1, b : 1, c : 1, z : 1 };
  var src2 = { a : 2, c : 2, d : 2 };
  var src2Copy = { a : 2, c : 2, d : 2 };
  var src3 = { a : 3, b : 3, e : 3 };
  var src3Copy = { a : 3, b : 3, e : 3 };
  var got = _.mapExtend( src1, src2, src3 );
  var expected = { a : 3, b : 3, c : 2, d : 2, e : 3, z : 1 };
  test.identical( got, expected );
  test.identical( src2, src2Copy );
  test.identical( src3, src3Copy );
  test.is( got === src1 );
  test.is( got !== src2 );
  test.is( got !== src3 );

  test.case = 'extend pure map by empty strings, first argument is null';
  var src1 = Object.create( null );
  src1.a = '1';
  src1.b = '1';
  src1.c = '1';
  src1.z = '1';
  var src1Copy = Object.create( null );
  src1Copy.a = '1';
  src1Copy.b = '1';
  src1Copy.c = '1';
  src1Copy.z = '1';
  var src2 = Object.create( null );
  src2.a = '';
  src2.c = '';
  src2.d = '';
  src2.e = '2';
  var src2Copy = Object.create( null );
  src2Copy.a = '';
  src2Copy.c = '';
  src2Copy.d = '';
  src2Copy.e = '2';
  var got = _.mapExtend( null, src1, src2 );
  var expected = { a : '', b : '1', c : '', d : '', e : '2', z : '1' };
  test.identical( got, expected );
  test.identical( src1, src1Copy );
  test.identical( src2, src2Copy );
  test.is( got !== src1 );
  test.is( got !== src2 );

  test.case = 'extend pure map by empty strings, first argument is not null';
  var src1 = Object.create( null );
  src1.a = '1';
  src1.b = '1';
  src1.c = '1';
  src1.z = '1';
  var src1Copy = Object.create( null );
  src1Copy.a = '1';
  src1Copy.b = '1';
  src1Copy.c = '1';
  src1Copy.z = '1';
  var src2 = Object.create( null );
  src2.a = '';
  src2.c = '';
  src2.d = '';
  src2.e = '2';
  var src2Copy = Object.create( null );
  src2Copy.a = '';
  src2Copy.c = '';
  src2Copy.d = '';
  src2Copy.e = '2';
  var got = _.mapExtend( src1, src2 );
  var expected = { a : '', b : '1', c : '', d : '', e : '2', z : '1' };
  test.identical( got, expected );
  test.identical( src2, src2Copy );
  test.is( got === src1 );
  test.is( got !== src2 );

  test.case = 'object like array';
  var got = _.mapExtend( null, [ 3, 7, 13, 73 ] );
  var expected = { 0 : 3, 1 : 7, 2 : 13, 3 : 73 };
  test.identical( got, expected );

  /**/

  test.case = 'extend complex map by complex map';

  var dst = Object.create( null );
  dst.x1 = '1';
  dst.x2 = 2;
  dst = Object.create( dst );
  dst.x3 = 3;
  dst.x4 = 4;

  var src = Object.create( null );
  src.x1 = '11';
  src.y2 = 12;
  src = Object.create( src );
  src.x3 = 13;
  src.y4 = 14;

  var expected = Object.create( null );
  expected.x1 = '1';
  expected.x2 = 2;
  expected = Object.create( expected );
  expected.x4 = 4;
  expected.x1 = '11';
  expected.y2 = 12;
  expected.x3 = 13;
  expected.y4 = 14;

  var got = _.mapExtend( dst, src );
  test.identical( got, expected );
  test.is( got === dst );

  /**/

  return;
  if( !Config.debug )
  return;

  test.case = 'no argument';
  test.shouldThrowErrorSync( function()
  {
    _.mapExtend();
  });

  test.case = 'few arguments';
  test.shouldThrowErrorSync( function()
  {
    _.mapExtend( {} );
  });

  test.case = 'wrong type of array';
  test.shouldThrowErrorSync( function()
  {
    _.mapExtend( [] );
  });

  test.case = 'wrong type of number';
  test.shouldThrowErrorSync( function()
  {
    _.mapExtend( 13 );
  });

  test.case = 'wrong type of boolean';
  test.shouldThrowErrorSync( function()
  {
    _.mapExtend( true );
  });

  test.case = 'first argument is wrong';
  test.shouldThrowErrorSync( function()
  {
    _.mapExtend( 'wrong argument' );
  });

}

//

function mapSupplement( test )
{

  test.case = 'an object';
  var got = _.mapSupplement( { a : 1, b : 2 }, { a : 1, c : 3 } );
  var expected = { a : 1, b : 2, c : 3 };
  test.identical( got, expected );

  /**/

  if( !Config.debug )
  return;

  test.case = 'no argument';
  test.shouldThrowErrorSync( function()
  {
    _.mapSupplement();
  });

  // test.case = 'wrong type of array';
  // test.shouldThrowErrorSync( function()
  // {
  //   _.mapSupplement( [] );
  // });

  test.case = 'wrong type of arguments';
  test.shouldThrowErrorSync( function()
  {
    _.mapSupplement( 'wrong arguments' );
  });

}

//

function mapComplement( test )
{

  test.case = 'an object';
  var got = _.mapComplement( { a : 1, b : 'ab' }, { a : 12 , c : 3 } );
  var expected = { a : 1, b : 'ab', c : 3 };
  test.identical( got, expected );

  /**/

  if( !Config.debug )
  return;

  test.case = 'no argument';
  test.shouldThrowErrorSync( function()
  {
    _.mapComplement();
  });

  test.case = 'wrong type of array';
  test.shouldThrowErrorSync( function()
  {
    _.mapComplement( [] );
  });

  test.case = 'wrong type of arguments';
  test.shouldThrowErrorSync( function()
  {
    _.mapComplement( 'wrong arguments' );
  });

}

//

function mapMake( test )
{
  test.case = 'without arguments';
  var got = _.mapMake();
  var expected = {};
  test.identical( got, expected );
  test.is( _.mapIsPure( got ) );

  test.case = 'src - null';
  var got = _.mapMake( null );
  var expected = {};
  test.identical( got, expected );
  test.is( _.mapIsPure( got ) );

  test.case = 'src - undefined';
  var got = _.mapMake( undefined );
  var expected = {};
  test.identical( got, expected );
  test.is( _.mapIsPure( got ) );

  /* */

  test.case = 'src - empty map';
  var src = {};
  var got = _.mapMake( src );
  var expected = {};
  test.identical( got, expected );
  test.is( _.mapIsPure( got ) );
  test.is( got !== src );

  test.case = 'src - not pure map';
  var src = { a : 7, b : 13 };
  var got = _.mapMake( src );
  var expected = { a : 7, b : 13 };
  test.identical( got, expected );
  test.is( _.mapIsPure( got ) );
  test.is( got !== src );

  test.case = 'src - empty pure map';
  var src = Object.create( null );
  var got = _.mapMake( src );
  var expected = {};
  test.identical( got, expected );
  test.is( _.mapIsPure( got ) );
  test.is( got !== src );

  test.case = 'src - pure map';
  var src = Object.create( { a : 7, b : 13 } );
  var got = _.mapMake( src );
  var expected = { a : 7, b : 13 };
  test.identical( got, expected );
  test.is( _.mapIsPure( got ) );
  test.is( got !== src );

  test.case = 'src - empty Map';
  var src = new Map([]);
  var got = _.mapMake( src );
  var expected = {};
  test.identical( got, expected );
  test.is( _.mapIsPure( got ) );
  test.is( got !== src );

  test.case = 'src - pure map';
  var src = new Map( [ [ 'a', 1 ], [ 2, 2 ] ] );
  var got = _.mapMake( src );
  var expected = {};
  test.identical( got, expected );
  test.is( _.mapIsPure( got ) );
  test.is( got !== src );

  /* */

  test.case = 'src - empty array';
  var src = [];
  var got = _.mapMake( src );
  var expected = {};
  test.identical( got, expected );
  test.is( _.mapIsPure( got ) );
  test.is( got !== src );

  test.case = 'src - array with primitives';
  var src = [ 0, 'str', null, undefined ];
  var got = _.mapMake( src );
  var expected = { 0 : 0, 1 : 'str', 2 : null, 3 : undefined };
  test.identical( got, expected );
  test.is( _.mapIsPure( got ) );
  test.is( got !== src );

  test.case = 'src - array with maps';
  var src = [ { a : 7 }, { b : 13 } ];
  var got = _.mapMake( src );
  var expected = { 0 : { a : 7 }, 1 : { b : 13 } };
  test.identical( got, expected );
  test.is( _.mapIsPure( got ) );
  test.is( got !== src );

  /* - */
  
  if( !Config.debug )
  return;

  test.case = 'extra arguments';
  test.shouldThrowErrorSync( () => _.mapMake( { a : 1 }, { a : 'extra' } ) );

  test.case = 'wrong argument';
  test.shouldThrowErrorSync( () => _.mapMake( '' ) );
  test.shouldThrowErrorSync( () => _.mapMake( 1 ) );
  test.shouldThrowErrorSync( () => _.mapMake( false ) );

}

//

function mapMakeBugWithArray( test ) 
{
  test.case = 'failed';
  var src = [ { a : 1 }, { b : 2 } ];
<<<<<<< HEAD
  var got = _.mapMake.apply( undefined, src );
=======
  var got = _.mapMake.apply( null, [ src ] );
>>>>>>> ec048c76
  var exp = { 0 : { a : 1 }, 1 : { b : 2 } };
  test.identical( got, exp );
  test.is( got !== src );

  test.case = 'all ok';
  var src = [ { a : 1 }, { b : 2 } ];
  var got = _.mapMake( src );
  var exp = { 0 : { a : 1 }, 1 : { b : 2 } };
  test.identical( got, exp );
  test.is( got !== src );
}
mapMakeBugWithArray.experimental = 1;
mapMakeBugWithArray.description = 
`
 routines mapBut and _mapOnly uncorrect use method apply() 
 Previus call was :
   _.mapMake.apply( this, src ); // src = [ {...}, {...} ]
   its equivalent to 
   _.mapMake( {...}, {...} );

   After changing behavior of mapMake call should be 
   _.mapMake.apply( this. [ src ] );
`

//
// map manipulator
//

function objectSetWithKeys( test )
{
  test.case = 'dstMap is null or empty';

  var got = _.objectSetWithKeys( null, [], 2  );
  test.identical( got, {} );

  var got = _.objectSetWithKeys( {}, [], 2  );
  test.identical( got, {} );

  var got = _.objectSetWithKeys( null, 'a', 2  );
  test.identical( got, { 'a' : 2 } );

  var got = _.objectSetWithKeys( {}, 'a', 2  );
  test.identical( got, { 'a' : 2 } );

  var got = _.objectSetWithKeys( null, [ 'a', 'b' ], 2  );
  test.identical( got, { 'a' : 2, 'b' : 2 } );

  var got = _.objectSetWithKeys( {}, [ 'a', 'b' ], 2  );
  test.identical( got, { 'a' : 2, 'b' : 2 } );

  var got = _.objectSetWithKeys( {}, [ 1, 2 ], 2  );
  test.identical( got, { 1 : 2, 2 : 2 } );

  test.case = 'dstMap is not null';

  var got = _.objectSetWithKeys( { 'a' : 2 }, 'a', 'abc'  );
  test.identical( got, { 'a' : 'abc' } );

  var got = _.objectSetWithKeys( { 'a' : 2 }, 'b', 3  );
  test.identical( got, { 'a' : 2, 'b' : 3 } );

  var got = _.objectSetWithKeys( { 'a' : 2, 'b' : 1, 'c' : 'a' }, [ 'b', 'c' ], 3 );
  test.identical( got, { 'a' : 2, 'b' : 3, 'c' : 3 } );

  var got = _.objectSetWithKeys( { 0 : 0 }, [ 1, 2 ], 2  );
  test.identical( got, { 0 : 0, 1 : 2, 2 : 2 } );

  test.case = 'val is array';

  var got = _.objectSetWithKeys( { 'a' : 2, 'b' : 1, 'c' : 'a' }, [ 'b', 'c' ], [ 3 ] );
  test.identical( got, { 'a' : 2, 'b' : [ 3 ], 'c' : [ 3 ] } );

  var got = _.objectSetWithKeys( { 'a' : 2, 'b' : 1, 'c' : 'a' }, [ 'b', 'c' ], [ 3, 'aa' ] );
  test.identical( got, { 'a' : 2, 'b' : [ 3, 'aa' ], 'c' : [ 3, 'aa' ] } );

  var got = _.objectSetWithKeys( { 0 : 0 }, [ 0, 2 ], [ 3, 'aa' ]  );
  test.identical( got, { 0 : [ 3, 'aa' ], 2 : [ 3, 'aa' ] } );

  test.case = 'val is object';

  var got = _.objectSetWithKeys( { 'a' : 2, 'b' : 1, 'c' : 'a' }, [ 'b', 'c' ], { 'cc' : 1 } );
  test.identical( got, { 'a' : 2, 'b' : { 'cc' : 1 }, 'c' : { 'cc' : 1 } } );

  var got = _.objectSetWithKeys( { 'a' : 2, 'b' : 1, 'c' : 'a' }, [ 'b', 'c' ], { 'd' : undefined } );
  test.identical( got, { 'a' : 2, 'b' : { 'd' : undefined }, 'c' : { 'd' : undefined } } );

  var got = _.objectSetWithKeys( { 0 : 0 }, [ 0, 2 ], { 3 : 'aa' } );
  test.identical( got, { 0 : { 3 : 'aa' }, 2 : { 3 : 'aa' } } );

  test.case = 'src has null or undefined values';

  var got = _.objectSetWithKeys( { 'a' : 2, 'b' : 1, 'c' : 'a' }, [ null, 'c' ], 'aa' );
  test.identical( got, { 'a' : 2, 'b' : 1, 'c' : 'aa', null : 'aa' } );

  var got = _.objectSetWithKeys( { 'a' : 2, 'b' : 1, 'c' : 'a' }, [ undefined, 'c' ], 'aa' );
  test.identical( got, { 'a' : 2, 'b' : 1, 'c' : 'aa', undefined : 'aa' } );

  /* - */

  if( !Config.debug )
  return;

  test.case = 'no arguments'
  test.shouldThrowErrorSync( () => _.objectSetWithKeys() );

  test.case = 'too many arguments'
  test.shouldThrowErrorSync( () => _.objectSetWithKeys( {}, 'a', 'a', 1 ) );

  test.case = 'dstMap is not object or null'
  test.shouldThrowErrorSync( () => _.objectSetWithKeys( [], 'a', 'a' ) );

  test.case = 'src is not array of strings or string'

  test.shouldThrowErrorSync( () => _.objectSetWithKeys( { 'a' : 1 }, 1, 'a' ) );

  test.shouldThrowErrorSync( () => _.objectSetWithKeys( { 'a' : 1 }, { 'k' : 2 }, 'a' ) );
}

// --
// map convert
// --

function mapsFlatten( test )
{

  test.case = 'empty map';
  var src = {};
  var expected = {}
  var got = _.mapsFlatten({ src });
  test.identical( got, expected );

  test.case = 'empty array';
  var src = [];
  var expected = {}
  var got = _.mapsFlatten( src );
  test.identical( got, expected );

  test.case = 'array of empty maps';
  var src = [ {}, {} ];
  var expected = {}
  var got = _.mapsFlatten( src );
  test.identical( got, expected );

  test.case = 'trivial';
  var src = [ { a : 1, b : { c : 1, d : 1 } }, { e : 2, f : { g : { h : 2 } } } ];
  var expected = { a : 1, 'b/c' : 1, 'b/d' : 1, e : 2, 'f/g/h' : 2 }
  var got = _.mapsFlatten( src );
  test.identical( got, expected );

  test.case = 'delimeter : .';
  var src = [ { a : 1, dir : { b : 2 } }, { c : 3 } ];
  var expected = { 'a' : 1, 'dir.b' : 2, 'c' : 3 }
  var got = _.mapsFlatten({ src, delimeter : '.' });
  test.identical( got, expected );

  test.case = 'delimeter : ';
  var src = [ { a : 1, dir : { b : 2 } }, { c : 3 } ];
  var expected = { 'a' : 1, 'dirb' : 2, 'c' : 3 }
  var got = _.mapsFlatten({ src, delimeter : '' });
  test.identical( got, expected );

  test.case = 'delimeter : 0';
  var src = [ { a : 1, dir : { b : 2 } }, { c : 3 } ];
  var expected = { 'a' : 1, 'b' : 2, 'c' : 3 }
  var got = _.mapsFlatten({ src, delimeter : 0 });
  test.identical( got, expected );

  test.case = 'delimeter : false';
  var src = [ { a : 1, dir : { b : 2 } }, { c : 3 } ];
  var expected = { 'a' : 1, 'b' : 2, 'c' : 3 }
  var got = _.mapsFlatten({ src, delimeter : false });
  test.identical( got, expected );

  test.case = 'allowingCollision : 1';
  var src = [ { a : 1, dir : { b : 2 } }, { a : 3, dir : { b : 4, c : 5 } } ];
  var expected = { 'a' : 3, 'dir/b' : 4, 'dir/c' : 5 }
  var got = _.mapsFlatten({ src, allowingCollision : 1 });
  test.identical( got, expected );

  test.case = 'delimeter : 0, allowingCollision : 1';
  var src = [ { a : 1, dir : { b : 2 } }, { a : 3, dir : { b : 4, c : 5 } } ];
  var expected = { 'a' : 3, 'b' : 4, 'c' : 5 }
  var got = _.mapsFlatten({ src, delimeter : 0, allowingCollision : 1 });
  test.identical( got, expected );

  test.case = 'delimeter : 0, allowingCollision : 1';
  var dst = { a : 0, d : 6 }
  var src = [ { a : 1, dir : { b : 2 } }, { a : 3, dir : { b : 4, c : 5 } } ];
  var expected = { 'a' : 3, 'b' : 4, 'c' : 5, 'd' : 6 }
  var got = _.mapsFlatten({ src, dst, delimeter : 0, allowingCollision : 1 });
  test.identical( got, expected );

  if( !Config.debug )
  return;

  test.case = 'collision';

  test.shouldThrowErrorSync( () =>
  {
    var dst = { 'dir/a' : 1 }
    var src = { dir : { a : 2 } };
    var got = _.mapsFlatten({ src, dst });
  });

  test.shouldThrowErrorSync( () =>
  {
    var src = [ { dir : { a : 2 } }, { dir : { a : 2 } } ];
    var got = _.mapsFlatten({ src });
  });

  test.shouldThrowErrorSync( () =>
  {
    var src = [ { dir : { a : 2 } }, { dir : { a : 2 } } ];
    var got = _.mapsFlatten({ src, allowingCollision : 0 });
  });

  test.shouldThrowErrorSync( () =>
  {
    var src = [ { dir : { a : 2 } }, { dir : { a : 2 } } ];
    var got = _.mapsFlatten({ src, delimeter : 0 });
  });

  test.shouldThrowErrorSync( () =>
  {
    var src = [ { dir : { a : 2 } }, { dir : { a : 2 } } ];
    var got = _.mapsFlatten({ src, delimeter : 0, allowingCollision : 0 });
  });

  test.case = 'bad arguments';

  test.shouldThrowErrorSync( () => _.mapsFlatten() );
  test.shouldThrowErrorSync( () => _.mapsFlatten( {} ) );
  test.shouldThrowErrorSync( () => _.mapsFlatten( {}, {} ) );
  test.shouldThrowErrorSync( () => _.mapsFlatten( 'a' ) );
  test.shouldThrowErrorSync( () => _.mapsFlatten( 1 ) );
  test.shouldThrowErrorSync( () => _.mapsFlatten( null ) );
  test.shouldThrowErrorSync( () => _.mapsFlatten( [ 'a' ] ) );
  test.shouldThrowErrorSync( () => _.mapsFlatten( [ 1 ] ) );
  test.shouldThrowErrorSync( () => _.mapsFlatten( [ null ] ) );

  test.shouldThrowErrorSync( () => _.mapsFlatten({ src : undefined }) );
  test.shouldThrowErrorSync( () => _.mapsFlatten({ src : 'a' }) );
  test.shouldThrowErrorSync( () => _.mapsFlatten({ src : 1 }) );
  test.shouldThrowErrorSync( () => _.mapsFlatten({ src : null }) );
  test.shouldThrowErrorSync( () => _.mapsFlatten({ src : [ 'a' ] }) );
  test.shouldThrowErrorSync( () => _.mapsFlatten({ src : [ 1 ] }) );
  test.shouldThrowErrorSync( () => _.mapsFlatten({ src : [ null ] }) );

}

//

function mapFirstPair( test )
{

  test.case = 'first pair [ key, value ]';
  var got = _.mapFirstPair( { a : 3, b : 13 } );
  var expected = [ 'a', 3 ];
  test.identical( got, expected );

  test.case = 'undefined';
  var got = _.mapFirstPair( {} );
  var expected = [];
  test.identical( got, expected );

  test.case = 'pure map';
  var obj = Object.create( null );
  obj.a = 7;
  var got = _.mapFirstPair( obj );
  var expected = [ 'a', 7 ];
  test.identical( got, expected );

  /**/

  if( !Config.debug )
  return;

  test.case = 'no argument';
  test.shouldThrowErrorSync( function()
  {
    _.mapFirstPair();
  });

  test.case = 'wrong type of argument';
  test.shouldThrowErrorSync( function()
  {
    _.mapFirstPair( 'wrong argument' );
  });

}

//

function mapValWithIndex( test )
{

  test.case = 'second index';
  var got = _.mapValWithIndex( { 0 : 3, 1 : 13, 2 : 'c', 3 : 7 }, 2 );
  var expected = 'c';
  test.identical( got, expected );

  test.case = 'an element';
  var got = _.mapValWithIndex( { 0 : [ 'a', 3 ] }, 0 );
  var expected = [ 'a', 3 ];
  test.identical( got, expected );

  test.case = 'a list of arrays';
  var got = _.mapValWithIndex( { 0 : [ 'a', 3 ], 1 : [ 'b', 13 ], 2 : [ 'c', 7 ] }, 2 );
  var expected = ['c', 7];
  test.identical( got, expected );

  test.case = 'a list of objects';
  var got = _.mapValWithIndex( { 0 : { a : 3 }, 1 : { b : 13 }, 2 : { c : 7 } }, 2 );
  var expected = {c: 7};
  test.identical( got, expected );

  /**/

  if( !Config.debug )
  return;

  test.case = 'no arguments';
  test.shouldThrowErrorSync( function() {
    _.mapValWithIndex();
  });

  test.case = 'few argument';
  test.shouldThrowErrorSync( function()
  {
    _.mapValWithIndex( [ [] ] );
  });

  test.case = 'first the four argument not wrapped into array';
  test.shouldThrowErrorSync( function()
  {
    _.mapValWithIndex( 3, 13, 'c', 7 , 2 );
  });

  test.case = 'redundant argument';
  test.shouldThrowErrorSync( function()
  {
    _.mapValWithIndex( [ [] ], 2, 'wrong arguments' );
  });

  test.case = 'wrong type of argument';
  test.shouldThrowErrorSync( function()
  {
    _.mapValWithIndex( 'wrong argumetns' );
  });

}

//

function mapKeyWithIndex( test )
{

  test.case = 'last key';
  var got = _.mapKeyWithIndex( { 'a': 3, 'b': 13, 'c': 7 }, 2 );
  var expected = 'c';
  test.identical( got, expected );

  test.case = 'first key';
  var got = _.mapKeyWithIndex( { 0 : { a : 3 },  1 : 13, 2 : 'c', 3 : 7 }, 3 );
  var expected = '3';
  test.identical( got, expected );

  /**/

  if( !Config.debug )
  return;

  test.case = 'no argument';
  test.shouldThrowErrorSync( function()
  {
    _.mapKeyWithIndex();
  });

  test.case = 'few arguments';
  test.shouldThrowErrorSync( function()
  {
    _.mapKeyWithIndex( [] );
  });

  test.case = 'redundant argument';
  test.shouldThrowErrorSync( function()
  {
    _.mapKeyWithIndex( [  ], 2, 'wrong arguments' );
  });

  test.case = 'wrong type of argument';
  test.shouldThrowErrorSync( function()
  {
    _.mapKeyWithIndex( 'wrong argumetns' );
  });

}

//

function mapToStr( test )
{

  test.case = 'returns an empty string';
  var got = _.mapToStr({ src : [  ], keyValDelimeter : ' : ',  entryDelimeter : '; '});
  var expected = '';
  test.identical( got, expected );

  test.case = 'returns a string representing an object';
  var got = _.mapToStr({ src : { a : 1, b : 2, c : 3, d : 4 }, keyValDelimeter : ' : ',  entryDelimeter : '; ' });
  var expected = 'a : 1; b : 2; c : 3; d : 4';
  test.identical( got, expected );

  test.case = 'returns a string representing an array';
  var got = _.mapToStr({ src : [ 1, 2, 3 ], keyValDelimeter : ' : ',  entryDelimeter : '; ' });
  var expected = '0 : 1; 1 : 2; 2 : 3';
  test.identical( got, expected );

  test.case = 'returns a string representing an array-like object';
  function args() { return arguments };
  var got = _.mapToStr({ src : args(  1, 2, 3, 4, 5 ), keyValDelimeter : ' : ',  entryDelimeter : '; ' });
  var expected = '0 : 1; 1 : 2; 2 : 3; 3 : 4; 4 : 5';
  test.identical( got, expected );

  test.case = 'returns a string representing a string';
  var got = _.mapToStr({ src : 'abc', keyValDelimeter : ' : ',  entryDelimeter : '; ' });
  var expected = '0 : a; 1 : b; 2 : c';
  test.identical( got, expected );


  /**/

  if( !Config.debug )
  return;

  test.case = 'no argument';
  test.shouldThrowErrorSync( function()
  {
    _.mapToStr();
  });

  test.case = 'wrong type of number';
  test.shouldThrowErrorSync( function()
  {
    _.mapToStr( 13 );
  });

  test.case = 'wrong type of arguments';
  test.shouldThrowErrorSync( function()
  {
    _.mapToStr( true );
  });

}

// --
// map properties
// --

function mapKeys( test )
{

  test.case = 'trivial';

  var got = _.mapKeys( {} );
  var expected = [];
  test.identical( got, expected );

  var got = _.mapKeys( { a : 1, b : undefined } );
  var expected = [ 'a', 'b' ];
  test.identical( got, expected );

  var got = _.mapKeys( { a : 7, b : 13 } );
  var expected = [ 'a', 'b' ];
  test.identical( got, expected );

  var got = _.mapKeys( { 7 : 'a', 3 : 'b', 13 : 'c' } );
  var expected = [ '3', '7', '13' ];
  test.identical( got, expected );

  var f = function(){};
  Object.setPrototypeOf( f, String );
  f.a = 1;
  var got = _.mapKeys( f );
  var expected = [ 'a' ];
  test.identical( got, expected );

  var got = _.mapKeys( new Date );
  var expected = [ ];
  test.identical( got, expected );

  //

  test.case = 'options';
  var a = { a : 1 }
  var b = { b : 2 }
  Object.setPrototypeOf( a, b );

  /* own off */

  var got = _.mapKeys( a );
  var expected = [ 'a', 'b' ];
  test.identical( got, expected );

  /* own on */

  var o = { own : 1 };
  var got = _.mapKeys.call( o, a );
  var expected = [ 'a' ];
  test.identical( got, expected );

  /* enumerable/own off */

  var o = { enumerable : 0, own : 0 };
  Object.defineProperty( b, 'k', { enumerable : 0 } );
  var got = _.mapKeys.call( o, a );
  var expected = _.mapAllKeys( a );
  test.identical( got, expected );

  /* enumerable off, own on */

  var o = { enumerable : 0, own : 1 };
  Object.defineProperty( a, 'k', { enumerable : 0 } );
  var got = _.mapKeys.call( o, a );
  var expected = [ 'a', 'k' ]
  test.identical( got, expected );

  //

  if( !Config.debug )
  return;

  test.case = 'no argument';
  test.shouldThrowErrorSync( function()
  {
    _.mapKeys();
  });

  test.case = 'wrong type of argument';
  test.shouldThrowErrorSync( function()
  {
    _.mapKeys( 'wrong arguments' );
  });

  test.case = 'unknown option';
  test.shouldThrowErrorSync( function()
  {
    _.mapKeys.call( { x : 1 }, {} );
  });

}

//

function mapOwnKeys( test )
{
  test.case = 'empty'
  var got = _.mapOwnKeys( {} );
  var expected = [];
  test.identical( got, expected )

  //

  test.case = 'simplest'

  var got = _.mapOwnKeys( { a : '1', b : '2' } );
  var expected = [ 'a', 'b' ];
  test.identical( got, expected )

  var got = _.mapOwnKeys( new Date );
  var expected = [ ];
  test.identical( got, expected )

  //

  test.case = ''

  var a = { a : 1 };
  var b = { b : 2 };
  var c = { c : 3 };
  Object.setPrototypeOf( a, b );
  Object.setPrototypeOf( b, c );

  var got = _.mapOwnKeys( a );
  var expected = [ 'a' ];
  test.identical( got, expected )

  var got = _.mapOwnKeys( b );
  var expected = [ 'b' ];
  test.identical( got, expected )

  var got = _.mapOwnKeys( c );
  var expected = [ 'c' ];
  test.identical( got, expected );

  //

  test.case = 'enumerable on/off';
  var a = { a : '1' };

  var got = _.mapOwnKeys( a );
  var expected = [ 'a' ]
  test.identical( got, expected );

  Object.defineProperty( a, 'k', { enumerable : false } );
  var o = { enumerable : 0 };
  var got = _.mapOwnKeys.call( o, a );
  var expected = [ 'a', 'k' ]
  test.identical( got, expected );

  //

  if( !Config.debug )
  return;

  test.case = 'no args';
  test.shouldThrowErrorSync( function()
  {
    _.mapOwnKeys();
  })

  test.case = 'invalid type';
  test.shouldThrowErrorSync( function()
  {
    _.mapOwnKeys( 1 );
  })

  test.case = 'unknown option';
  test.shouldThrowErrorSync( function()
  {
    _.mapOwnKeys.call( { own : 0 }, {} );
  })

}

//

function mapAllKeys( test )
{
  var _expected =
  [
    '__defineGetter__',
    '__defineSetter__',
    'hasOwnProperty',
    '__lookupGetter__',
    '__lookupSetter__',
    'propertyIsEnumerable',
    '__proto__',
    'constructor',
    'toString',
    'toLocaleString',
    'valueOf',
    'isPrototypeOf'
  ]

  //

  test.case = 'empty'
  var got = _.mapAllKeys( {} );
  test.identical( got.sort(), _expected.sort() )

  //

  test.case = 'one own property'
  var got = _.mapAllKeys( { a : 1 } );
  var expected = _expected.slice();
  expected.push( 'a' );
  test.identical( got.sort(), expected.sort() )

  //

  test.case = 'date'
  var got = _.mapAllKeys( new Date );
  test.identical( got.length, 55 );

  //

  test.case = 'not enumerable'
  var a = { };
  Object.defineProperty( a, 'k', { enumerable : 0 })
  var got = _.mapAllKeys( a );
  var expected = _expected.slice();
  expected.push( 'k' );
  test.identical( got.sort(), expected.sort() );

  //

  test.case = 'from prototype'
  var a = { a : 1 };
  var b = { b : 1 };
  Object.setPrototypeOf( a, b );
  Object.defineProperty( a, 'k', { enumerable : 0 } );
  Object.defineProperty( b, 'y', { enumerable : 0 } );
  var got = _.mapAllKeys( a );
  var expected = _expected.slice();
  expected = expected.concat( [ 'a','b','k','y' ] );
  test.identical( got.sort(), expected.sort() );

  //

  if( !Config.debug )
  return;

  test.case = 'no args';
  test.shouldThrowErrorSync( function()
  {
    _.mapAllKeys();
  })

  test.case = 'invalid argument';
  test.shouldThrowErrorSync( function()
  {
    _.mapAllKeys();
  })

  test.case = 'unknown option';
  test.shouldThrowErrorSync( function()
  {
    _.mapAllKeys.call( { own : 0 }, {} );
  })

}

//

function mapVals( test )
{

  test.case = 'trivial';

  var got = _.mapVals( {} );
  var expected = [];
  test.identical( got, expected );

  var got = _.mapVals( { a : 1, b : undefined } );
  var expected = [ 1, undefined ];
  test.identical( got, expected );

  var got = _.mapVals( { a : 7, b : 13 } );
  var expected = [ 7, 13 ];
  test.identical( got, expected );

  var got = _.mapVals( { 7 : 'a', 3 : 'b', 13 : 'c' } );
  var expected = [ 'b', 'a', 'c' ];
  test.identical( got, expected );

  var got = _.mapVals( new Date );
  var expected = [ ];
  test.identical( got, expected );

  /* */

  test.case = 'own'
  var a = { a : 1 };
  var b = { b : 2 };
  Object.setPrototypeOf( a, b );

  /**/

  var got = _.mapVals.call( { own : 0, enumerable : 1 }, a );
  var expected = [ 1, 2 ]
  test.identical( got, expected );

  /**/

  var got = _.mapVals.call( { own : 1, enumerable : 1 }, a );
  var expected = [ 1 ];
  test.identical( got, expected );

  //

  test.case = 'enumerable'
  var a = { a : 1 };
  Object.defineProperty( a, 'k', { enumerable : 0, value : 2 } );

  /**/

  var got = _.mapVals.call( { enumerable : 1, own : 0 }, a );
  var expected = [ 1 ];
  test.identical( got, expected );

  /**/

  var got = _.mapVals.call( { enumerable : 0, own : 0 }, a );
  var contains = false;
  for( var i = 0; i < got.length; i++ )
  {
    contains = _.mapContain( a, got[ i ] )
    if( !contains )
    break;
  }
  test.is( contains );

  //

  if( !Config.debug )
  return;

  test.case = 'no argument';
  test.shouldThrowErrorSync( function()
  {
    _.mapVals();
  });

  test.case = 'wrong type of argument';
  test.shouldThrowErrorSync( function()
  {
    _.mapVals( 'wrong argument' );
  });

  test.case = 'wrong option';
  test.shouldThrowErrorSync( function()
  {
    _.mapVals.call( { a : 1 }, {} );
  });

}

//

function mapOwnVals( test )
{

  test.case = 'trivial';

  var got = _.mapOwnVals( {} );
  var expected = [];
  test.identical( got, expected );

  var got = _.mapOwnVals( { a : 7, b : 13 } );
  var expected = [ 7, 13 ];
  test.identical( got, expected );

  var got = _.mapOwnVals( { 7 : 'a', 3 : 'b', 13 : 'c' } );
  var expected = [ 'b', 'a', 'c' ];
  test.identical( got, expected );

  var got = _.mapOwnVals( new Date );
  var expected = [ ];
  test.identical( got, expected );

  //

  test.case = ' only own values'
  var a = { a : 1 };
  var b = { b : 2 };
  Object.setPrototypeOf( a, b );

  /**/

  var got = _.mapOwnVals( a );
  var expected = [ 1 ];
  test.identical( got, expected );

  /* enumerable off */

  Object.defineProperty( a, 'k', { enumerable : 0, value : 3 } );
  Object.defineProperty( b, 'y', { enumerable : 0, value : 4 } );
  var got = _.mapOwnVals.call({ enumerable : 0 }, a );
  var expected = [ 1, 3 ];
  test.identical( got, expected );

  //

  if( !Config.debug )
  return;

  test.case = 'no argument';
  test.shouldThrowErrorSync( function()
  {
    _.mapOwnVals();
  });

  test.case = 'wrong type of argument';
  test.shouldThrowErrorSync( function()
  {
    _.mapOwnVals( 'wrong argument' );
  });

  test.case = 'wrong option';
  test.shouldThrowErrorSync( function()
  {
    _.mapOwnVals.call( { a : 1 }, {} );
  });

}

//

function mapAllVals( test )
{
  test.case = 'trivial';

  var got = _.mapAllVals( {} );
  test.is( got.length );

  /**/

  var got = _.mapAllVals( { a : 7, b : 13 } );
  test.is( got.length );
  test.is( got.indexOf( 7 ) !== -1 );
  test.is( got.indexOf( 13 ) !== -1 );

  /**/

  var got = _.mapAllVals( new Date );
  test.is( got.length > _.mapAllVals( {} ).length );

  //

  test.case = 'from prototype'
  var a = { a : 1 };
  var b = { b : 2 };
  Object.setPrototypeOf( a, b );

  /**/

  var got = _.mapAllVals( a );
  var expected = [ 1 ];
  test.is( got.length > _.mapAllVals( {} ).length );
  test.is( got.indexOf( 1 ) !== -1 );
  test.is( got.indexOf( 2 ) !== -1 );

  //

  if( !Config.debug )
  return;

  test.case = 'no argument';
  test.shouldThrowErrorSync( function()
  {
    _.mapAllVals();
  });

  test.case = 'wrong type of argument';
  test.shouldThrowErrorSync( function()
  {
    _.mapAllVals( 'wrong argument' );
  });

  test.case = 'wrong option';
  test.shouldThrowErrorSync( function()
  {
    _.mapAllVals.call( { a : 1 }, {} );
  });

}

//

function mapPairs( test )
{

  test.case = 'empty';

  var got = _.mapPairs( {} );
  var expected = [];
  test.identical( got, expected );

  var got = _.mapPairs( [] );
  var expected = [];
  test.identical( got, expected );

  /**/

  test.case = 'a list of [ key, value ] pairs';

  var got = _.mapPairs( { a : 7, b : 13 } );
  var expected = [ [ 'a', 7 ], [ 'b', 13 ] ];
  test.identical( got, expected );

  test.case = 'a list of [ key, value ] pairs'
  var got = _.mapPairs( { a : 3, b : 13, c : 7 } );
  var expected = [ [ 'a', 3 ], [ 'b', 13 ], [ 'c', 7 ] ];
  test.identical( got, expected );

  /**/

  var arrObj = [];
  arrObj[ 'k' ] = 1;
  var got = _.mapPairs( arrObj );
  var expected = [ [ 'k', 1 ] ];
  test.identical( got, expected );

  /**/

  var got = _.mapPairs( new Date );
  var expected = [];
  test.identical( got, expected );

  /* */

  test.case = 'from prototype';

  var a = { a : 1 };
  var b = { b : 2 };
  Object.setPrototypeOf( a, b );
  var got = _.mapPairs( a );
  var expected = [ [ 'a', 1 ], [ 'b', 2 ] ];
  test.identical( got, expected );

  /* using own */

  var got = _.mapPairs.call( { own : 1 }, a );
  var expected = [ [ 'a', 1 ] ];
  test.identical( got, expected );

  /* using enumerable off, own on */

  Object.defineProperty( a, 'k', { enumerable : 0, value : 3 } );
  var got = _.mapPairs.call( { enumerable : 0, own : 1 }, a );
  var expected = [ [ 'a', 1 ], [ 'k', 3 ] ];
  test.identical( got, expected );

  /* using enumerable off, own off */

  Object.defineProperty( a, 'k', { enumerable : 0, value : 3 } );
  var got = _.mapPairs.call( { enumerable : 0, own : 0 }, a );
  test.is( got.length > 2 );
  test.identical( got[ 0 ], [ 'a', 1 ] );
  test.identical( got[ 1 ], [ 'k', 3 ] );

  /* */

  if( !Config.debug )
  return;

  test.case = 'no argument';
  test.shouldThrowErrorSync( function()
  {
    _.mapPairs();
  });

  test.case = 'primitive';
  test.shouldThrowErrorSync( function()
  {
    _.mapPairs( 1 );
  });

  test.case = 'wrong type of argument';
  test.shouldThrowErrorSync( function()
  {
    _.mapPairs( 'wrong argument' );
  });

  test.case = 'redundant argument';
  test.shouldThrowErrorSync( function()
  {
    _.mapPairs( {}, 'wrong arguments' );
  });

  test.case = 'wrong type of array';
  test.shouldThrowErrorSync( function()
  {
    _.mapPairs( null );
  });

}

//

function mapOwnPairs( test )
{
  test.case = 'empty';
  var got = _.mapOwnPairs( {} );
  var expected = [];
  test.identical( got, expected );

  //

  test.case = 'a list of [ key, value ] pairs';

  var got = _.mapOwnPairs( { a : 7, b : 13 } );
  var expected = [ [ 'a', 7 ], [ 'b', 13 ] ];
  test.identical( got, expected );

  /**/

  var arrObj = [];
  arrObj[ 'k' ] = 1;
  var got = _.mapOwnPairs( arrObj );
  var expected = [ [ 'k', 1 ] ];
  test.identical( got, expected );

  /**/

  var got = _.mapOwnPairs( new Date );
  var expected = [];
  test.identical( got, expected );

  //

  test.case = 'from prototype';

  var a = { a : 1 };
  var b = { b : 2 };
  Object.setPrototypeOf( a, b );
  var got = _.mapOwnPairs( a );
  var expected = [ [ 'a', 1 ] ];
  test.identical( got, expected );

  /* using enumerable off */

  Object.defineProperty( a, 'k', { enumerable : 0, value : 3 } );
  var got = _.mapOwnPairs.call( { enumerable : 0 }, a );
  var expected = [ [ 'a', 1 ], [ 'k', 3 ] ];
  test.identical( got, expected );

  //

  if( !Config.debug )
  return;

  test.case = 'no argument';
  test.shouldThrowErrorSync( function()
  {
    _.mapOwnPairs();
  });

  test.case = 'primitive';
  test.shouldThrowErrorSync( function()
  {
    _.mapOwnPairs( 1 );
  });

  test.case = 'wrong type of argument';
  test.shouldThrowErrorSync( function()
  {
    _.mapOwnPairs( 'wrong argument' );
  });

}

//

function mapAllPairs( test )
{
  test.case = 'empty';
  var got = _.mapAllPairs( {} );
  test.is( got.length );

  //

  test.case = 'a list of [ key, value ] pairs';

  var got = _.mapAllPairs( { a : 7, b : 13 } );
  test.is( got.length > 2 );
  test.identical( got[ 0 ], [ 'a', 7 ] );
  test.identical( got[ 1 ], [ 'b', 13 ] );

  /**/

  var arrObj = [];
  arrObj[ 'k' ] = 1;
  var got = _.mapAllPairs( arrObj );
  test.is( got.length > 1 );
  got = _.arrayFlatten( [], got );
  test.is( got.indexOf( 'k' ) !== -1 );
  test.identical( got[ got.indexOf( 'k' ) + 1 ], 1 );

  /**/

  var got = _.mapAllPairs( new Date );
  test.is( got.length > 1 );
  got = _.arrayFlatten( [], got );
  test.is( got.indexOf( 'constructor' ) !== -1 );
  test.identical( got[ got.indexOf( 'constructor' ) + 1 ].name, 'Date' );

  //

  test.case = 'from prototype';

  var a = { a : 1 };
  var b = { b : 2 };
  Object.setPrototypeOf( a, b );
  var got = _.mapAllPairs( a );
  test.is( got.length > 2 );
  test.identical( got[ 0 ], [ 'a', 1 ] );
  test.identical( got[ 1 ], [ 'b', 2 ] );

  //

  if( !Config.debug )
  return;

  test.case = 'no argument';
  test.shouldThrowErrorSync( function()
  {
    _.mapAllPairs();
  });

  test.case = 'primitive';
  test.shouldThrowErrorSync( function()
  {
    _.mapAllPairs( 1 );
  });

  test.case = 'wrong type of argument';
  test.shouldThrowErrorSync( function()
  {
    _.mapAllPairs( 'wrong argument' );
  });

}

//

function mapProperties( test )
{
  test.case = 'empty';

  var got = _.mapProperties( {} );
  test.identical( got, {} );

  var got = _.mapProperties( [] );
  test.identical( got, {} );

  //

  test.case = 'trivial';

  var got = _.mapProperties( { a : 1 } );
  var expected = { a : 1 };
  test.identical( got, expected );

  var a = [];
  a.a = 1;
  var got = _.mapProperties( a );
  var expected = { a : 1 };
  test.identical( got, expected );

  var got = _.mapProperties( new Date() );
  var expected = {};
  test.identical( got, expected );

  //

  test.case = 'prototype'
  var a = { a : 1 };
  var b = { b : 2 };
  Object.setPrototypeOf( a, b );

  /**/

  var got = _.mapProperties( a );
  var expected = { a : 1, b : 2 };
  test.identical( got, expected );

  /**/

  var got = _.mapProperties.call( { own : 1, enumerable : 1 }, a );
  var expected = { a : 1 };
  test.identical( got, expected );

  /**/

  Object.defineProperty( a, 'k', { enumerable : 0, value : 3 } );
  var got = _.mapProperties.call( { enumerable : 0, own : 1 }, a );
  var expected = { a : 1, k : 3 };
  test.identical( got, expected );

  /**/

  Object.defineProperty( a, 'k', { enumerable : 0, value : 3 } );
  var got = _.mapProperties.call( { enumerable : 0, own : 0 }, a );
  test.is( Object.keys( got ).length > 3 );
  test.is( got.a === 1 );
  test.is( got.b === 2 );
  test.is( got.k === 3 );

  /**/

  var got = _.mapProperties.call( { enumerable : 0, own : 0 }, new Date() );
  test.is( Object.keys( got ).length );
  test.is( got.constructor.name === 'Date' );
  test.is( _.routineIs( got.getDate ) );
  test.is( !!got.__proto__ );

  /**/

  if( !Config.debug )
  return;

  test.case = 'no argument';
  test.shouldThrowErrorSync( function()
  {
    _.mapProperties();
  });

  test.case = 'primitive';
  test.shouldThrowErrorSync( function()
  {
    _.mapProperties( 1 );
  });

  test.case = 'wrong type of argument';
  test.shouldThrowErrorSync( function()
  {
    _.mapProperties( 'wrong argument' );
  });

  test.case = 'unknown option';
  test.shouldThrowErrorSync( function()
  {
    _.mapProperties.call( { x : 1 }, {} );
  });

}

//

function mapOwnProperties( test )
{
  test.case = 'empty';

  var got = _.mapOwnProperties( {} );
  test.identical( got, {} );

  var got = _.mapOwnProperties( [] );
  test.identical( got, {} );

  //

  test.case = 'trivial';

  var got = _.mapOwnProperties( { a : 1 } );
  var expected = { a : 1 };
  test.identical( got, expected );

  var a = [];
  a.a = 1;
  var got = _.mapOwnProperties( a );
  var expected = { a : 1 };
  test.identical( got, expected );

  var got = _.mapOwnProperties( new Date() );
  var expected = {};
  test.identical( got, expected );

  //

  test.case = 'prototype'
  var a = { a : 1 };
  var b = { b : 2 };
  Object.setPrototypeOf( a, b );

  /**/

  var got = _.mapOwnProperties( a );
  var expected = { a : 1 };
  test.identical( got, expected );

  /**/

  Object.defineProperty( a, 'k', { enumerable : 0, value : 3 } );
  var got = _.mapOwnProperties.call( { enumerable : 0 }, a );
  var expected = { a : 1, k : 3 };
  test.identical( got, expected );

  /**/

  var got = _.mapOwnProperties.call( { enumerable : 0 }, new Date() );
  test.identical( got, {} )

  //

  if( !Config.debug )
  return;

  test.case = 'no argument';
  test.shouldThrowErrorSync( function()
  {
    _.mapOwnProperties();
  });

  test.case = 'primitive';
  test.shouldThrowErrorSync( function()
  {
    _.mapOwnProperties( 1 );
  });

  test.case = 'wrong type of argument';
  test.shouldThrowErrorSync( function()
  {
    _.mapOwnProperties( 'wrong argument' );
  });

  test.case = 'unknown option';
  test.shouldThrowErrorSync( function()
  {
    _.mapOwnProperties.call( { x : 1 }, {} );
  });

}

//

function mapAllProperties( test )
{
  test.case = 'empty';

  var got = _.mapAllProperties( {} );
  test.is( Object.keys( got ).length  )
  test.identical( got.constructor.name, 'Object' );

  var got = _.mapAllProperties( [] );
  test.is( Object.keys( got ).length  )
  test.identical( got.constructor.name, 'Array' );

  //

  test.case = 'trivial';

  var got = _.mapAllProperties( { a : 1 } );
  test.is( Object.keys( got ).length > 1 )
  test.identical( got.a, 1 );

  var a = [];
  a.a = 1;
  var got = _.mapAllProperties( a );
  test.is( Object.keys( got ).length > 1 )
  var expected = { a : 1 };
  test.identical( got.a, 1 );

  var got = _.mapAllProperties( new Date() );
  test.is( _.routineIs( got.getDate ) );
  test.identical( got.constructor.name, 'Date' );

  //

  test.case = 'prototype'
  var a = { a : 1 };
  var b = { b : 2 };
  Object.setPrototypeOf( a, b );

  /**/

  var got = _.mapAllProperties( a );
  test.is( Object.keys( got ).length > 2 )
  test.identical( got.a, 1 );
  test.identical( got.b, 2 );

  /**/

  Object.defineProperty( b, 'k', { enumerable : 0, value : 3 } );
  var got = _.mapAllProperties( a );
  test.is( Object.keys( got ).length > 3 )
  test.identical( got.a, 1 );
  test.identical( got.b, 2 );
  test.identical( got.k, 3 );

  /**/

  var a = { a : 1 };
  var b = { b : 2 };
  Object.setPrototypeOf( a, b );
  Object.defineProperty( b, 'k', { enumerable : 0, value : undefined } );
  var got = _.mapAllProperties( a );
  test.is( Object.keys( got ).length > 3 )
  test.identical( got.a, 1 );
  test.identical( got.b, 2 );
  test.identical( got.k, undefined );

  //

  if( !Config.debug )
  return;

  test.case = 'no argument';
  test.shouldThrowErrorSync( function()
  {
    _.mapAllProperties();
  });

  test.case = 'primitive';
  test.shouldThrowErrorSync( function()
  {
    _.mapAllProperties( 1 );
  });

  test.case = 'wrong type of argument';
  test.shouldThrowErrorSync( function()
  {
    _.mapAllProperties( 'wrong argument' );
  });

  test.case = 'unknown option';
  test.shouldThrowErrorSync( function()
  {
    _.mapAllProperties.call( { x : 1 }, {} );
  });

}

//

function mapRoutines( test )
{
  test.case = 'empty';

  var got = _.mapRoutines( {} );
  test.identical( got, {} );

  var got = _.mapRoutines( [] );
  test.identical( got, {} );

  //

  test.case = 'trivial';

  var got = _.mapRoutines( { a : 1, b : function(){} } );
  test.is( Object.keys( got ).length === 1 )
  test.is( _.routineIs( got.b ) );

  var a = [];
  a.a = function(){};
  var got = _.mapRoutines( a );
  test.is( Object.keys( got ).length === 1 )
  test.is( _.routineIs( got.a ) );

  var got = _.mapRoutines( new Date() );
  test.identical( got, {} );

  //

  test.case = 'prototype'
  var a = { a : 1 };
  var b = { b : 2, c : function(){} };
  Object.setPrototypeOf( a, b );

  /**/

  var got = _.mapRoutines( a );
  test.is( Object.keys( got ).length === 1 )
  test.is( _.routineIs( got.c ) );

  /**/

  Object.defineProperty( b, 'k', { enumerable : 0, value : 3 } );
  var got = _.mapRoutines( a );
  test.is( Object.keys( got ).length === 1 )
  test.is( _.routineIs( got.c ) );

  /* enumerable : 0 */

  Object.defineProperty( b, 'k', { enumerable : 0, value : 3 } );
  var got = _.mapRoutines.call( { enumerable : 0 }, a );
  test.is( Object.keys( got ).length > 1 )
  test.is( _.routineIs( got.c ) );
  test.is( _.routineIs( got.__defineGetter__ ) );
  test.is( _.routineIs( got.__defineSetter__ ) );


  /**/

  a.y = function(){}
  var got = _.mapRoutines.call( { own : 1 }, a );
  test.is( Object.keys( got ).length === 1 )
  test.is( _.routineIs( got.y ) );

  /* own : 0 */

  var a = { a : 1, y : function(){} };
  var b = { b : 2, c : function(){} };
  Object.setPrototypeOf( a, b );
  var got = _.mapRoutines.call( { own : 0 }, a );
  test.is( Object.keys( got ).length === 2 )
  test.is( _.routineIs( got.y ) );
  test.is( _.routineIs( got.c ) );

  /* own : 0, enumerable : 0 */

  var a = { a : 1, y : function(){} };
  var b = { b : 2, c : function(){} };
  Object.setPrototypeOf( a, b );
  Object.defineProperty( b, 'k', { enumerable : 0, value : function(){} } );
  var got = _.mapRoutines.call( { own : 0, enumerable : 0 }, a );
  test.is( Object.keys( got ).length > 3 )
  test.is( _.routineIs( got.y ) );
  test.is( _.routineIs( got.c ) );
  test.is( _.routineIs( got.k ) );
  test.is( _.routineIs( got.__defineGetter__ ) );
  test.is( _.routineIs( got.__defineSetter__ ) );

  //

  if( !Config.debug )
  return;

  test.case = 'no argument';
  test.shouldThrowErrorSync( function()
  {
    _.mapRoutines();
  });

  test.case = 'primitive';
  test.shouldThrowErrorSync( function()
  {
    _.mapRoutines( 1 );
  });

  test.case = 'wrong type of argument';
  test.shouldThrowErrorSync( function()
  {
    _.mapRoutines( 'wrong argument' );
  });

  test.case = 'unknown option';
  test.shouldThrowErrorSync( function()
  {
    _.mapRoutines.call( { x : 1 }, {} );
  });

}

//

function mapOwnRoutines( test )
{
  test.case = 'empty';

  var got = _.mapOwnRoutines( {} );
  test.identical( got, {} );

  var got = _.mapOwnRoutines( [] );
  test.identical( got, {} );

  //

  test.case = 'trivial';

  var got = _.mapOwnRoutines( { a : 1, b : function(){} } );
  test.is( Object.keys( got ).length === 1 )
  test.is( _.routineIs( got.b ) );

  var a = [];
  a.a = function(){};
  var got = _.mapOwnRoutines( a );
  test.is( Object.keys( got ).length === 1 )
  test.is( _.routineIs( got.a ) );

  var got = _.mapRoutines( new Date() );
  test.identical( got, {} );

  //

  test.case = 'prototype'
  var a = { a : 1 };
  var b = { b : 2, c : function(){} };
  Object.setPrototypeOf( a, b );

  /**/

  var got = _.mapOwnRoutines( a );
  test.identical( got, {} );

  /* enumerable : 0 */

  Object.defineProperty( b, 'k', { enumerable : 0, value : 3 } );
  var got = _.mapOwnRoutines( a );
  test.identical( got, {} );

  /* enumerable : 0 */

  var a = {};
  var b = {};
  Object.setPrototypeOf( a, b );
  Object.defineProperty( b, 'k', { enumerable : 0, value : function(){} } );
  var got = _.mapOwnRoutines( a );
  test.identical( got, {} );

  /* enumerable : 0 */

  Object.defineProperty( a, 'k', { enumerable : 0, value : 3 } );
  var got = _.mapOwnRoutines.call( { enumerable : 0 }, a );
  test.identical( got, {} );

  /* enumerable : 0 */

  var a = {};
  var b = {};
  Object.defineProperty( a, 'k', { enumerable : 0, value : function(){} } );
  var got = _.mapOwnRoutines.call( { enumerable : 0 }, a );
  test.identical( got.k, a.k );
  test.is( _.routineIs( got.k ) );

  //

  if( !Config.debug )
  return;

  test.case = 'no argument';
  test.shouldThrowErrorSync( function()
  {
    _.mapOwnRoutines();
  });

  test.case = 'primitive';
  test.shouldThrowErrorSync( function()
  {
    _.mapOwnRoutines( 1 );
  });

  test.case = 'wrong type of argument';
  test.shouldThrowErrorSync( function()
  {
    _.mapOwnRoutines( 'wrong argument' );
  });

  test.case = 'unknown option';
  test.shouldThrowErrorSync( function()
  {
    _.mapOwnRoutines.call( { x : 1 }, {} );
  });

}

//

function mapAllRoutines( test )
{
  test.case = 'empty';

  var got = _.mapAllRoutines( {} );
  test.is( Object.keys( got ).length );
  test.is( _.routineIs( got.__defineGetter__ ) );
  test.is( _.routineIs( got.__defineSetter__ ) );

  var got = _.mapAllRoutines( [] );
  test.is( Object.keys( got ).length );
  test.is( _.routineIs( got.__defineGetter__ ) );
  test.is( _.routineIs( got.__defineSetter__ ) );

  //

  test.case = 'trivial';

  var got = _.mapAllRoutines( { a : 1, b : function(){} } );
  test.is( Object.keys( got ).length );
  test.is( _.routineIs( got.__defineGetter__ ) );
  test.is( _.routineIs( got.__defineSetter__ ) );
  test.is( _.routineIs( got.b ) );

  var a = [];
  a.a = function(){};
  var got = _.mapAllRoutines( a );
  test.is( Object.keys( got ).length );
  test.is( _.routineIs( got.__defineGetter__ ) );
  test.is( _.routineIs( got.__defineSetter__ ) );
  test.is( _.routineIs( got.a ) );

  var got = _.mapAllRoutines( new Date() );
  test.is( Object.keys( got ).length );
  test.identical( got.constructor.name, 'Date' );
  test.is( _.routineIs( got.getDate ) );

  //

  test.case = 'prototype'
  var a = { a : 1 };
  var b = { b : 2, c : function(){} };
  Object.setPrototypeOf( a, b );

  /**/

  var got = _.mapAllRoutines( a );
  test.is( Object.keys( got ).length > 1 );
  test.is( _.routineIs( got.c ) );

  /**/

  Object.defineProperty( b, 'k', { enumerable : 0, value : 3 } );
  var got = _.mapAllRoutines( a );
  test.is( Object.keys( got ).length > 1 );
  test.is( _.routineIs( got.c ) );

  /**/

  Object.defineProperty( a, 'z', { enumerable : 0, value : function(){} } );
  Object.defineProperty( b, 'y', { enumerable : 0, value : function(){} } );
  var got = _.mapAllRoutines( a );
  test.is( Object.keys( got ).length > 2 );
  test.is( _.routineIs( got.c ) );
  test.is( _.routineIs( got.y ) );
  test.is( _.routineIs( got.z ) );

  //

  if( !Config.debug )
  return;

  test.case = 'no argument';
  test.shouldThrowErrorSync( function()
  {
    _.mapAllRoutines();
  });

  test.case = 'primitive';
  test.shouldThrowErrorSync( function()
  {
    _.mapAllRoutines( 1 );
  });

  test.case = 'wrong type of argument';
  test.shouldThrowErrorSync( function()
  {
    _.mapAllRoutines( 'wrong argument' );
  });

  test.case = 'unknown option';
  test.shouldThrowErrorSync( function()
  {
    _.mapAllRoutines.call( { x : 1 }, {} );
  });

}

//

function mapFields( test )
{
  test.case = 'empty';

  var got = _.mapFields( {} );
  test.identical( got, {} );

  var got = _.mapFields( [] );
  test.identical( got, {} );

  //

  test.case = 'trivial';

  var got = _.mapFields( { a : 1, b : function(){} } );
  test.is( Object.keys( got ).length === 1 )
  test.is( got.a === 1 );

  var a = [ ];
  a.a = function(){};
  a.b = 1;
  var got = _.mapFields( a );
  test.is( Object.keys( got ).length === 1 )
  test.is( got.b === 1 );

  var got = _.mapFields( new Date() );
  test.identical( got, {} );

  //

  test.case = 'prototype'
  var a = { a : 1 };
  var b = { b : 2, c : function(){} };
  Object.setPrototypeOf( a, b );

  /**/

  var got = _.mapFields( a );
  test.is( Object.keys( got ).length === 2 );
  test.identical( got.a, 1 );
  test.identical( got.b, 2 );

  /**/

  Object.defineProperty( b, 'k', { enumerable : 0, value : 3 } );
  var got = _.mapFields( a );
  test.is( Object.keys( got ).length === 2 );
  test.identical( got.a, 1 );
  test.identical( got.b, 2 );

  /* enumerable : 0 */

  Object.defineProperty( b, 'k', { enumerable : 0, value : 3 } );
  var got = _.mapFields.call( { enumerable : 0 }, a );
  test.is( Object.keys( got ).length === 4 )
  test.identical( got.a, 1 );
  test.identical( got.b, 2 );
  test.identical( got.k, 3 );

  /**/

  a.y = function(){}
  var got = _.mapFields.call( { own : 1 }, a );
  test.is( Object.keys( got ).length === 1 )
  test.identical( got.a, 1 );

  /* own : 0 */

  var a = { a : 1, y : function(){} };
  var b = { b : 2, c : function(){} };
  Object.setPrototypeOf( a, b );
  var got = _.mapFields.call( { own : 0, enumerable : 1 }, a );
  test.is( Object.keys( got ).length === 2 )
  test.identical( got.a, 1 );
  test.identical( got.b, 2 );

  /* enumerable : 0 */

  var a = { a : 1, y : function(){} };
  var b = { b : 2, c : function(){} };
  Object.setPrototypeOf( a, b );
  Object.defineProperty( b, 'k', { enumerable : 0, value : function(){} } );
  Object.defineProperty( b, 'z', { enumerable : 0, value : 3 } );
  var got = _.mapFields.call( { enumerable : 0 }, a );
  test.identical( Object.keys( got ).length, 4 );
  test.identical( got.a, 1 );
  test.identical( got.b, 2 );
  test.identical( got.z, 3 );

  //

  if( !Config.debug )
  return;

  test.case = 'no argument';
  test.shouldThrowErrorSync( function()
  {
    _.mapFields();
  });

  test.case = 'primitive';
  test.shouldThrowErrorSync( function()
  {
    _.mapFields( 1 );
  });

  test.case = 'wrong type of argument';
  test.shouldThrowErrorSync( function()
  {
    _.mapFields( 'wrong argument' );
  });

  test.case = 'unknown option';
  test.shouldThrowErrorSync( function()
  {
    _.mapFields.call( { x : 1 }, {} );
  });

}

//

function mapOwnFields( test )
{
  test.case = 'empty';

  var got = _.mapOwnFields( {} );
  test.identical( got, {} );

  var got = _.mapOwnFields( [] );
  test.identical( got, {} );

  /* */

  test.case = 'trivial';

  var got = _.mapOwnFields( { a : 1, b : function(){} } );
  test.is( Object.keys( got ).length === 1 )
  test.is( got.a === 1 );

  var a = [ ];
  a.a = function(){};
  a.b = 1;
  var got = _.mapOwnFields( a );
  test.is( Object.keys( got ).length === 1 )
  test.is( got.b === 1 );

  var got = _.mapOwnFields( new Date() );
  test.identical( got, {} );

  /* */

  test.case = 'prototype'
  var a = { a : 1 };
  var b = { b : 2, c : function(){} };
  Object.setPrototypeOf( a, b );

  /* */

  var got = _.mapOwnFields( a );
  test.is( Object.keys( got ).length === 1 );
  test.identical( got.a, 1 );

  /* */

  Object.defineProperty( a, 'k', { enumerable : 0, value : 3 } );
  var got = _.mapOwnFields( a );
  test.is( Object.keys( got ).length === 1 );
  test.identical( got.a, 1 );

  /* enumerable : 0 */

  Object.defineProperty( a, 'y', { enumerable : 0, value : 3 } );
  var got = _.mapOwnFields.call( { enumerable : 0 }, a );
  test.is( Object.keys( got ).length === 3 )
  test.identical( got.a, 1 );
  test.identical( got.y, 3 );

  /* */

  if( !Config.debug )
  return;

  test.case = 'no argument';
  test.shouldThrowErrorSync( function()
  {
    _.mapOwnFields();
  });

  test.case = 'primitive';
  test.shouldThrowErrorSync( function()
  {
    _.mapOwnFields( 'x' );
  });

  test.case = 'primitive';
  test.shouldThrowErrorSync( function()
  {
    _.mapOwnFields( 1 );
  });

  test.case = 'wrong type of argument';
  test.shouldThrowErrorSync( function()
  {
    _.mapOwnFields( 'wrong argument' );
  });

  test.case = 'unknown option';
  test.shouldThrowErrorSync( function()
  {
    _.mapOwnFields.call( { x : 1 }, {} );
  });

}

//

function mapAllFields( test )
{
  test.case = 'empty';

  var got = _.mapAllFields( {} );
  test.is( Object.keys( got ).length === 1 )
  test.identical( got.__proto__, {}.__proto__ );

  var got = _.mapAllFields( [] );
  test.is( Object.keys( got ).length === 2 )
  test.identical( got.__proto__, [].__proto__ );
  test.identical( got.length, 0 );

  //

  test.case = 'trivial';

  var got = _.mapAllFields( { a : 1, b : function(){} } );
  test.is( Object.keys( got ).length === 2 )
  test.is( got.a === 1 );
  test.is( got.__proto__ === {}.__proto__ );

  var a = [ ];
  a.a = function(){};
  a.b = 1;
  var got = _.mapAllFields( a );
  console.log(got);
  test.is( Object.keys( got ).length === 3 )
  test.is( got.length === 0 );
  test.is( got.b === 1 );
  test.is( got.__proto__ === [].__proto__ );

  var str = new Date();
  var got = _.mapAllFields( str );
  test.identical( got.__proto__, str.__proto__);

  //

  test.case = 'prototype'
  var a = { a : 1 };
  var b = { b : 2, c : function(){} };
  Object.setPrototypeOf( a, b );

  /**/

  var got = _.mapAllFields( a );
  test.is( Object.keys( got ).length === 3 );
  test.identical( got.a, 1 );
  test.identical( got.b, 2 );
  test.identical( got.__proto__, b );

  /**/

  Object.defineProperty( b, 'k', { enumerable : 0, value : 3 } );
  var got = _.mapAllFields( a );
  test.is( Object.keys( got ).length === 4 );
  test.identical( got.a, 1 );
  test.identical( got.b, 2 );
  test.identical( got.k, 3 );
  test.identical( got.__proto__, b );

  //

  if( !Config.debug )
  return;

  test.case = 'no argument';
  test.shouldThrowErrorSync( function()
  {
    _.mapAllFields();
  });

  test.case = 'primitive';
  test.shouldThrowErrorSync( function()
  {
    _.mapAllFields( 1 );
  });

  test.case = 'wrong type of argument';
  test.shouldThrowErrorSync( function()
  {
    _.mapAllFields( 'wrong argument' );
  });

  test.case = 'unknown option';
  test.shouldThrowErrorSync( function()
  {
    _.mapAllFields.call( { x : 1 }, {} );
  });

}

//

function mapOnlyPrimitives( test )
{
  test.case = 'emtpy';

  var got = _.mapOnlyPrimitives( {} )
  test.identical( got, {} );

  test.case = 'primitives';

  var src =
  {
    a : null,
    b : undefined,
    c : 5,
    e : false,
    f : 'a',
    g : function(){},
    h : [ 1 ],
    i : new Date(),
    j : new BufferRaw( 5 )
  }
  var got = _.mapOnlyPrimitives( src );
  var expected =
  {
    a : null,
    b : undefined,
    c : 5,
    e : false,
    f : 'a',
  }
  test.identical( got, expected );

  /* */

  test.case = 'only enumerable';
  var a = {};
  Object.defineProperty( a, 'k', { enumerable : 0, value : 3 } )
  var got = _.mapOnlyPrimitives( a );
  test.identical( got, {} );

  /* */

  test.case = 'from prototype';
  var a = {};
  var b = { a : 1, c : function(){} };
  Object.defineProperty( b, 'k', { enumerable : 0, value : 3 } );
  Object.setPrototypeOf( a, b );
  var got = _.mapOnlyPrimitives( a );
  test.identical( got, { a : 1 } );

  /* */

  if( !Config.debug )
  return;

  test.case = 'invalid arg type';
  test.shouldThrowErrorSync( function()
  {
    _.mapOnlyPrimitives( null )
  });

  test.case = 'no args';
  test.shouldThrowErrorSync( function()
  {
    _.mapOnlyPrimitives()
  })

}

//

function mapButConditional( test )
{

  test.case = 'an object';
  var got = _.mapButConditional( _.field.filter.dstNotHasSrcPrimitive, { a : 1, b : 'ab', c : [ 1, 2, 3 ] }, { a : 1, b : 'ab', d : [ 1, 2, 3 ] }  );
  var expected = {};
  test.identical( got, expected );

  /**/

  if( !Config.debug )
  return;

  test.case = 'no argument';
  test.shouldThrowErrorSync( function()
  {
    _.mapButConditional();
  });

  test.case = 'few arguments';
  test.shouldThrowErrorSync( function()
  {
    _.mapButConditional( _.field.mapper.primitive );
  });

  test.case = 'second argument is wrong type of array';
  test.shouldThrowErrorSync( function()
  {
    _.mapButConditional( _.field.mapper.primitive, [] );
  });

  test.case = 'wrong type of arguments';
  test.shouldThrowErrorSync( function()
  {
    _.mapButConditional( 'wrong arguments' );
  });

}

//

function mapBut( test )
{

  test.case = 'empty src map'; /* */

  var srcMap = {};
  var screenMap = { a : 13, b : 77, c : 3, d : 'name' };
  var srcMapCopy = _.mapExtend( null, srcMap );
  var screenMapCopy = _.mapExtend( null, screenMap );
  var got = _.mapBut( srcMap, screenMap );
  var expected = {};
  test.identical( got, expected );
  test.is( got !== srcMap );
  test.identical( srcMap, srcMapCopy );
  test.identical( screenMap, screenMapCopy );

  test.case = 'empty src array'; /* */

  var srcMap = [];
  var screenMap = { a : 13, b : 77, c : 3, d : 'name' };
  var srcMapCopy = srcMap.slice();
  var screenMapCopy = _.mapExtend( null, screenMap );
  var got = _.mapBut( srcMap, screenMap );
  var expected = {};
  test.identical( got, expected );
  test.is( got !== srcMap );
  test.identical( srcMap, srcMapCopy );
  test.identical( screenMap, screenMapCopy );

  test.case = 'empty screen'; /* */

  var srcMap = { d : 'name', c : 33, a : 'abc' };
  var screenMap = {};
  var srcMapCopy = _.mapExtend( null, srcMap );
  var screenMapCopy = _.mapExtend( null, screenMap );
  var got = _.mapBut( srcMap, screenMap );
  var expected = { d : 'name', c : 33, a : 'abc' };
  test.identical( got, expected );
  test.is( got !== srcMap );
  test.identical( srcMap, srcMapCopy );
  test.identical( screenMap, screenMapCopy );

  test.case = 'trivial'; /* */

  var srcMap = { d : 'name', c : 33, a : 'abc' };
  var screenMap = { a : 13, b : 77, c : 3, d : 'name' };
  var srcMapCopy = _.mapExtend( null, srcMap );
  var screenMapCopy = _.mapExtend( null, screenMap );
  var got = _.mapBut( srcMap, screenMap );
  var expected = {};
  test.identical( got, expected );
  test.is( got !== srcMap );
  test.identical( srcMap, srcMapCopy );
  test.identical( screenMap, screenMapCopy );

  var srcMap = { d : 'name', c : 33, a : 'abc', x : 13 };
  var screenMap = { b : 77, c : 3, d : 'name' };
  var srcMapCopy = _.mapExtend( null, srcMap );
  var screenMapCopy = _.mapExtend( null, screenMap );
  var got = _.mapBut( srcMap, screenMap );
  var expected = { a : 'abc', x : 13 };
  test.identical( got, expected );
  test.is( got !== srcMap );
  test.identical( srcMap, srcMapCopy );
  test.identical( screenMap, screenMapCopy );

  test.case = 'several screens'; /* */

  var srcMap = { d : 'name', c : 33, a : 'abc' };
  var screenMap = [ { a : 13 }, { b : 77 }, { c : 3 }, { d : 'name' } ];
  var srcMapCopy = _.mapExtend( null, srcMap );
  var screenMapCopy = screenMap.slice();
  var got = _.mapBut( srcMap, screenMap );
  var expected = {};
  test.identical( got, expected );
  test.is( got !== srcMap );
  test.identical( srcMap, srcMapCopy );
  test.identical( screenMap, screenMapCopy );

  test.case = 'several srcs'; /* */

  var srcMap = [ { a : 1 }, { b : 1 }, { c : 1 } ];
  var screenMap = { a : 2, b : 2, d : 2 };
  var srcMapCopy = srcMap.slice();
  var screenMapCopy = _.mapExtend( null, screenMap );
  var got = _.mapBut( srcMap, screenMap );
  var expected = { 0 : { a : 1 }, 1 : { b : 1 }, 2 : { c : 1 } };
  test.identical( got, expected );
  test.is( got !== srcMap );
  test.identical( srcMap, srcMapCopy );
  test.identical( screenMap, screenMapCopy );

  test.case = 'several srcs and screens'; /* */

  var srcMap = [ { a : 1 }, { b : 1 }, { c : 1 } ];
  var screenMap = [ { 0 : 2 }, { 1 : 2 }, { d : 2 } ];
  var srcMapCopy = srcMap.slice();
  var screenMapCopy = screenMap.slice();
  var got = _.mapBut( srcMap, screenMap );
  var expected = { 2 : { c : 1 } };
  test.identical( got, expected );
  test.is( got !== srcMap );
  test.identical( srcMap, srcMapCopy );
  test.identical( screenMap, screenMapCopy );

  /* */

  if( !Config.debug )
  return;

  test.case = 'no arguments';
  test.shouldThrowErrorSync( function()
  {
    _.mapBut();
  });

  test.case = 'wrong type of arguments';
  test.shouldThrowErrorSync( function()
  {
    _.mapBut( 'wrong arguments' );
  });

  test.case = 'only src map';
  test.shouldThrowErrorSync( function()
  {
    _.mapBut( srcMap );
  });

  test.case = 'first argument is not an object-like';
  test.shouldThrowErrorSync( function()
  {
    _.mapBut( 3, [] );
  });

  test.case = 'second argument is not an object-like';
  test.shouldThrowErrorSync( function()
  {
    _.mapBut( [], '' );
  });

  test.case = 'redundant arguments';
  test.shouldThrowErrorSync( function()
  {
    _.mapBut( [], [], {} );
  });

  test.case = 'wrong type of arguments';
  test.shouldThrowErrorSync( function()
  {
    _.mapBut( {}, 'wrong arguments' );
  });

  test.case = 'wrong type of arguments';
  test.shouldThrowErrorSync( function()
  {
    _.mapBut( 'wrong arguments', {} );
  });

}

//

function mapOwnBut( test )
{

  test.case = 'an empty object';
  var got = _.mapOwnBut( {}, {} );
  var expected = {  };
  test.identical( got, expected );

  test.case = 'an object';
  var got = _.mapOwnBut( { a : 7, b : 13, c : 3 }, { a : 7, b : 13 } );
  var expected = { c : 3 };
  test.identical( got, expected );

  test.case = 'an object';
  var got = _.mapOwnBut( { a : 7, 'toString' : 5 }, { b : 33, c : 77 } );
  var expected = { a : 7 };
  test.identical( got, expected );

  /**/

  if( !Config.debug )
  return;

  test.case = 'no arguments';
  test.shouldThrowErrorSync( function()
  {
    _.mapOwnBut();
  });

  test.case = 'not enough arguments';
  test.shouldThrowErrorSync( function()
  {
    _.mapOwnBut( {} );
  });

  test.case = 'not enough arguments';
  test.shouldThrowErrorSync( function()
  {
    _.mapOwnBut( [] );
  });

  test.case = 'wrong type of arguments';
  test.shouldThrowErrorSync( function()
  {
    _.mapOwnBut( 'wrong arguments' );
  });

}

//

function mapOnly( test )
{

  test.case = 'empty src map'; /* */

  var srcMap = {};
  var screenMap = { a : 13, b : 77, c : 3, d : 'name' };
  var srcMapCopy = _.mapExtend( null, srcMap );
  var screenMapCopy = _.mapExtend( null, screenMap );
  var got = _.mapOnly( srcMap, screenMap );
  var expected = {};
  test.identical( got, expected );
  test.is( got !== srcMap );
  test.identical( srcMap, srcMapCopy );
  test.identical( screenMap, screenMapCopy );

  test.case = 'empty src array'; /* */

  var srcMap = [];
  var screenMap = { a : 13, b : 77, c : 3, d : 'name' };
  var srcMapCopy = srcMap.slice();
  var screenMapCopy = _.mapExtend( null, screenMap );
  var got = _.mapOnly( srcMap, screenMap );
  var expected = {};
  test.identical( got, expected );
  test.is( got !== srcMap );
  test.identical( srcMap, srcMapCopy );
  test.identical( screenMap, screenMapCopy );

  test.case = 'empty screen'; /* */

  var srcMap = { d : 'name', c : 33, a : 'abc' };
  var screenMap = {};
  var srcMapCopy = _.mapExtend( null, srcMap );
  var screenMapCopy = _.mapExtend( null, screenMap );
  var got = _.mapOnly( srcMap, screenMap );
  var expected = {};
  test.identical( got, expected );
  test.is( got !== srcMap );
  test.identical( srcMap, srcMapCopy );
  test.identical( screenMap, screenMapCopy );

  test.case = 'only srcMap'; /* */

  var srcMap = { d : 'name', c : 33, a : 'abc' };
  var srcMapCopy = _.mapExtend( null, srcMap );
  var got = _.mapOnly( srcMap );
  var expected = { d : 'name', c : 33, a : 'abc' };
  test.identical( got, expected );
  test.is( got !== srcMap );

  test.case = 'trivial'; /* */

  var srcMap = { d : 'name', c : 33, a : 'abc' };
  var screenMap = { a : 13, b : 77, c : 3, d : 'name' };
  var srcMapCopy = _.mapExtend( null, srcMap );
  var screenMapCopy = _.mapExtend( null, screenMap );
  var got = _.mapOnly( srcMap, screenMap );
  var expected = { a : 'abc', c : 33, d : 'name' };
  test.identical( got, expected );
  test.is( got !== srcMap );
  test.identical( srcMap, srcMapCopy );
  test.identical( screenMap, screenMapCopy );

  test.case = 'several screens'; /* */

  var srcMap = { 0 : 'name', 1 : 33, 2 : 'abc' };
  var screenMap = [ { a : 13 }, { b : 77 }, { c : 3 }, { d : 'name' } ];
  var srcMapCopy = _.mapExtend( null, srcMap );
  var screenMapCopy = screenMap.slice();
  var got = _.mapOnly( srcMap, screenMap );
  var expected = { 2 : 'abc', 1 : 33, 0 : 'name' };
  test.identical( got, expected );
  test.is( got !== srcMap );
  test.identical( srcMap, srcMapCopy );
  test.identical( screenMap, screenMapCopy );

  test.case = 'several srcs'; /* */

  var srcMap = [ { a : 1 }, { b : 1 }, { c : 1 } ];
  var screenMap = { a : 2, b : 2, d : 2 };
  var srcMapCopy = srcMap.slice();
  var screenMapCopy = _.mapExtend( null, screenMap );
  var got = _.mapOnly( srcMap, screenMap );
  var expected = { a : 1, b : 1 };
  test.identical( got, expected );
  test.is( got !== srcMap );
  test.identical( srcMap, srcMapCopy );
  test.identical( screenMap, screenMapCopy );

  test.case = 'several srcs and screens'; /* */

  var srcMap = [ { 0 : 1 }, { 1 : 1 }, { d : 1 } ];
  var screenMap = [ { a : 2 }, { b : 2 }, { d : 2 } ];
  var srcMapCopy = srcMap.slice();
  var screenMapCopy = screenMap.slice();
  var got = _.mapOnly( srcMap, screenMap );
  var expected = { 0 : 1, 1 : 1 };
  test.identical( got, expected );
  test.is( got !== srcMap );
  test.identical( srcMap, srcMapCopy );
  test.identical( screenMap, screenMapCopy );

  /* */

  if( !Config.debug )
  return;

  test.case = 'no arguments';
  test.shouldThrowErrorSync( function()
  {
    _.mapOnly();
  });

  test.case = 'wrong type of arguments';
  test.shouldThrowErrorSync( function()
  {
    _.mapOnly( 'wrong arguments' );
  });

  test.case = 'first argument is not an object-like';
  test.shouldThrowErrorSync( function()
  {
    _.mapOnly( 3, [] );
  });

  test.case = 'second argument is not an object-like';
  test.shouldThrowErrorSync( function()
  {
    _.mapOnly( [], '' );
  });

  test.case = 'redundant arguments';
  test.shouldThrowErrorSync( function()
  {
    _.mapOnly( [], [], {} );
  });

  test.case = 'wrong type of arguments';
  test.shouldThrowErrorSync( function()
  {
    _.mapOnly( {}, 'wrong arguments' );
  });

  test.case = 'wrong type of arguments';
  test.shouldThrowErrorSync( function()
  {
    _.mapOnly( 'wrong arguments', {} );
  });

}

//

function _mapOnly( test )
{

  test.case = 'an object';
  var options = {};
  options.screenMaps = { 'a' : 13, 'b' : 77, 'c' : 3, 'name' : 'Mikle' };
  options.srcMaps = { 'a' : 33, 'd' : 'name', 'name' : 'Mikle', 'c' : 33 };
  var got = _._mapOnly( options );
  var expected = { a : 33, c : 33, name : 'Mikle' };
  test.identical( got, expected );

  test.case = 'an object2'
  var options = {};
  options.screenMaps = { a : 13, b : 77, c : 3, d : 'name' };
  options.srcMaps = { d : 'name', c : 33, a : 'abc' };
  var got = _._mapOnly( options );
  var expected = { a : 'abc', c : 33, d : 'name' };
  test.identical( got, expected );

  /**/

  if( !Config.debug )
  return;

  test.case = 'no arguments';
  test.shouldThrowErrorSync( function()
  {
    _._mapOnly();
  });

  test.case = 'redundant arguments';
  test.shouldThrowErrorSync( function()
  {
    _._mapOnly( {}, 'wrong arguments' );
  });

  test.case = 'wrong type of array';
  test.shouldThrowErrorSync( function()
  {
    _._mapOnly( [] );
  });

  test.case = 'wrong type of arguments';
  test.shouldThrowErrorSync( function()
  {
    _._mapOnly( 'wrong arguments' );
  });

}

//

function mapsAreIdentical( test )
{

  test.case = 'same values';
  var got = _.mapsAreIdentical( { a : 7, b : 13 }, { a : 7, b : 13 } );
  var expected = true;
  test.identical( got, expected );

  test.case = 'not the same values in'
  var got = _.mapsAreIdentical( { 'a' : 7, 'b' : 13 }, { 'a' : 7, 'b': 14 } );
  var expected = false;
  test.identical( got, expected );

  test.case = 'different number of keys, more in the first argument'
  var got = _.mapsAreIdentical( { 'a' : 7, 'b' : 13, 'с' : 15 }, { 'a' : 7, 'b' : 13 } );
  var expected = false;
  test.identical( got, expected );

  test.case = 'different number of keys, more in the second argument'
  var got = _.mapsAreIdentical( { 'a' : 7, 'b' : 13 }, { 'a' : 7, 'b' : 13, 'с' : 15 } );
  var expected = false;
  test.identical( got, expected );

  /* special cases */

  test.case = 'empty maps, standrard'
  var got = _.mapsAreIdentical( {}, {} );
  var expected = true;
  test.identical( got, expected );

  test.case = 'empty maps, pure'
  var got = _.mapsAreIdentical( Object.create( null ), Object.create( null ) );
  var expected = true;
  test.identical( got, expected );

  test.case = 'empty maps, one standard another pure'
  var got = _.mapsAreIdentical( {}, Object.create( null ) );
  var expected = true;
  test.identical( got, expected );

  /* bad arguments */

  if( !Config.debug )
  return;

  test.case = 'no arguments';
  test.shouldThrowErrorSync( function()
  {
    _.mapsAreIdentical();
  });

  test.case = 'not object-like arguments';
  test.shouldThrowErrorSync( function()
  {
    _.mapsAreIdentical( [ 'a', 7, 'b', 13 ], [ 'a', 7, 'b', 14 ] );
  });
  test.shouldThrowErrorSync( function()
  {
    _.mapsAreIdentical( 'a','b' );
  });
  test.shouldThrowErrorSync( function()
  {
    _.mapsAreIdentical( 1,3 );
  });
  test.shouldThrowErrorSync( function()
  {
    _.mapsAreIdentical( null,null );
  });
  test.shouldThrowErrorSync( function()
  {
    _.mapsAreIdentical( undefined,undefined );
  });

  test.case = 'too few arguments';
  test.shouldThrowErrorSync( function()
  {
    _.mapsAreIdentical( {} );
  });

  test.case = 'too many arguments';
  test.shouldThrowErrorSync( function()
  {
    _.mapsAreIdentical( {}, {}, 'redundant argument' );
  });

}

//

function mapContain( test )
{

  test.case = 'first has same keys like second';
  var got = _.mapContain( { a : 7, b : 13, c : 15 }, { a : 7, b : 13 } );
  var expected = true;
  test.identical( got, expected );

  test.case = 'in the array';
  var got = _.mapContain( [ 'a', 7, 'b', 13, 'c', 15 ], [ 'a', 7, 'b', 13 ] );
  var expected = true;
  test.identical( got, expected );

  test.case = 'number of keys in first not equal';
  var got = _.mapContain( { a : 1 }, { a : 1, b : 2 } );
  var expected = false;
  test.identical( got, expected );

  /**/

  if( !Config.debug )
  return;

  test.case = 'no arguments';
  test.shouldThrowErrorSync( function()
  {
    _.mapContain();
  });

  test.case = 'few arguments';
  test.shouldThrowErrorSync( function()
  {
    _.mapContain( {} );
  });

  test.case = 'too many arguments';
  test.shouldThrowErrorSync( function()
  {
    _.mapContain( {}, {}, 'redundant argument' );
  });

}

//

function mapOwnKey( test )
{

  test.case = 'second argument is string';
  var got = _.mapOwnKey( { a : 7, b : 13 }, 'a' );
  var expected = true;
  test.identical( got, expected );

  test.case = 'second argument is object';
  var got = _.mapOwnKey( { a : 7, b : 13 }, Object.create( null ).a = 'a' );
  var expected = true;
  test.identical( got, expected );

  test.case = 'second argument is symbol';
  var symbol = Symbol( 'b' ), obj = { a : 7, [ symbol ] : 13 };
  var got = _.mapOwnKey( obj, symbol );
  var expected = true;
  test.identical( got, expected );

  test.case = 'false';
  var got = _.mapOwnKey( Object.create( { a : 7, b : 13 } ), 'a' );
  var expected = false;
  test.identical( got, expected );

  /**/

  if( !Config.debug )
  return;

  test.case = 'no argument';
  test.shouldThrowErrorSync( function()
  {
    _.mapOwnKey();
  });

  test.case = 'few arguments';
  test.shouldThrowErrorSync( function()
  {
    _.mapOwnKey( {}, 'a', 'b' );
  });

  test.case = 'wrong type of key';
  test.shouldThrowErrorSync( function()
  {
    _.mapOwnKey( [], 1 );
  });

  test.case = 'wrong type of argument';
  test.shouldThrowErrorSync( function()
  {
    _.mapOwnKey( 1 );
  });

  test.case = 'wrong type of second argument';
  test.shouldThrowErrorSync( function()
  {
    _.mapOwnKey( {}, 13 );
  });

  test.case = 'wrong type of arguments';
  test.shouldThrowErrorSync( function()
  {
    _.mapOwnKey( '', 7 );
  });

}

//

function mapHasAll( test )
{
  test.case = 'empty';
  var got = _.mapHasAll( {}, {} );
  test.is( got );

  test.case = 'screen empty';
  var got = _.mapHasAll( { a : 1 }, {} );
  test.is( got );

  test.case = 'same keys';
  var got = _.mapHasAll( { a : 1 }, { a : 2 } );
  test.is( got );

  test.case = 'has only one';
  var got = _.mapHasAll( { a : 1, b : 2, c :  3 }, { b : 2 } );
  test.is( got );

  test.case = 'has all';
  var got = _.mapHasAll( { a : 1, b : 2, c :  3 }, { b : 2, a : 3, c : 4 } );
  test.is( got );

  test.case = 'one is mising';
  var got = _.mapHasAll( { a : 1, b : 2 }, { b : 2, a : 3, c : 1 } );
  test.is( !got );

  test.case = 'src has enumerable';
  var a = {};
  Object.defineProperty( a, 'a',{ enumerable : 0 } );

  var got = _.mapHasAll( a, { a : 1 } );
  test.is( got );

  var got = _.mapHasAll( a, a );
  test.is( got );

  test.case = 'screen has enumerable';

  /* for..in skips enumerable */
  var src = { a : 1 };
  var screen = {};
  Object.defineProperty( screen, 'a',{ enumerable : 0, value : 3 } );
  var got = _.mapHasAll( src, screen );
  test.is( got );

  test.case = 'screen has undefined';
  var a = {};
  Object.defineProperty( a, 'a',{ enumerable : 0 } );

  var got = _.mapHasAll( a, { a : undefined } );
  test.is( got );

  var got = _.mapHasAll( { a : undefined }, { a : undefined } );
  test.is( got );

  test.case = 'src has toString on proto';
  var got = _.mapHasAll( {}, { toString : 1 } );
  test.is( got );

  test.case = 'map has on proto';
  var a = {};
  var b = { a : 1 };
  Object.setPrototypeOf( a, b );
  var got = _.mapHasAll( a, { a : 1 } );
  test.is( got );

  //

  if( Config.degub )
  {
    test.case = 'src is no object like';
    test.shouldThrowErrorSync( function()
    {
      _.mapHasAll( 1, {} );
    });

    test.case = 'screen is no object like';
    test.shouldThrowErrorSync( function()
    {
      _.mapHasAll( {}, 1 );
    });

    test.case = 'too much args';
    test.shouldThrowErrorSync( function()
    {
      _.mapHasAll( {}, {}, {} );
    });
  }

}

//

function mapHasAny( test )
{
  test.case = 'empty';
  var got = _.mapHasAny( {}, {} );
  test.is( !got );

  test.case = 'screen empty';
  var got = _.mapHasAny( { a : 1 }, {} );
  test.is( !got );

  test.case = 'same keys';
  var got = _.mapHasAny( { a : 1 }, { a : 2 } );
  test.is( got );

  test.case = 'has only one';
  var got = _.mapHasAny( { a : 1, b : 2, c :  3 }, { b : 2, x : 1 } );
  test.is( got );

  test.case = 'has all';
  var got = _.mapHasAny( { a : 1, b : 2, c :  3 }, { b : 2, a : 3, c : 4 } );
  test.is( got );

  test.case = 'one is mising';
  var got = _.mapHasAny( { a : 1, b : 2 }, { b : 2, a : 3, c : 1 } );
  test.is( got );

  test.case = 'has no one';
  var got = _.mapHasAny( { a : 1, b : 2 }, { x : 1, y : 1} );
  test.is( !got );

  test.case = 'src has enumerable';
  var a = {};
  Object.defineProperty( a, 'a',{ enumerable : 0 } );

  var got = _.mapHasAny( a, { a : 1 } );
  test.is( got );

  var got = _.mapHasAny( a, a );
  test.is( !got );

  test.case = 'screen has enumerable';

  /* for..in skips enumerable */
  var src = { a : 1 };
  var screen = {};
  Object.defineProperty( screen, 'a',{ enumerable : 0, value : 3 } );
  var got = _.mapHasAny( src, screen );
  test.is( !got );

  test.case = 'screen has undefined';
  var a = {};
  Object.defineProperty( a, 'a',{ enumerable : 0 } );

  var got = _.mapHasAny( a, { a : undefined } );
  test.is( got );

  var got = _.mapHasAny( { a : undefined }, { a : undefined } );
  test.is( got );

  test.case = 'src has toString on proto';
  var got = _.mapHasAny( {}, { x : 1, toString : 1 } );
  test.is( got );

  test.case = 'map has on proto';
  var a = {};
  var b = { a : 1 };
  Object.setPrototypeOf( a, b );
  var got = _.mapHasAny( a, { a : 1, x : 1 } );
  test.is( got );

  //

  if( Config.degub )
  {
    test.case = 'src is no object like';
    test.shouldThrowErrorSync( function()
    {
      _.mapHasAny( 1, {} );
    });

    test.case = 'screen is no object like';
    test.shouldThrowErrorSync( function()
    {
      _.mapHasAny( {}, 1 );
    });

    test.case = 'too much args';
    test.shouldThrowErrorSync( function()
    {
      _.mapHasAny( {}, {}, {} );
    });
  }

}

//

function mapHasNone( test )
{
  test.case = 'empty';
  var got = _.mapHasNone( {}, {} );
  test.is( got );

  test.case = 'screen empty';
  var got = _.mapHasNone( { a : 1 }, {} );
  test.is( got );

  test.case = 'same keys';
  var got = _.mapHasNone( { a : 1 }, { a : 2 } );
  test.is( !got );

  test.case = 'has only one';
  var got = _.mapHasNone( { a : 1, b : 2, c :  3 }, { b : 2, x : 1 } );
  test.is( !got );

  test.case = 'has all';
  var got = _.mapHasNone( { a : 1, b : 2, c :  3 }, { b : 2, a : 3, c : 4 } );
  test.is( !got );

  test.case = 'one is mising';
  var got = _.mapHasNone( { a : 1, b : 2 }, { b : 2, a : 3, c : 1 } );
  test.is( !got );

  test.case = 'has no one';
  var got = _.mapHasNone( { a : 1, b : 2 }, { x : 1, y : 1} );
  test.is( got );

  test.case = 'src has non enumerable';
  var a = {};
  Object.defineProperty( a, 'a',{ enumerable : 0 } );

  var got = _.mapHasNone( a, { a : 1 } );
  test.is( !got );

  var got = _.mapHasNone( a, a );
  test.is( got );

  test.case = 'screen has enumerable';

  /* for..in skips enumerable */
  var src = { a : 1 };
  var screen = {};
  Object.defineProperty( screen, 'a',{ enumerable : 0, value : 3 } );
  var got = _.mapHasNone( src, screen );
  test.is( got );

  test.case = 'screen has undefined';
  var a = {};
  Object.defineProperty( a, 'a',{ enumerable : 0 } );

  var got = _.mapHasNone( a, { a : undefined } );
  test.is( !got );

  var got = _.mapHasNone( { a : undefined }, { a : undefined } );
  test.is( !got );

  test.case = 'src has toString on proto';
  var got = _.mapHasNone( {}, { x : 1, toString : 1 } );
  test.is( !got );

  test.case = 'map has on proto';
  var a = {};
  var b = { a : 1 };
  Object.setPrototypeOf( a, b );

  var got = _.mapHasNone( a, { x : 1 } );
  test.is( got );

  var got = _.mapHasNone( a, { a : 1 } );
  test.is( !got );

  //

  if( Config.degub )
  {
    test.case = 'src is no object like';
    test.shouldThrowErrorSync( function()
    {
      _.mapHasNone( 1, {} );
    });

    test.case = 'screen is no object like';
    test.shouldThrowErrorSync( function()
    {
      _.mapHasNone( {}, 1 );
    });

    test.case = 'too much args';
    test.shouldThrowErrorSync( function()
    {
      _.mapHasNone( {}, {}, {} );
    });
  }

}

//

function mapOwnAll( test )
{
  test.case = 'empty';
  var got = _.mapOwnAll( {}, {} );
  test.is( got );

  test.case = 'screen empty';
  var got = _.mapOwnAll( { a : 1 }, {} );
  test.is( got );

  test.case = 'same keys';
  var got = _.mapOwnAll( { a : 1 }, { a : 2 } );
  test.is( got );

  test.case = 'has only one';
  var got = _.mapOwnAll( { a : 1, b : 2, c :  3 }, { b : 2, x : 1 } );
  test.is( !got );

  test.case = 'has all';
  var got = _.mapOwnAll( { a : 1, b : 2, c :  3 }, { b : 2, a : 3, c : 4 } );
  test.is( got );

  test.case = 'one is mising';
  var got = _.mapOwnAll( { a : 1, b : 2 }, { b : 2, a : 3, c : 1 } );
  test.is( !got );

  test.case = 'has no one';
  var got = _.mapOwnAll( { a : 1, b : 2 }, { x : 1, y : 1} );
  test.is( !got );

  test.case = 'src has enumerable';
  var a = {};
  Object.defineProperty( a, 'a',{ enumerable : 0 } );

  var got = _.mapOwnAll( a, { a : 1 } );
  test.is( got );

  var got = _.mapOwnAll( a, a );
  test.is( got );

  test.case = 'screen has enumerable';

  /* for..in skips enumerable */
  var src = { a : 1 };
  var screen = {};
  Object.defineProperty( screen, 'a',{ enumerable : 0, value : 3 } );
  var got = _.mapOwnAll( src, screen );
  test.is( got );

  test.case = 'screen has undefined';
  var a = {};
  Object.defineProperty( a, 'a',{ enumerable : 0 } );

  var got = _.mapOwnAll( a, { a : undefined } );
  test.is( got );

  var got = _.mapOwnAll( { a : undefined }, { a : undefined } );
  test.is( got );

  test.case = 'src has toString on proto';
  var got = _.mapOwnAll( {}, { x : 1, toString : 1 } );
  test.is( !got );

  //

  if( Config.degub )
  {
    test.case = 'src is no object like';
    test.shouldThrowErrorSync( function()
    {
      _.mapOwnAll( 1, {} );
    });

    test.case = 'screen is no object like';
    test.shouldThrowErrorSync( function()
    {
      _.mapOwnAll( {}, 1 );
    });

    test.case = 'too much args';
    test.shouldThrowErrorSync( function()
    {
      _.mapOwnAll( {}, {}, {} );
    });

    test.case = 'src is not a map';
    test.shouldThrowErrorSync( function()
    {
      var a = {};
      var b = { a : 1 };
      Object.setPrototypeOf( a, b )
      _.mapOwnAll( a,{ a : 1 } );
    });

    test.case = 'screen is not a map';
    test.shouldThrowErrorSync( function()
    {
      var a = {};
      var b = { a : 1 };
      Object.setPrototypeOf( a, b )
      _.mapOwnAll( { a : 1 }, a );
    });
  }

}

//

function mapOwnAny( test )
{
  test.case = 'empty';
  var got = _.mapOwnAny( {}, {} );
  test.is( !got );

  test.case = 'screen empty';
  var got = _.mapOwnAny( { a : 1 }, {} );
  test.is( !got );

  test.case = 'same keys';
  var got = _.mapOwnAny( { a : 1 }, { a : 2 } );
  test.is( got );

  test.case = 'has only one';
  var got = _.mapOwnAny( { a : 1, b : 2, c :  3 }, { b : 2, x : 1 } );
  test.is( got );

  test.case = 'has all';
  var got = _.mapOwnAny( { a : 1, b : 2, c :  3 }, { b : 2, a : 3, c : 4 } );
  test.is( got );

  test.case = 'one is mising';
  var got = _.mapOwnAny( { a : 1, b : 2 }, { b : 2, a : 3, c : 1 } );
  test.is( got );

  test.case = 'has no one';
  var got = _.mapOwnAny( { a : 1, b : 2 }, { x : 1, y : 1} );
  test.is( !got );

  test.case = 'src has enumerable';
  var a = {};
  Object.defineProperty( a, 'a',{ enumerable : 0 } );

  var got = _.mapOwnAny( a, { a : 1 } );
  test.is( got );

  var got = _.mapOwnAny( a, a );
  test.is( !got );

  test.case = 'screen has enumerable';

  /* for..in skips enumerable */
  var src = { a : 1 };
  var screen = {};
  Object.defineProperty( screen, 'a',{ enumerable : 0, value : 3 } );
  var got = _.mapOwnAny( src, screen );
  test.is( !got );

  test.case = 'screen has undefined';
  var a = {};
  Object.defineProperty( a, 'a',{ enumerable : 0 } );

  var got = _.mapOwnAny( a, { a : undefined } );
  test.is( got );

  var got = _.mapOwnAny( { a : undefined }, { a : undefined } );
  test.is( got );

  test.case = 'src has toString on proto';
  var got = _.mapOwnAny( {}, { x : 1, toString : 1 } );
  test.is( !got );

  //

  if( Config.degub )
  {
    test.case = 'src is no object like';
    test.shouldThrowErrorSync( function()
    {
      _.mapOwnAny( 1, {} );
    });

    test.case = 'screen is no object like';
    test.shouldThrowErrorSync( function()
    {
      _.mapOwnAny( {}, 1 );
    });

    test.case = 'too much args';
    test.shouldThrowErrorSync( function()
    {
      _.mapOwnAny( {}, {}, {} );
    });

    test.case = 'src is not a map';
    test.shouldThrowErrorSync( function()
    {
      var a = {};
      var b = { a : 1 };
      Object.setPrototypeOf( a, b )
      _.mapOwnAny( a,{ a : 1 } );
    });

    test.case = 'screen is not a map';
    test.shouldThrowErrorSync( function()
    {
      var a = {};
      var b = { a : 1 };
      Object.setPrototypeOf( a, b )
      _.mapOwnAny( { a : 1 }, a );
    });
  }

}

//

function mapOwnNone( test )
{
  test.case = 'empty';
  var got = _.mapOwnNone( {}, {} );
  test.is( got );

  test.case = 'screen empty';
  var got = _.mapOwnNone( { a : 1 }, {} );
  test.is( got );

  test.case = 'same keys';
  var got = _.mapOwnNone( { a : 1 }, { a : 2 } );
  test.is( !got );

  test.case = 'has only one';
  var got = _.mapOwnNone( { a : 1, b : 2, c :  3 }, { b : 2, x : 1 } );
  test.is( !got );

  test.case = 'has all';
  var got = _.mapOwnNone( { a : 1, b : 2, c :  3 }, { b : 2, a : 3, c : 4 } );
  test.is( !got );

  test.case = 'one is mising';
  var got = _.mapOwnNone( { a : 1, b : 2 }, { b : 2, a : 3, c : 1 } );
  test.is( !got );

  test.case = 'has no one';
  var got = _.mapOwnNone( { a : 1, b : 2 }, { x : 1, y : 1} );
  test.is( got );

  test.case = 'src has enumerable';
  var a = {};
  Object.defineProperty( a, 'a',{ enumerable : 0 } );

  var got = _.mapOwnNone( a, { a : 1 } );
  test.is( !got );

  var got = _.mapOwnNone( a, a );
  test.is( got );

  test.case = 'screen has enumerable';

  /* for..in skips enumerable */
  var src = { a : 1 };
  var screen = {};
  Object.defineProperty( screen, 'a',{ enumerable : 0, value : 3 } );
  var got = _.mapOwnNone( src, screen );
  test.is( got );

  test.case = 'screen has undefined';
  var a = {};
  Object.defineProperty( a, 'a',{ enumerable : 0 } );

  var got = _.mapOwnNone( a, { a : undefined } );
  test.is( !got );

  var got = _.mapOwnNone( { a : undefined }, { a : undefined } );
  test.is( !got );

  test.case = 'src has toString on proto';
  var got = _.mapOwnNone( {}, { x : 1, toString : 1 } );
  test.is( got );

  //

  if( Config.degub )
  {
    test.case = 'src is no object like';
    test.shouldThrowErrorSync( function()
    {
      _.mapOwnNone( 1, {} );
    });

    test.case = 'screen is no object like';
    test.shouldThrowErrorSync( function()
    {
      _.mapOwnNone( {}, 1 );
    });

    test.case = 'too much args';
    test.shouldThrowErrorSync( function()
    {
      _.mapOwnNone( {}, {}, {} );
    });

    test.case = 'src is not a map';
    test.shouldThrowErrorSync( function()
    {
      var a = {};
      var b = { a : 1 };
      Object.setPrototypeOf( a, b )
      _.mapOwnNone( a,{ a : 1 } );
    });

    test.case = 'screen is not a map';
    test.shouldThrowErrorSync( function()
    {
      var a = {};
      var b = { a : 1 };
      Object.setPrototypeOf( a, b )
      _.mapOwnNone( { a : 1 }, a );
    });
  }

}

// --
// sure
// --

function sureMapHasExactly( test )
{
  var err;

  test.case = 'correct input';
  var srcMap = { 'a' : 13, 'b' : 77, 'c' : 3, 'd' : 'Mikle' };
  var screenMap = { 'a' : 13, 'b' : 77, 'c' : 3, 'd' : 'Mikle' };
  var msg = function(){ return srcMap.a + screenMaps.b };
  test.identical( _.sureMapHasExactly( srcMap, screenMap ), true );
  test.identical( _.sureMapHasExactly( srcMap, screenMap, msg ), true );
  test.identical( _.sureMapHasExactly( srcMap, screenMap, msg, 'msg' ), true );
  test.identical( _.sureMapHasExactly( srcMap, screenMap, () => 'This is ' + 'explanation' ), true );

  test.case = 'check error message, no msg';
  var srcMap = { 'a' : 13, 'b' : 77, 'c' : 3, 'd' : 'Mikle' };
  var screenMaps = { 'a' : 13, 'b' : 77, 'c' : 3, 'name' : 'Hello' };
  try
  {
    _.sureMapHasExactly( srcMap, screenMaps )
  }
  catch ( e )
  {
    err = e;
  }
  test.identical( err instanceof Error, true );
  test.identical( _.strHas( err.message, 'Object should have no fields : "d"' ), true );

  test.case = 'check error message, msg routine';
  var srcMap = { 'a' : 13, 'b' : 77, 'c' : 3, 'd' : 'Mikle' };
  var screenMaps = { 'a' : 13, 'b' : 77, 'c' : 3, 'name' : 'Hello' };
  var msg = function(){ return srcMap.a + screenMaps.b };
  try
  {
    _.sureMapHasExactly( srcMap, screenMaps, msg )
  }
  catch ( e )
  {
    err = e;
  }
  test.identical( err instanceof Error, true );
  test.identical( _.strHas( err.message, '90 "d"' ), true );

  test.case = 'check error message, msg string';
  var srcMap = { 'a' : 13, 'b' : 77, 'c' : 3, 'd' : 'Mikle' };
  var screenMaps = { 'a' : 13, 'b' : 77, 'c' : 3, 'name' : 'Hello' };
  var msg = function(){ return srcMap.a + screenMaps.b };
  try
  {
    _.sureMapHasExactly( srcMap, screenMaps, 'msg' )
  }
  catch ( e )
  {
    err = e;
  }
  test.identical( err instanceof Error, true );
  test.identical( _.strHas( err.message, 'msg "d"' ), true );

  test.case = 'check error message, msg string & msg routine';
  var srcMap = { 'a' : 13, 'b' : 77, 'c' : 3, 'd' : 'Mikle' };
  var screenMaps = { 'a' : 13, 'b' : 77, 'c' : 3, 'name' : 'Hello' };
  var msg = function(){ return srcMap.a + screenMaps.b };
  try
  {
    _.sureMapHasExactly( srcMap, screenMaps, 'msg', msg )
  }
  catch ( e )
  {
    err = e;
  }
  test.identical( err instanceof Error, true );
  test.identical( _.strHas( err.message, 'msg 90 "d"' ), true );

  test.case = 'check error message, msg routine';
  var srcMap = { 'a' : 13, 'b' : 77, 'c' : 3, 'd' : 'Mikle' };
  var screenMaps = { 'a' : 13, 'b' : 77, 'c' : 3, 'name' : 'Hello' };
  var msg = function(){ return srcMap.a + screenMaps.b };
  try
  {
    _.sureMapHasExactly( srcMap, screenMaps, () => 'This is ' + 'explanation' )
  }
  catch ( e )
  {
    err = e;
  }
  test.identical( err instanceof Error, true );
  test.identical( _.strHas( err.message, 'This is explanation "d"' ), true );

  test.case = 'check error message, five or more arguments';
  var srcMap = { 'a' : 13, 'b' : 77, 'c' : 3, 'd' : 'Mikle' };
  var screenMaps = { 'a' : 13, 'b' : 77, 'c' : 3, 'name' : 'Hello' };
  var msg = function(){ return srcMap.a + screenMaps.b };
  try
  {
    _.sureMapHasExactly( srcMap, screenMaps, msg, 'msg', 'msg' )
  }
  catch ( e )
  {
    err = e;
  }
  test.identical( err instanceof Error, true );
  test.identical( _.strHas( err.message, 'Expects two, three or four arguments' ), true );
}

//

function sureMapOwnExactly( test )
{
  var err;

  test.case = 'correct input';
  var srcMap = { 'a' : 13, 'b' : 77, 'c' : 3, 'd' : 'Mikle' };
  var screenMap = { 'a' : 13, 'b' : 77, 'c' : 3, 'd' : 'Mikle' };
  var msg = function(){ return srcMap.a + screenMaps.b };
  test.identical( _.sureMapOwnExactly( srcMap, screenMap ), true );
  test.identical( _.sureMapOwnExactly( srcMap, screenMap, msg ), true );
  test.identical( _.sureMapOwnExactly( srcMap, screenMap, msg, 'msg' ), true );
  test.identical( _.sureMapOwnExactly( srcMap, screenMap, () => 'This is ' + 'explanation' ), true );

  test.case = 'check error message, no msg';
  var srcMap = { 'a' : 13, 'b' : 77, 'c' : 3, 'd' : 'Mikle' };
  var screenMaps = { 'a' : 13, 'b' : 77, 'c' : 3, 'name' : 'Hello' };
  try
  {
    _.sureMapOwnExactly( srcMap, screenMaps )
  }
  catch ( e )
  {
    err = e;
  }
  test.identical( err instanceof Error, true );
  test.identical( _.strHas( err.message, 'Object should own no fields : "d"' ), true );

  test.case = 'check error message, msg routine';
  var srcMap = { 'a' : 13, 'b' : 77, 'c' : 3, 'd' : 'Mikle' };
  var screenMaps = { 'a' : 13, 'b' : 77, 'c' : 3, 'name' : 'Hello' };
  var msg = function(){ return srcMap.a + screenMaps.b };
  try
  {
    _.sureMapOwnExactly( srcMap, screenMaps, msg )
  }
  catch ( e )
  {
    err = e;
  }
  test.identical( err instanceof Error, true );
  test.identical( _.strHas( err.message, '90 "d"' ), true );

  test.case = 'check error message, msg string';
  var srcMap = { 'a' : 13, 'b' : 77, 'c' : 3, 'd' : 'Mikle' };
  var screenMaps = { 'a' : 13, 'b' : 77, 'c' : 3, 'name' : 'Hello' };
  var msg = function(){ return srcMap.a + screenMaps.b };
  try
  {
    _.sureMapOwnExactly( srcMap, screenMaps, 'msg' )
  }
  catch ( e )
  {
    err = e;
  }
  test.identical( err instanceof Error, true );
  test.identical( _.strHas( err.message, 'msg "d"' ), true );

  test.case = 'check error message, msg string & msg routine';
  var srcMap = { 'a' : 13, 'b' : 77, 'c' : 3, 'd' : 'Mikle' };
  var screenMaps = { 'a' : 13, 'b' : 77, 'c' : 3, 'name' : 'Hello' };
  var msg = function(){ return srcMap.a + screenMaps.b };
  try
  {
    _.sureMapOwnExactly( srcMap, screenMaps, 'msg', msg )
  }
  catch ( e )
  {
    err = e;
  }
  test.identical( err instanceof Error, true );
  test.identical( _.strHas( err.message, 'msg 90 "d"' ), true );

  test.case = 'check error message, msg routine';
  var srcMap = { 'a' : 13, 'b' : 77, 'c' : 3, 'd' : 'Mikle' };
  var screenMaps = { 'a' : 13, 'b' : 77, 'c' : 3, 'name' : 'Hello' };
  var msg = function(){ return srcMap.a + screenMaps.b };
  try
  {
    _.sureMapOwnExactly( srcMap, screenMaps, () => 'This is ' + 'explanation' )
  }
  catch ( e )
  {
    err = e;
  }
  test.identical( err instanceof Error, true );
  test.identical( _.strHas( err.message, 'This is explanation "d"' ), true );

  test.case = 'check error message, five or more arguments';
  var srcMap = { 'a' : 13, 'b' : 77, 'c' : 3, 'd' : 'Mikle' };
  var screenMaps = { 'a' : 13, 'b' : 77, 'c' : 3, 'name' : 'Hello' };
  var msg = function(){ return srcMap.a + screenMaps.b };
  try
  {
    _.sureMapOwnExactly( srcMap, screenMaps, msg, 'msg', 'msg' )
  }
  catch ( e )
  {
    err = e;
  }
  test.identical( err instanceof Error, true );
  test.identical( _.strHas( err.message, 'Expects two, three or four arguments' ), true );
}

//

function sureMapHasOnly( test )
{
  var err;

  test.case = 'correct input';
  var srcMap = { 'a' : 13, 'b' : 77, 'c' : 3, 'd' : 'Mikle' };
  var screenMap = { 'a' : 13, 'b' : 77, 'c' : 3, 'd' : 'Mikle' };
  var msg = function(){ return srcMap.a + screenMaps.b };
  test.identical( _.sureMapHasOnly( srcMap, screenMap ), true );
  test.identical( _.sureMapHasOnly( srcMap, screenMap, msg ), true );
  test.identical( _.sureMapHasOnly( srcMap, screenMap, msg, 'msg' ), true );
  test.identical( _.sureMapHasOnly( srcMap, screenMap, () => 'This is ' + 'explanation' ), true );

  test.case = 'check error message, no msg';
  var srcMap = { 'a' : 13, 'b' : 77, 'c' : 3, 'd' : 'Mikle' };
  var screenMap = { 'a' : 13, 'b' : 77, 'c' : 3, 'd' : 'Mikle' };
  var msg = function(){ return srcMap.a + screenMaps.b };
  var srcMap = { 'a' : 13, 'b' : 77, 'c' : 3, 'd' : 'Mikle' };
  var screenMaps = { 'a' : 13, 'b' : 77, 'c' : 3, 'name' : 'Hello' };
  try
  {
    _.sureMapHasOnly( srcMap, screenMaps )
  }
  catch ( e )
  {
    err = e;
  }
  test.identical( err instanceof Error, true );
  test.identical( _.strHas( err.message, 'Object should have no fields : "d"' ), true );

  test.case = 'check error message, msg routine';
  var srcMap = { 'a' : 13, 'b' : 77, 'c' : 3, 'd' : 'Mikle' };
  var screenMap = { 'a' : 13, 'b' : 77, 'c' : 3, 'd' : 'Mikle' };
  var msg = function(){ return srcMap.a + screenMaps.b };
  try
  {
    _.sureMapHasOnly( srcMap, screenMaps, msg )
  }
  catch ( e )
  {
    err = e;
  }
  test.identical( err instanceof Error, true );
  test.identical( _.strHas( err.message, '90 "d"' ), true );

  test.case = 'check error message, msg string';
  var srcMap = { 'a' : 13, 'b' : 77, 'c' : 3, 'd' : 'Mikle' };
  var screenMap = { 'a' : 13, 'b' : 77, 'c' : 3, 'd' : 'Mikle' };
  var msg = function(){ return srcMap.a + screenMaps.b };
  try
  {
    _.sureMapHasOnly( srcMap, screenMaps, 'msg' )
  }
  catch ( e )
  {
    err = e;
  }
  test.identical( err instanceof Error, true );
  test.identical( _.strHas( err.message, 'msg "d"' ), true );

  test.case = 'check error message, msg string & msg routine';
  var srcMap = { 'a' : 13, 'b' : 77, 'c' : 3, 'd' : 'Mikle' };
  var screenMap = { 'a' : 13, 'b' : 77, 'c' : 3, 'd' : 'Mikle' };
  var msg = function(){ return srcMap.a + screenMaps.b };
  try
  {
    _.sureMapHasOnly( srcMap, screenMaps, 'msg', msg )
  }
  catch ( e )
  {
    err = e;
  }
  test.identical( err instanceof Error, true );
  test.identical( _.strHas( err.message, 'msg 90 "d"' ), true );

  test.case = 'check error message, msg routine';
  var srcMap = { 'a' : 13, 'b' : 77, 'c' : 3, 'd' : 'Mikle' };
  var screenMap = { 'a' : 13, 'b' : 77, 'c' : 3, 'd' : 'Mikle' };
  var msg = function(){ return srcMap.a + screenMaps.b };
  try
  {
    _.sureMapHasOnly( srcMap, screenMaps, () => 'This is ' + 'explanation' )
  }
  catch ( e )
  {
    err = e;
  }
  test.identical( err instanceof Error, true );
  test.identical( _.strHas( err.message, 'This is explanation "d"' ), true );

  test.case = 'check error message, five or more arguments';
  var srcMap = { 'a' : 13, 'b' : 77, 'c' : 3, 'd' : 'Mikle' };
  var screenMap = { 'a' : 13, 'b' : 77, 'c' : 3, 'd' : 'Mikle' };
  var msg = function(){ return srcMap.a + screenMaps.b };
  try
  {
    _.sureMapHasOnly( srcMap, screenMaps, msg, 'msg', 'msg' )
  }
  catch ( e )
  {
    err = e;
  }
  test.identical( err instanceof Error, true );
  test.identical( _.strHas( err.message, 'Expects two, three or four arguments' ), true );
}

//

function sureMapOwnOnly( test )
{
  var err;

  test.case = 'correct input';
  var srcMap = { 'a' : 13, 'b' : 77, 'c' : 3, 'd' : 'Mikle' };
  var screenMap = { 'a' : 13, 'b' : 77, 'c' : 3, 'd' : 'Mikle' };
  var msg = function(){ return srcMap.a + screenMaps.b };
  test.identical( _.sureMapOwnOnly( srcMap, screenMap ), true );
  test.identical( _.sureMapOwnOnly( srcMap, screenMap, msg ), true );
  test.identical( _.sureMapOwnOnly( srcMap, screenMap, msg, 'msg' ), true );
  test.identical( _.sureMapOwnOnly( srcMap, screenMap, () => 'This is ' + 'explanation' ), true );

  test.case = 'check error message, no msg';
  var srcMap = { 'a' : 13, 'b' : 77, 'c' : 3, 'd' : 'Mikle' };
  var screenMaps = { 'a' : 13, 'b' : 77, 'c' : 3, 'name' : 'Hello' };
  try
  {
    _.sureMapOwnOnly( srcMap, screenMaps )
  }
  catch ( e )
  {
    err = e;
  }
  test.identical( err instanceof Error, true );
  test.identical( _.strHas( err.message, 'Object should own no fields : "d"' ), true );

  test.case = 'check error message, msg routine';
  var srcMap = { 'a' : 13, 'b' : 77, 'c' : 3, 'd' : 'Mikle' };
  var screenMaps = { 'a' : 13, 'b' : 77, 'c' : 3, 'name' : 'Hello' };
  var msg = function(){ return srcMap.a + screenMaps.b };
  try
  {
    _.sureMapOwnOnly( srcMap, screenMaps, msg )
  }
  catch ( e )
  {
    err = e;
  }
  test.identical( err instanceof Error, true );
  test.identical( _.strHas( err.message, '90 "d"' ), true );

  test.case = 'check error message, msg string';
  var srcMap = { 'a' : 13, 'b' : 77, 'c' : 3, 'd' : 'Mikle' };
  var screenMaps = { 'a' : 13, 'b' : 77, 'c' : 3, 'name' : 'Hello' };
  var msg = function(){ return srcMap.a + screenMaps.b };
  try
  {
    _.sureMapOwnOnly( srcMap, screenMaps, 'msg' )
  }
  catch ( e )
  {
    err = e;
  }
  test.identical( err instanceof Error, true );
  test.identical( _.strHas( err.message, 'msg "d"' ), true );

  test.case = 'check error message, msg string & msg routine';
  var srcMap = { 'a' : 13, 'b' : 77, 'c' : 3, 'd' : 'Mikle' };
  var screenMaps = { 'a' : 13, 'b' : 77, 'c' : 3, 'name' : 'Hello' };
  var msg = function(){ return srcMap.a + screenMaps.b };
  try
  {
    _.sureMapOwnOnly( srcMap, screenMaps, 'msg', msg )
  }
  catch ( e )
  {
    err = e;
  }
  test.identical( err instanceof Error, true );
  test.identical( _.strHas( err.message, 'msg 90 "d"' ), true );

  test.case = 'check error message, msg routine';
  var srcMap = { 'a' : 13, 'b' : 77, 'c' : 3, 'd' : 'Mikle' };
  var screenMaps = { 'a' : 13, 'b' : 77, 'c' : 3, 'name' : 'Hello' };
  var msg = function(){ return srcMap.a + screenMaps.b };
  try
  {
    _.sureMapOwnOnly( srcMap, screenMaps, () => 'This is ' + 'explanation' )
  }
  catch ( e )
  {
    err = e;
  }
  test.identical( err instanceof Error, true );
  test.identical( _.strHas( err.message, 'This is explanation "d"' ), true );

  test.case = 'check error message, five or more arguments';
  var srcMap = { 'a' : 13, 'b' : 77, 'c' : 3, 'd' : 'Mikle' };
  var screenMaps = { 'a' : 13, 'b' : 77, 'c' : 3, 'name' : 'Hello' };
  var msg = function(){ return srcMap.a + screenMaps.b };
  try
  {
    _.sureMapOwnOnly( srcMap, screenMaps, msg, 'msg', 'msg' )
  }
  catch ( e )
  {
    err = e;
  }
  test.identical( err instanceof Error, true );
  test.identical( _.strHas( err.message, 'Expects two, three or four arguments' ), true );
}

//

function sureMapHasAll( test )
{
  var err;

  test.case = 'correct input';
  var srcMap = { 'a' : 13, 'b' : 77, 'c' : 3, 'd' : 'Mikle' };
  var screenMap = { 'a' : 13, 'b' : 77, 'c' : 3, 'd' : 'Mikle' };
  var msg = function(){ return srcMap.a + screenMaps.b };
  test.identical( _.sureMapHasAll( srcMap, screenMap ), true );
  test.identical( _.sureMapHasAll( srcMap, screenMap, msg ), true );
  test.identical( _.sureMapHasAll( srcMap, screenMap, msg, 'msg' ), true );
  test.identical( _.sureMapHasAll( srcMap, screenMap, () => 'This is ' + 'explanation' ), true );

  test.case = 'check error message, no msg';
  var srcMap = { 'a' : 13, 'b' : 77, 'c' : 3, 'd' : 'Mikle' };
  var screenMaps = { 'a' : 13, 'b' : 77, 'c' : 3, 'name' : 'Hello' };
  try
  {
    _.sureMapHasAll( srcMap, screenMaps )
  }
  catch ( e )
  {
    err = e;
  }
  test.identical( err instanceof Error, true );
  test.identical( _.strHas( err.message, 'Object should have fields : "name"' ), true );

  test.case = 'check error message, msg routine';
  var srcMap = { 'a' : 13, 'b' : 77, 'c' : 3, 'd' : 'Mikle' };
  var screenMaps = { 'a' : 13, 'b' : 77, 'c' : 3, 'name' : 'Hello' };
  var msg = function(){ return srcMap.a + screenMaps.b };
  try
  {
    _.sureMapHasAll( srcMap, screenMaps, msg )
  }
  catch ( e )
  {
    err = e;
  }
  test.identical( err instanceof Error, true );
  test.identical( _.strHas( err.message, '90 "name"' ), true );

  test.case = 'check error message, msg string';
  var srcMap = { 'a' : 13, 'b' : 77, 'c' : 3, 'd' : 'Mikle' };
  var screenMaps = { 'a' : 13, 'b' : 77, 'c' : 3, 'name' : 'Hello' };
  var msg = function(){ return srcMap.a + screenMaps.b };
  try
  {
    _.sureMapHasAll( srcMap, screenMaps, 'msg' )
  }
  catch ( e )
  {
    err = e;
  }
  test.identical( err instanceof Error, true );
  test.identical( _.strHas( err.message, 'msg "name"' ), true );

  test.case = 'check error message, msg string & msg routine';
  var srcMap = { 'a' : 13, 'b' : 77, 'c' : 3, 'd' : 'Mikle' };
  var screenMaps = { 'a' : 13, 'b' : 77, 'c' : 3, 'name' : 'Hello' };
  var msg = function(){ return srcMap.a + screenMaps.b };
  try
  {
    _.sureMapHasAll( srcMap, screenMaps, 'msg', msg )
  }
  catch ( e )
  {
    err = e;
  }
  test.identical( err instanceof Error, true );
  test.identical( _.strHas( err.message, 'msg 90 "name"' ), true );

  test.case = 'check error message, msg routine';
  var srcMap = { 'a' : 13, 'b' : 77, 'c' : 3, 'd' : 'Mikle' };
  var screenMaps = { 'a' : 13, 'b' : 77, 'c' : 3, 'name' : 'Hello' };
  var msg = function(){ return srcMap.a + screenMaps.b };
  try
  {
    _.sureMapHasAll( srcMap, screenMaps, () => 'This is ' + 'explanation' )
  }
  catch ( e )
  {
    err = e;
  }
  test.identical( err instanceof Error, true );
  test.identical( _.strHas( err.message, 'This is explanation "name"' ), true );

  test.case = 'check error message, five or more arguments';
  var srcMap = { 'a' : 13, 'b' : 77, 'c' : 3, 'd' : 'Mikle' };
  var screenMaps = { 'a' : 13, 'b' : 77, 'c' : 3, 'name' : 'Hello' };
  var msg = function(){ return srcMap.a + screenMaps.b };
  try
  {
    _.sureMapHasAll( srcMap, screenMaps, msg, 'msg', 'msg' )
  }
  catch ( e )
  {
    err = e;
  }
  test.identical( err instanceof Error, true );
  test.identical( _.strHas( err.message, 'Expects two, three or four arguments' ), true );
}

//

function sureMapOwnAll( test )
{
  var err;

  test.case = 'correct input';
  var srcMap = { 'a' : 13, 'b' : 77, 'c' : 3, 'd' : 'Mikle' };
  var screenMap = { 'a' : 13, 'b' : 77, 'c' : 3, 'd' : 'Mikle' };
  var msg = function(){ return srcMap.a + screenMaps.b };
  test.identical( _.sureMapOwnAll( srcMap, screenMap ), true );
  test.identical( _.sureMapOwnAll( srcMap, screenMap, msg ), true );
  test.identical( _.sureMapOwnAll( srcMap, screenMap, msg, 'msg' ), true );
  test.identical( _.sureMapOwnAll( srcMap, screenMap, () => 'This is ' + 'explanation' ), true );

  test.case = 'check error message, no msg';
  var srcMap = { 'a' : 13, 'b' : 77, 'c' : 3, 'd' : 'Mikle' };
  var screenMaps = { 'a' : 13, 'b' : 77, 'c' : 3, 'name' : 'Hello' };
  try
  {
    _.sureMapOwnAll( srcMap, screenMaps )
  }
  catch ( e )
  {
    err = e;
  }
  test.identical( err instanceof Error, true );
  test.identical( _.strHas( err.message, 'Object should own fields : "name"' ), true );

  test.case = 'check error message, msg routine';
  var srcMap = { 'a' : 13, 'b' : 77, 'c' : 3, 'd' : 'Mikle' };
  var screenMaps = { 'a' : 13, 'b' : 77, 'c' : 3, 'name' : 'Hello' };
  var msg = function(){ return srcMap.a + screenMaps.b };
  try
  {
    _.sureMapOwnAll( srcMap, screenMaps, msg )
  }
  catch ( e )
  {
    err = e;
  }
  test.identical( err instanceof Error, true );
  test.identical( _.strHas( err.message, '90 "name"' ), true );

  test.case = 'check error message, msg string';
  var srcMap = { 'a' : 13, 'b' : 77, 'c' : 3, 'd' : 'Mikle' };
  var screenMaps = { 'a' : 13, 'b' : 77, 'c' : 3, 'name' : 'Hello' };
  var msg = function(){ return srcMap.a + screenMaps.b };
  try
  {
    _.sureMapOwnAll( srcMap, screenMaps, 'msg' )
  }
  catch ( e )
  {
    err = e;
  }
  test.identical( err instanceof Error, true );
  test.identical( _.strHas( err.message, 'msg "name"' ), true );

  test.case = 'check error message, msg string & msg routine';
  var srcMap = { 'a' : 13, 'b' : 77, 'c' : 3, 'd' : 'Mikle' };
  var screenMaps = { 'a' : 13, 'b' : 77, 'c' : 3, 'name' : 'Hello' };
  var msg = function(){ return srcMap.a + screenMaps.b };
  try
  {
    _.sureMapOwnAll( srcMap, screenMaps, 'msg', msg )
  }
  catch ( e )
  {
    err = e;
  }
  test.identical( err instanceof Error, true );
  test.identical( _.strHas( err.message, 'msg 90 "name"' ), true );

  test.case = 'check error message, msg routine';
  var srcMap = { 'a' : 13, 'b' : 77, 'c' : 3, 'd' : 'Mikle' };
  var screenMaps = { 'a' : 13, 'b' : 77, 'c' : 3, 'name' : 'Hello' };
  var msg = function(){ return srcMap.a + screenMaps.b };
  try
  {
    _.sureMapOwnAll( srcMap, screenMaps, () => 'This is ' + 'explanation' )
  }
  catch ( e )
  {
    err = e;
  }
  test.identical( err instanceof Error, true );
  test.identical( _.strHas( err.message, 'This is explanation "name"' ), true );

  test.case = 'check error message, five or more arguments';
  var srcMap = { 'a' : 13, 'b' : 77, 'c' : 3, 'd' : 'Mikle' };
  var screenMaps = { 'a' : 13, 'b' : 77, 'c' : 3, 'name' : 'Hello' };
  var msg = function(){ return srcMap.a + screenMaps.b };
  try
  {
    _.sureMapOwnAll( srcMap, screenMaps, msg, 'msg', 'msg' )
  }
  catch ( e )
  {
    err = e;
  }
  test.identical( err instanceof Error, true );
  test.identical( _.strHas( err.message, 'Expects two, three or four arguments' ), true );
}

//

function sureMapHasNone( test )
{
  var err;

  test.case = 'correct input';
  var srcMap = { 'a' : 13, 'b' : 77, 'c' : 3, 'd' : 'Mikle' };
  var screenMap = { 'e' : 13, 'f' : 77, 'g' : 3, 'h' : 'Mikle' };
  var msg = function(){ return srcMap.a + screenMaps.b };
  test.identical( _.sureMapHasNone( srcMap, screenMap ), true );
  test.identical( _.sureMapHasNone( srcMap, screenMap, msg ), true );
  test.identical( _.sureMapHasNone( srcMap, screenMap, msg, 'msg' ), true );
  test.identical( _.sureMapHasNone( srcMap, screenMap, () => 'This is ' + 'explanation' ), true );

  test.case = 'check error message, no msg';
  var srcMap = { 'a' : 13, 'b' : 77, 'c' : 3, 'd' : 'Mikle' };
  var screenMaps = { 'a' : 13, 'b' : 77, 'c' : 3, 'name' : 'Hello' };
  try
  {
    _.sureMapHasNone( srcMap, screenMaps )
  }
  catch ( e )
  {
    err = e;
  }
  test.identical( err instanceof Error, true );
  test.identical( _.strHas( err.message, 'Object should have no fields : "a", "b", "c"' ), true );

  test.case = 'check error message, msg routine';
  var srcMap = { 'a' : 13, 'b' : 77, 'c' : 3, 'd' : 'Mikle' };
  var screenMaps = { 'a' : 13, 'b' : 77, 'c' : 3, 'name' : 'Hello' };
  var msg = function(){ return srcMap.a + screenMaps.b };
  try
  {
    _.sureMapHasNone( srcMap, screenMaps, msg )
  }
  catch ( e )
  {
    err = e;
  }
  test.identical( err instanceof Error, true );
  test.identical( _.strHas( err.message, '90 "a", "b", "c"' ), true );

  test.case = 'check error message, msg string';
  var srcMap = { 'a' : 13, 'b' : 77, 'c' : 3, 'd' : 'Mikle' };
  var screenMaps = { 'a' : 13, 'b' : 77, 'c' : 3, 'name' : 'Hello' };
  var msg = function(){ return srcMap.a + screenMaps.b };
  try
  {
    _.sureMapHasNone( srcMap, screenMaps, 'msg' )
  }
  catch ( e )
  {
    err = e;
  }
  test.identical( err instanceof Error, true );
  test.identical( _.strHas( err.message, 'msg "a", "b", "c"' ), true );

  test.case = 'check error message, msg string & msg routine';
  var srcMap = { 'a' : 13, 'b' : 77, 'c' : 3, 'd' : 'Mikle' };
  var screenMaps = { 'a' : 13, 'b' : 77, 'c' : 3, 'name' : 'Hello' };
  var msg = function(){ return srcMap.a + screenMaps.b };
  try
  {
    _.sureMapHasNone( srcMap, screenMaps, 'msg', msg )
  }
  catch ( e )
  {
    err = e;
  }
  test.identical( err instanceof Error, true );
  test.identical( _.strHas( err.message, 'msg 90 "a", "b", "c"' ), true );

  test.case = 'check error message, msg routine';
  var srcMap = { 'a' : 13, 'b' : 77, 'c' : 3, 'd' : 'Mikle' };
  var screenMaps = { 'a' : 13, 'b' : 77, 'c' : 3, 'name' : 'Hello' };
  var msg = function(){ return srcMap.a + screenMaps.b };
  try
  {
    _.sureMapHasNone( srcMap, screenMaps, () => 'This is ' + 'explanation' )
  }
  catch ( e )
  {
    err = e;
  }
  test.identical( err instanceof Error, true );
  test.identical( _.strHas( err.message, 'This is explanation "a", "b", "c"' ), true );

  test.case = 'check error message, five or more arguments';
  var srcMap = { 'a' : 13, 'b' : 77, 'c' : 3, 'd' : 'Mikle' };
  var screenMaps = { 'a' : 13, 'b' : 77, 'c' : 3, 'name' : 'Hello' };
  var msg = function(){ return srcMap.a + screenMaps.b };
  try
  {
    _.sureMapHasNone( srcMap, screenMaps, msg, 'msg', 'msg' )
  }
  catch ( e )
  {
    err = e;
  }
  test.identical( err instanceof Error, true );
  test.identical( _.strHas( err.message, 'Expects two, three or four arguments' ), true );
}

//

function sureMapOwnNone( test )
{
  var err;

  test.case = 'correct input';
  var srcMap = { 'a' : 13, 'b' : 77, 'c' : 3, 'd' : 'Mikle' };
  var screenMap = { 'e' : 13, 'f' : 77, 'g' : 3, 'h' : 'Mikle' };
  var msg = function(){ return srcMap.a + screenMaps.b };
  test.identical( _.sureMapOwnNone( srcMap, screenMap ), true );
  test.identical( _.sureMapOwnNone( srcMap, screenMap, msg ), true );
  test.identical( _.sureMapOwnNone( srcMap, screenMap, msg, 'msg' ), true );
  test.identical( _.sureMapOwnNone( srcMap, screenMap, () => 'This is ' + 'explanation' ), true );

  test.case = 'check error message, no msg';
  var srcMap = { 'a' : 13, 'b' : 77, 'c' : 3, 'd' : 'Mikle' };
  var screenMaps = { 'a' : 13, 'b' : 77, 'c' : 3, 'name' : 'Hello' };
  try
  {
    _.sureMapOwnNone( srcMap, screenMaps )
  }
  catch ( e )
  {
    err = e;
  }
  test.identical( err instanceof Error, true );
  test.identical( _.strHas( err.message, 'Object should own no fields : "a", "b", "c"' ), true );

  test.case = 'check error message, msg routine';
  var srcMap = { 'a' : 13, 'b' : 77, 'c' : 3, 'd' : 'Mikle' };
  var screenMaps = { 'a' : 13, 'b' : 77, 'c' : 3, 'name' : 'Hello' };
  var msg = function(){ return srcMap.a + screenMaps.b };
  try
  {
    _.sureMapOwnNone( srcMap, screenMaps, msg )
  }
  catch ( e )
  {
    err = e;
  }
  test.identical( err instanceof Error, true );
  test.identical( _.strHas( err.message, '90 "a", "b", "c"' ), true );

  test.case = 'check error message, msg string';
  var srcMap = { 'a' : 13, 'b' : 77, 'c' : 3, 'd' : 'Mikle' };
  var screenMaps = { 'a' : 13, 'b' : 77, 'c' : 3, 'name' : 'Hello' };
  var msg = function(){ return srcMap.a + screenMaps.b };
  try
  {
    _.sureMapOwnNone( srcMap, screenMaps, 'msg' )
  }
  catch ( e )
  {
    err = e;
  }
  test.identical( err instanceof Error, true );
  test.identical( _.strHas( err.message, 'msg "a", "b", "c"' ), true );

  test.case = 'check error message, msg string & msg routine';
  var srcMap = { 'a' : 13, 'b' : 77, 'c' : 3, 'd' : 'Mikle' };
  var screenMaps = { 'a' : 13, 'b' : 77, 'c' : 3, 'name' : 'Hello' };
  var msg = function(){ return srcMap.a + screenMaps.b };
  try
  {
    _.sureMapOwnNone( srcMap, screenMaps, 'msg', msg )
  }
  catch ( e )
  {
    err = e;
  }
  test.identical( err instanceof Error, true );
  test.identical( _.strHas( err.message, 'msg 90 "a", "b", "c"' ), true );

  test.case = 'check error message, msg routine';
  var srcMap = { 'a' : 13, 'b' : 77, 'c' : 3, 'd' : 'Mikle' };
  var screenMaps = { 'a' : 13, 'b' : 77, 'c' : 3, 'name' : 'Hello' };
  var msg = function(){ return srcMap.a + screenMaps.b };
  try
  {
    _.sureMapOwnNone( srcMap, screenMaps, () => 'This is ' + 'explanation' )
  }
  catch ( e )
  {
    err = e;
  }
  test.identical( err instanceof Error, true );
  test.identical( _.strHas( err.message, 'This is explanation "a", "b", "c"' ), true );

  test.case = 'check error message, five or more arguments';
  var srcMap = { 'a' : 13, 'b' : 77, 'c' : 3, 'd' : 'Mikle' };
  var screenMaps = { 'a' : 13, 'b' : 77, 'c' : 3, 'name' : 'Hello' };
  var msg = function(){ return srcMap.a + screenMaps.b };
  try
  {
    _.sureMapOwnNone( srcMap, screenMaps, msg, 'msg', 'msg' )
  }
  catch ( e )
  {
    err = e;
  }
  test.identical( err instanceof Error, true );
  test.identical( _.strHas( err.message, 'Expects two, three or four arguments' ), true );
}

// --
// assert
// --

function assertMapHasFields( test )
{
  var err;

  // in normal mode this test should throw error. The routine return true when Config.debug === false
  if( !Config.debug )
  {
    test.case = 'Config.debug === false';
    var srcMap = { 'a' : 13, 'b' : 77, 'c' : 3, 'd' : 'Mikle' };
    var screenMaps = { 'a' : 13, 'b' : 77, 'c' : 3, 'name' : 'Hello' };
    test.identical( _.assertMapHasFields( srcMap, screenMaps ), true );
  }

  test.case = 'correct input';
  var srcMap = { 'a' : 13, 'b' : 77, 'c' : 3, 'd' : 'Mikle' };
  var screenMap = { 'a' : 13, 'b' : 77, 'c' : 3, 'd' : 'Mikle' };
  var msg = function(){ return srcMap.a + screenMaps.b };
  test.identical( _.assertMapHasFields( srcMap, screenMap ), true );
  test.identical( _.assertMapHasFields( srcMap, screenMap, msg ), true );
  test.identical( _.assertMapHasFields( srcMap, screenMap, msg, 'msg' ), true );
  test.identical( _.assertMapHasFields( srcMap, screenMap, () => 'This is ' + 'explanation' ), true );

  test.case = 'check error message, no msg';
  var srcMap = { 'a' : 13, 'b' : 77, 'c' : 3, 'd' : 'Mikle' };
  var screenMaps = { 'a' : 13, 'b' : 77, 'c' : 3, 'name' : 'Hello' };
  try
  {
    _.assertMapHasFields( srcMap, screenMaps )
  }
  catch ( e )
  {
    err = e;
  }
  test.identical( err instanceof Error, true );
  test.identical( _.strHas( err.message, 'Object should have no fields : "d"' ), true );

  test.case = 'check error message, msg routine';
  var srcMap = { 'a' : 13, 'b' : 77, 'c' : 3, 'd' : 'Mikle' };
  var screenMaps = { 'a' : 13, 'b' : 77, 'c' : 3, 'name' : 'Hello' };
  var msg = function(){ return srcMap.a + screenMaps.b };
  try
  {
    _.assertMapHasFields( srcMap, screenMaps, msg )
  }
  catch ( e )
  {
    err = e;
  }
  test.identical( err instanceof Error, true );
  test.identical( _.strHas( err.message, '90 "d"' ), true );

  test.case = 'check error message, msg string';
  var srcMap = { 'a' : 13, 'b' : 77, 'c' : 3, 'd' : 'Mikle' };
  var screenMaps = { 'a' : 13, 'b' : 77, 'c' : 3, 'name' : 'Hello' };
  var msg = function(){ return srcMap.a + screenMaps.b };
  try
  {
    _.assertMapHasFields( srcMap, screenMaps, 'msg' )
  }
  catch ( e )
  {
    err = e;
  }
  test.identical( err instanceof Error, true );
  test.identical( _.strHas( err.message, 'msg "d"' ), true );

  test.case = 'check error message, msg string & msg routine';
  var srcMap = { 'a' : 13, 'b' : 77, 'c' : 3, 'd' : 'Mikle' };
  var screenMaps = { 'a' : 13, 'b' : 77, 'c' : 3, 'name' : 'Hello' };
  var msg = function(){ return srcMap.a + screenMaps.b };
  try
  {
    _.assertMapHasFields( srcMap, screenMaps, 'msg', msg )
  }
  catch ( e )
  {
    err = e;
  }
  test.identical( err instanceof Error, true );
  test.identical( _.strHas( err.message, 'msg 90 "d"' ), true );

  test.case = 'check error message, msg routine';
  var srcMap = { 'a' : 13, 'b' : 77, 'c' : 3, 'd' : 'Mikle' };
  var screenMaps = { 'a' : 13, 'b' : 77, 'c' : 3, 'name' : 'Hello' };
  var msg = function(){ return srcMap.a + screenMaps.b };
  try
  {
    _.assertMapHasFields( srcMap, screenMaps, () => 'This is ' + 'explanation' )
  }
  catch ( e )
  {
    err = e;
  }
  test.identical( err instanceof Error, true );
  test.identical( _.strHas( err.message, 'This is explanation "d"' ), true );

  test.case = 'check error message, five or more arguments';
  var srcMap = { 'a' : 13, 'b' : 77, 'c' : 3, 'd' : 'Mikle' };
  var screenMaps = { 'a' : 13, 'b' : 77, 'c' : 3, 'name' : 'Hello' };
  var msg = function(){ return srcMap.a + screenMaps.b };
  try
  {
    _.assertMapHasFields( srcMap, screenMaps, msg, 'msg', 'msg' )
  }
  catch ( e )
  {
    err = e;
  }
  test.identical( err instanceof Error, true );
  test.identical( _.strHas( err.message, 'Expects two, three or four arguments' ), true );
}

//

function assertMapOwnFields( test )
{
  var err;

// in normal mode this test should throw error. The routine return true when Config.debug === false
  if( !Config.debug )
  {
    var srcMap = { 'a' : 13, 'b' : 77, 'c' : 3, 'd' : 'Mikle' };
    var screenMaps = { 'a' : 13, 'b' : 77, 'c' : 3, 'name' : 'Hello' };
    test.identical( _.assertMapOwnFields( srcMap, screenMaps ), true );
  }

  test.case = 'correct input';
  var srcMap = { 'a' : 13, 'b' : 77, 'c' : 3, 'd' : 'Mikle' };
  var screenMap = { 'a' : 13, 'b' : 77, 'c' : 3, 'd' : 'Mikle' };
  var msg = function(){ return srcMap.a + screenMaps.b };
  test.identical( _.assertMapOwnFields( srcMap, screenMap ), true );
  test.identical( _.assertMapOwnFields( srcMap, screenMap, msg ), true );
  test.identical( _.assertMapOwnFields( srcMap, screenMap, msg, 'msg' ), true );
  test.identical( _.assertMapOwnFields( srcMap, screenMap, () => 'This is ' + 'explanation' ), true );

  test.case = 'check error message, no msg';
  var srcMap = { 'a' : 13, 'b' : 77, 'c' : 3, 'd' : 'Mikle' };
  var screenMaps = { 'a' : 13, 'b' : 77, 'c' : 3, 'name' : 'Hello' };
  try
  {
    _.assertMapOwnFields( srcMap, screenMaps )
  }
  catch ( e )
  {
    err = e;
  }
  test.identical( err instanceof Error, true );
  test.identical( _.strHas( err.message, 'Object should own no fields : "d"' ), true );

  test.case = 'check error message, msg routine';
  var srcMap = { 'a' : 13, 'b' : 77, 'c' : 3, 'd' : 'Mikle' };
  var screenMaps = { 'a' : 13, 'b' : 77, 'c' : 3, 'name' : 'Hello' };
  var msg = function(){ return srcMap.a + screenMaps.b };
  try
  {
    _.assertMapOwnFields( srcMap, screenMaps, msg )
  }
  catch ( e )
  {
    err = e;
  }
  test.identical( err instanceof Error, true );
  test.identical( _.strHas( err.message, '90 "d"' ), true );

  test.case = 'check error message, msg string';
  var srcMap = { 'a' : 13, 'b' : 77, 'c' : 3, 'd' : 'Mikle' };
  var screenMaps = { 'a' : 13, 'b' : 77, 'c' : 3, 'name' : 'Hello' };
  var msg = function(){ return srcMap.a + screenMaps.b };
  try
  {
    _.assertMapOwnFields( srcMap, screenMaps, 'msg' )
  }
  catch ( e )
  {
    err = e;
  }
  test.identical( err instanceof Error, true );
  test.identical( _.strHas( err.message, 'msg "d"' ), true );

  test.case = 'check error message, msg string & msg routine';
  var srcMap = { 'a' : 13, 'b' : 77, 'c' : 3, 'd' : 'Mikle' };
  var screenMaps = { 'a' : 13, 'b' : 77, 'c' : 3, 'name' : 'Hello' };
  var msg = function(){ return srcMap.a + screenMaps.b };
  try
  {
    _.assertMapOwnFields( srcMap, screenMaps, 'msg', msg )
  }
  catch ( e )
  {
    err = e;
  }
  test.identical( err instanceof Error, true );
  test.identical( _.strHas( err.message, 'msg 90 "d"' ), true );

  test.case = 'check error message, msg routine';
  var srcMap = { 'a' : 13, 'b' : 77, 'c' : 3, 'd' : 'Mikle' };
  var screenMaps = { 'a' : 13, 'b' : 77, 'c' : 3, 'name' : 'Hello' };
  var msg = function(){ return srcMap.a + screenMaps.b };
  try
  {
    _.assertMapOwnFields( srcMap, screenMaps, () => 'This is ' + 'explanation' )
  }
  catch ( e )
  {
    err = e;
  }
  test.identical( err instanceof Error, true );
  test.identical( _.strHas( err.message, 'This is explanation "d"' ), true );

  test.case = 'check error message, five or more arguments';
  var srcMap = { 'a' : 13, 'b' : 77, 'c' : 3, 'd' : 'Mikle' };
  var screenMaps = { 'a' : 13, 'b' : 77, 'c' : 3, 'name' : 'Hello' };
  var msg = function(){ return srcMap.a + screenMaps.b };
  try
  {
    _.assertMapOwnFields( srcMap, screenMaps, msg, 'msg', 'msg' )
  }
  catch ( e )
  {
    err = e;
  }
  test.identical( err instanceof Error, true );
  test.identical( _.strHas( err.message, 'Expects two, three or four arguments' ), true );
}

//

function assertMapHasOnly( test )
{
  var err;

// in normal mode this test should throw error. The routine return true when Config.debug === false
  if( !Config.debug )
  {
    test.case = 'Config.debug === false';
    var srcMap = { 'a' : 13, 'b' : 77, 'c' : 3, 'd' : 'Mikle' };
    var screenMaps = { 'a' : 13, 'b' : 77, 'c' : 3, 'name' : 'Hello' };
    test.identical( _.assertMapHasOnly( srcMap, screenMaps ), true );
  }

  test.case = 'correct input';
  var srcMap = { 'a' : 13, 'b' : 77, 'c' : 3, 'd' : 'Mikle' };
  var screenMap = { 'a' : 13, 'b' : 77, 'c' : 3, 'd' : 'Mikle' };
  var msg = function(){ return srcMap.a + screenMaps.b };
  test.identical( _.assertMapHasOnly( srcMap, screenMap ), true );
  test.identical( _.assertMapHasOnly( srcMap, screenMap, msg ), true );
  test.identical( _.assertMapHasOnly( srcMap, screenMap, msg, 'msg' ), true );
  test.identical( _.assertMapHasOnly( srcMap, screenMap, () => 'This is ' + 'explanation' ), true );

  test.case = 'check error message, no msg';
  var srcMap = { 'a' : 13, 'b' : 77, 'c' : 3, 'd' : 'Mikle' };
  var screenMaps = { 'a' : 13, 'b' : 77, 'c' : 3, 'name' : 'Hello' };
  try
  {
    _.assertMapHasOnly( srcMap, screenMaps )
  }
  catch ( e )
  {
    err = e;
  }
  test.identical( err instanceof Error, true );
  test.identical( _.strHas( err.message, 'Object should have no fields : "d"' ), true );

  test.case = 'check error message, msg routine';
  var srcMap = { 'a' : 13, 'b' : 77, 'c' : 3, 'd' : 'Mikle' };
  var screenMaps = { 'a' : 13, 'b' : 77, 'c' : 3, 'name' : 'Hello' };
  var msg = function(){ return srcMap.a + screenMaps.b };
  try
  {
    _.assertMapHasOnly( srcMap, screenMaps, msg )
  }
  catch ( e )
  {
    err = e;
  }
  test.identical( err instanceof Error, true );
  test.identical( _.strHas( err.message, '90 "d"' ), true );

  test.case = 'check error message, msg string';
  var srcMap = { 'a' : 13, 'b' : 77, 'c' : 3, 'd' : 'Mikle' };
  var screenMaps = { 'a' : 13, 'b' : 77, 'c' : 3, 'name' : 'Hello' };
  var msg = function(){ return srcMap.a + screenMaps.b };
  try
  {
    _.assertMapHasOnly( srcMap, screenMaps, 'msg' )
  }
  catch ( e )
  {
    err = e;
  }
  test.identical( err instanceof Error, true );
  test.identical( _.strHas( err.message, 'msg "d"' ), true );

  test.case = 'check error message, msg string & msg routine';
  var srcMap = { 'a' : 13, 'b' : 77, 'c' : 3, 'd' : 'Mikle' };
  var screenMaps = { 'a' : 13, 'b' : 77, 'c' : 3, 'name' : 'Hello' };
  var msg = function(){ return srcMap.a + screenMaps.b };
  try
  {
    _.assertMapHasOnly( srcMap, screenMaps, 'msg', msg )
  }
  catch ( e )
  {
    err = e;
  }
  test.identical( err instanceof Error, true );
  test.identical( _.strHas( err.message, 'msg 90 "d"' ), true );

  test.case = 'check error message, msg routine';
  var srcMap = { 'a' : 13, 'b' : 77, 'c' : 3, 'd' : 'Mikle' };
  var screenMaps = { 'a' : 13, 'b' : 77, 'c' : 3, 'name' : 'Hello' };
  var msg = function(){ return srcMap.a + screenMaps.b };
  try
  {
    _.assertMapHasOnly( srcMap, screenMaps, () => 'This is ' + 'explanation' )
  }
  catch ( e )
  {
    err = e;
  }
  test.identical( err instanceof Error, true );
  test.identical( _.strHas( err.message, 'This is explanation "d"' ), true );

  test.case = 'check error message, five or more arguments';
  var srcMap = { 'a' : 13, 'b' : 77, 'c' : 3, 'd' : 'Mikle' };
  var screenMaps = { 'a' : 13, 'b' : 77, 'c' : 3, 'name' : 'Hello' };
  var msg = function(){ return srcMap.a + screenMaps.b };
  try
  {
    _.assertMapHasOnly( srcMap, screenMaps, msg, 'msg', 'msg' )
  }
  catch ( e )
  {
    err = e;
  }
  test.identical( err instanceof Error, true );
  test.identical( _.strHas( err.message, 'Expects two, three or four arguments' ), true );
}

//

function assertMapOwnOnly( test )
{
  var err;

// in normal mode this test should throw error. The routine return true when Config.debug === false
  if( !Config.debug )
  {
    test.case = 'Config.debug === false';
    var srcMap = { 'a' : 13, 'b' : 77, 'c' : 3, 'd' : 'Mikle' };
    var screenMaps = { 'a' : 13, 'b' : 77, 'c' : 3, 'name' : 'Hello' };
    test.identical( _.assertMapOwnOnly( srcMap, screenMaps ), true );
  }

  test.case = 'correct input';
  var srcMap = { 'a' : 13, 'b' : 77, 'c' : 3, 'd' : 'Mikle' };
  var screenMap = { 'a' : 13, 'b' : 77, 'c' : 3, 'd' : 'Mikle' };
  var msg = function(){ return srcMap.a + screenMaps.b };
  test.identical( _.assertMapOwnOnly( srcMap, screenMap ), true );
  test.identical( _.assertMapOwnOnly( srcMap, screenMap, msg ), true );
  test.identical( _.assertMapOwnOnly( srcMap, screenMap, msg, 'msg' ), true );
  test.identical( _.assertMapOwnOnly( srcMap, screenMap, () => 'This is ' + 'explanation' ), true );

  test.case = 'check error message, no msg';
  var srcMap = { 'a' : 13, 'b' : 77, 'c' : 3, 'd' : 'Mikle' };
  var screenMaps = { 'a' : 13, 'b' : 77, 'c' : 3, 'name' : 'Hello' };
  try
  {
    _.assertMapOwnOnly( srcMap, screenMaps )
  }
  catch ( e )
  {
    err = e;
  }
  test.identical( err instanceof Error, true );
  test.identical( _.strHas( err.message, 'Object should own no fields : "d"' ), true );

  test.case = 'check error message, msg routine';
  var srcMap = { 'a' : 13, 'b' : 77, 'c' : 3, 'd' : 'Mikle' };
  var screenMaps = { 'a' : 13, 'b' : 77, 'c' : 3, 'name' : 'Hello' };
  var msg = function(){ return srcMap.a + screenMaps.b };
  try
  {
    _.assertMapOwnOnly( srcMap, screenMaps, msg )
  }
  catch ( e )
  {
    err = e;
  }
  test.identical( err instanceof Error, true );
  test.identical( _.strHas( err.message, '90 "d"' ), true );

  test.case = 'check error message, msg string';
  var srcMap = { 'a' : 13, 'b' : 77, 'c' : 3, 'd' : 'Mikle' };
  var screenMaps = { 'a' : 13, 'b' : 77, 'c' : 3, 'name' : 'Hello' };
  var msg = function(){ return srcMap.a + screenMaps.b };
  try
  {
    _.assertMapOwnOnly( srcMap, screenMaps, 'msg' )
  }
  catch ( e )
  {
    err = e;
  }
  test.identical( err instanceof Error, true );
  test.identical( _.strHas( err.message, 'msg "d"' ), true );

  test.case = 'check error message, msg string & msg routine';
  var srcMap = { 'a' : 13, 'b' : 77, 'c' : 3, 'd' : 'Mikle' };
  var screenMaps = { 'a' : 13, 'b' : 77, 'c' : 3, 'name' : 'Hello' };
  var msg = function(){ return srcMap.a + screenMaps.b };
  try
  {
    _.assertMapOwnOnly( srcMap, screenMaps, 'msg', msg )
  }
  catch ( e )
  {
    err = e;
  }
  test.identical( err instanceof Error, true );
  test.identical( _.strHas( err.message, 'msg 90 "d"' ), true );

  test.case = 'check error message, msg routine';
  var srcMap = { 'a' : 13, 'b' : 77, 'c' : 3, 'd' : 'Mikle' };
  var screenMaps = { 'a' : 13, 'b' : 77, 'c' : 3, 'name' : 'Hello' };
  var msg = function(){ return srcMap.a + screenMaps.b };
  try
  {
    _.assertMapOwnOnly( srcMap, screenMaps, () => 'This is ' + 'explanation' )
  }
  catch ( e )
  {
    err = e;
  }
  test.identical( err instanceof Error, true );
  test.identical( _.strHas( err.message, 'This is explanation "d"' ), true );

  test.case = 'check error message, five or more arguments';
  var srcMap = { 'a' : 13, 'b' : 77, 'c' : 3, 'd' : 'Mikle' };
  var screenMaps = { 'a' : 13, 'b' : 77, 'c' : 3, 'name' : 'Hello' };
  var msg = function(){ return srcMap.a + screenMaps.b };
  try
  {
    _.assertMapOwnOnly( srcMap, screenMaps, msg, 'msg', 'msg' )
  }
  catch ( e )
  {
    err = e;
  }
  test.identical( err instanceof Error, true );
  test.identical( _.strHas( err.message, 'Expects two, three or four arguments' ), true );
}

//

function assertMapHasNone( test )
{
  var err;

// in normal mode this test should throw error. The routine return true when Config.debug === false
  if( !Config.debug )
  {
    test.case = 'Config.debug === false';
    var srcMap = { 'a' : 13, 'b' : 77, 'c' : 3, 'd' : 'Mikle' };
    var screenMaps = { 'a' : 13, 'b' : 77, 'c' : 3, 'name' : 'Hello' };
    test.identical( _.assertMapHasNone( srcMap, screenMaps ), true );
  }

  test.case = 'correct input';
  var srcMap = { 'a' : 13, 'b' : 77, 'c' : 3, 'd' : 'Mikle' };
  var screenMap = { 'e' : 13, 'f' : 77, 'g' : 3, 'h' : 'Mikle' };
  var msg = function(){ return srcMap.a + screenMaps.b };
  test.identical( _.assertMapHasNone( srcMap, screenMap ), true );
  test.identical( _.assertMapHasNone( srcMap, screenMap, msg ), true );
  test.identical( _.assertMapHasNone( srcMap, screenMap, msg, 'msg' ), true );
  test.identical( _.assertMapHasNone( srcMap, screenMap, () => 'This is ' + 'explanation' ), true );

  test.case = 'check error message, no msg';
  var srcMap = { 'a' : 13, 'b' : 77, 'c' : 3, 'd' : 'Mikle' };
  var screenMaps = { 'a' : 13, 'b' : 77, 'c' : 3, 'name' : 'Hello' };
  try
  {
    _.assertMapHasNone( srcMap, screenMaps )
  }
  catch ( e )
  {
    err = e;
  }
  test.identical( err instanceof Error, true );
  test.identical( _.strHas( err.message, 'Object should have no fields : "a", "b", "c"' ), true );

  test.case = 'check error message, msg routine';
  var srcMap = { 'a' : 13, 'b' : 77, 'c' : 3, 'd' : 'Mikle' };
  var screenMaps = { 'a' : 13, 'b' : 77, 'c' : 3, 'name' : 'Hello' };
  var msg = function(){ return srcMap.a + screenMaps.b };
  try
  {
    _.assertMapHasNone( srcMap, screenMaps, msg )
  }
  catch ( e )
  {
    err = e;
  }
  test.identical( err instanceof Error, true );
  test.identical( _.strHas( err.message, '90 "a", "b", "c"' ), true );

  test.case = 'check error message, msg string';
  var srcMap = { 'a' : 13, 'b' : 77, 'c' : 3, 'd' : 'Mikle' };
  var screenMaps = { 'a' : 13, 'b' : 77, 'c' : 3, 'name' : 'Hello' };
  var msg = function(){ return srcMap.a + screenMaps.b };
  try
  {
    _.assertMapHasNone( srcMap, screenMaps, 'msg' )
  }
  catch ( e )
  {
    err = e;
  }
  test.identical( err instanceof Error, true );
  test.identical( _.strHas( err.message, 'msg "a", "b", "c"' ), true );

  test.case = 'check error message, msg string & msg routine';
  var srcMap = { 'a' : 13, 'b' : 77, 'c' : 3, 'd' : 'Mikle' };
  var screenMaps = { 'a' : 13, 'b' : 77, 'c' : 3, 'name' : 'Hello' };
  var msg = function(){ return srcMap.a + screenMaps.b };
  try
  {
    _.assertMapHasNone( srcMap, screenMaps, 'msg', msg )
  }
  catch ( e )
  {
    err = e;
  }
  test.identical( err instanceof Error, true );
  test.identical( _.strHas( err.message, 'msg 90 "a", "b", "c"' ), true );

  test.case = 'check error message, msg routine';
  var srcMap = { 'a' : 13, 'b' : 77, 'c' : 3, 'd' : 'Mikle' };
  var screenMaps = { 'a' : 13, 'b' : 77, 'c' : 3, 'name' : 'Hello' };
  var msg = function(){ return srcMap.a + screenMaps.b };
  try
  {
    _.assertMapHasNone( srcMap, screenMaps, () => 'This is ' + 'explanation' )
  }
  catch ( e )
  {
    err = e;
  }
  test.identical( err instanceof Error, true );
  test.identical( _.strHas( err.message, 'This is explanation "a", "b", "c"' ), true );

  test.case = 'check error message, five or more arguments';
  var srcMap = { 'a' : 13, 'b' : 77, 'c' : 3, 'd' : 'Mikle' };
  var screenMaps = { 'a' : 13, 'b' : 77, 'c' : 3, 'name' : 'Hello' };
  var msg = function(){ return srcMap.a + screenMaps.b };
  try
  {
    _.assertMapHasNone( srcMap, screenMaps, msg, 'msg', 'msg' )
  }
  catch ( e )
  {
    err = e;
  }
  test.identical( err instanceof Error, true );
  test.identical( _.strHas( err.message, 'Expects two, three or four arguments' ), true );
}

//

function assertMapOwnNone( test )
{
  var err;

// in normal mode this test should throw error. The routine return true when Config.debug === false
  if( !Config.debug )
  {
    test.case = 'Config.debug === false';
    var srcMap = { 'a' : 13, 'b' : 77, 'c' : 3, 'd' : 'Mikle' };
    var screenMaps = { 'a' : 13, 'b' : 77, 'c' : 3, 'name' : 'Hello' };
    test.identical( _.assertMapOwnNone( srcMap, screenMaps ), true );
  }

  test.case = 'correct input';
  var srcMap = { 'a' : 13, 'b' : 77, 'c' : 3, 'd' : 'Mikle' };
  var screenMap = { 'e' : 13, 'f' : 77, 'g' : 3, 'h' : 'Mikle' };
  var msg = function(){ return srcMap.a + screenMaps.b };
  test.identical( _.assertMapOwnNone( srcMap, screenMap ), true );
  test.identical( _.assertMapOwnNone( srcMap, screenMap, msg ), true );
  test.identical( _.assertMapOwnNone( srcMap, screenMap, msg, 'msg' ), true );
  test.identical( _.assertMapOwnNone( srcMap, screenMap, () => 'This is ' + 'explanation' ), true );

  test.case = 'check error message, no msg';
  var srcMap = { 'a' : 13, 'b' : 77, 'c' : 3, 'd' : 'Mikle' };
  var screenMaps = { 'a' : 13, 'b' : 77, 'c' : 3, 'name' : 'Hello' };
  try
  {
    _.assertMapOwnNone( srcMap, screenMaps )
  }
  catch ( e )
  {
    err = e;
  }
  test.identical( err instanceof Error, true );
  test.identical( _.strHas( err.message, 'Object should own no fields : "a", "b", "c"' ), true );

  test.case = 'check error message, msg routine';
  var srcMap = { 'a' : 13, 'b' : 77, 'c' : 3, 'd' : 'Mikle' };
  var screenMaps = { 'a' : 13, 'b' : 77, 'c' : 3, 'name' : 'Hello' };
  var msg = function(){ return srcMap.a + screenMaps.b };
  try
  {
    _.assertMapOwnNone( srcMap, screenMaps, msg )
  }
  catch ( e )
  {
    err = e;
  }
  test.identical( err instanceof Error, true );
  test.identical( _.strHas( err.message, '90 "a", "b", "c"' ), true );

  test.case = 'check error message, msg string';
  var srcMap = { 'a' : 13, 'b' : 77, 'c' : 3, 'd' : 'Mikle' };
  var screenMaps = { 'a' : 13, 'b' : 77, 'c' : 3, 'name' : 'Hello' };
  var msg = function(){ return srcMap.a + screenMaps.b };
  try
  {
    _.assertMapOwnNone( srcMap, screenMaps, 'msg' )
  }
  catch ( e )
  {
    err = e;
  }
  test.identical( err instanceof Error, true );
  test.identical( _.strHas( err.message, 'msg "a", "b", "c"' ), true );

  test.case = 'check error message, msg string & msg routine';
  var srcMap = { 'a' : 13, 'b' : 77, 'c' : 3, 'd' : 'Mikle' };
  var screenMaps = { 'a' : 13, 'b' : 77, 'c' : 3, 'name' : 'Hello' };
  var msg = function(){ return srcMap.a + screenMaps.b };
  try
  {
    _.assertMapOwnNone( srcMap, screenMaps, 'msg', msg )
  }
  catch ( e )
  {
    err = e;
  }
  test.identical( err instanceof Error, true );
  test.identical( _.strHas( err.message, 'msg 90 "a", "b", "c"' ), true );

  test.case = 'check error message, msg routine';
  var srcMap = { 'a' : 13, 'b' : 77, 'c' : 3, 'd' : 'Mikle' };
  var screenMaps = { 'a' : 13, 'b' : 77, 'c' : 3, 'name' : 'Hello' };
  var msg = function(){ return srcMap.a + screenMaps.b };
  try
  {
    _.assertMapOwnNone( srcMap, screenMaps, () => 'This is ' + 'explanation' )
  }
  catch ( e )
  {
    err = e;
  }
  test.identical( err instanceof Error, true );
  test.identical( _.strHas( err.message, 'This is explanation "a", "b", "c"' ), true );

  test.case = 'check error message, five or more arguments';
  var srcMap = { 'a' : 13, 'b' : 77, 'c' : 3, 'd' : 'Mikle' };
  var screenMaps = { 'a' : 13, 'b' : 77, 'c' : 3, 'name' : 'Hello' };
  var msg = function(){ return srcMap.a + screenMaps.b };
  try
  {
    _.assertMapOwnNone( srcMap, screenMaps, msg, 'msg', 'msg' )
  }
  catch ( e )
  {
    err = e;
  }
  test.identical( err instanceof Error, true );
  test.identical( _.strHas( err.message, 'Expects two, three or four arguments' ), true );
}

// --
// define test suite
// --

var Self =
{

  name : 'Tools.base.Map',
  silencing : 1,

  tests :
  {

    // map checker l0/l3/iMap.s

    iterableIs,

    mapIs,

    // map move

    mapCloneAssigning,

    mapExtendConditional,
    mapExtend,
    mapSupplement,
    mapComplement,

    mapMake,
    mapMakeBugWithArray,

    // map manipulator

    objectSetWithKeys,

    // map convert

    mapsFlatten,

    mapFirstPair,
    mapValWithIndex,
    mapKeyWithIndex,
    mapToStr,

    // map properties

    mapKeys,
    mapOwnKeys,
    mapAllKeys,

    mapVals,
    mapOwnVals,
    mapAllVals,

    mapPairs,
    mapOwnPairs,
    mapAllPairs,

    mapProperties,
    mapOwnProperties,
    mapAllProperties,

    mapRoutines,
    mapOwnRoutines,
    mapAllRoutines,

    mapFields,
    mapOwnFields,
    mapAllFields,

    mapOnlyPrimitives,

    // map logic

    mapButConditional,
    mapBut,
    mapOwnBut,

    mapOnly,
    _mapOnly,

    mapsAreIdentical,
    mapContain,

    mapOwnKey,

    mapHasAll,
    mapHasAny,
    mapHasNone,

    mapOwnAll,
    mapOwnAny,
    mapOwnNone,

    // test sureMap*

    sureMapHasExactly,
    sureMapOwnExactly,

    sureMapHasOnly,
    sureMapOwnOnly,

    sureMapHasAll,
    sureMapOwnAll,

    sureMapHasNone,
    sureMapOwnNone,

    // test assertMap*

    assertMapHasFields,
    assertMapOwnFields,

    assertMapHasOnly,
    assertMapOwnOnly,

    assertMapHasNone,
    assertMapOwnNone,

  }

}

Self = wTestSuite( Self );
if( typeof module !== 'undefined' && !module.parent )
wTester.test( Self.name );

})();<|MERGE_RESOLUTION|>--- conflicted
+++ resolved
@@ -750,7 +750,7 @@
   test.is( got !== src );
 
   /* - */
-  
+
   if( !Config.debug )
   return;
 
@@ -766,15 +766,11 @@
 
 //
 
-function mapMakeBugWithArray( test ) 
+function mapMakeBugWithArray( test )
 {
   test.case = 'failed';
   var src = [ { a : 1 }, { b : 2 } ];
-<<<<<<< HEAD
   var got = _.mapMake.apply( undefined, src );
-=======
-  var got = _.mapMake.apply( null, [ src ] );
->>>>>>> ec048c76
   var exp = { 0 : { a : 1 }, 1 : { b : 2 } };
   test.identical( got, exp );
   test.is( got !== src );
@@ -787,15 +783,15 @@
   test.is( got !== src );
 }
 mapMakeBugWithArray.experimental = 1;
-mapMakeBugWithArray.description = 
+mapMakeBugWithArray.description =
 `
- routines mapBut and _mapOnly uncorrect use method apply() 
+ routines mapBut and _mapOnly uncorrect use method apply()
  Previus call was :
    _.mapMake.apply( this, src ); // src = [ {...}, {...} ]
-   its equivalent to 
+   its equivalent to
    _.mapMake( {...}, {...} );
 
-   After changing behavior of mapMake call should be 
+   After changing behavior of mapMake call should be
    _.mapMake.apply( this. [ src ] );
 `
 
