--- conflicted
+++ resolved
@@ -151,17 +151,17 @@
   isIncluded : function(){ return !!_global.wTools && !!_global.wTools._traverse },
 }
 
-// let wBaseEncoder =
-// {
-//   includeAny : [ '../../abase/l4/Encoder.s', 'abase/l4/Encoder.s', 'wbaseencoder' ],
-//   isIncluded : function(){ return !!_global.wTools && !!_global.wTools.encode },
-// }
-
-// let wRoutineTransform =
-// {
-//   includeAny : [ '../../abase/l4/RoutineTransform.s', 'abase/RoutineTransform/Cloner.s', 'wroutinetransform' ],
-//   isIncluded : function(){ return !!_global.wTools && !!_global.wTools.routineNew },
-// }
+let wBaseEncoder =
+{
+  includeAny : [ '../../abase/l4/Encoder.s', 'abase/l4/Encoder.s', 'wbaseencoder' ],
+  isIncluded : function(){ return !!_global.wTools && !!_global.wTools.encode },
+}
+
+let wRoutineTransform =
+{
+  includeAny : [ '../../abase/l4/RoutineTransform.s', 'abase/RoutineTransform/Cloner.s', 'wroutinetransform' ],
+  isIncluded : function(){ return !!_global.wTools && !!_global.wTools.routineNew },
+}
 
 // base/l5
 
@@ -321,11 +321,7 @@
 
 let wNameMapper =
 {
-<<<<<<< HEAD
-  includeAny : [ '../../amid/mapper/NameMapper.s', 'amid/mapper/NameMapper.s', 'wnamemapper' ],
-=======
   includeAny : [ '../../amid/l5_mapper/NameMapper.s', 'amid/l5_mapper/NameMapper.s', 'wnamemapper' ],
->>>>>>> 47d03a32
   isIncluded : function(){ return !!_global.wTools && !!_global.wTools.NameMapper },
 }
 
@@ -343,11 +339,7 @@
 
 let wTemplateFileWriter =
 {
-<<<<<<< HEAD
-  includeAny : [ '../../amid/mapping/TemplateFileWriter.s', 'amid/mapping/TemplateFileWriter.s', 'wtemplatefilewriter' ],
-=======
   includeAny : [ '../../amid/l5_mapper/TemplateFileWriter.s', 'amid/l5_mapper/TemplateFileWriter.s', 'wtemplatefilewriter' ],
->>>>>>> 47d03a32
   isIncluded : function(){ return !!_global.wTools && !!_global.wTools.TemplateFileWriter },
 }
 
@@ -513,9 +505,9 @@
   wTraverser,
   wArraySorted,
   wArraySparse,
-  // wBaseEncoder,
+  wBaseEncoder,
   wStringer,
-  // wRoutineTransform,
+  wRoutineTransform,
 
   // base/l5
 
