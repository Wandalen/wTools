(function _gErr_s_() {

'use strict';

let _ObjectHasOwnProperty = Object.hasOwnProperty;
let _global = _global_;
let _ = _global.wTools;
let _err = _._err;

// --
// diagnostics
// --

let _diagnosticCodeExecuting = 0;
function diagnosticCode( o )
{

  _.routineOptions( diagnosticCode, o );
  _.assert( arguments.length === 0 || arguments.length === 1 );

  if( _diagnosticCodeExecuting )
  return;
  _diagnosticCodeExecuting += 1;

  try
  {

    if( !o.location )
    {
      if( o.error )
      o.location = _.diagnosticLocation({ error : o.error, level : o.level });
      else
      o.location = _.diagnosticLocation({ stack : o.stack, level : o.stack ? o.level : o.level+1 });
    }

    if( !_.numberIs( o.location.line ) )
    return end();

    /* */

    if( !o.sourceCode )
    {

      if( !o.location.path )
      return end();

      let codeProvider = _.codeProvider || _.fileProvider;
      if( !codeProvider && _global_._testerGlobal_ && _global_._testerGlobal_.wTools )
      codeProvider = _global_._testerGlobal_.wTools.codeProvider || _global_._testerGlobal_.wTools.fileProvider;

      if( !codeProvider )
      return end();

      try
      {

<<<<<<< HEAD
        // if( _global._starter_ )
        // debugger;
        // if( _global._starter_ )
        // _global._starter_.fileProvider.fileRead( _.weburi.parse( o.location.path ).downloadWebPath );
        // o.location.path = codeProvider.path.normalize( o.location.path );
=======
>>>>>>> 83ec1aee
        let filePath = codeProvider.path.normalizeTolerant( o.location.path );
        if( codeProvider.path.isAbsolute( filePath ) )
        o.sourceCode = codeProvider.fileRead
        ({
          filePath : filePath,
          sync : 1,
          throwing : 0,
        })

      }
      catch( err )
      {
        o.sourceCode = ` ! Cant load source code of "${ o.location.path }"`;
      }

      if( !o.sourceCode )
      return end();

    }

    /* */

    let code = _.strLinesSelect
    ({
      src : o.sourceCode,
      line : o.location.line,
      numberOfLines : o.numberOfLines,
      selectMode : o.selectMode,
      zeroLine : 1,
      numbering : 1,
    });

    if( code && _.strIndentation && o.identation )
    code = o.identation + _.strIndentation( code, o.identation );

    let result = code;
    if( o.withPath )
    {
      if( o.asMap )
      result = { path : o.location.full, code : code };
      else
      result = o.location.full + '\n' + code;
    }

    return end( result );
  }
  catch( err )
  {
    console.log( err.toString() );
    return;
  }

  /* */

  function end( result )
  {
    _diagnosticCodeExecuting -= 1;
    return result;
  }

}

diagnosticCode.defaults =
{
  level : 0,
  numberOfLines : 5,
  withPath : 1,
  asMap : 0,
  selectMode : 'center',
  // identation : '    ',
  identation : null,
  stack : null,
  error : null,
  location : null,
  sourceCode : null,
}

//

function diagnosticBeep()
{
  console.log( '\x07' );
}

//

/*

_.diagnosticWatchFields
({
  target : _global_,
  names : 'Uniforms',
});

_.diagnosticWatchFields
({
  target : state,
  names : 'filterColor',
});

_.diagnosticWatchFields
({
  target : _global_,
  names : 'Config',
});

_.diagnosticWatchFields
({
  target : _global_,
  names : 'logger',
});

_.diagnosticWatchFields
({
  target : self,
  names : 'catalogPath',
});

*/

function diagnosticWatchFields( o )
{

  if( arguments[ 1 ] !== undefined )
  o = { target : arguments[ 0 ], names : arguments[ 1 ] }
  o = _.routineOptions( diagnosticWatchFields, o );

  if( o.names )
  o.names = o.names;
  // o.names = _.nameFielded( o.names );
  else
  o.names = o.target;

  _.assert( arguments.length === 1 || arguments.length === 2 );
  _.assert( _.objectLike( o.target ) );
  _.assert( _.objectLike( o.names ) );

  for( let f in o.names ) ( function()
  {

    let fieldName = f;
    let fieldSymbol = Symbol.for( f );
    //o.target[ fieldSymbol ] = o.target[ f ];
    let val = o.target[ f ];

    /* */

    function read()
    {
      //let result = o.target[ fieldSymbol ];
      let result = val;
      if( o.verbosity > 1 )
      console.log( 'reading ' + fieldName + ' ' + _.toStr( result ) );
      else
      console.log( 'reading ' + fieldName );
      if( o.debugging > 1 )
      debugger;
      return result;
    }

    /* */

    function write( src )
    {
      if( o.verbosity > 1 )
      console.log( 'writing ' + fieldName + ' ' + _.toStr( o.target[ fieldName ] ) + ' -> ' + _.toStr( src ) );
      else
      console.log( 'writing ' + fieldName );
      if( o.debugging )
      debugger;
      //o.target[ fieldSymbol ] = src;
      val = src;
    }

    /* */

    if( o.debugging > 1 )
    debugger;

    if( o.verbosity > 1 )
    console.log( 'watching for', fieldName, 'in', o.target );
    Object.defineProperty( o.target, fieldName,
    {
      enumerable : true,
      configurable : true,
      get : read,
      set : write,
    });

  })();

}

diagnosticWatchFields.defaults =
{
  target : null,
  names : null,
  verbosity : 2,
  debugging : 1,
}

//

/*

_.diagnosticProxyFields
({
  target : _.field,
});

_.diagnosticWatchFields
({
  target : _,
  names : 'field',
});

*/

function diagnosticProxyFields( o )
{

  if( arguments[ 1 ] !== undefined )
  o = { target : arguments[ 0 ], names : arguments[ 1 ] }
  o = _.routineOptions( diagnosticWatchFields, o );

  // if( o.names )
  // o.names = _.nameFielded( o.names );

  _.assert( arguments.length === 1 || arguments.length === 2 );
  _.assert( _.objectLike( o.target ) );
  _.assert( _.objectLike( o.names ) || o.names === null );

  let handler =
  {
    set : function( obj, k, e )
    {
      if( o.names && !( k in o.names ) )
      return;
      if( o.verbosity > 1 )
      console.log( 'writing ' + k + ' ' + _.toStr( o.target[ k ] ) + ' -> ' + _.toStr( e ) );
      else
      console.log( 'writing ' + k );
      if( o.debug )
      debugger;
      obj[ k ] = e;
      return true;
    }
  }

  let result = new Proxy( o.target, handler );
  if( o.verbosity > 1 )
  console.log( 'watching for', o.target );

  if( o.debug )
  debugger;

  return result;
}

diagnosticProxyFields.defaults =
{
}

diagnosticProxyFields.defaults.__proto__ == diagnosticWatchFields.defaults

//

function diagnosticEachLongType( o )
{
  let result = Object.create( null );

  if( _.routineIs( o ) )
  o = { onEach : o }
  o = _.routineOptions( diagnosticEachLongType, o );

  if( o.onEach === null )
  o.onEach = function onEach( make, descriptor )
  {
    return make;
  }

  _.assert( arguments.length === 0 || arguments.length === 1 );
  _.assert( _.routineIs( o.onEach ) )

  // debugger;

  for( let l in _.LongDescriptor )
  {
    let Long = _.LongDescriptor[ l ];
    result[ Long.name ] = o.onEach( Long.make, Long );
  }

  // debugger;

  return result;
}

diagnosticEachLongType.defaults =
{
  onEach : null,
}

//

function diagnosticEachElementComparator( o )
{
  let result = [];

  if( arguments[ 1 ] !== undefined )
  o = { onMake : arguments[ 0 ], onEach : arguments[ 1 ] }
  else if( _.routineIs( arguments[ 0 ] ) )
  o = { onEach : arguments[ 1 ] }

  o = _.routineOptions( diagnosticEachElementComparator, o );

  if( o.onEach === null )
  o.onEach = function onEach( make, evaluate, description )
  {
    return evaluate;
  }

  if( o.onMake === null )
  o.onMake = function onMake( src )
  {
    return src;
  }

  _.assert( arguments.length === 1 || arguments.length === 2 );
  _.assert( _.routineIs( o.onEach ) );
  _.assert( _.routineIs( o.onMake ) );

  result.push( o.onEach( o.onMake, undefined, 'no evaluator' ) );
  result.push( o.onEach( make, evaluator, 'evaluator' ) );
  result.push( o.onEach( make, [ evaluator, evaluator ], 'tandem of evaluators' ) );
  result.push( o.onEach( make, equalizer, 'equalizer' ) );

  return result;

  /* */

  function evaluator( e )
  {
    _.assert( e.length === 1 );
    return e[ 0 ];
  }

  /* */

  function equalizer( e1, e2 )
  {
    _.assert( e1.length === 1 );
    _.assert( e2.length === 1 );
    return e1[ 0 ] === e2[ 0 ];
  }

  /* */

  function make( long )
  {
    _.assert( _.longIs( long ) );
    let result = [];
    for( let l = 0 ; l < long.length ; l++ )
    result[ l ] = [ long[ l ] ];
    return o.onMake( result );
  }

}

diagnosticEachElementComparator.defaults =
{
  onMake : null,
  onEach : null,
}

//

function diagnosticStructureGenerate( o )
{

  o = _.routineOptions( diagnosticStructureGenerate, arguments );

  if( o.arrayLength === null )
  o.arrayLength = o.defaultLength;
  if( o.mapLength === null )
  o.mapLength = o.defaultLength;
  if( o.hashMapLength === null )
  o.hashMapLength = o.defaultLength;
  if( o.setLength === null )
  o.setLength = o.defaultLength;

  if( o.stringSize === null )
  o.stringSize = o.defaultSize;
  if( o.bufferSize === null )
  o.bufferSize = o.defaultSize;
  if( o.regexpSize === null )
  o.regexpSize = o.defaultSize;

  if( o.primitiveComplexity === null )
  o.primitiveComplexity = from( o.defaultComplexity );

  if( o.nullComplexity === null )
  o.nullComplexity = from( o.primitiveComplexity );
  if( o.undefinedComplexity === null )
  o.undefinedComplexity = from( o.primitiveComplexity );
  if( o.booleanComplexity === null )
  o.booleanComplexity = from( o.primitiveComplexity );
  if( o.stringComplexity === null )
  o.stringComplexity = from( o.primitiveComplexity );
  if( o.bigIntComplexity === null )
  o.bigIntComplexity = from( o.primitiveComplexity );

  if( o.numberComplexity === null )
  o.numberComplexity = from( o.primitiveComplexity );
  if( o.numberInfinityComplexity === null )
  o.numberInfinityComplexity = from( o.numberComplexity );
  if( o.numberNanComplexity === null )
  o.numberNanComplexity = from( o.numberComplexity );
  if( o.numberSignedZeroComplexity === null )
  o.numberSignedZeroComplexity = from( o.numberComplexity );

  if( o.objectComplexity === null )
  o.objectComplexity = from( o.defaultComplexity );
  if( o.dateComplexity === null )
  o.dateComplexity = from( o.objectComplexity );
  if( o.regexpComplexity === null )
  o.regexpComplexity = from( o.objectComplexity );
  if( o.bufferNodeComplexity === null )
  o.bufferNodeComplexity = from( o.objectComplexity );
  if( o.bufferRawComplexity === null )
  o.bufferRawComplexity = from( o.objectComplexity );
  if( o.bufferBytesComplexity === null )
  o.bufferBytesComplexity = from( o.objectComplexity );

  if( o.containerComplexity === null )
  o.containerComplexity = from( o.defaultComplexity );
  if( o.recursionComplexity === null )
  o.recursionComplexity = from( o.containerComplexity );
  if( o.arrayComplexity === null )
  o.arrayComplexity = from( o.containerComplexity );
  if( o.mapComplexity === null )
  o.mapComplexity = from( o.containerComplexity );
  if( o.setComplexity === null )
  o.setComplexity = from( o.containerComplexity );
  if( o.hashMapComplexity === null )
  o.hashMapComplexity = from( o.containerComplexity );

  _.assert( arguments.length === 0 || arguments.length === 1 )
  _.assert( _.numberIs( o.depth ) );

  /* qqq : implement pre */

  /**/

  o.structure = structureMake( 0 );
  o.size = _.entitySize( o.structure );

  // console.log( 'entitySize:', _.strMetricFormatBytes( o.size ) );

  return o;

  /*  */

  function structureMake( level )
  {
    let struct = Object.create( null );
    // let string = _.strDup( 'a', o.stringSize );

    if( !( level <= o.depth ) )
    {
      return null;
    }

    if( o.nullComplexity >= 2 )
    {
      struct[ 'null' ] = null;
    }

    if( o.undefinedComplexity >= 3 )
    {
      struct[ 'undefined' ] = undefined;
    }

    if( o.booleanComplexity )
    {
      struct[ 'boolean.true' ] = true;
      struct[ 'boolean.false' ] = false;
    }

    if( o.stringComplexity )
    {
      struct[ 'string.defined' ] = _.strRandom( o.stringSize );
      struct[ 'string.empty' ] = '';
    }

    if( o.numberComplexity )
    {
      struct[ 'number.zero' ] = 0;
      struct[ 'number.small' ] = 13;
    }

    if( o.numberComplexity >= 2 )
    {
      struct[ 'number.big' ] = 1 << 30;
    }

    if( o.numberInfinityComplexity >= 2 )
    {
      struct[ 'number.infinity.positive' ] = +Infinity;
      struct[ 'number.infinity.negative' ] = -Infinity;
    }

    if( o.numberNanComplexity >= 2 )
    {
      struct[ 'number.nan' ] = NaN;
    }

    if( o.numberSignedZeroComplexity >= 3 )
    {
      struct[ 'number.signed.zero.negative' ] = -0;
      struct[ 'number.signed.zero.positive' ] = +0;
    }

    if( o.bigIntComplexity >= 3 )
    if( typeof BigInt !== 'undefined' )
    {
      struct[ 'bigInt.zero' ] = BigInt( 0 );
      struct[ 'bigInt.small' ] = BigInt( 1 );
      struct[ 'bigInt.big' ] = BigInt( 1 ) << BigInt( 100 );
    }

    if( o.regexpComplexity >= 2 )
    {
      struct[ 'regexp.simple1'] = /ab|cd/,
      struct[ 'regexp.simple2'] = /a[bc]d/,
      struct[ 'regexp.simple3'] = /ab{1, }bc/,
      struct[ 'regexp.simple4'] = /\.js$/,
      struct[ 'regexp.simple5'] = /.reg/
    }

    if( o.regexpComplexity >= 3 )
    {
      struct[ 'regexp.complex0' ] = /^(?:(?!ab|cd).)+$/gm,
      struct[ 'regexp.complex1' ] = /\/\*[\s\S]*?\*\/|\/\/.*/g,
      struct[ 'regexp.complex2' ] = /^[1-9]+[0-9]*$/gm,
      struct[ 'regexp.complex3' ] = /aBc/i,
      struct[ 'regexp.complex4' ] = /^\d+/gm,
      struct[ 'regexp.complex5' ] = /^a.*c$/g,
      struct[ 'regexp.complex6' ] = /[a-z]/m,
      struct[ 'regexp.complex7' ] = /^[A-Za-z0-9]$/
    }

    if( o.dateComplexity >= 3 )
    {
      struct[ 'date.now' ] = new Date();
      struct[ 'date.fixed' ] = new Date( 1987, 1, 4, 5, 13, 0 );
    }

    // let bufferSrc = _.longFillTimes( [], o.bufferSize || o.defaultSize, 0 );
    let bufferSrc = _.arrayRandom( [], [ 0, 1 ], [ 0, o.bufferSize ] );

    if( o.bufferNodeComplexity >= 4 )
    if( typeof BufferNode !== 'undefined' )
    struct[ 'buffer.node'] = BufferNode.from( bufferSrc );

    if( o.bufferRawComplexity >= 3 )
    struct[ 'buffer.raw'] = new U8x( bufferSrc ).buffer;

    if( o.bufferBytesComplexity >= 3 )
    struct[ 'buffer.bytes'] = new U8x( bufferSrc );

    // if( o.map || o.structure ) // xxx
    // if( o.mapComplexity )
    // {
    //   // let map = struct[ 'map' ] = { 0 : string, 1 : 1, 2 : true  }; xxx
    //   // if( o.mapLength )
    //   // xxx
    //   debugger;
    //   let map = struct[ 'map' ] = { 0 : string, 1 : 1, true : true  };
    //   struct[ 'map.simple' ] = mapFor( map, [ 0, 1 << 25 ] );
    // }

    if( o.arrayComplexity )
    struct[ 'array.simple' ] = _.longFill( [], 0, [ 0, o.arrayLength ] )

    if( o.arrayComplexity >= 3 )
    {
      struct[ 'array.complex' ] = [];
      for( let a = 0 ; a < o.arrayLength ; a++ )
      struct[ 'array.complex' ][ a ] = structureMake( level+1 );
    }

    /*  */

    if( o.setComplexity >= 3 )
    {
      struct[ 'set' ] = new Set;
      for( let m = 0 ; m < o.setLength ; m++ )
      struct[ 'set' ].add( structureMake( level+1 ) );
    }

    /*  */

    if( o.hashMapComplexity >= 4 )
    {
      struct[ 'hashmap' ] = new HashMap;
      for( let m = 0 ; m < o.hashMapLength ; m++ )
      struct[ 'hashmap' ].set( 'element' + m, structureMake( level+1 ) );
    }

    /*  */

    if( o.mapComplexity )
    {
      // let map = struct[ 'mapComplex' ] = { 0 : '1', 1 : { b : 2 }, 2 : [ 1, 2, 3 ] };
      // if( o.mapLength )
      // struct[ 'map.complex' ] = mapFor( map, [ 0, 3 ] );
      // xxx
      struct[ 'map' ] = Object.create( null );
      for( let m = 0 ; m < o.mapLength ; m++ )
      struct[ 'map' ][ 'element' + m ] = structureMake( level+1 );
    }

    if( level < o.depth )
    {
      struct[ 'level' + ( level + 1 ) ] = structureMake( level+1 );
    }

    if( o.recursionComplexity >= 2 )
    {
      struct[ 'recursion.self' ] = struct;
    }

    if( o.recursionComplexity >= 3 && struct[ 'level' + ( level + 1 ) ] )
    {
      struct[ 'level' + ( level + 1 ) ][ 'recursion.super' ] = struct;
    }

    return struct;

    /*  */

    function mapFor( src, range )
    {
      let map = {};
      for( var i = 0; i < o.mapLength; i++ )
      {
        let k = _.intRandom( range );
        map[ i ] = src[ k ];
      }
      return map;
    }
  }

  /* */

  function from( complexity, min )
  {
    if( min === undefined )
    return complexity;

    if( complexity >= min )
    return complexity;

    return 0;
  }

/*

  if( o.booleanComplexity || o.primitiveComplexity )
  currentLevel[ 'booleanComplexity' ] = true;

  if( o.numberComplexity || o.primitiveComplexity )
  currentLevel[ 'numberComplexity' ] = 0;

  if( o.numberSignedZeroComplexity || o.primitiveComplexity > 2 )
  {
    currentLevel[ '-0' ] = -0;
    currentLevel[ '+0' ] = +0;
  }

  if( o.string || o.primitiveComplexity )
  currentLevel[ 'string' ] = string;

  if( o.nullComplexity || o.primitiveComplexity > 1 )
  currentLevel[ 'null' ] = null;

  if( o.numberInfinityComplexity || o.primitiveComplexity > 1 )
  {
    currentLevel[ '+numberInfinityComplexity' ] = +Infinity;
    currentLevel[ '-numberInfinityComplexity' ] = -Infinity;
  }

  if( o.numberNanComplexity || o.primitiveComplexity > 1 )
  currentLevel[ 'numberNanComplexity' ] = NaN;

  if( o.undefinedComplexity || o.primitiveComplexity > 2 )
  currentLevel[ 'undefined' ] = undefined;

  if( o.dateComplexity || o.primitiveComplexity > 2 )
  currentLevel[ 'dateComplexity' ] = new Date();

  if( o.bigIntComplexity || o.primitiveComplexity > 2 )
  if( typeof BigInt !== 'undefined' )
  currentLevel[ 'bigInt' ] = BigInt( 1 );

*/

}

diagnosticStructureGenerate.defaults =
{

  structure : null,

  /*  */

  depth : 1,
  // breadth : 4,
  stringSize : null,
  bufferSize : null,
  regexpSize : null, /* qqq : not used! */
  defaultSize : 50,

  arrayLength : null,
  mapLength : null,
  hashMapLength : null,
  setLength : null,
  defaultLength : 4,

  /* */

  defaultComplexity : 2,

  primitiveComplexity : null,
  nullComplexity : null,
  undefinedComplexity : null,
  booleanComplexity : null,
  stringComplexity : null,
  bigIntComplexity : null,
  numberComplexity : null,
  numberInfinityComplexity : null,
  numberNanComplexity : null,
  numberSignedZeroComplexity : null,

  objectComplexity : null,
  dateComplexity : null,
  regexpComplexity : null,
  bufferComplexity : null,
  bufferNodeComplexity : null,
  bufferRawComplexity : null,
  bufferBytesComplexity : null,

  containerComplexity : null,
  recursionComplexity : null,
  arrayComplexity : null,
  mapComplexity : null,
  setComplexity : null,
  hashMapComplexity : null,

}

// --
// checker
// --

function isInstanceOrClass( _constructor, _this )
{
  _.assert( arguments.length === 2, 'Expects exactly two arguments' );
  debugger;
  let result =
  (
    _this === _constructor ||
    _this instanceof _constructor ||
    Object.isPrototypeOf.call( _constructor,_this ) ||
    Object.isPrototypeOf.call( _constructor,_this.prototype )
  );
  return result;
}

//

function isOwnNoConstructor( ins )
{
  _.assert( _.objectLikeOrRoutine( ins ) );
  _.assert( arguments.length === 1 );
  let result = !_ObjectHasOwnProperty.call( ins,'constructor' );
  return result;
}

//

function sureInstanceOrClass( _constructor, _this )
{
  _.sure( arguments.length === 2, 'Expects exactly two arguments' );
  _.sure( _.isInstanceOrClass( _constructor, _this ) );
}

//

function sureOwnNoConstructor( ins )
{
  _.sure( _.objectLikeOrRoutine( ins ) );
  // let args = _.longSlice( arguments );
  let args = Array.prototype.slice.call( arguments );
  args[ 0 ] = _.isOwnNoConstructor( ins );
  _.sure.apply( _, args );
}

//

function assertInstanceOrClass( _constructor, _this )
{
  _.assert( arguments.length === 2, 'Expects exactly two arguments' );
  _.assert( _.isInstanceOrClass( _constructor, _this ) );
}

//

function assertOwnNoConstructor( ins )
{
  _.assert( _.objectLikeOrRoutine( ins ) );
  // let args = _.longSlice( arguments );
  let args = Array.prototype.slice.call( arguments );
  args[ 0 ] = _.isOwnNoConstructor( ins );

  if( args.length === 1 )
  args.push( () => 'Entity should not own constructor, but own ' + _.toStrShort( ins ) );

  _.assert.apply( _, args );
}

// --
// errrors
// --

let ErrorAbort = _.error_functor( 'ErrorAbort' );

// --
// declare
// --

/* xxx : move into independent module */

let error =
{
  ErrorAbort,
}

let ExtendTools =
{

  diagnosticCode,
  diagnosticBeep,

  diagnosticWatchFields, /* experimental */
  diagnosticProxyFields, /* experimental */
  diagnosticEachLongType,
  diagnosticEachElementComparator,

  diagnosticStructureGenerate,

  // checker

  isInstanceOrClass,
  isOwnNoConstructor,

  // sure

  sureInstanceOrClass,
  sureOwnNoConstructor,

  // assert

  assertInstanceOrClass,
  assertOwnNoConstructor,

}

Object.assign( _.error, error );
Object.assign( _, ExtendTools );

// --
// export
// --

if( typeof module !== 'undefined' && module !== null )
module[ 'exports' ] = _;

})();<|MERGE_RESOLUTION|>--- conflicted
+++ resolved
@@ -54,14 +54,6 @@
       try
       {
 
-<<<<<<< HEAD
-        // if( _global._starter_ )
-        // debugger;
-        // if( _global._starter_ )
-        // _global._starter_.fileProvider.fileRead( _.weburi.parse( o.location.path ).downloadWebPath );
-        // o.location.path = codeProvider.path.normalize( o.location.path );
-=======
->>>>>>> 83ec1aee
         let filePath = codeProvider.path.normalizeTolerant( o.location.path );
         if( codeProvider.path.isAbsolute( filePath ) )
         o.sourceCode = codeProvider.fileRead
