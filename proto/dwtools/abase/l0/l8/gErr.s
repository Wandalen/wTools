(function _gErr_s_() {

'use strict';

let _ObjectHasOwnProperty = Object.hasOwnProperty;
let _global = _global_;
let _ = _global.wTools;
let _err = _._err;

// --
// diagnostics
// --

function diagnosticBeep()
{
  console.log( '\x07' );
}

//

/*

_.diagnosticWatchFields
({
  target : _global_,
  names : 'Uniforms',
});

_.diagnosticWatchFields
({
  target : state,
  names : 'filterColor',
});

_.diagnosticWatchFields
({
  target : _global_,
  names : 'Config',
});

_.diagnosticWatchFields
({
  target : _global_,
  names : 'logger',
});

_.diagnosticWatchFields
({
  target : self,
  names : 'catalogPath',
});

*/

function diagnosticWatchFields( o )
{

  if( arguments[ 1 ] !== undefined )
  o = { target : arguments[ 0 ], names : arguments[ 1 ] }
  o = _.routineOptions( diagnosticWatchFields, o );

  if( o.names )
  o.names = o.names;
  // o.names = _.nameFielded( o.names );
  else
  o.names = o.target;

  _.assert( arguments.length === 1 || arguments.length === 2 );
  _.assert( _.objectLike( o.target ) );
  _.assert( _.objectLike( o.names ) );

  for( let f in o.names ) ( function()
  {

    let fieldName = f;
    let fieldSymbol = Symbol.for( f );
    //o.target[ fieldSymbol ] = o.target[ f ];
    let val = o.target[ f ];

    /* */

    function read()
    {
      //let result = o.target[ fieldSymbol ];
      let result = val;
      if( o.verbosity > 1 )
      console.log( 'reading ' + fieldName + ' ' + _.toStr( result ) );
      else
      console.log( 'reading ' + fieldName );
      if( o.debugging > 1 )
      debugger;
      return result;
    }

    /* */

    function write( src )
    {
      if( o.verbosity > 1 )
      console.log( 'writing ' + fieldName + ' ' + _.toStr( o.target[ fieldName ] ) + ' -> ' + _.toStr( src ) );
      else
      console.log( 'writing ' + fieldName );
      if( o.debugging )
      debugger;
      //o.target[ fieldSymbol ] = src;
      val = src;
    }

    /* */

    if( o.debugging > 1 )
    debugger;

    if( o.verbosity > 1 )
    console.log( 'watching for', fieldName, 'in', o.target );
    Object.defineProperty( o.target, fieldName,
    {
      enumerable : true,
      configurable : true,
      get : read,
      set : write,
    });

  })();

}

diagnosticWatchFields.defaults =
{
  target : null,
  names : null,
  verbosity : 2,
  debugging : 1,
}

//

/*

_.diagnosticProxyFields
({
  target : _.field,
});

_.diagnosticWatchFields
({
  target : _,
  names : 'field',
});

*/

function diagnosticProxyFields( o )
{

  if( arguments[ 1 ] !== undefined )
  o = { target : arguments[ 0 ], names : arguments[ 1 ] }
  o = _.routineOptions( diagnosticWatchFields, o );

  // if( o.names )
  // o.names = _.nameFielded( o.names );

  _.assert( arguments.length === 1 || arguments.length === 2 );
  _.assert( _.objectLike( o.target ) );
  _.assert( _.objectLike( o.names ) || o.names === null );

  let handler =
  {
    set : function( obj, k, e )
    {
      if( o.names && !( k in o.names ) )
      return;
      if( o.verbosity > 1 )
      console.log( 'writing ' + k + ' ' + _.toStr( o.target[ k ] ) + ' -> ' + _.toStr( e ) );
      else
      console.log( 'writing ' + k );
      if( o.debug )
      debugger;
      obj[ k ] = e;
      return true;
    }
  }

  let result = new Proxy( o.target, handler );
  if( o.verbosity > 1 )
  console.log( 'watching for', o.target );

  if( o.debug )
  debugger;

  return result;
}

diagnosticProxyFields.defaults =
{
}

diagnosticProxyFields.defaults.__proto__ == diagnosticWatchFields.defaults

//

function diagnosticEachLongType( o )
{
  let result = Object.create( null );

  if( _.routineIs( o ) )
  o = { onEach : o }
  o = _.routineOptions( diagnosticEachLongType, o );

  if( o.onEach === null )
  o.onEach = function onEach( make, descriptor )
  {
    return make;
  }

  _.assert( arguments.length === 0 || arguments.length === 1 );
  _.assert( _.routineIs( o.onEach ) )

  // debugger;

  for( let l in _.LongDescriptor )
  {
    let Long = _.LongDescriptor[ l ];
    result[ Long.name ] = o.onEach( Long.make, Long );
  }

  // debugger;

  return result;
}

diagnosticEachLongType.defaults =
{
  onEach : null,
}

//

function diagnosticEachElementComparator( o )
{
  let result = [];

  if( arguments[ 1 ] !== undefined )
  o = { onMake : arguments[ 0 ], onEach : arguments[ 1 ] }
  else if( _.routineIs( arguments[ 0 ] ) )
  o = { onEach : arguments[ 1 ] }

  o = _.routineOptions( diagnosticEachElementComparator, o );

  if( o.onEach === null )
  o.onEach = function onEach( make, evaluate, description )
  {
    return evaluate;
  }

  if( o.onMake === null )
  o.onMake = function onMake( src )
  {
    return src;
  }

  _.assert( arguments.length === 1 || arguments.length === 2 );
  _.assert( _.routineIs( o.onEach ) );
  _.assert( _.routineIs( o.onMake ) );

  result.push( o.onEach( o.onMake, undefined, 'no evaluator' ) );
  result.push( o.onEach( make, evaluator, 'evaluator' ) );
  result.push( o.onEach( make, [ evaluator, evaluator ], 'tandem of evaluators' ) );
  result.push( o.onEach( make, equalizer, 'equalizer' ) );

  return result;

  /* */

  function evaluator( e )
  {
    _.assert( e.length === 1 );
    return e[ 0 ];
  }

  /* */

  function equalizer( e1, e2 )
  {
    _.assert( e1.length === 1 );
    _.assert( e2.length === 1 );
    return e1[ 0 ] === e2[ 0 ];
  }

  /* */

  function make( long )
  {
    _.assert( _.longIs( long ) );
    let result = [];
    for( let l = 0 ; l < long.length ; l++ )
    result[ l ] = [ long[ l ] ];
    return o.onMake( result );
  }

}

diagnosticEachElementComparator.defaults =
{
  onMake : null,
  onEach : null,
}

//

function diagnosticStructureGenerate_pre( routine, args )
{
  _.assert( args.length === 0 || args.length === 1 );

  let o;
  if( args.length === 1 )
  o = args[ 0 ];
  else
  o = Object.create( null );

  o = _.routineOptions( diagnosticStructureGenerate, o );

  if( o.arrayLength === null )
  o.arrayLength = o.defaultLength;
  if( o.mapLength === null )
  o.mapLength = o.defaultLength;
  if( o.hashMapLength === null )
  o.hashMapLength = o.defaultLength;
  if( o.setLength === null )
  o.setLength = o.defaultLength;

  if( o.stringSize === null )
  o.stringSize = o.defaultSize;
  if( o.bufferSize === null )
  o.bufferSize = o.defaultSize;
  if( o.regexpSize === null )
  o.regexpSize = o.defaultSize;

  if( o.primitiveComplexity === null )
  o.primitiveComplexity = from( o.defaultComplexity );

  if( o.nullComplexity === null )
  o.nullComplexity = from( o.primitiveComplexity );
  if( o.undefinedComplexity === null )
  o.undefinedComplexity = from( o.primitiveComplexity );
  if( o.booleanComplexity === null )
  o.booleanComplexity = from( o.primitiveComplexity );
  if( o.stringComplexity === null )
  o.stringComplexity = from( o.primitiveComplexity );
  if( o.bigIntComplexity === null )
  o.bigIntComplexity = from( o.primitiveComplexity );

  if( o.numberComplexity === null )
  o.numberComplexity = from( o.primitiveComplexity );
  if( o.numberInfinityComplexity === null )
  o.numberInfinityComplexity = from( o.numberComplexity );
  if( o.numberNanComplexity === null )
  o.numberNanComplexity = from( o.numberComplexity );
  if( o.numberSignedZeroComplexity === null )
  o.numberSignedZeroComplexity = from( o.numberComplexity );

  if( o.objectComplexity === null )
  o.objectComplexity = from( o.defaultComplexity );
  if( o.dateComplexity === null )
  o.dateComplexity = from( o.objectComplexity );
  if( o.regexpComplexity === null )
  o.regexpComplexity = from( o.objectComplexity );

  if( o.bufferComplexity === null )
  o.bufferComplexity = from( o.objectComplexity );
  if( o.bufferNodeComplexity === null )
  o.bufferNodeComplexity = from( o.bufferComplexity );
  if( o.bufferRawComplexity === null )
  o.bufferRawComplexity = from( o.bufferComplexity );
  if( o.bufferBytesComplexity === null )
  o.bufferBytesComplexity = from( o.bufferComplexity );

  if( o.containerComplexity === null )
  o.containerComplexity = from( o.defaultComplexity );
  if( o.recursionComplexity === null )
  o.recursionComplexity = from( o.containerComplexity );
  if( o.arrayComplexity === null )
  o.arrayComplexity = from( o.containerComplexity );
  if( o.mapComplexity === null )
  o.mapComplexity = from( o.containerComplexity );
  if( o.setComplexity === null )
  o.setComplexity = from( o.containerComplexity );
  if( o.hashMapComplexity === null )
  o.hashMapComplexity = from( o.containerComplexity );

  _.assert( _.numberIs( o.depth ) );

  function from( complexity, min )
  {
    if( min === undefined )
    return complexity;

    if( complexity >= min )
    return complexity;

    return 0;
  }

  return o;
}

//

function diagnosticStructureGenerate_body( o )
{

  // o = _.routineOptions( diagnosticStructureGenerate, arguments );

  // if( o.arrayLength === null )
  // o.arrayLength = o.defaultLength;
  // if( o.mapLength === null )
  // o.mapLength = o.defaultLength;
  // if( o.hashMapLength === null )
  // o.hashMapLength = o.defaultLength;
  // if( o.setLength === null )
  // o.setLength = o.defaultLength;

  // if( o.stringSize === null )
  // o.stringSize = o.defaultSize;
  // if( o.bufferSize === null )
  // o.bufferSize = o.defaultSize;
  // if( o.regexpSize === null )
  // o.regexpSize = o.defaultSize;

  // if( o.primitiveComplexity === null )
  // o.primitiveComplexity = from( o.defaultComplexity );

  // if( o.nullComplexity === null )
  // o.nullComplexity = from( o.primitiveComplexity );
  // if( o.undefinedComplexity === null )
  // o.undefinedComplexity = from( o.primitiveComplexity );
  // if( o.booleanComplexity === null )
  // o.booleanComplexity = from( o.primitiveComplexity );
  // if( o.stringComplexity === null )
  // o.stringComplexity = from( o.primitiveComplexity );
  // if( o.bigIntComplexity === null )
  // o.bigIntComplexity = from( o.primitiveComplexity );

  // if( o.numberComplexity === null )
  // o.numberComplexity = from( o.primitiveComplexity );
  // if( o.numberInfinityComplexity === null )
  // o.numberInfinityComplexity = from( o.numberComplexity );
  // if( o.numberNanComplexity === null )
  // o.numberNanComplexity = from( o.numberComplexity );
  // if( o.numberSignedZeroComplexity === null )
  // o.numberSignedZeroComplexity = from( o.numberComplexity );

  // if( o.objectComplexity === null )
  // o.objectComplexity = from( o.defaultComplexity );
  // if( o.dateComplexity === null )
  // o.dateComplexity = from( o.objectComplexity );
  // if( o.regexpComplexity === null )
  // o.regexpComplexity = from( o.objectComplexity );
  // if( o.bufferNodeComplexity === null )
  // o.bufferNodeComplexity = from( o.objectComplexity );
  // if( o.bufferRawComplexity === null )
  // o.bufferRawComplexity = from( o.objectComplexity );
  // if( o.bufferBytesComplexity === null )
  // o.bufferBytesComplexity = from( o.objectComplexity );

  // if( o.containerComplexity === null )
  // o.containerComplexity = from( o.defaultComplexity );
  // if( o.recursionComplexity === null )
  // o.recursionComplexity = from( o.containerComplexity );
  // if( o.arrayComplexity === null )
  // o.arrayComplexity = from( o.containerComplexity );
  // if( o.mapComplexity === null )
  // o.mapComplexity = from( o.containerComplexity );
  // if( o.setComplexity === null )
  // o.setComplexity = from( o.containerComplexity );
  // if( o.hashMapComplexity === null )
  // o.hashMapComplexity = from( o.containerComplexity );
  //
  // _.assert( arguments.length === 0 || arguments.length === 1 )
  // _.assert( _.numberIs( o.depth ) );

  // /* qqq : implement pre | Dmytro : implemented */

  /**/

  o.structure = structureMake( 0 );
  o.size = _.entitySize( o.structure );

  // console.log( 'entitySize:', _.strMetricFormatBytes( o.size ) );

  return o;

  /*  */

  function structureMake( level )
  {
    let struct = Object.create( null );
    // let string = _.strDup( 'a', o.stringSize );

    if( !( level <= o.depth ) )
    {
      return null;
    }

    if( o.nullComplexity >= 2 )
    {
      struct[ 'null' ] = null;
    }

    if( o.undefinedComplexity >= 3 )
    {
      struct[ 'undefined' ] = undefined;
    }

    if( o.booleanComplexity )
    {
      struct[ 'boolean.true' ] = true;
      struct[ 'boolean.false' ] = false;
    }

    if( o.stringComplexity )
    {
      if( o.random )
      struct[ 'string.defined' ] = _.strRandom( o.stringSize );
      else
      struct[ 'string.defined' ] = new RegExp( _.strDup( 'a', o.stringSize ) );
      struct[ 'string.empty' ] = '';
    }

    if( o.numberComplexity )
    {
      struct[ 'number.zero' ] = 0;
      struct[ 'number.small' ] = 13;
    }

    if( o.numberComplexity >= 2 )
    {
      struct[ 'number.big' ] = 1 << 30;
    }

    if( o.numberInfinityComplexity >= 2 )
    {
      struct[ 'number.infinity.positive' ] = +Infinity;
      struct[ 'number.infinity.negative' ] = -Infinity;
    }

    if( o.numberNanComplexity >= 2 )
    {
      struct[ 'number.nan' ] = NaN;
    }

    if( o.numberSignedZeroComplexity >= 3 )
    {
      struct[ 'number.signed.zero.negative' ] = -0;
      struct[ 'number.signed.zero.positive' ] = +0;
    }

    if( o.bigIntComplexity >= 3 )
    if( typeof BigInt !== 'undefined' )
    {
      struct[ 'bigInt.zero' ] = BigInt( 0 );
      struct[ 'bigInt.small' ] = BigInt( 1 );
      struct[ 'bigInt.big' ] = BigInt( 1 ) << BigInt( 100 );
    }

    if( o.regexpComplexity >= 2 )
    {
<<<<<<< HEAD
      struct[ 'regexp.defined' ] = new RegExp( _.strRandom( o.regexpSize ) );
=======
      if( o.random )
      struct[ 'regexp.defined' ] = new RegExp( _.strRandom( o.regexpSize ) );
      else
      struct[ 'regexp.defined' ] = new RegExp( _.strDup( 'a', o.regexpSize ) );
>>>>>>> ecca91eb
      struct[ 'regexp.simple1'] = /ab|cd/,
      struct[ 'regexp.simple2'] = /a[bc]d/,
      struct[ 'regexp.simple3'] = /ab{1, }bc/,
      struct[ 'regexp.simple4'] = /\.js$/,
      struct[ 'regexp.simple5'] = /.reg/
    }

    if( o.regexpComplexity >= 3 )
    {
      struct[ 'regexp.complex0' ] = /^(?:(?!ab|cd).)+$/gm,
      struct[ 'regexp.complex1' ] = /\/\*[\s\S]*?\*\/|\/\/.*/g,
      struct[ 'regexp.complex2' ] = /^[1-9]+[0-9]*$/gm,
      struct[ 'regexp.complex3' ] = /aBc/i,
      struct[ 'regexp.complex4' ] = /^\d+/gm,
      struct[ 'regexp.complex5' ] = /^a.*c$/g,
      struct[ 'regexp.complex6' ] = /[a-z]/m,
      struct[ 'regexp.complex7' ] = /^[A-Za-z0-9]$/
    }

    if( o.dateComplexity >= 3 )
    {
      struct[ 'date.now' ] = new Date();
      struct[ 'date.fixed' ] = new Date( 1987, 1, 4, 5, 13, 0 );
    }

    // let bufferSrc = _.longFillTimes( [], o.bufferSize || o.defaultSize, 0 );
    let bufferSrc = _.arrayRandom( [], [ 0, 1 ], [ 0, o.bufferSize ] );

    if( o.bufferNodeComplexity >= 4 )
    if( typeof BufferNode !== 'undefined' )
    struct[ 'buffer.node'] = BufferNode.from( bufferSrc );

    if( o.bufferRawComplexity >= 3 )
    struct[ 'buffer.raw'] = new U8x( bufferSrc ).buffer;

    if( o.bufferBytesComplexity >= 3 )
    struct[ 'buffer.bytes'] = new U8x( bufferSrc );

    // if( o.map || o.structure ) // xxx
    // if( o.mapComplexity )
    // {
    //   // let map = struct[ 'map' ] = { 0 : string, 1 : 1, 2 : true  }; xxx
    //   // if( o.mapLength )
    //   // xxx
    //   debugger;
    //   let map = struct[ 'map' ] = { 0 : string, 1 : 1, true : true  };
    //   struct[ 'map.simple' ] = mapFor( map, [ 0, 1 << 25 ] );
    // }

    if( o.arrayComplexity )
    struct[ 'array.simple' ] = _.longFill( [], 0, [ 0, o.arrayLength ] )

    if( o.arrayComplexity >= 3 )
    {
      struct[ 'array.complex' ] = [];
      for( let a = 0 ; a < o.arrayLength ; a++ )
      struct[ 'array.complex' ][ a ] = structureMake( level+1 );
    }

    /*  */

    if( o.setComplexity >= 3 )
    {
      struct[ 'set' ] = new Set;
      for( let m = 0 ; m < o.setLength ; m++ )
      struct[ 'set' ].add( structureMake( level+1 ) );
    }

    /*  */

    if( o.hashMapComplexity >= 4 )
    {
      struct[ 'hashmap' ] = new HashMap;
      for( let m = 0 ; m < o.hashMapLength ; m++ )
      struct[ 'hashmap' ].set( 'element' + m, structureMake( level+1 ) );
    }

    /*  */

    if( o.mapComplexity )
    {
      // let map = struct[ 'mapComplex' ] = { 0 : '1', 1 : { b : 2 }, 2 : [ 1, 2, 3 ] };
      // if( o.mapLength )
      // struct[ 'map.complex' ] = mapFor( map, [ 0, 3 ] );
      // xxx
      struct[ 'map' ] = Object.create( null );
      for( let m = 0 ; m < o.mapLength ; m++ )
      struct[ 'map' ][ 'element' + m ] = structureMake( level+1 );
    }

    if( level < o.depth )
    {
      struct[ 'level' + ( level + 1 ) ] = structureMake( level+1 );
    }

    if( o.recursionComplexity >= 2 )
    {
      struct[ 'recursion.self' ] = struct;
    }

    if( o.recursionComplexity >= 3 && struct[ 'level' + ( level + 1 ) ] )
    {
      struct[ 'level' + ( level + 1 ) ][ 'recursion.super' ] = struct;
    }

    return struct;

    /*  */

    function mapFor( src, range )
    {
      let map = {};
      for( var i = 0; i < o.mapLength; i++ )
      {
        let k = _.intRandom( range );
        map[ i ] = src[ k ];
      }
      return map;
    }
  }

  /* */

  // function from( complexity, min )
  // {
  //   if( min === undefined )
  //   return complexity;

  //   if( complexity >= min )
  //   return complexity;

  //   return 0;
  // }

/*

  if( o.booleanComplexity || o.primitiveComplexity )
  currentLevel[ 'booleanComplexity' ] = true;

  if( o.numberComplexity || o.primitiveComplexity )
  currentLevel[ 'numberComplexity' ] = 0;

  if( o.numberSignedZeroComplexity || o.primitiveComplexity > 2 )
  {
    currentLevel[ '-0' ] = -0;
    currentLevel[ '+0' ] = +0;
  }

  if( o.string || o.primitiveComplexity )
  currentLevel[ 'string' ] = string;

  if( o.nullComplexity || o.primitiveComplexity > 1 )
  currentLevel[ 'null' ] = null;

  if( o.numberInfinityComplexity || o.primitiveComplexity > 1 )
  {
    currentLevel[ '+numberInfinityComplexity' ] = +Infinity;
    currentLevel[ '-numberInfinityComplexity' ] = -Infinity;
  }

  if( o.numberNanComplexity || o.primitiveComplexity > 1 )
  currentLevel[ 'numberNanComplexity' ] = NaN;

  if( o.undefinedComplexity || o.primitiveComplexity > 2 )
  currentLevel[ 'undefined' ] = undefined;

  if( o.dateComplexity || o.primitiveComplexity > 2 )
  currentLevel[ 'dateComplexity' ] = new Date();

  if( o.bigIntComplexity || o.primitiveComplexity > 2 )
  if( typeof BigInt !== 'undefined' )
  currentLevel[ 'bigInt' ] = BigInt( 1 );

*/

}

diagnosticStructureGenerate_body.defaults =
{

  structure : null,

  /*  */

  depth : 1,
  random : 1,
  stringSize : null,
  bufferSize : null,
  regexpSize : null, /* qqq : not used! | Dmytro : used in struct[ 'regexp.defined' ] similar to 'string.defined' */
  defaultSize : 50,

  arrayLength : null,
  mapLength : null,
  hashMapLength : null,
  setLength : null,
  defaultLength : 4,

  /* */

  defaultComplexity : 2,

  primitiveComplexity : null,
  nullComplexity : null,
  undefinedComplexity : null,
  booleanComplexity : null,
  stringComplexity : null,
  bigIntComplexity : null,
  numberComplexity : null,
  numberInfinityComplexity : null,
  numberNanComplexity : null,
  numberSignedZeroComplexity : null,

  objectComplexity : null,
  dateComplexity : null,
  regexpComplexity : null,
  bufferComplexity : null,
  bufferNodeComplexity : null,
  bufferRawComplexity : null,
  bufferBytesComplexity : null,

  containerComplexity : null,
  recursionComplexity : null,
  arrayComplexity : null,
  mapComplexity : null,
  setComplexity : null,
  hashMapComplexity : null,

}

//

/**
 * Routine diagnosticStructureGenerate generates structure with different data types in provided options map {-o-}. The final resulted structure almost defined by 
 * property {-o.defaultComplexity-} of options map {-o-} and other separate options.
 * If routine calls without arguments, then routine returns new map with structure that generates from default parameters.
 *
 * @param { Map } o - The options map. Options map includes next options:
 *
 * @param { Number } o.defaultComplexity - The complexity of data types, options of which is not defined directly. Default value - 2.
 *
 * @param { Number } o.primitiveComplexity - The default complexity for primitives. If option is not defined, then it inherits {-o.defaultComplexity-}. 
 * @param { Number } o.nullComplexity - Option for enabling generating of null. To generate null, it should be 2 or more.
 * @param { Number } o.undefinedComplexity - Option for enabling generating of undefined. To generate undefined, it should be 3 or more.
 * @param { Number } o.booleanComplexity - Option for enabling generating of boolean values. To generate true and false, it should be 1 or more.
 * @param { Number } o.stringComplexity - Option for enabling generating of string. To generate random string with {-o.stringSize-} length
 * and empty string, it should be 1 or more.
 * @param { Number } o.bigIntComplexity - Option for enabling generating of bigInt numbers. To generate bigInt zero, small and big value, it should be 3 or more.
 * @param { Number } o.numberComplexity - Option for enabling generating of numbers. To generate zero and small value, it should be 1. If option is 2 or more,
 * then routine generates big value.
 * @param { Number } o.numberInfinityComplexity - Option for enabling generating of Infinity values. To generate positive and negative Infinity,
 * it should be 2 or more.
 * @param { Number } o.numberNanComplexity - Option for enabling generating of NaN. To generate NaN, it should be 2 or more.
 * @param { Number } o.numberSignedZeroComplexity - Option for enabling generating of signed zero values. To generate positive and negative zero,
 * it should be 3 or more.
 *
 * @param { Number } o.objectComplexity - The default complexity for Date, RegExp and buffers. If option is not defined, then it inherits {-o.defaultComplexity-}. 
 * @param { Number } o.dateComplexity - Option for enabling generating of Date instances. To generate Date instance with current date and with fixed date,
 * it should be 3 or more. 
 * @param { Number } o.regexpComplexity - Option for enabling generating of regexps. To generate simple regexps, it should be 2. To generate complex 
 * regexps it should be 3 or more.
 * @param { Number } o.bufferComplexity - The default complexity for buffers ( raw, typed, view, node ). If option is not defined,
 * then it inherits {-o.objectComplexity-} 
 * @param { Number } o.bufferNodeComplexity - Option for enabling generating of BufferNode. To generate BufferNode, it should be 4 or more.
 * @param { Number } o.bufferRawComplexity - Option for enabling generating of BufferRaw. To generate BufferRaw it should be 3 or more.
 * @param { Number } o.bufferBytesComplexity - Option for enabling generating of typed U8x buffer. To generate BufferBytes, it should be 3 or more.

 * @param { Number } o.containerComplexity - The default complexity array, map, Set, HashMap and recursion. If option is not defined, then
 * it inherits {-o.defaultComplexity-}.  
 * @param { Number } o.recursionComplexity - Option for enabling generating field with recursive link to current structure. To generate link,
 * it should be 2 or more.  
 * @param { Number } o.arrayComplexity - Option for enabling generating of array. To generate flat array, it should be 2. If option set to 3 or more,
 * then routine generated array with nested arrays. Depth of nesting defines by option {-o.depth-}.
 * @param { Number } o.mapComplexity - Option for enabling generating of map. To generate map, it should be 1 or more.
 * @param { Number } o.setComplexity - Option for enabling generating of Set. To generate Set, it should be 3 or more.
 * @param { Number } o.hashMapComplexity - Option for enabling generating of HashMap. To generate HashMap, it should be 4 or more.
 *
 * @param { Number } o.depth - Defines maximal generated level of nesting for complex data structure. Default value - 1.
 * @param { Number } defaultSize - The default size of generated string, buffer, regexp. Default value - 50.
 * @param { Number } o.stringSize - The length of generated string.
 * @param { Number } o.bufferSize - The length of generated buffer ( raw, typed, view, node ).
 * @param { Number } o.regexpSize - The length of generated regexp.  
 * @param { Number } o.defaultLength - The default length for generated array, map, HashMap, Set. Default value - 4.
 * @param { Number } o.arrayLength - The length of generated array.
 * @param { Number } o.mapLength - The length of generated map.
 * @param { Number } o.hashMapLength - The length of generated HashMap.
 * @param { Number } o.setLength - The length of generated Set.
 *
 * @example
 * _.diagnosticStructureGenerate()
 * //returns
 * // [Object: null prototype] 
 * // { 
 * //   structure: [Object: null prototype]
 * //   {
 * //     // generated structure
 * //   },
 * //   depth: 1,
 * //   stringSize: 50,
 * //   bufferSize: 50,
 * //   regexpSize: 50,
 * //   defaultSize: 50,
 * //   arrayLength: 4,
 * //   mapLength: 4,
 * //   hashMapLength: 4,
 * //   setLength: 4,
 * //   defaultLength: 4,
 * //   defaultComplexity: 2,
 * //   primitiveComplexity: 2,
 * //   nullComplexity: 2,
 * //   undefinedComplexity: 2,
 * //   booleanComplexity: 2,
 * //   ...
 * //   // other options
 * // }
 *
 * @returns { Map } - Returns map with diagnostic data types of defined complexity.
 * @function diagnosticStructureGenerate
 * @throws { Error } If arguments.length is more then one.
 * @throws { Error } If options map {-o-} is not mapLike.
 * @throws { Error } If options map {-o-} has unknown options.
 * @memberof wTools
 */

let diagnosticStructureGenerate = _.routineFromPreAndBody( diagnosticStructureGenerate_pre, diagnosticStructureGenerate_body );

// --
// checker
// --

function isInstanceOrClass( _constructor, _this )
{
  _.assert( arguments.length === 2, 'Expects exactly two arguments' );
  debugger;
  let result =
  (
    _this === _constructor ||
    _this instanceof _constructor ||
    Object.isPrototypeOf.call( _constructor,_this ) ||
    Object.isPrototypeOf.call( _constructor,_this.prototype )
  );
  return result;
}

//

function ownNoConstructor( ins )
{
  _.assert( _.objectLikeOrRoutine( ins ) );
  _.assert( arguments.length === 1 );
  let result = !_ObjectHasOwnProperty.call( ins,'constructor' );
  return result;
}

//

function sureInstanceOrClass( _constructor, _this )
{
  _.sure( arguments.length === 2, 'Expects exactly two arguments' );
  _.sure( _.isInstanceOrClass( _constructor, _this ) );
}

//

function sureOwnNoConstructor( ins )
{
  _.sure( _.objectLikeOrRoutine( ins ) );
  // let args = _.longSlice( arguments );
  let args = Array.prototype.slice.call( arguments );
  args[ 0 ] = _.ownNoConstructor( ins );
  _.sure.apply( _, args );
}

//

function assertInstanceOrClass( _constructor, _this )
{
  _.assert( arguments.length === 2, 'Expects exactly two arguments' );
  _.assert( _.isInstanceOrClass( _constructor, _this ) );
}

//

function assertOwnNoConstructor( ins )
{
  _.assert( _.objectLikeOrRoutine( ins ) );
  // let args = _.longSlice( arguments );
  let args = Array.prototype.slice.call( arguments );
  args[ 0 ] = _.ownNoConstructor( ins );

  if( args.length === 1 )
  args.push( () => 'Entity should not own constructor, but own ' + _.toStrShort( ins ) );

  _.assert.apply( _, args );
}

// --
// errrors
// --

let ErrorAbort = _.error_functor( 'ErrorAbort' );

// --
// declare
// --

/* xxx : move into independent module */

let error =
{
  ErrorAbort,
}

let ExtendTools =
{

  // diagnosticCode,
  diagnosticBeep,

  diagnosticWatchFields, /* experimental */
  diagnosticProxyFields, /* experimental */
  diagnosticEachLongType,
  diagnosticEachElementComparator,

  diagnosticStructureGenerate,

  // checker

  isInstanceOrClass,
  ownNoConstructor,

  // sure

  sureInstanceOrClass,
  sureOwnNoConstructor,

  // assert

  assertInstanceOrClass,
  assertOwnNoConstructor,

}

Object.assign( _.error, error );
Object.assign( _, ExtendTools );

// --
// export
// --

if( typeof module !== 'undefined' && module !== null )
module[ 'exports' ] = _;

})();<|MERGE_RESOLUTION|>--- conflicted
+++ resolved
@@ -565,14 +565,10 @@
 
     if( o.regexpComplexity >= 2 )
     {
-<<<<<<< HEAD
-      struct[ 'regexp.defined' ] = new RegExp( _.strRandom( o.regexpSize ) );
-=======
       if( o.random )
       struct[ 'regexp.defined' ] = new RegExp( _.strRandom( o.regexpSize ) );
       else
       struct[ 'regexp.defined' ] = new RegExp( _.strDup( 'a', o.regexpSize ) );
->>>>>>> ecca91eb
       struct[ 'regexp.simple1'] = /ab|cd/,
       struct[ 'regexp.simple2'] = /a[bc]d/,
       struct[ 'regexp.simple3'] = /ab{1, }bc/,
