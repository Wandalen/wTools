--- conflicted
+++ resolved
@@ -901,13 +901,8 @@
    If there is no element with necessary index than the value will be undefined.
  * @function longShrinkWithIndices
  * @throws { Error } If passed arguments is not array like object.
-<<<<<<< HEAD
  * @throws { Error } If the scalarsPerElement property is not equal to 1.
- * @memberof wTools
-=======
- * @throws { Error } If the atomsPerElement property is not equal to 1.
  * @namespace Tools
->>>>>>> 2c36a18a
  */
 
 function longShrinkWithIndices( srcArray, indicesArray )
