--- conflicted
+++ resolved
@@ -726,13 +726,8 @@
 
     _.assert( step < 0 );
 
-<<<<<<< HEAD
-    // result = new this.longDescriptor.from( Math.round( range[ 0 ]-range[ 1 ] / step ) );
-    // Dmytro : missed parentheses in substruction, and swapping range elements in substruction needs multiplying to -1 */
-    result = new this.longDescriptor.from( Math.round( ( range[ 1 ]-range[ 0 ] ) / step ) ); 
-=======
+    // result = new this.longDescriptor.from( Math.round( ( range[ 1 ]-range[ 0 ] ) / step ) ); // Dmytro it's more optimal, range[ 0 ] > range[ 1 ] and step < 0 so result will be positive number
     result = new this.longDescriptor.from( Math.abs( Math.round( ( range[ 0 ]-range[ 1 ] ) / step ) ) );
->>>>>>> f3367579
 
     let i = 0;
     while( range[ 0 ] > range[ 1 ] )
