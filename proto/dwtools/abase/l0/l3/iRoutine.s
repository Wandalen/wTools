( function _iRoutine_s_() {

'use strict';

let _global = _global_;
let _ = _global_.wTools;
let Self = _global_.wTools;

// --
// routine
// --

function routineIs( src )
{
  let result = Object.prototype.toString.call( src );
  return result === '[object Function]' || result === '[object AsyncFunction]';
}

//

<<<<<<< HEAD
=======
function routineLike( src )
{
  return _.routineIs( src );
}

//

>>>>>>> 83ec1aee
function routineIsSync( src )
{
  return Object.prototype.toString.call( src ) === '[object Function]'
}

//

function routineIsAsync( src )
{
  return Object.prototype.toString.call( src ) === '[object AsyncFunction]'
}

//

function routinesAre( src )
{
  _.assert( arguments.length === 1, 'Expects single argument' );

  if( _.arrayLike( src ) )
  {
    for( let s = 0 ; s < src.length ; s++ )
    if( !_.routineIs( src[ s ] ) )
    return false;
    return true;
  }

  return _.routineIs( src );
}

//

function routineIsPure( src )
{
  if( !src )
  return false;
  let proto = Object.getPrototypeOf( src );
  if( proto === Function.__proto__ )
  return true;
  if( proto.constructor.name === 'AsyncFunction' )
  return true;
  return false;
}

//

function routineWithName( src )
{
  if( !routineIs( src ) )
  return false;
  if( !src.name )
  return false;
  return true;
}

//

/**
 * Internal implementation.
 * @param {object} object - object to check.
 * @return {object} object - name in key/value format.
 * @function _routineJoin
 * @memberof wTools
 */

function _routineJoin( o )
{

  _.assert( arguments.length === 1, 'Expects single argument' );
  _.assert( _.boolIs( o.sealing ) );
  _.assert( _.boolIs( o.extending ) );
  _.assert( _.routineIs( o.routine ), 'Expects routine' );
  _.assert( _.longIs( o.args ) || o.args === undefined );

  let routine = o.routine;
  let args = o.args;
  let context = o.context;
  let result = act();

  if( o.extending )
  {
    _.mapExtend( result, routine );

    Object.defineProperty( result, 'originalRoutine',
    {
      value : routine,
      enumerable : false,
    });

    if( context !== undefined )
    Object.defineProperty( result, 'boundContext',
    {
      value : context,
      enumerable : false,
    });

    if( args !== undefined )
    Object.defineProperty( result, 'boundArguments',
    {
      value : args,
      enumerable : false,
    });

  }

  return result;

  function act()
  {

    if( context !== undefined && args !== undefined )
    {
      if( o.sealing === true )
      {
        let name = routine.name || '__sealedContextAndArguments';
        _.assert( _.strIs( name ) );
        let __sealedContextAndArguments =
        {
          [ name ] : function()
          {
            return routine.apply( context, args );
          }
        }
        return __sealedContextAndArguments[ name ];
      }
      else
      {
        let a = _.arrayAppendArray( [ context ], args );
        return Function.prototype.bind.apply( routine, a );
      }
    }
    else if( context !== undefined && args === undefined )
    {
      if( o.sealing === true )
      {
        let name = routine.name || '__sealedContext';
        let __sealedContext =
        {
          [ name ] : function()
          {
            return routine.call( context );
          }
        }
        return __sealedContext[ name ];
      }
      else
      {
        return Function.prototype.bind.call( routine, context );
      }
    }
    else if( context === undefined && args !== undefined ) // xxx
    {
      if( o.sealing === true )
      {
        let name = routine.name || '__sealedArguments';
        _.assert( _.strIs( name ) );
        let __sealedContextAndArguments =
        {
          [ name ] : function()
          {
            return routine.apply( this, args );
          }
        }
        return __sealedContextAndArguments[ name ];
      }
      else
      {
        let name = routine.name || '__joinedArguments';
        let __joinedArguments =
        {
          [ name ] : function()
          {
            let args2 = _.arrayAppendArrays( null, [ args, arguments ] );
            return routine.apply( this, args2 );
          }
        }
        return __joinedArguments[ name ];
      }
    }
    else if( context === undefined && args === undefined ) // xxx
    {
      return routine;
      // if( !o.sealing )
      // {
      //   return routine;
      // }
      // else
      // {
      //   if( !args )
      //   args = [];
      //
      //   let name = routine.name || '__sealedArguments';
      //   let __sealedArguments =
      //   {
      //     [ name ] : function()
      //     {
      //       return routine.apply( undefined, args );
      //     }
      //   }
      //   return __sealedArguments[ name ];
      //
      // }
    }
    else _.assert( 0 );
  }

}

//

function constructorJoin( routine, args )
{

  _.assert( arguments.length === 1 || arguments.length === 2 );

  return _routineJoin
  ({
    routine,
    context : routine,
    args : args || [],
    sealing : false,
    extending : false,
  });

}

//

/**
 * The routineJoin() routine creates a new function with its 'this' ( context ) set to the provided `context`
 * value. Argumetns `args` of target function which are passed before arguments of binded function during
 * calling of target function. Unlike bind routine, position of `context` parameter is more intuitive.
 *
 * @example
 * let o = { z: 5 };
 * let y = 4;
 * function sum( x, y )
 * {
 *   return x + y + this.z;
 * }
 * let newSum = _.routineJoin( o, sum, [ 3 ] );
 * newSum( y );
 * // returns 12
 *
 * @example
 * function f1()
 * {
 *   console.log( this )
 * };
 * let f2 = f1.bind( undefined ); // context of new function sealed to undefined (or global object);
 * f2.call( o ); // try to call new function with context set to { z: 5 }
 * let f3 = _.routineJoin( undefined, f1 ); // new function.
 * f3.call( o )
 * // log { z: 5 }
 *
 * @param {Object} context The value that will be set as 'this' keyword in new function
 * @param {Function} routine Function which will be used as base for result function.
 * @param {Array<*>} args Argumetns of target function which are passed before arguments of binded function during
 calling of target function. Must be wraped into array.
 * @returns {Function} New created function with preceding this, and args.
 * @throws {Error} When second argument is not callable throws error with text 'first argument must be a routine'
 * @thorws {Error} If passed arguments more than 3 throws error with text 'Expects 3 or less arguments'
 * @function routineJoin
 * @memberof wTools
 */

function routineJoin( context, routine, args )
{

  _.assert( arguments.length <= 3, 'Expects 3 or less arguments' );

  return _routineJoin
  ({
    routine,
    context,
    args,
    sealing : false,
    extending : true,
  });

}

//

/**
 * The routineJoin() routine creates a new function with its 'this' ( context ) set to the provided `context`
 * value. Argumetns `args` of target function which are passed before arguments of binded function during
 * calling of target function. Unlike bind routine, position of `context` parameter is more intuitive.
 *
 * @example
 * let o = { z: 5 };
 * let y = 4;
 * function sum( x, y )
 * {
 *   return x + y + this.z;
 * }
 * let newSum = _.routineJoin( o, sum, [ 3 ] );
 * newSum( y );
 * // returns 12
 *
 * @example
 * function f1()
 * {
 *   console.log( this )
 * };
 * let f2 = f1.bind( undefined ); // context of new function sealed to undefined (or global object);
 * f2.call( o ); // try to call new function with context set to { z: 5 }
 * let f3 = _.routineJoin( undefined, f1 ); // new function.
 * f3.call( o )
 * // log { z: 5 }
 *
 * @param {Object} context The value that will be set as 'this' keyword in new function
 * @param {Function} routine Function which will be used as base for result function.
 * @param {Array<*>} args Argumetns of target function which are passed before arguments of binded function during
 calling of target function. Must be wraped into array.
 * @returns {Function} New created function with preceding this, and args.
 * @throws {Error} When second argument is not callable throws error with text 'first argument must be a routine'
 * @thorws {Error} If passed arguments more than 3 throws error with text 'Expects 3 or less arguments'
 * @function routineJoin
 * @memberof wTools
 */

function routineJoin( context, routine, args )
{

  _.assert( arguments.length <= 3, 'Expects 3 or less arguments' );

  return _routineJoin
  ({
    routine,
    context,
    args,
    sealing : false,
    extending : true,
  });

}

//

/**
 * Return new function with sealed context and arguments.
 *
 * @example
 * let o = { z: 5 };
 * function sum(x, y)
 * {
 *   return x + y + this.z;
 * }
 * let newSum = _.routineSeal( o, sum, [ 3, 4 ] );
 * newSum( y );
 * // returns 12
 *
 * @param {Object} context The value that will be set as 'this' keyword in new function
 * @param {Function} routine Function which will be used as base for result function.
 * @param {Array<*>} args Arguments wrapped into array. Will be used as argument to `routine` function
 * @returns {Function} Result function with sealed context and arguments.
 * @function routineJoin
 * @memberof wTools
 */

function routineSeal( context, routine, args )
{

  _.assert( arguments.length <= 3, 'Expects 3 or less arguments' );

  return _routineJoin
  ({
    routine,
    context,
    args,
    sealing : true,
    extending : true,
  });

}

//

function routineOptions( routine, args, defaults )
{

  if( !_.arrayLike( args ) )
  args = [ args ];
  let options = args[ 0 ];
  let name = routine ? routine.name : '';
  if( options === undefined )
  options = Object.create( null );
  defaults = defaults || ( routine ? routine.defaults : null );

  _.assert( arguments.length === 2 || arguments.length === 3, 'Expects 2 or 3 arguments' );
  _.assert( _.routineIs( routine ) || routine === null, 'Expects routine' );
  _.assert( _.objectIs( defaults ), 'Expects routine with defined defaults or defaults in third argument' );
  _.assert( _.objectIs( options ), 'Expects object' );
  _.assert( args.length === 0 || args.length === 1, 'Expects single options map, but got', args.length, 'arguments' );
  _.assertMapHasOnly( options, defaults, `Routine ${name} does not expect options:` );
  _.mapSupplementStructureless( options, defaults );
  _.assertMapHasNoUndefine( options, `Options map for routine ${name} should have no undefined fileds, but it does have` );

  return options;
}

//

function assertRoutineOptions( routine, args, defaults )
{

  if( !_.arrayLike( args ) )
  args = [ args ];
  let options = args[ 0 ];
  defaults = defaults || ( routine ? routine.defaults : null );

  _.assert( arguments.length === 2 || arguments.length === 3, 'Expects 2 or 3 arguments' );
  _.assert( _.routineIs( routine ) || routine === null, 'Expects routine' );
  _.assert( _.objectIs( defaults ), 'Expects routine with defined defaults or defaults in third argument' );
  _.assert( _.objectIs( options ), 'Expects object' );
  _.assert( args.length === 0 || args.length === 1, 'Expects single options map, but got', args.length, 'arguments' );

  _.assertMapHasOnly( options, defaults );
  _.assertMapHasAll( options, defaults );
  _.assertMapHasNoUndefine( options );

  return options;
}

//

function routineOptionsPreservingUndefines( routine, args, defaults )
{

  if( !_.arrayLike( args ) )
  args = [ args ];
  let options = args[ 0 ];
  if( options === undefined )
  options = Object.create( null );
  defaults = defaults || routine.defaults;

  _.assert( arguments.length === 2 || arguments.length === 3, 'Expects 2 or 3 arguments' );
  _.assert( _.routineIs( routine ), 'Expects routine' );
  _.assert( _.objectIs( defaults ), 'Expects routine with defined defaults' );
  _.assert( _.objectIs( options ), 'Expects object' );
  _.assert( args.length === 0 || args.length === 1, 'routineOptions : expects single options map, but got', args.length, 'arguments' );

  _.assertMapHasOnly( options, defaults );
  _.mapComplementPreservingUndefines( options, defaults );

  return options;
}

//

function routineOptionsReplacingUndefines( routine, args, defaults )
{

  if( !_.arrayLike( args ) )
  args = [ args ];
  let options = args[ 0 ];
  if( options === undefined )
  options = Object.create( null );
  defaults = defaults || routine.defaults;

  _.assert( arguments.length === 2 || arguments.length === 3, 'Expects 2 or 3 arguments' );
  _.assert( _.routineIs( routine ), 'Expects routine' );
  _.assert( _.objectIs( defaults ), 'Expects routine with defined defaults or defaults in third argument' );
  _.assert( _.objectIs( options ), 'Expects object' );
  _.assert( args.length === 0 || args.length === 1, 'Expects single options map, but got', args.length, 'arguments' );

  _.assertMapHasOnly( options, defaults );
  _.mapComplementReplacingUndefines( options, defaults );

  return options;
}

//

function assertRoutineOptionsPreservingUndefines( routine, args, defaults )
{

  if( !_.arrayLike( args ) )
  args = [ args ];
  let options = args[ 0 ];
  defaults = defaults || routine.defaults;

  _.assert( arguments.length === 2 || arguments.length === 3, 'Expects 2 or 3 arguments' );
  _.assert( _.routineIs( routine ), 'Expects routine' );
  _.assert( _.objectIs( defaults ), 'Expects routine with defined defaults or defaults in third argument' );
  _.assert( _.objectIs( options ), 'Expects object' );
  _.assert( args.length === 0 || args.length === 1, 'Expects single options map, but got', args.length, 'arguments' );

  _.assertMapHasOnly( options, defaults );
  _.assertMapHasAll( options, defaults );

  return options;
}

//

function routineOptionsFromThis( routine, _this, constructor )
{

  _.assert( arguments.length === 3, 'routineOptionsFromThis : expects 3 arguments' );

  let options = _this || Object.create( null );
  if( Object.isPrototypeOf.call( constructor, _this ) || constructor === _this )
  options = Object.create( null );

  return _.routineOptions( routine, options );
}

//

function _routinesCompose_pre( routine, args )
{
  let o = args[ 0 ];

  if( !_.mapIs( o ) )
  o = { elements : args[ 0 ] }
  if( args[ 1 ] !== undefined )
  o.chainer = args[ 1 ];

  o.elements = _.arrayAppendArrays( [], [ o.elements ] );
  o.elements = o.elements.filter( ( e ) => e === null ? false : e );

  _.routineOptions( routine, o );
  _.assert( _.routinesAre( o.elements ) );
  _.assert( arguments.length === 2, 'Expects exactly two arguments' );
  _.assert( args.length === 1 || args.length === 2 );
  _.assert( args.length === 1 || !_.objectIs( args[ 0 ] ) );
  _.assert( _.arrayIs( o.elements ) || _.routineIs( o.elements ) );
  _.assert( _.routineIs( args[ 1 ] ) || args[ 1 ] === undefined || args[ 1 ] === null );
  _.assert( o.chainer === null || _.routineIs( o.chainer ) );
  _.assert( o.supervisor === null || _.routineIs( o.supervisor ) );

  return o;
}

//

function _routinesCompose_body( o )
{

  if( o.chainer === null )
  o.chainer = _.compose.chainer.original;

  o.elements = _.arrayFlatten( null, o.elements ); /* qqq xxx : single argument call should be ( no-copy call ) */
  let elements = [];
  for( let s = 0 ; s < o.elements.length ; s++ )
  {
    let src = o.elements[ s ];
    _.assert( _.routineIs( src ) );
    if( src.composed )
    {
      if( src.composed.chainer === o.chainer && src.composed.supervisor === o.supervisor )
      {
        _.arrayAppendArray( elements, src.composed.elements );
      }
      else
      {
        debugger;
        _.arrayAppendElement( elements, src );
      }
    }
    else
    _.arrayAppendElement( elements, src );
  }

  o.elements = elements;

  let supervisor = o.supervisor;
  let chainer = o.chainer;
  let act;

  _.assert( _.routineIs( chainer ) );
  _.assert( supervisor === null || _.routineIs( supervisor ) );

  /* */

  if( elements.length === 0 )
  act = function empty()
  {
    return [];
  }
  // else if( elements.length === 1 ) /* xxx : optimize the case */
  // {
  //   act = elements[ 0 ];
  // }
  else act = function composition()
  {
    let result = [];
    // let args = _.unrollAppend( _.unrollFrom( null ), arguments );
    // debugger;
    let args = _.unrollFrom( arguments );
    for( let k = 0 ; k < elements.length ; k++ )
    {
      _.assert( _.unrollIs( args ), () => 'Expects unroll, but got', _.strType( args ) );
      let routine = elements[ k ];
      let r = routine.apply( this, args );
      _.assert( r !== false /* && r !== undefined */, 'Temporally forbidden type of result', r );
      _.assert( !_.argumentsArrayIs( r ) );
      if( r !== undefined )
      _.unrollAppend( result, r );
      // args = chainer( r, k, args, o );
      args = chainer( args, r, o, k );
      _.assert( args !== undefined && args !== false );
      // if( args === undefined )
      if( args === _.dont )
      break;
      args = _.unrollFrom( args );
    }
    return result;
  }

  o.act = act;
  act.composed = o;

  if( supervisor )
  {
    function compositionSupervise()
    {
      let result = supervisor( this, arguments, act, o );
      return result;
    }
    _.routineExtend( compositionSupervise, act );
    return compositionSupervise;
  }

  return act;
}

_routinesCompose_body.defaults =
{
  elements : null,
  chainer : null,
  supervisor : null,
}

//

function routinesCompose()
{
  let o = _.routinesCompose.pre( routinesCompose, arguments );
  let result = _.routinesCompose.body( o );
  return result;
}

routinesCompose.pre = _routinesCompose_pre;
routinesCompose.body = _routinesCompose_body;
routinesCompose.defaults = Object.create( routinesCompose.body.defaults );

//

/*
qqq implement and cover _.routineExtend( null, routine );
Dmytro : implemented a time ago, covered
*/

/**
 * The routineExtend() is used to copy the values of all properties
 * from source routine to a target routine.
 *
 * It takes first routine (dst), and shallow clone each destination property of type map.
 * Then it checks properties of source routine (src) and extends dst by source properties.
 * The dst properties can be owerwriten by values of source routine
 * if descriptor (writable) of dst property is set.
 *
 * If the first routine (dst) is null then
 * routine routineExtend() makes a routine from routines pre and body
 * @see {@link wTools.routineFromPreAndBody} - Automatic routine generating
 * from preparation routine and main routine (body).
 *
 * @param{ routine } dst - The target routine or null.
 * @param{ * } src - The source routine or object to copy.
 *
 * @example
 * var src =
 * {
 *   pre : _.routinesCompose.pre,
 *   body : _.routinesCompose.body,
 *   someOption : 1,
 * }
 * var got = _.routineExtend( null, src );
 * // returns [ routine routinesCompose ], got.option === 1
 *
 * @example
 * _.routineExtend( null, _.routinesCompose );
 * // returns [ routine routinesCompose ]
 *
 * @example
 * _.routineExtend( _.routinesCompose, { someOption : 1 } );
 * // returns [ routine routinesCompose ], routinesCompose.someOption === 1
 *
 * @example
 * _.routinesComposes.someOption = 22;
 * _.routineExtend( _.routinesCompose, { someOption : 1 } );
 * // returns [ routine routinesCompose ], routinesCompose.someOption === 1
 *
 * @returns { routine } It will return the target routine with extended properties.
 * @function routineExtend
 * @throws { Error } Throw an error if arguments.length < 1 or arguments.length > 2.
 * @throws { Error } Throw an error if dst is not routine or not null.
 * @throws { Error } Throw an error if dst is null and src has not pre and body properties.
 * @throws { Error } Throw an error if src is primitive value.
 * @memberof wTools
 */

function routineExtend( dst, src )
{

  _.assert( arguments.length === 1 || arguments.length === 2 || arguments.length === 3 );
  _.assert( _.routineIs( dst ) || dst === null );
  _.assert( src === null || src === undefined || _.mapLike( src ) || _.routineIs( src ) );

  /* generate dst routine */

  if( dst === null )
  {

    let dstMap = Object.create( null );
    for( let a = 0 ; a < arguments.length ; a++ )
    {
      let src = arguments[ a ];
      if( src === null )
      continue;
      _.mapExtend( dstMap, src )
    }

    if( dstMap.pre && dstMap.body )
    {
      dst = _.routineFromPreAndBody( dstMap.pre, dstMap.body );
    }
    else
    {
      _.assert( _.routineIs( src ) );
      dst = function(){ return src.apply( this, arguments ); }
    }
    // _.assert( 0, 'Not clear how to construct the routine' );
    // dst = dstMap;

  }

  /* shallow clone properties of dst routine */

  for( let s in dst )
  {
    let property = dst[ s ];
    if( _.mapIs( property ) )
    {
      property = _.mapExtend( null, property );
      dst[ s ] = property;
    }
  }

  /* extend dst routine */

  for( let a = 0 ; a < arguments.length ; a++ )
  {
    let src = arguments[ a ];
    if( src === null )
    continue;
    _.assert( _.mapLike( src ) || _.routineIs( src ) );
    for( let s in src )
    {
      let property = src[ s ];
      let d = Object.getOwnPropertyDescriptor( dst, s );
      if( d && !d.writable )
      continue;
      if( _.objectIs( property ) )
      {
        _.assert( !_.mapHas( dst, s ) || _.mapIs( dst[ s ] ) );
        property = Object.create( property );
        if( dst[ s ] )
        _.mapSupplement( property, dst[ s ] );
      }
      dst[ s ] = property;
    }
  }

  return dst;
}

//

function routineDefaults( dst, src, defaults )
{

  if( arguments.length === 2 )
  {
    defaults = arguments[ 1 ];
    src = null;
  }

  _.assert( arguments.length === 2 || arguments.length === 3 );
  _.assert( dst === null || src === null );
  _.assert( _.mapLike( defaults ) );

  return _.routineExtend( dst, src, { defaults } );
}

//

function routineFromPreAndBody_pre( routine, args )
{
  let o = args[ 0 ];

  if( args[ 1 ] !== undefined )
  {
    o = { pre : args[ 0 ], body : args[ 1 ], name : args[ 2 ] };
  }

  _.routineOptions( routine, o );
  _.assert( args.length === 1 || args.length === 2 || args.length === 3 );
  _.assert( arguments.length === 2 );
  _.assert( _.routineIs( o.pre ) || _.routinesAre( o.pre ), 'Expects routine or routines {-o.pre-}' );
  _.assert( _.routineIs( o.body ), 'Expects routine {-o.body-}' );
  _.assert( o.body.defaults !== undefined, 'Body should have defaults' );

  return o;
}

//

function routineFromPreAndBody_body( o )
{

  _.assert( arguments.length === 1 ); // args, r, o, k

  if( !_.routineIs( o.pre ) )
  {
    let _pre = _.routinesCompose( o.pre, function( args, result, op, k )
    {
      _.assert( arguments.length === 4 );
      _.assert( !_.unrollIs( result ) );
      _.assert( _.objectIs( result ) );
      return _.unrollAppend([ callPreAndBody, [ result ] ]);
    });
    _.assert( _.routineIs( _pre ) );
    o.pre = function pre()
    {

      let result = _pre.apply( this, arguments );
      return result[ result.length-1 ];
    }
  }

  let pre = o.pre;
  let body = o.body;

  if( !o.name )
  {
    _.assert( _.strDefined( o.body.name ), 'Body routine should have name' );
    o.name = o.body.name;
    if( o.name.indexOf( '_body' ) === o.name.length-5 && o.name.length > 5 )
    o.name = o.name.substring( 0, o.name.length-5 );
  }

  let r =
  {
    [ o.name ] : function()
    {
      let result;
      let o = pre.call( this, callPreAndBody, arguments );
      _.assert( !_.argumentsArrayIs( o ), 'does not expect arguments array' );
      if( _.unrollIs( o ) )
      result = body.apply( this, o );
      else
      result = body.call( this, o );
      return result;
    }
  }

  let callPreAndBody = r[ o.name ];

  _.assert( _.strDefined( callPreAndBody.name ), 'Looks like your interpreter does not support dynamic naming of functions. Please use ES2015 or later interpreter.' );

  _.routineExtend( callPreAndBody, o.body );

  callPreAndBody.pre = o.pre;
  callPreAndBody.body = o.body;

  return callPreAndBody;
}

routineFromPreAndBody_body.defaults =
{
  pre : null,
  body : null,
  name : null,
}

//

function routineFromPreAndBody()
{
  let o = routineFromPreAndBody.pre.call( this, routineFromPreAndBody, arguments );
  let result = routineFromPreAndBody.body.call( this, o );
  return result;
}

routineFromPreAndBody.pre = routineFromPreAndBody_pre;
routineFromPreAndBody.body = routineFromPreAndBody_body;
routineFromPreAndBody.defaults = Object.create( routineFromPreAndBody_body.defaults );

//

function vectorize_pre( routine, args )
{
  let o = args[ 0 ];

  if( args.length === 2 )
  o = { routine : args[ 0 ], select : args[ 1 ] }
  else if( _.routineIs( o ) || _.strIs( o ) )
  o = { routine : args[ 0 ] }

  _.routineOptions( routine, o );
  _.assert( arguments.length === 2, 'Expects exactly two arguments' );
  _.assert( _.routineIs( o.routine ) || _.strIs( o.routine ) || _.strsAreAll( o.routine ), () => 'Expects routine {-o.routine-}, but got ' + o.routine );
  _.assert( args.length === 1 || args.length === 2 );
  _.assert( o.select >= 1 || _.strIs( o.select ) || _.arrayLike( o.select ), () => 'Expects {-o.select-} as number >= 1, string or array, but got ' + o.select );

  return o;
}

//

/*
qqq : add support and coverage of Set and HashMap
*/

function vectorize_body( o )
{

  _.assertRoutineOptions( vectorize_body, arguments );

  if( _.arrayLike( o.routine ) && o.routine.length === 1 )
  o.routine = o.routine[ 0 ];

  let routine = o.routine;
  let fieldFilter = o.fieldFilter;
  let bypassingFilteredOut = o.bypassingFilteredOut;
  let bypassingEmpty = o.bypassingEmpty;
  let vectorizingArray = o.vectorizingArray;
  let vectorizingMapVals = o.vectorizingMapVals;
  let vectorizingMapKeys = o.vectorizingMapKeys;
  let vectorizingContainerAdapter = o.vectorizingContainerAdapter;
  let unwrapingContainerAdapter = o.unwrapingContainerAdapter;
  let pre = null;
  let select = o.select === null ? 1 : o.select;
  let selectAll = o.select === Infinity;
  let multiply = select > 1 ? multiplyReally : multiplyNo;

  routine = routineNormalize( routine );

  _.assert( _.routineIs( routine ), () => 'Expects routine {-o.routine-}, but got ' + routine );

  /* */

  let resultRoutine = vectorizeArray;

  if( _.numberIs( select ) )
  {

    if( !vectorizingArray && !vectorizingMapVals && !vectorizingMapKeys )
    resultRoutine = routine;
    else if( fieldFilter )
    resultRoutine = vectorizeWithFilters;
    else if( vectorizingMapKeys )
    {
      // _.assert( !vectorizingMapVals, '{-o.vectorizingMapKeys-} and {-o.vectorizingMapVals-} should not be enabled at the same time' );

      if( vectorizingMapVals )
      {
        _.assert( select === 1, 'Only single argument is allowed if {-o.vectorizingMapKeys-} and {-o.vectorizingMapVals-} are enabled.' );
        resultRoutine = vectorizeMapWithKeysOrArray;
      }
      else
      {
        resultRoutine = vectorizeKeysOrArray;
      }

    }
    else if( !vectorizingArray || vectorizingMapVals )
    resultRoutine = vectorizeMapOrArray;
    else if( multiply === multiplyNo )
    resultRoutine = vectorizeArray;
    else
    resultRoutine = vectorizeArrayMultiplying;

  }
  else
  {
    _.assert( multiply === multiplyNo );
    if( routine.pre )
    {
      pre = routine.pre;
      routine = routine.body;
    }
    if( fieldFilter )
    {
      _.assert( 0, 'not implemented' );
    }
    else if( vectorizingArray || !vectorizingMapVals )
    {
      if( _.strIs( select ) )
      resultRoutine = vectorizeForOptionsMap;
      else
      resultRoutine = vectorizeForOptionsMapForKeys;
    }
    else _.assert( 0, 'not implemented' );
  }

  /* */

  // if( vectorizingContainerAdapter )
  // {
  //   let vectorizeRoutine = resultRoutine;
  //   resultRoutine = function vectorizeContainerAdapters()
  //   {
  //     let args = originalsFromAdaptersInplace( arguments );
  //   }
  // }

  /* */

  _.routineExtend( resultRoutine, routine );
  return resultRoutine;

/*
  vectorizeWithFilters : multiply + array/map vectorizing + filter
  vectorizeArray : array vectorizing
  vectorizeArrayMultiplying :  multiply + array vectorizing
  vectorizeMapOrArray :  multiply +  array/map vectorizing
*/

  /* - */

  function routineNormalize( routine )
  {

    if( _.strIs( routine ) )
    {
      return function methodCall()
      {
        _.assert( _.routineIs( this[ routine ] ), () => 'Context ' + _.toStrShort( this ) + ' does not have routine ' + routine );
        return this[ routine ].apply( this, arguments );
      }
    }
    else if( _.arrayLike( routine ) )
    {
      _.assert( routine.length === 2 );
      return function methodCall()
      {
        let c = this[ routine[ 0 ] ];
        _.assert( _.routineIs( c[ routine[ 1 ] ] ), () => 'Context ' + _.toStrShort( c ) + ' does not have routine ' + routine );
        return c[ routine[ 1 ] ].apply( c, arguments );
      }
    }

    return routine;
  }

  /* - */

  function multiplyNo( args )
  {
    return args;
  }

  /* - */

  function multiplyReally( args )
  {
    let length;
    let keys;

    args = [ ... args ];

    if( selectAll )
    select = args.length;

    _.assert( args.length === select, () => 'Expects ' + select + ' arguments, but got ' + args.length );

    for( let d = 0 ; d < select ; d++ )
    {
      if( vectorizingArray && _.arrayLike( args[ d ] ) )
      {
        length = args[ d ].length;
        break;
      }
      else if( vectorizingArray && _.setLike( args[ d ] ) )
      {
        length = args[ d ].size;
        break;
      }
      else if( vectorizingContainerAdapter && _.containerAdapter.is( args[ d ] ) )
      {
        length = args[ d ].length;
        break;
      }
      else if( vectorizingMapVals && _.mapLike( args[ d ] ) )
      {
        keys = _.mapOwnKeys( args[ d ] );
        break;
      }
    }

    if( length !== undefined )
    {
      for( let d = 0 ; d < select ; d++ )
      {
        if( vectorizingMapVals )
        _.assert( !_.mapIs( args[ d ] ), () => 'Arguments should have only arrays or only maps, but not both. Incorrect argument : ' + args[ d ] );
        else if( vectorizingMapKeys && _.mapIs( args[ d ] ) )
        continue;
        args[ d ] = _.multiple( args[ d ], length );
      }

    }
    else if( keys !== undefined )
    {
      for( let d = 0 ; d < select ; d++ )
      if( _.mapIs( args[ d ] ) )
      {
        _.assert( _.arraySetIdentical( _.mapOwnKeys( args[ d ] ), keys ), () => 'Maps should have same keys : ' + keys );
      }
      else
      {
        if( vectorizingArray )
        _.assert( !_.arrayLike( args[ d ] ), () => 'Arguments should have only arrays or only maps, but not both. Incorrect argument : ' + args[ d ] );
        let arg = Object.create( null );
        _.objectSetWithKeys( arg, keys, args[ d ] );
        args[ d ] = arg;
      }
    }

    return args;
  }

  /* - */

  function vectorizeArray()
  {
    if( bypassingEmpty && !arguments.length )
    return [];

    let args = arguments;
    // args = _.originalsFromAdaptersInplace( args );
    let src = args[ 0 ];

    if( _.arrayLike( src ) )
    {
      let args2 = [ ... args ];
      let result = [];
      for( let r = 0 ; r < src.length ; r++ )
      {
        args2[ 0 ] = src[ r ];
        result[ r ] = routine.apply( this, args2 );
      }
      return result;
    }
    else if( _.setLike( src ) ) /* qqq : cover please */
    {
      let args2 = [ ... args ];
      let result = new Set;
      for( let e of src )
      {
        args2[ 0 ] = e;
        result.add( routine.apply( this, args2 ) );
      }
      return result;
    }
    else if( vectorizingContainerAdapter && _.containerAdapter.is( src ) )
    {
      let args2 = [ ... args ];
      let result = src.filter( ( e ) =>
      {
        args2[ 0 ] = e;
        return routine.apply( this, args2 );
      });
      if( unwrapingContainerAdapter )
      return result.original;
      else
      return result;
    }

    return routine.apply( this, args );
  }

  /* - */

  function vectorizeArrayMultiplying()
  {
    if( bypassingEmpty && !arguments.length )
    return [];

    // let args = multiply( _.originalsFromAdaptersInplace( arguments ) );
    let args = multiply( arguments );
    let src = args[ 0 ];
    // src = _.originalOfAdapter( src );

    if( _.arrayLike( src ) )
    {
      let args2 = [ ... args ];
      let result = [];
      for( let r = 0 ; r < src.length ; r++ )
      {
        for( let m = 0 ; m < select ; m++ )
        args2[ m ] = args[ m ][ r ];
        result[ r ] = routine.apply( this, args2 );
      }
      return result;
    }

    return routine.apply( this, args );
  }

  /* - */

  function vectorizeForOptionsMap( srcMap )
  {
    if( bypassingEmpty && !arguments.length )
    return [];

    let src = srcMap[ select ];
    // let args = _.originalsFromAdaptersInplace( [ ... arguments ] );
    let args = [ ... arguments ];
    _.assert( arguments.length === 1, 'Expects single argument' );

    if( _.arrayLike( src ) )
    {
      if( pre )
      {
        args = pre( routine, args );
        _.assert( _.arrayLikeResizable( args ) );
      }
      let result = [];
      for( let r = 0 ; r < src.length ; r++ )
      {
        args[ 0 ] = _.mapExtend( null, srcMap );
        args[ 0 ][ select ] = src[ r ];
        result[ r ] = routine.apply( this, args );
      }
      return result;
    }
    else if( _.setLike( src ) ) /* qqq : cover */
    {
      debugger;
      if( pre )
      {
        args = pre( routine, args );
        _.assert( _.arrayLikeResizable( args ) );
      }
      let result = new Set;
      for( let e of src )
      {
        args[ 0 ] = _.mapExtend( null, srcMap );
        args[ 0 ][ select ] = e;
        result.add( routine.apply( this, args ) );
      }
      return result;
    }
    else if( vectorizingContainerAdapter && _.containerAdapter.is( src ) ) /* qqq : cover */
    {
      debugger;
      if( pre )
      {
        args = pre( routine, args );
        _.assert( _.arrayLikeResizable( args ) );
      }
      result = src.filter( ( e ) =>
      {
        args[ 0 ] = _.mapExtend( null, srcMap );
        args[ 0 ][ select ] = e;
        return routine.apply( this, args );
      });
      if( unwrapingContainerAdapter )
      return result.original;
      else
      return result;
    }

    return routine.apply( this, arguments );
  }

  /* - */

  function vectorizeForOptionsMapForKeys()
  {
    let result = [];

    if( bypassingEmpty && !arguments.length )
    return result;

    for( let i = 0; i < o.select.length; i++ )
    {
      select = o.select[ i ];
      result[ i ] = vectorizeForOptionsMap.apply( this, arguments );
    }
    return result;
  }

  /* - */

  function vectorizeMapOrArray()
  {
    if( bypassingEmpty && !arguments.length )
    return [];

    // let args = multiply( _.originalsFromAdaptersInplace( arguments ) );
    let args = multiply( arguments );
    let src = args[ 0 ];

    if( vectorizingArray && _.arrayLike( src ) )
    {
      let args2 = [ ... args ];
      let result = [];
      for( let r = 0 ; r < src.length ; r++ )
      {
        for( let m = 0 ; m < select ; m++ )
        args2[ m ] = args[ m ][ r ];
        result[ r ] = routine.apply( this, args2 );
      }
      return result;
    }
    else if( vectorizingMapVals && _.mapIs( src ) )
    {
      let args2 = [ ... args ];
      let result = Object.create( null );
      for( let r in src )
      {
        for( let m = 0 ; m < select ; m++ )
        args2[ m ] = args[ m ][ r ];

        result[ r ] = routine.apply( this, args2 );
      }
      return result;
    }

    return routine.apply( this, arguments );
  }

  /* - */

  function vectorizeMapWithKeysOrArray()
  {
    if( bypassingEmpty && !arguments.length )
    return [];

    // let args = multiply( _.originalsFromAdaptersInplace( arguments ) );
    let args = multiply( arguments );
    let srcs = args[ 0 ];

    _.assert( args.length === select, () => 'Expects ' + select + ' arguments but got : ' + args.length );

    if( vectorizingMapKeys && vectorizingMapVals &&_.mapIs( srcs ) )
    {
      let result = Object.create( null );
      for( let s in srcs )
      {
        let val = routine.call( this, srcs[ s ] );
        let key = routine.call( this, s );
        result[ key ] = val;
      }
      return result;
    }
    else if( vectorizingArray && _.arrayLike( srcs ) )
    {
      let result = [];
      for( let s = 0 ; s < srcs.length ; s++ )
      result[ s ] = routine.call( this, srcs[ s ] );
      return result;
    }

    return routine.apply( this, arguments );
  }

  /* - */

  function vectorizeWithFilters( src )
  {

    _.assert( 0, 'not tested' ); /* qqq : cover please */
    _.assert( arguments.length === 1, 'Expects single argument' );

    // let args = multiply( _.originalsFromAdaptersInplace( arguments ) );
    let args = multiply( arguments );

    if( vectorizingArray && _.arrayLike( src ) )
    {
      args = [ ... args ];
      let result = [];
      throw _.err( 'not tested' ); /* cover please */
      for( let r = 0 ; r < src.length ; r++ )
      {
        if( fieldFilter( src[ r ], r, src ) )
        {
          args[ 0 ] = src[ r ];
          result.push( routine.apply( this, args ) );
        }
        else if( bypassingFilteredOut )
        {
          result.push( src[ r ] );
        }
      }
      return result;
    }
    else if( vectorizingMapVals && _.mapIs( src ) )
    {
      args = [ ... args ];
      let result = Object.create( null );
      throw _.err( 'not tested' ); /* qqq : cover please */
      for( let r in src )
      {
        if( fieldFilter( src[ r ], r, src ) )
        {
          args[ 0 ] = src[ r ];
          result[ r ] = routine.apply( this, args );
        }
        else if( bypassingFilteredOut )
        {
          result[ r ] = src[ r ];
        }
      }
      return result;
    }

    return routine.call( this, src );
  }

  /* - */

  function vectorizeKeysOrArray()
  {
    if( bypassingEmpty && !arguments.length )
    return [];

    // let args = multiply( _.originalsFromAdaptersInplace( arguments ) );
    let args = multiply( arguments );
    let src = args[ 0 ];
    let args2;
    let result;
    let map;
    let mapIndex;
    let arr;

    _.assert( args.length === select, () => 'Expects ' + select + ' arguments but got : ' + args.length );

    if( vectorizingMapKeys )
    {
      for( let d = 0; d < select; d++ )
      {
        if( vectorizingArray && _.arrayLike( args[ d ] ) )
        arr = args[ d ];
        else if( _.mapIs( args[ d ] ) )
        {
          _.assert( map === undefined, () => 'Arguments should have only single map. Incorrect argument : ' + args[ d ] );
          map = args[ d ];
          mapIndex = d;
        }
      }
    }

    if( map )
    {
      result = Object.create( null );
      args2 = [ ... args ];

      if( vectorizingArray && _.arrayLike( arr ) )
      {
        for( let i = 0; i < arr.length; i++ )
        {
          for( let m = 0 ; m < select ; m++ )
          args2[ m ] = args[ m ][ i ];

          for( let k in map )
          {
            args2[ mapIndex ] = k;
            let key = routine.apply( this, args2 );
            result[ key ] = map[ k ];
          }
        }
      }
      else
      {
        for( let k in map )
        {
          args2[ mapIndex ] = k;
          let key = routine.apply( this, args2 );
          result[ key ] = map[ k ];
        }
      }

      return result;
    }
    else if( vectorizingArray && _.arrayLike( src ) )
    {
      args2 = [ ... args ];
      result = [];
      for( let r = 0 ; r < src.length ; r++ )
      {
        for( let m = 0 ; m < select ; m++ )
        args2[ m ] = args[ m ][ r ];
        result[ r ] = routine.apply( this, args2 );
      }
      return result;
    }

    return routine.apply( this, arguments );
  }

}

/* qqq : implement options combination vectorizingMapVals : 1, vectorizingMapKeys : 1, vectorizingArray : [ 0, 1 ] */
/* qqq : cover it */

/* qqq : implement bypassingEmpty for all combinations of options */
/* qqq : options bypassingEmpty of routine _.vectorize requires good coverage */

vectorize_body.defaults =
{
  routine : null,
  fieldFilter : null,
  bypassingFilteredOut : 1,
  bypassingEmpty : 0,
  vectorizingArray : 1,
  vectorizingMapVals : 0,
  vectorizingMapKeys : 0,
  vectorizingContainerAdapter : 0,
  unwrapingContainerAdapter : 0,
  select : 1,
}

//

function vectorize()
{
  let o = vectorize.pre.call( this, vectorize, arguments );
  let result = vectorize.body.call( this, o );
  return result;
}

vectorize.pre = vectorize_pre;
vectorize.body = vectorize_body;
vectorize.defaults = Object.create( vectorize_body.defaults );

//

function vectorizeAll_body( o )
{
  _.assertRoutineOptions( vectorize, arguments );

  let routine1 = _.vectorize.body.call( this, o );

  _.routineExtend( all, o.routine );

  return all;

  function all()
  {
    let result = routine1.apply( this, arguments );
    return _.all( result );
  }

}

vectorizeAll_body.defaults = Object.create( vectorize_body.defaults );

//

function vectorizeAll()
{
  let o = vectorizeAll.pre.call( this, vectorizeAll, arguments );
  let result = vectorizeAll.body.call( this, o );
  return result;
}

vectorizeAll.pre = vectorize_pre;
vectorizeAll.body = vectorizeAll_body;
vectorizeAll.defaults = Object.create( vectorizeAll_body.defaults );

//

function vectorizeAny_body( o )
{
  _.assertRoutineOptions( vectorize, arguments );

  let routine1 = _.vectorize.body.call( this, o );
  _.routineExtend( any, o.routine );

  return any;

  function any()
  {
    let result = routine1.apply( this, arguments );
    return _.any( result );
  }

}

vectorizeAny_body.defaults = Object.create( vectorize_body.defaults );

//

function vectorizeAny()
{
  let o = vectorizeAny.pre.call( this, vectorizeAny, arguments );
  let result = vectorizeAny.body.call( this, o );
  return result;
}

vectorizeAny.pre = vectorize_pre;
vectorizeAny.body = vectorizeAny_body;
vectorizeAny.defaults = Object.create( vectorizeAny_body.defaults );

//

function vectorizeNone_body( o )
{
  _.assertRoutineOptions( vectorize, arguments );

  let routine1 = _.vectorize.body.call( this, o );
  _.routineExtend( none, o.routine );

  return none;

  function none()
  {
    let result = routine1.apply( this, arguments );
    return _.none( result );
  }

}

vectorizeNone_body.defaults = Object.create( vectorize_body.defaults );

//

function vectorizeNone()
{
  let o = vectorizeNone.pre.call( this, vectorizeNone, arguments );
  let result = vectorizeNone.body.call( this, o );
  return result;
}

vectorizeNone.pre = vectorize_pre;
vectorizeNone.body = vectorizeNone_body;
vectorizeNone.defaults = Object.create( vectorizeNone_body.defaults );

// --
// fields
// --

let Fields =
{
}

// --
// routines
// --

let Routines =
{

<<<<<<< HEAD
  routineIs,
=======
  routineIs, /* qqq : cover pelase */
  routineLike, /* qqq : cover pelase */
>>>>>>> 83ec1aee
  routineIsSync,
  routineIsAsync,
  routinesAre,
  routineIsPure,
  routineWithName,

  _routineJoin,
  constructorJoin,
  routineJoin,
  routineSeal,

  routineOptions,
  assertRoutineOptions,
  routineOptionsPreservingUndefines,
  assertRoutineOptionsPreservingUndefines,
  routineOptionsFromThis,

  routinesCompose,
  routineExtend,
  routineDefaults,
  routineFromPreAndBody,

  routineVectorize_functor : vectorize,
  vectorize,
  vectorizeAll,
  vectorizeAny,
  vectorizeNone,

}

//

Object.assign( Self, Routines );
Object.assign( Self, Fields );

// --
// export
// --

if( typeof module !== 'undefined' && module !== null )
module[ 'exports' ] = Self;

})();<|MERGE_RESOLUTION|>--- conflicted
+++ resolved
@@ -18,8 +18,6 @@
 
 //
 
-<<<<<<< HEAD
-=======
 function routineLike( src )
 {
   return _.routineIs( src );
@@ -27,7 +25,6 @@
 
 //
 
->>>>>>> 83ec1aee
 function routineIsSync( src )
 {
   return Object.prototype.toString.call( src ) === '[object Function]'
@@ -1689,12 +1686,8 @@
 let Routines =
 {
 
-<<<<<<< HEAD
-  routineIs,
-=======
   routineIs, /* qqq : cover pelase */
   routineLike, /* qqq : cover pelase */
->>>>>>> 83ec1aee
   routineIsSync,
   routineIsAsync,
   routinesAre,
