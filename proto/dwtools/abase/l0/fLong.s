( function _fLong_s_() {

'use strict';

let _ArrayIndexOf = Array.prototype.indexOf;
let _ArrayLastIndexOf = Array.prototype.lastIndexOf;
let _ArraySlice = Array.prototype.slice;
// let Object.prototype.toString = Object.prototype.toString;

let _global = _global_;
let _ = _global_.wTools;
let Self = _global_.wTools;

// --
// arguments array
// --

function argumentsArrayIs( src )
{
  return Object.prototype.toString.call( src ) === '[object Arguments]';
}

//

function argumentsArrayMake( src )
{
  _.assert( arguments.length === 1 );
  _.assert( _.numberIs( src ) || _.longIs( src ) );
  if( _.numberIs( src ) )
  return _argumentsArrayMake.apply( _, Array( src ) );
  else
  return _argumentsArrayMake.apply( _, src );
}

//

function _argumentsArrayMake()
{
  return arguments;
}

//

function argumentsArrayFrom( src )
{
  _.assert( arguments.length === 1, 'Expects single argument' );
  if( _.argumentsArrayIs( src ) )
  return src;
  return _.argumentsArrayMake( src );
}

// --
// unroll
// --

/**
 * The routine unrollIs() determines whether the passed value is an instance of type unroll ( unroll-array ).
 *
 * If {-src-} is an unroll, then returns true, otherwise returns false.
 *
 * @param { * } src - The object to be checked.
 *
 * @example
 * // returns true
 * _.unrollIs( _.unrollMake( [ 1, 'str' ] ) );
 *
 * @example
 * // returns false
 * _.unrollIs( [] );
 *
 * @example
 * // returns false
 * _.unrollIs( 1 );
 *
 * @returns { boolean } Returns true if {-src-} is an unroll.
 * @function unrollIs
 * @memberof wTools
 */

function unrollIs( src )
{
  if( !_.arrayIs( src ) )
  return false;
  return !!src[ _.unroll ];
}

//

/**
 * The routine unrollIsPopulated() determines whether the unroll-array has elements (length).
 *
 * If {-src-} is an unroll-array and has one or more elements, then returns true, otherwise returns false.
 *
 * @param { * } src - The object to be checked.
 *
 * @example
 * // returns true
 * _.unrollIs( _.unrollMake( [ 1, 'str' ] ) );
 *
 * @example
 * // returns false
 * _.unrollIs( _.unrollMake( [] ) );
 *
 * @example
 * // returns false
 * _.unrollIs( 1 );
 *
 * @returns { boolean } Returns true if argument ( src ) is an unroll-array and has one or more elements ( length ).
 * @function unrollIsPopulated
 * @memberof wTools
 */

function unrollIsPopulated( src )
{
  if( !_.unrollIs( src ) )
  return false;
  return src.length > 0;
}

//

/**
 * The routine unrollMake() returns a new unroll-array maked from {-src-}.
 *
 * Unroll constructed by attaching symbol _.unroll Symbol to ordinary array.
 * Making an unroll normalizes its content.
 *
 * @param { * } src - The number or array-like object to make unroll-array. Passing null returns an empty unroll.
 *
 * @example
 * // returns true  & false
 * let unroll = _.unrollMake( null );
 * _.unrollIs( unroll );
 * _.unrollIsPopulated( unroll );
 *
 * @example
 * // returns true
 * let unroll = _.unrollMake( [ 1, 2, 'str' ] );
 * _.unrollIs( unroll );
 *
 * @example
 * //returns false
 * let arr = new Array( 1, 2, 'str' );
 * let unroll = _.unrollMake( [ 1, 2, 'str' ] );
 * console.log( arr === unroll );
 *
 * @returns { Unroll } Returns a new unroll-array maked from {-src-}.
 * Otherwise, it returns the empty unroll.
 * @function unrollMake
 * @throws { Error } If ( arguments.length ) is less or more then one.
 * @throws { Error } If argument ( src ) is not number, not array, not null.
 * @memberof wTools
 */

function unrollMake( src )
{
  let result = _.arrayMake( src );
  _.assert( arguments.length === 1 );
  _.assert( _.arrayIs( result ) );
  result[ _.unroll ] = true;
  if( !_.unrollIs( src ) )
  result = _.unrollNormalize( result );
  return result;
}

//

/**
 * The routine unrollFrom() performs conversion of {-src-} to unroll-array.
 *
 * If {-src-} is not unroll-array, routine unrollFrom() returns new unroll-array.
 * If {-src-} is unroll-array, then routine returns {-src-}.
 *
 * @param { * } src - The number, array-like object or unroll-array. Passing null returns an empty unroll.
 *
 * @example
 * // returns true, false
 * let unroll = _.unrollFrom( null );
 * _.unrollIs( unroll );
 * _.unrollIsPopulated( unroll );
 *
 * @example
 * // returns true
 * let unroll = _.unrollMake( [ 1, 2, 'str' ] );
 * let result = _.unrollFrom( unroll );
 * console.log ( unroll === result );
 *
 * @example
 * //returns true, false
 * let arr = new Array( 1, 2, 'str' );
 * let unroll = _.unrollFrom( [ 1, 2, 'str' ] );
 * console.log( _.unrollIs( unroll ) );
 * console.log( arr === unroll );
 *
 * @returns { Unroll } Returns unroll-array converted from {-src-}.
 * If {-src-} is unroll-array, then routine returns {-src-}.
 * @function unrollFrom
 * @throws { Error } If (arguments.length) is less or more then one.
 * @throws { Error } If argument {-src-} is not number, not long-like, not null.
 * @memberof wTools
 */

function unrollFrom( src )
{
  _.assert( arguments.length === 1 );
  if( _.unrollIs( src ) )
  return src;
  return _.unrollMake( src );
}

//

/**
 * The routine unrollsFrom() performs conversion of each argument to unroll-array.
 * The routine returns unroll-array contained unroll-arrays converted from arguments.
 *
 * @param { * } srcs - The objects to be converted into unrolls.
 *
 * @example
 * // returns [ [] ], true, true
 * let unroll = _.unrollsFrom( null );
 * console.log( unroll );
 * console.log( _.unrollIs( unroll ) );
 * console.log( _.unrollIsPopulated( unroll ) );
 *
 * @example
 * // returns [ [ 1, 2, 'str' ] ], true, true
 * let unroll = _.unrollsFrom( [ 1, 2, 'str' ] );
 * console.log ( unroll );
 * console.log( _.unrollIs( unroll ) );
 * console.log( _.unrollIs( unroll[ 0 ] ) );
 *
 * @example
 * //returns true, false
 * let arr = new Array( 1, 2, 'str' );
 * let unroll = _.unrollsFrom( [ 1, 2, 'str' ] );
 * console.log( _.unrollIs( unroll ) );
 * console.log( arr === unroll );
 *
 * @example
 * // returns [ [], [ undefined ], [], [ 1, [] ] ], true, true, true, true, true
 * let unroll = _.unrollsFrom( [], 1, null, [ 1, [] ] );
 * console.log( unroll );
 * console.log( _.unrollIs( unroll ) );
 * console.log( _.unrollIs( unroll[ 0 ] ) );
 * console.log( _.unrollIs( unroll[ 1 ] ) );
 * console.log( _.unrollIs( unroll[ 2 ] ) );
 * console.log( _.unrollIs( unroll[ 3 ] ) );
 *
 * @returns { Unroll } Returns unroll-array contained unroll-arrays converted from arguments.
 * @function unrollsFrom
 * @throws { Error } If (arguments.length) is less then one.
 * @throws { Error } If any of the arguments is not number, not long-like, not null.
 * @memberof wTools
 */

function unrollsFrom( srcs )
{
  _.assert( arguments.length >= 1 );

  let dst = _.unrollMake( null );

  for( let i = 0; i < arguments.length; i ++ )
  {
    if( _.unrollIs( arguments[ i ] ) )
    dst.push( arguments[ i ] );
    else
    dst.push( _.unrollMake( arguments[ i ] ) );
  }

  return dst;
}

/**
 * The routine unrollFromMaybe() performs conversion of {-src-} to unroll-array.
 *
 * If {-src-} is not unroll-array, routine unrollFromMaybe() returns new unroll-array.
 * If {-src-} is unroll-array, then routine returns {-src-}.
 * If {-src-} has incompatible type, then routine returns {-src-}.
 *
 * @param { * } src - The object to make unroll-array.
 *
 * @example
 * // returns false, true
 * var src = 'str';
 * let got = _.unrollFromMaybe( src );
 * console.log( _.unrollIs( got ) );
 * console.log( got === src );
 *
 * @example
 * // returns true, false
 * let unroll = _.unrollFromMaybe( null );
 * console.log( _.unrollIs( unroll ) );
 * console.log( _.unrollIsPopulated( unroll ) );
 *
 * @example
 * // returns true
 * let unroll = _.unrollMake( [ 1, 2, 'str' ] );
 * let result = _.unrollFromMaybe( unroll );
 * console.log ( unroll === result );
 *
 * @example
 * //returns true, false
 * let arr = new Array( 1, 2, 'str' );
 * let unroll = _.unrollFromMaybe( [ 1, 2, 'str' ] );
 * console.log( _.unrollIs( unroll ) );
 * console.log( arr === unroll );
 *
 * @returns { Unroll } Returns unroll-array converted from {-src-}.
 * If {-src-} is unroll-array or incompatible type, then routine returns {-src-}.
 * @function unrollFromMaybe
 * @throws { Error } If (arguments.length) is less or more then one.
 * @memberof wTools
 */

function unrollFromMaybe( src )
{
  _.assert( arguments.length === 1 );
  if( _.unrollIs( src ) || _.strIs( src ) || _.boolIs( src ) || _.mapIs( src ) || src === undefined )
  return src;
  return _.unrollMake( src );
}

//

/**
 * The routine unrollNormalize() performs normalization of {-dstArray-}.
 * Normalization is unrolling of unroll-arrays, which is elements of {-dstArray-}.
 *
 * If {-dstArray-} is unroll-array, routine unrollNormalize() returns unroll-array
 * with normalized elements.
 * If {-dstArray-} is array, routine unrollNormalize() returns array with unrolled elements.
 *
 * @param { arrayIs|Unroll } dstArray - The array to be unrolled (normalized).
 *
 * @example
 * // returns [ 1, 2, 3, 'str' ], true
 * let unroll = _.unrollFrom( [ 1, 2, _.unrollMake( [ 3, 'str' ] ) ] );
 * let result = _.unrollNormalize( unroll )
 * console.log( result );
 * console.log( _.unrollIs( result ) );
 *
 * @example
 * // returns [ 1, 1, 'str', [ 1, 'str' ] ], false
 * let unroll = _.unrollFrom( [ 1,'str' ] );
 * let result = _.unrollNormalize( [ 1, unroll, [ unroll ] ] );
 * console.log( result );
 * console.log( _.unrollIs( result ) );
 *
 * @returns { Array } If {-dstArray-} is array, routine returns an array with normalized elements.
 * @returns { Unroll } If {-dstArray-} is unroll-array, routine returns an unroll-array with normalized elements.
 * @function unrollNormalize
 * @throws { Error } If ( arguments.length ) is not equal to one.
 * @throws { Error } If argument ( dstArray ) is not arrayLike.
 * @memberof wTools
 */

function unrollNormalize( dstArray )
{

  _.assert( _.arrayIs( dstArray ) );
  _.assert( arguments.length === 1 );

  for( let a = 0 ; a < dstArray.length ; a++ )
  {
    if( _.unrollIs( dstArray[ a ] ) )
    {
      let args = [ a, 1 ];
      args.push.apply( args, dstArray[ a ] );
      dstArray.splice.apply( dstArray, args );
      // a -= 1; // yyy
      a += args.length - 2 - 1;
      /* no normalization of ready unrolls, them should be normal */
    }
    else if( _.arrayIs( dstArray[ a ] ) )
    {
      _.unrollNormalize( dstArray[ a ] );
    }
  }

  return dstArray;
}

//

/*
qqq : в unrollPrepend, unrollAppend бракує прикладів
коли src unroll і dst не null
із виводом результату
і більше ніж одним елементом

Dmytro: correct JSdoc in unrollFrom, unrollNormalize.
Improve examples in unrollPrepend, unrollAppend.
*/

/**
 * The routine unrollPrepend() returns an array with elements added to the begin of destination array {-dstArray-}.
 * During the operation unrolling of unrolls happens.
 *
 * If {-dstArray-} is unroll-array, routine unrollPrepend() returns unroll-array
 * with normalized elements.
 * If {-dstArray-} is array, routine unrollPrepend() returns array with unrolled elements.
 *
 * @param { Array|Unroll } dstArray - The destination array.
 * @param { * } args - The elements to be added.
 *
 * @example
 * // returns [ [ 1, 2, 'str' ] ], false
 * let result = _.unrollPrepend( null, [ 1, 2, 'str' ] );
 * console.log( result );
 * console.log( _.unrollIs( result ) );
 *
 * @example
 * // returns [ 1, 2, str ], false
 * let result = _.unrollPrepend( null, _.unrollMake( [ 1, 2, 'str' ] ) );
 * console.log( result );
 * console.log( _.unrollIs( result ) );
 *
 * @example
 * // returns [ [ 1, 2 ], 1, 'str' ], true
 * let result = _.unrollPrepend( _.unrollFrom( [ 1, 'str' ] ), [ 1, 2 ] );
 * console.log( result );
 * console.log( _.unrollIs( result ) );
 *
 * @example
 * // returns [ 2, 3, 1, 'str' ], false
 * let result = _.unrollPrepend( [ 1, 'str' ],  _.unrollFrom( [ 2, 3 ] ) );
 * console.log( result );
 * console.log( _.unrollIs( result ) );
 *
 * @example
 * // returns [ 2, 3, 1, 'str' ], true
 * let result = _.unrollPrepend( _.unrollMake( [ 1, 'str' ] ),  _.unrollFrom( [ 2, 3 ] ) );
 * console.log( result );
 * console.log( _.unrollIs( result ) );
 *
 * @returns { Unroll } If {-dstArray-} is unroll-array, routine returns updated unroll-array
 * with normalized elements that are added to the begin of {-dstArray-}.
 * @returns { Array } If {-dstArray-} is array, routine returns updated array
 * with normalized elements that are added to the begin of {-dstArray-}.
 * If {-dstArray-} is null, routine returns empty array.
 * @function unrollPrepend
 * @throws { Error } An Error if {-dstArray-} is not an Array or not null.
 * @throws { Error } An Error if ( arguments.length ) is less then one.
 * @memberof wTools
 */

function unrollPrepend( dstArray )
{
  _.assert( arguments.length >= 1 );
  _.assert( _.longIs( dstArray ) || dstArray === null, 'Expects long or unroll' );

  dstArray = dstArray || [];

  _unrollPrepend( dstArray, _.longSlice( arguments, 1 ) );

  return dstArray;

  function _unrollPrepend( dstArray, srcArray )
  {
    _.assert( arguments.length === 2 );

    for( let a = srcArray.length - 1 ; a >= 0 ; a-- )
    {
      if( _.unrollIs( srcArray[ a ] ) )
      {
        _unrollPrepend( dstArray, srcArray[ a ] );
      }
      else
      {
        if( _.arrayIs( srcArray[ a ] ) )
        _.unrollNormalize( srcArray[ a ] )
        dstArray.unshift( srcArray[ a ] );
      }
    }

    return dstArray;
  }

}

//

/**
 * The routine unrollAppend() returns an array with elements added to the end of destination array {-dstArray-}.
 * During the operation unrolling of unrolls happens.
 *
 * If {-dstArray-} is unroll-array, routine unrollAppend() returns unroll-array
 * with normalized elements.
 * If {-dstArray-} is array, routine unrollAppend() returns array with unrolled elements.
 *
 * @param { Array|Unroll } dstArray - The destination array.
 * @param { * } args - The elements to be added.
 *
 * @example
 * // returns [ [ 1, 2, 'str' ] ], false
 * let result = _.unrollAppend( null, [ 1, 2, 'str' ] );
 * console.log( result );
 * console.log( _.unrollIs( result ) );
 *
 * @example
 * // returns [ 1, 2, str ], false
 * let result = _.unrollAppend( null, _.unrollMake( [ 1, 2, 'str' ] ) );
 * console.log( result );
 * console.log( _.unrollIs( result ) );
 *
 * @example
 * // returns [ 1, 'str', [ 1, 2 ] ], true
 * let result = _.unrollAppend( _.unrollFrom( [ 1, 'str' ] ), [ 1, 2 ] );
 * console.log( result );
 * console.log( _.unrollIs( result ) );
 *
 * @example
 * // returns [ 1, 'str', 2, 3 ], false
 * let result = _.unrollAppend( [ 1, 'str' ],  _.unrollFrom( [ 2, 3 ] ) );
 * console.log( result );
 * console.log( _.unrollIs( result ) );
 *
 * @example
 * // returns [ 1, 'str', 2, 3 ], true
 * let result = _.unrollAppend( _.unrollMake( [ 1, 'str' ] ),  _.unrollFrom( [ 2, 3 ] ) );
 * console.log( result );
 * console.log( _.unrollIs( result ) );
 *
 * @returns { Unroll } If {-dstArray-} is unroll-array, routine returns updated unroll-array
 * with normalized elements that are added to the end of {-dstArray-}.
 * @returns { Array } If {-dstArray-} is array, routine returns updated array
 * with normalized elements that are added to the end of {-dstArray-}.
 * If {-dstArray-} is null, routine returns empty array.
 * @function unrollAppend
 * @throws { Error } An Error if {-dstArray-} is not an Array or not null.
 * @throws { Error } An Error if ( arguments.length ) is less then one.
 * @memberof wTools
 */

function unrollAppend( dstArray )
{
  _.assert( arguments.length >= 1 );
  _.assert( _.longIs( dstArray ) || dstArray === null, 'Expects long or unroll' );

  dstArray = dstArray || [];

  _unrollAppend( dstArray, _.longSlice( arguments, 1 ) );

  return dstArray;

  function _unrollAppend( dstArray, srcArray )
  {
    _.assert( arguments.length === 2 );

    for( let a = 0, len = srcArray.length ; a < len; a++ )
    {
      if( _.unrollIs( srcArray[ a ] ) )
      {
        _unrollAppend( dstArray, srcArray[ a ] );
      }
      else
      {
        if( _.arrayIs( srcArray[ a ] ) )
        _.unrollNormalize( srcArray[ a ] )
        dstArray.push( srcArray[ a ] );
      }
    }

    return dstArray;
  }

}

/*

let a1 = _.unrollFrom([ 3, 4, _.unrollFrom([ 5, 6 ]) ]);
let a2 = [ 7, _.unrollFrom([ 8, 9 ]) ] ];
_.unrollAppend( null, [ 1, 2, a1, a2, 10 ] );

let a1 = _.unrollFrom([ 3, 4, _.unrollFrom([ 5, 6 ]) ]);
let a2 = [ 7, _.unrollFrom([ 8, 9 ]) ] ];
_.unrollAppend( null, [ 1, 2, a1, a2, 10 ] );

*/

// //
//
// function unrollPrepend( dstArray )
// {
//   _.assert( arguments.length >= 1 );
//   _.assert( _.arrayIs( dstArray ) || dstArray === null, 'Expects array' );
//
//   dstArray = dstArray || [];
//
//   for( let a = arguments.length - 1 ; a >= 1 ; a-- )
//   {
//     if( _.longIs( arguments[ a ] ) )
//     {
//       dstArray.unshift.apply( dstArray, arguments[ a ] );
//     }
//     else
//     {
//       dstArray.unshift( arguments[ a ] );
//     }
//   }
//
//   dstArray[ _.unroll ] = true;
//
//   return dstArray;
// }
//
// //
//
// function unrollAppend( dstArray )
// {
//   _.assert( arguments.length >= 1 );
//   _.assert( _.arrayIs( dstArray ) || dstArray === null, 'Expects array' );
//
//   dstArray = dstArray || [];
//
//   for( let a = 1, len = arguments.length ; a < len; a++ )
//   {
//     if( _.longIs( arguments[ a ] ) )
//     {
//       dstArray.push.apply( dstArray, arguments[ a ] );
//     }
//     else
//     {
//       dstArray.push( arguments[ a ] );
//     }
//   }
//
//   dstArray[ _.unroll ] = true;
//
//   return dstArray;
// }

//

/**
 * The routine unrollRemove() removes all matching elements in destination array {-dstArray-}
 * and returns a modified {-dstArray-}. During the operation unrolling of unrolls happens.
 *
 * @param { Array|Unroll } dstArray - The destination array.
 * @param { * } args - The elements to be removed.
 *
 * @example
 * // returns [], false
 * let result = _.unrollRemove( null, [ 1, 2, 'str' ] );
 * console.log( result );
 * console.log( _.unrollIs( result ) );
 *
 * @example
 * // returns [], true
 * let result = _.unrollRemove( _.unrollMake( null ), [ 1, 2, 'str' ] );
 * console.log( result );
 * console.log( _.unrollIs( result ) );
 *
 * @example
 * // returns [ 1, 2, 1, 3, 'str' ], false
 * let result = _.unrollRemove( [ 1, 2, 1, 3, 'str' ], [ 1, 'str', 0, 5 ] );
 * console.log( result );
 * console.log( _.unrollIs( result ) );
 *
 * @example
 * // returns [ 2, 3 ], false
 * let result = _.unrollRemove( [ 1, 2, 1, 3, 'str' ], _.unrollFrom( [ 1, 'str', 0, 5 ] ) );
 * console.log( result );
 * console.log( _.unrollIs( result ) );
 *
 * @example
 * // returns [ 1, 2, 1, 3, 'str' ], true
 * let result = _.unrollRemove( _.unrollFrom( [ 1, 2, 1, 3, 'str' ] ), [ 1, 'str', 0, 5 ] );
 * console.log( result );
 * console.log( _.unrollIs( result ) );
 *
 * @example
 * // returns [ 2, 3 ], false
 * let dstArray = _.unrollFrom( [ 1, 2, 1, 3, 'str' ] );
 * let ins = _.unrollFrom( [ 1, 'str', 0, 5 ] );
 * let result = _.unrollRemove( dstArray, ins );
 * console.log( result );
 * console.log( _.unrollIs( result ) );
 *
 * @example
 * // returns [ 2, 3 ], false
 * let dstArray = _.unrollFrom( [ 1, 2, 1, 3, 'str' ] );
 * let ins = _.unrollFrom( [ 1, _.unrollMake( [ 'str', 0, 5 ] ) ] );
 * let result = _.unrollRemove( dstArray, ins );
 * console.log( result );
 * console.log( _.unrollIs( result ) );
 *
 * @returns { Unroll } If {-dstArray-} is unroll-array, routine removes all matching elements
 * and returns updated unroll-array.
 * @returns { Array } If {-dstArray-} is array, routine removes all matching elements
 * and returns updated array. If {-dstArray-} is null, routine returns empty array.
 * @function unrollAppend
 * @throws { Error } An Error if {-dstArray-} is not an Array or not null.
 * @throws { Error } An Error if ( arguments.length ) is less then one.
 * @memberof wTools
 */

function unrollRemove( dstArray )
{
  _.assert( arguments.length >= 2 );
  _.assert( _.longIs( dstArray ) || dstArray === null, 'Expects long or unroll' );

  dstArray = dstArray || [];

  _unrollRemove( dstArray, _.longSlice( arguments, 1 ) );

  return dstArray;

  function _unrollRemove( dstArray, srcArray )
  {
    _.assert( arguments.length === 2 );

    for( let a = 0, len = srcArray.length ; a < len; a++ )
    {
      if( _.unrollIs( srcArray[ a ] ) )
      {
        _unrollRemove( dstArray, srcArray[ a ] );
      }
      else
      {
        if( _.arrayIs( srcArray[ a ] ) )
        _.unrollNormalize( srcArray[ a ] );
        while( dstArray.indexOf( srcArray[ a ] ) >= 0 )
        dstArray.splice( dstArray.indexOf( srcArray[ a ] ), 1 );
      }
    }

    return dstArray;
  }

}

//

// --
// long
// --

/**
 * The longIs() routine determines whether the passed value is an array-like or an Array.
 * Imortant : longIs returns false for Object, even if the object has length field.
 *
 * If {-srcMap-} is an array-like or an Array, true is returned,
 * otherwise false is.
 *
 * @param { * } src - The object to be checked.
 *
 * @example
 * // returns true
 * longIs( [ 1, 2 ] );
 *
 * @example
 * // returns false
 * longIs( 10 );
 *
 * @example
 * // returns true
 * let isArr = ( function() {
 *   return _.longIs( arguments );
 * } )( 'Hello there!' );
 *
 * @returns { boolean } Returns true if {-srcMap-} is an array-like or an Array.
 * @function longIs.
 * @memberof wTools
 */

function longIs( src )
{
  if( _.primitiveIs( src ) )
  return false;
  if( _.routineIs( src ) )
  return false;
  if( _.objectIs( src ) )
  return false;
  if( _.strIs( src ) )
  return false;

  if( Object.propertyIsEnumerable.call( src, 'length' ) )
  return false;
  if( !_.numberIs( src.length ) )
  return false;

  return true;
}

//

function longIsPopulated( src )
{
  if( !_.longIs( src ) )
  return false;
  return src.length > 0;
}

//

/**
 * The longMake() routine returns a new array or a new TypedArray with length equal (length)
 * or new TypedArray with the same length of the initial array if second argument is not provided.
 *
 * @param { longIs } ins - The instance of an array.
 * @param { Number } [ length = ins.length ] - The length of the new array.
 *
 * @example
 * // returns [ , ,  ]
 * let arr = _.longMake( [ 1, 2, 3 ] );
 *
 * @example
 * // returns [ , , ,  ]
 * let arr = _.longMake( [ 1, 2, 3 ], 4 );
 *
 * @returns { longIs }  Returns an array with a certain (length).
 * @function longMake
 * @throws { Error } If the passed arguments is less than two.
 * @throws { Error } If the (length) is not a number.
 * @throws { Error } If the first argument in not an array like object.
 * @throws { Error } If the (length === undefined) and (_.numberIs(ins.length)) is not a number.
 * @memberof wTools
 */

function longMake( ins, src )
{
  let result, length;

  if( _.routineIs( ins ) )
  _.assert( arguments.length === 2, 'Expects exactly two arguments' );

  if( src === undefined )
  {
    length = ins.length;
  }
  else
  {
    if( _.longIs( src ) )
    length = src.length;
    else if( _.numberIs( src ) )
    length = src;
    else _.assert( 0 );
  }

  if( _.argumentsArrayIs( ins ) )
  ins = [];

  _.assert( arguments.length === 1 || arguments.length === 2 );
  _.assert( _.numberIsFinite( length ) );
  _.assert( _.routineIs( ins ) || _.longIs( ins ) || _.bufferRawIs( ins ), 'unknown type of array', _.strType( ins ) );

  if( _.longIs( src ) )
  {

    if( ins.constructor === Array )
    result = new( _.constructorJoin( ins.constructor, src ) );
    else if( _.routineIs( ins ) )
    {
      if( ins.prototype.constructor.name === 'Array' )
      result = _ArraySlice.call( src );
      else
      result = new ins( src );
    }
    else
    result = new ins.constructor( src );

  }
  else
  {
    if( _.routineIs( ins ) )
    result = new ins( length );
    else
    result = new ins.constructor( length );
  }

  return result;
}

//

function longMakeZeroed( ins, src )
{
  let result, length;

  if( _.routineIs( ins ) )
  _.assert( arguments.length === 2, 'Expects exactly two arguments' );

  if( src === undefined )
  {
    length = ins.length;
  }
  else
  {
    if( _.longIs( src ) )
    length = src.length;
    else if( _.numberIs( src ) )
    length = src;
    else _.assert( 0, 'Expects long or number as the second argument, got', _.strType( src ) );
  }

  if( _.argumentsArrayIs( ins ) )
  ins = [];

  _.assert( arguments.length === 1 || arguments.length === 2 );
  _.assert( _.numberIs( length ) );
  _.assert( _.routineIs( ins ) || _.longIs( ins ) || _.bufferRawIs( ins ), 'unknown type of array', _.strType( ins ) );

  if( _.routineIs( ins ) )
  {
    result = new ins( length );
  }
  else
  {
    result = new ins.constructor( length );
  }

  if( !_.bufferTypedIs( result ) && !_.bufferRawIs( result )  )
  for( let i = 0 ; i < length ; i++ )
  result[ i ] = 0;

  return result;
}

//

function _longClone( src )
{

  _.assert( arguments.length === 1, 'Expects single argument' );
  _.assert( _.longIs( src ) || _.bufferAnyIs( src ) );
  _.assert( !_.bufferNodeIs( src ), 'not tested' );

  if( _.bufferViewIs( src ) )
  debugger;

  if( _.bufferRawIs( src ) )
  return new Uint8Array( new Uint8Array( src ) ).buffer;
  else if( _.bufferTypedIs( src ) || _.bufferNodeIs( src ) )
  return new src.constructor( src );
  else if( _.arrayIs( src ) )
  return src.slice();
  else if( _.bufferViewIs( src ) )
  return new src.constructor( src.buffer, src.byteOffset, src.byteLength );

  _.assert( 0, 'unknown kind of buffer', _.strType( src ) );
}

//

function longShallowClone()
{
  let result;
  let length = 0;

  if( arguments.length === 1 )
  {
    return _._longClone( arguments[ 0 ] );
  }

  /* eval length */

  for( let a = 0 ; a < arguments.length ; a++ )
  {
    let argument = arguments[ a ];

    if( argument === undefined )
    throw _.err( 'argument is not defined' );

    if( _.longIs( argument ) ) length += argument.length;
    else if( _.bufferRawIs( argument ) ) length += argument.byteLength;
    else length += 1;
  }

  /* make result */

  if( _.arrayIs( arguments[ 0 ] ) || _.bufferTypedIs( arguments[ 0 ] ) )
  result = _.longMake( arguments[ 0 ], length );
  else if( _.bufferRawIs( arguments[ 0 ] ) )
  result = new ArrayBuffer( length );

  let bufferDst;
  let offset = 0;
  if( _.bufferRawIs( arguments[ 0 ] ) )
  {
    bufferDst = new Uint8Array( result );
  }

  /* copy */

  for( let a = 0, c = 0 ; a < arguments.length ; a++ )
  {
    let argument = arguments[ a ];
    if( _.bufferRawIs( argument ) )
    {
      bufferDst.set( new Uint8Array( argument ), offset );
      offset += argument.byteLength;
    }
    else if( _.bufferTypedIs( arguments[ 0 ] ) )
    {
      result.set( argument, offset );
      offset += argument.length;
    }
    else if( _.longIs( argument ) )
    for( let i = 0 ; i < argument.length ; i++ )
    {
      result[ c ] = argument[ i ];
      c += 1;
    }
    else
    {
      result[ c ] = argument;
      c += 1;
    }
  }

  return result;
}

//

/**
 * Returns a copy of original array( array ) that contains elements from index( f ) to index( l ),
 * but not including ( l ).
 *
 * If ( l ) is omitted or ( l ) > ( array.length ), longSlice extracts through the end of the sequence ( array.length ).
 * If ( f ) > ( l ), end index( l ) becomes equal to begin index( f ).
 * If ( f ) < 0, zero is assigned to begin index( f ).

 * @param { Array/Buffer } array - Source array or buffer.
 * @param { Number } [ f = 0 ] f - begin zero-based index at which to begin extraction.
 * @param { Number } [ l = array.length ] l - end zero-based index at which to end extraction.
 *
 * @example
 * _.longSlice( [ 1, 2, 3, 4, 5, 6, 7 ], 2, 6 );
 * // returns [ 3, 4, 5, 6 ]
 *
 * @example
 * // begin index is less then zero
 * _.longSlice( [ 1, 2, 3, 4, 5, 6, 7 ], -1, 2 );
 * // returns [ 1, 2 ]
 *
 * @example
 * //end index is bigger then length of array
 * _.longSlice( [ 1, 2, 3, 4, 5, 6, 7 ], 5, 100 );
 * // returns [ 6, 7 ]
 *
 * @returns { Array } Returns a shallow copy of elements from the original array.
 * @function longSlice
 * @throws { Error } Will throw an Error if ( array ) is not an Array or Buffer.
 * @throws { Error } Will throw an Error if ( f ) is not a Number.
 * @throws { Error } Will throw an Error if ( l ) is not a Number.
 * @throws { Error } Will throw an Error if no arguments provided.
 * @memberof wTools
*/

function longSlice( array, f, l )
{
  let result;

  if( _.argumentsArrayIs( array ) )
  if( f === undefined && l === undefined )
  {
    if( array.length === 2 )
    return [ array[ 0 ], array[ 1 ] ];
    else if( array.length === 1 )
    return [ array[ 0 ] ];
    else if( array.length === 0 )
    return [];
  }

  _.assert( _.longIs( array ) );
  _.assert( 1 <= arguments.length && arguments.length <= 3 );

  if( _.arrayLikeResizable( array ) )
  {
    _.assert( f === undefined || _.numberIs( f ) );
    _.assert( l === undefined || _.numberIs( l ) );
    result = array.slice( f, l );
    return result;
  }

  f = f !== undefined ? f : 0;
  l = l !== undefined ? l : array.length;

  _.assert( _.numberIs( f ) );
  _.assert( _.numberIs( l ) );

  if( f < 0 )
  f = array.length + f;
  if( l < 0 )
  l = array.length + l;

  if( f < 0 )
  f = 0;
  if( l > array.length )
  l = array.length;
  if( l < f )
  l = f;

  if( _.bufferTypedIs( array ) )
  result = new array.constructor( l-f );
  else
  result = new Array( l-f );

  for( let r = f ; r < l ; r++ )
  result[ r-f ] = array[ r ];

  return result;
}

//

function longButRange( src, range, ins )
{

  _.assert( _.longIs( src ) );
  _.assert( ins === undefined || _.longIs( ins ) );
  _.assert( arguments.length === 2 || arguments.length === 3 );

  if( _.arrayIs( src ) )
  return _.arrayButRange( src, range, ins );

  let result;
  range = _.rangeFrom( range );

  _.rangeClamp( range, [ 0, src.length ] );
  let d = range[ 1 ] - range[ 0 ];
  let l = src.length - d + ( ins ? ins.length : 0 );

  result = _.longMake( src, l );

  debugger;
  _.assert( 0, 'not tested' )

  for( let i = 0 ; i < range[ 0 ] ; i++ )
  result[ i ] = src[ i ];

  for( let i = range[ 1 ] ; i < l ; i++ )
  result[ i-d ] = src[ i ];

  return result;
}

//

/**
 * The longRemoveDuplicates( dstLong, onEvaluator ) routine returns the dstlong with the duplicated elements removed.
 * The dstLong instance will be returned when possible, if not a new instance of the same type is created.
 *
 * @param { longIs } dstLong - The source and destination long.
 * @param { Function } [ onEvaluate = function( e ) { return e } ] - A callback function.
 *
 * @example
 * // returns [ 1, 2, 'abc', 4, true ]
 * _.longRemoveDuplicates( [ 1, 1, 2, 'abc', 'abc', 4, true, true ] );
 *
 * @example
 * // [ 1, 2, 3, 4, 5 ]
 * _.longRemoveDuplicates( [ 1, 2, 3, 4, 5 ] );
 *
 * @returns { Number } - Returns the source long without the duplicated elements.
 * @function longRemoveDuplicates
 * @throws { Error } If passed arguments is less than one or more than two.
 * @throws { Error } If the first argument is not an long.
 * @throws { Error } If the second argument is not a Function.
 * @memberof wTools
 */

// function longRemoveDuplicates( dstLong, onEvaluate )
// {
//   _.assert( 1 <= arguments.length || arguments.length <= 3 );
//   _.assert( _.longIs( dstLong ), 'longRemoveDuplicates :', 'Expects Long' );

//   if( _.arrayIs( dstLong ) )
//   {
//     _.arrayRemoveDuplicates( dstLong, onEvaluate );
//   }
//   else if( Object.prototype.toString.call( dstLong ) === "[object Arguments]")
//   {
//     let newElement;
//     for( let i = 0; i < dstLong.length; i++ )
//     {
//       newElement = dstLong[ i ];
//       for( let j = i + 1; j < dstLong.length; j++ )
//       {
//         if( newElement === dstLong[ j ] )
//         {
//           let array = Array.from( dstLong );
//           _.arrayRemoveDuplicates( array, onEvaluate );
//           dstLong = new dstLong.constructor( array );
//         }
//       }
//     }
//   }
//   else
//   {
//     if( !onEvaluate )
//     {
//       for( let i = 0 ; i < dstLong.length ; i++ )
//       {
//         function isDuplicated( element, index, array )
//         {
//           return ( element !== dstLong[ i ] || index === i );
//         }
//         dstLong = dstLong.filter( isDuplicated );
//       }
//     }
//     else
//     {
//       if( onEvaluate.length === 2 )
//       {
//         for( let i = 0 ; i < dstLong.length ; i++ )
//         {
//           function isDuplicated( element, index, array )
//           {
//             return ( !onEvaluate( element, dstLong[ i ] ) || index === i );
//           }
//           dstLong = dstLong.filter( isDuplicated );
//         }
//       }
//       else
//       {
//         for( let i = 0 ; i < dstLong.length ; i++ )
//         {
//           function isDuplicated( element, index, array )
//           {
//             return ( onEvaluate( element ) !== onEvaluate( dstLong[ i ] ) || index === i );
//           }
//           dstLong = dstLong.filter( isDuplicated );
//         }
//       }
//     }
//   }

//   return dstLong;
// }

function longRemoveDuplicates( dstLong, onEvaluate )
{
  _.assert( 1 <= arguments.length || arguments.length <= 3 );
  _.assert( _.longIs( dstLong ), 'longRemoveDuplicates :', 'Expects Long' );

  if( _.arrayIs( dstLong ) )
  return _.arrayRemoveDuplicates( dstLong, onEvaluate );

  if( !dstLong.length )
  return dstLong;

  let length = dstLong.length;

  for( let i = 0; i < dstLong.length; i++ )
  if( _.arrayLeftIndex( dstLong, dstLong[ i ], i+1, onEvaluate ) !== -1 )
  length--;

  if( length === dstLong.length )
  return dstLong;

  let result = _.longMake( dstLong, length );
  result[ 0 ] = dstLong[ 0 ];

  let j = 1;
  for( let i = 1; i < dstLong.length && j < length; i++ )
  if( _.arrayRightIndex( result, dstLong[ i ], j-1, onEvaluate ) === -1 )
  result[ j++ ] = dstLong[ i ];

  _.assert( j === length );

  return result;
}

/* qqq : not optimal, no redundant copy */
/*
function longRemoveDuplicates( dstLong, onEvaluate )
{
  _.assert( 1 <= arguments.length || arguments.length <= 3 );
  _.assert( _.longIs( dstLong ), 'longRemoveDuplicates :', 'Expects Long' );

  if( _.arrayIs( dstLong ) )
  {
    _.arrayRemoveDuplicates( dstLong, onEvaluate )
    return dstLong;
  }

  let array = Array.from( dstLong );
  _.arrayRemoveDuplicates( array, onEvaluate )

  if( array.length === dstLong.length )
  {
    return dstLong;
  }
  else
  {
    return new dstLong.constructor( array );
  }

}
*/

//

function longAreRepeatedProbe( srcArray, onEvaluate )
{
  let isUnique = _.longMake( srcArray );
  let result = Object.create( null );
  result.array = _.arrayMake( srcArray.length );
  result.uniques = srcArray.length;
  result.condensed = srcArray.length;

  _.assert( arguments.length === 1 || arguments.length === 2 );
  _.assert( _.longIs( srcArray ) );

  for( let i = 0 ; i < srcArray.length ; i++ )
  {
    let element = srcArray[ i ];

    if( result.array[ i ] > 0 )
    continue;

    result.array[ i ] = 0;

    let left = _.arrayLeftIndex( srcArray, element, i+1, onEvaluate );
    if( left >= 0 )
    {
      result.array[ i ] = 1;
      result.uniques -= 1;
      do
      {
        result.uniques -= 1;
        result.condensed -= 1;
        result.array[ left ] = 1;
        left = _.arrayLeftIndex( srcArray, element, left+1, onEvaluate );
      }
      while( left >= 0 );
    }

  }

  return result;

}

//

function longAllAreRepeated( src, onEvalutate )
{
  let areRepated = _.longAreRepeatedProbe.apply( this, arguments );
  return !areRepated.uniques;
}

//

function longAnyAreRepeated( src, onEvalutate )
{
  let areRepated = _.longAreRepeatedProbe.apply( this, arguments );
  return areRepated.uniques !== src.length;
}

//

function longNoneAreRepeated( src, onEvalutate )
{
  let areRepated = _.longAreRepeatedProbe.apply( this, arguments );
  return areRepated.uniques === src.length;
}

// --
// buffer checker
// --

function bufferRawIs( src )
{
<<<<<<< HEAD
  let type = _ObjectToString.call( src );
  //let result = type === '[object ArrayBuffer]';
  //return result;
  if( type === '[object ArrayBuffer]' || type === '[object SharedArrayBuffer]' )
  return true;
  return false;

=======
  let type = Object.prototype.toString.call( src );
  let result = type === '[object ArrayBuffer]';
  return result;
>>>>>>> 2ece4b15
}

//

function bufferTypedIs( src )
{
  let type = Object.prototype.toString.call( src );
  if( !/\wArray/.test( type ) )
  return false;
  // Dmytro : two next lines is added to correct returned result when src is SharedArrayBuffer
  if( type === '[object SharedArrayBuffer]' )
  return false;
  if( _.bufferNodeIs( src ) )
  return false;
  return true;
}

//

function bufferViewIs( src )
{
  let type = Object.prototype.toString.call( src );
  let result = type === '[object DataView]';
  return result;
}

//

function bufferNodeIs( src )
{
  if( typeof Buffer !== 'undefined' )
  return src instanceof Buffer;
  return false;
}

//

function bufferAnyIs( src )
{
  if( !src )
  return false;
  if( typeof src !== 'object' )
  return false;
  if( !Reflect.has( src, 'byteLength' ) )
  return false;
  // return src.byteLength >= 0;
  // return bufferTypedIs( src ) || bufferViewIs( src )  || bufferRawIs( src ) || bufferNodeIs( src );
  return true;
}

//

function bufferBytesIs( src )
{
  if( _.bufferNodeIs( src ) )
  return false;
  return src instanceof Uint8Array;
}

//

function constructorIsBuffer( src )
{
  if( !src )
  return false;
  if( !_.numberIs( src.BYTES_PER_ELEMENT ) )
  return false;
  if( !_.strIs( src.name ) )
  return false;
  return src.name.indexOf( 'Array' ) !== -1;
}

//

/**
 * The arrayIs() routine determines whether the passed value is an Array.
 *
 * If the {-srcMap-} is an Array, true is returned,
 * otherwise false is.
 *
 * @param { * } src - The object to be checked.
 *
 * @example
 * // returns true
 * arrayIs( [ 1, 2 ] );
 *
 * @example
 * // returns false
 * arrayIs( 10 );
 *
 * @returns { boolean } Returns true if {-srcMap-} is an Array.
 * @function arrayIs
 * @memberof wTools
 */

function arrayIs( src )
{
  return Object.prototype.toString.call( src ) === '[object Array]';
}

//

function arrayIsPopulated( src )
{
  if( !_.arrayIs( src ) )
  return false;
  return src.length > 0;
}

//

function arrayLikeResizable( src )
{
  if( Object.prototype.toString.call( src ) === '[object Array]' )
  return true;
  return false;
}

//

function arrayLike( src )
{
  if( _.arrayIs( src ) )
  return true;
  if( _.argumentsArrayIs( src ) )
  return true;
  return false;
}

//

function constructorLikeArray( src )
{
  if( !src )
  return false;

  if( src === Function )
  return false;
  if( src === Object )
  return false;
  if( src === String )
  return false;

  if( _.primitiveIs( src ) )
  return false;

  if( !( 'length' in src.prototype ) )
  return false;
  if( Object.propertyIsEnumerable.call( src.prototype, 'length' ) )
  return false;

  return true;
}

//

/**
 * The hasLength() routine determines whether the passed value has the property (length).
 *
 * If {-srcMap-} is equal to the (undefined) or (null) false is returned.
 * If {-srcMap-} has the property (length) true is returned.
 * Otherwise false is.
 *
 * @param { * } src - The object to be checked.
 *
 * @example
 * // returns true
 * hasLength( [ 1, 2 ] );
 *
 * @example
 * // returns true
 * hasLength( 'Hello there!' );
 *
 * @example
 * // returns true
 * let isLength = ( function() {
 *   return _.hasLength( arguments );
 * } )( 'Hello there!' );
 *
 * @example
 * // returns false
 * hasLength( 10 );
 *
 * @example
 * // returns false
 * hasLength( { } );
 *
 * @returns { boolean } Returns true if {-srcMap-} has the property (length).
 * @function hasLength
 * @memberof wTools
 */

function hasLength( src )
{
  if( src === undefined || src === null )
  return false;
  if( _.numberIs( src.length ) )
  return true;
  return false;
}

//

function arrayHasArray( arr )
{

  if( !_.arrayLike( arr ) )
  return false;

  for( let a = 0 ; a < arr.length ; a += 1 )
  if( _.arrayLike( arr[ a ] ) )
  return true;

  return false;
}

//

/**
 * The arrayCompare() routine returns the first difference between the values of the first array from the second.
 *
 * @param { longIs } src1 - The first array.
 * @param { longIs } src2 - The second array.
 *
 * @example
 * // returns 3
 * let arr = _.arrayCompare( [ 1, 5 ], [ 1, 2 ] );
 *
 * @returns { Number } - Returns the first difference between the values of the two arrays.
 * @function arrayCompare
 * @throws { Error } Will throw an Error if (arguments.length) is less or more than two.
 * @throws { Error } Will throw an Error if (src1 and src2) are not the array-like.
 * @throws { Error } Will throw an Error if (src2.length) is less or not equal to the (src1.length).
 * @memberof wTools
 */

function arrayCompare( src1, src2 )
{
  _.assert( arguments.length === 2, 'Expects exactly two arguments' );
  _.assert( _.longIs( src1 ) && _.longIs( src2 ) );
  _.assert( src2.length >= src1.length );

  let result = 0;

  for( let s = 0 ; s < src1.length ; s++ )
  {

    result = src1[ s ] - src2[ s ];
    if( result !== 0 )
    return result;

  }

  return result;
}

//

/**
 * The arraysAreIdentical() routine checks the equality of two arrays.
 *
 * @param { longIs } src1 - The first array.
 * @param { longIs } src2 - The second array.
 *
 * @example
 * // returns true
 * let arr = _.arraysAreIdentical( [ 1, 2, 3 ], [ 1, 2, 3 ] );
 *
 * @returns { Boolean } - Returns true if all values of the two arrays are equal. Otherwise, returns false.
 * @function arraysAreIdentical
 * @throws { Error } Will throw an Error if (arguments.length) is less or more than two.
 * @memberof wTools
 */

function arraysAreIdentical( src1, src2 )
{
  _.assert( arguments.length === 2, 'Expects exactly two arguments' );
  _.assert( _.longIs( src1 ) );
  _.assert( _.longIs( src2 ) );

  let result = true;

  if( src1.length !== src2.length )
  return false;

  for( let s = 0 ; s < src1.length ; s++ )
  {

    result = src1[ s ] === src2[ s ];

    if( result === false )
    return false;

  }

  return result;
}

//

function arrayHas( array, value, evaluator1, evaluator2 )
{
  _.assert( 2 <= arguments.length && arguments.length <= 4 );
  _.assert( _.arrayLike( array ) );

  if( evaluator1 === undefined )
  {
    return _ArrayIndexOf.call( array, value ) !== -1;
  }
  else
  {
    if( _.arrayLeftIndex( array, value, evaluator1, evaluator2 ) >= 0 )
    return true;
    return false;
  }

}

//

/**
 * The arrayHasAny() routine checks if the {-srcMap-} array has at least one value of the following arguments.
 *
 * It iterates over array-like (arguments[]) copies each argument to the array (ins) by the routine
 * [arrayAs()]{@link wTools.arrayAs}
 * Checks, if {-srcMap-} array has at least one value of the (ins) array.
 * If true, it returns true.
 * Otherwise, it returns false.
 *
 * @see {@link wTools.arrayAs} - See for more information.
 *
 * @param { longIs } src - The source array.
 * @param {...*} arguments - One or more argument(s).
 *
 * @example
 * // returns true
 * let arr = _.arrayHasAny( [ 5, 'str', 42, false ], false, 7 );
 *
 * @returns { Boolean } - Returns true, if {-srcMap-} has at least one value of the following argument(s), otherwise false is returned.
 * @function arrayHasAny
 * @throws { Error } If the first argument in not an array.
 * @memberof wTools
 */

function arrayHasAny( src )
{
  let empty = true;
  empty = false;

  _.assert( arguments.length >= 1, 'Expects at least one argument' );
  _.assert( _.arrayLike( src ) || _.bufferTypedIs( src ), 'arrayHasAny :', 'array expected' );

  for( let a = 1 ; a < arguments.length ; a++ )
  {
    empty = false;

    let ins = _.arrayAs( arguments[ a ] );
    for( let i = 0 ; i < ins.length ; i++ )
    {
      if( src.indexOf( ins[ i ] ) !== -1 )
      return true;
    }

  }

  return empty;
}

//

function arrayHasAll( src )
{
  _.assert( arguments.length >= 1, 'Expects at least one argument' );
  _.assert( _.arrayLike( src ) || _.bufferTypedIs( src ), 'arrayHasAll :', 'array expected' );

  for( let a = 1 ; a < arguments.length ; a++ )
  {

    let ins = _.arrayAs( arguments[ a ] );
    for( let i = 0 ; i < ins.length ; i++ )
    if( src.indexOf( ins[ i ] ) === -1 )
    return false;

  }

  return true;
}

//

function arrayHasNone( src )
{
  _.assert( arguments.length >= 1, 'Expects at least one argument' );
  _.assert( _.arrayLike( src ) || _.bufferTypedIs( src ), 'arrayHasNone :', 'array expected' );

  for( let a = 1 ; a < arguments.length ; a++ )
  {

    let ins = _.arrayAs( arguments[ a ] );
    for( let i = 0 ; i < ins.length ; i++ )
    if( src.indexOf( ins[ i ] ) !== -1 )
    return false;

  }

  return true;
}

//

function arrayAll( src )
{

  _.assert( arguments.length === 1, 'Expects single argument' );
  _.assert( _.longIs( src ) );

  for( let s = 0 ; s < src.length ; s += 1 )
  {
    if( !src[ s ] )
    return false;
  }

  return true;
}

//

function arrayAny( src )
{
  _.assert( arguments.length === 1, 'Expects single argument' );
  _.assert( _.longIs( src ) );

  debugger;
  for( let s = 0 ; s < src.length ; s += 1 )
  if( src[ s ] )
  return true;

  debugger;
  return false;
}

//

function arrayNone( src )
{
  _.assert( arguments.length === 1, 'Expects single argument' );
  _.assert( _.longIs( src ) );

  for( let s = 0 ; s < src.length ; s += 1 )
  if( src[ s ] )
  return false;

  return true;
}

// --
// scalar
// --

/**
 * Produce a single array from all arguments if cant return single argument as a scalar.
 * If {-scalarAppend-} gets a single argument it returns the argument as is.
 * If {-scalarAppend-} gets an argument and one or more undefined it returns the argument as is.
 * If {-scalarAppend-} gets more than one or less than one defined arguments then it returns array having all defined arguments.
 * If some argument is a long ( for example array ) then each element of the long is treated as an argument, not recursively.
 *
 * @function scalarAppend.
 * @memberof wTools
 */

function scalarAppend( dst, src )
{

  if( arguments.length > 2 )
  {
    for( let a = 1 ; a < arguments.length ; a++ )
    dst = _.scalarAppend( dst, arguments[ a ] );
    return dst;
  }

  _.assert( arguments.length <= 2 );

  if( dst === undefined )
  {
    if( _.longIs( src ) )
    {
      dst = [];
    }
    else
    {
      if( src === undefined )
      return [];
      else
      return src;
    }
  }

  if( _.longIs( dst ) )
  {

    if( !_.arrayIs( dst ) )
    dst = _.arrayFrom( dst );

    if( src === undefined )
    {}
    else if( _.longIs( src ) )
    _.arrayAppendArray( dst, src );
    else
    dst.push( src );

  }
  else
  {

    if( src === undefined )
    {}
    else if( _.longIs( src ) )
    dst = _.arrayAppendArray( [ dst ], src );
    else
    dst = [ dst, src ];

  }

  return dst;
}

//

/**
 * The scalarToVector() routine returns a new array
 * which containing the static elements only type of Number.
 *
 * It takes two arguments (dst) and (length)
 * checks if the (dst) is a Number, If the (length) is greater than or equal to zero.
 * If true, it returns the new array of static (dst) numbers.
 * Otherwise, if the first argument (dst) is an Array,
 * and its (dst.length) is equal to the (length),
 * it returns the original (dst) Array.
 * Otherwise, it throws an Error.
 *
 * @param { ( Number | Array ) } dst - A number or an Array.
 * @param { Number } length - The length of the new array.
 *
 * @example
 * // returns [ 3, 3, 3, 3, 3, 3, 3 ]
 * let arr = _.scalarToVector( 3, 7 );
 *
 * @example
 * // returns [ 3, 7, 13 ]
 * let arr = _.scalarToVector( [ 3, 7, 13 ], 3 );
 *
 * @returns { Number[] | Array } - Returns the new array of static numbers or the original array.
 * @function scalarToVector
 * @throws { Error } If missed argument, or got less or more than two arguments.
 * @throws { Error } If type of the first argument is not a number or array.
 * @throws { Error } If the second argument is less than 0.
 * @throws { Error } If (dst.length) is not equal to the (length).
 * @memberof wTools
 */

// function arrayFromNumber( dst, length )
function scalarToVector( dst, length )
{

  _.assert( arguments.length === 2, 'Expects exactly two arguments' );
  _.assert( _.numberIs( dst ) || _.arrayIs( dst ), 'Expects array of number as argument' );
  _.assert( length >= 0 );

  if( _.numberIs( dst ) )
  {
    dst = _.arrayFillTimes( [], length, dst );
  }
  else
  {
    _.assert( dst.length === length, () => 'Expects array of length ' + length + ' but got ' + dst.length );
  }

  return dst;
}

//

function scalarFrom( src )
{
  if( _.longIs( src ) && src.length === 1 )
  return src[ 0 ];
  return src;
}

//

function scalarFromOrNull( src )
{
  if( _.longIs( src ) )
  {
    if( src.length === 1 )
    return src[ 0 ];
    else if( src.length === 0 )
    return null;
  }
  return src;
}

// --
// array producer
// --

/* qqq
add good coverage for arrayMake
take into account unroll cases
*/

function arrayMake( src )
{
  _.assert( arguments.length === 1 );
  _.assert( _.numberIs( src ) || _.longIs( src ) || src === null );

  if( src === null )
  return Array();

  if( _.numberIs( src ) )
  return Array( src );

  if( src.length === 1 )
  return [ src[ 0 ] ];
  else
  return Array.apply( Array, src );
}

//

/* qqq
add good coverage for arrayFrom
take into account unroll cases
*/

function arrayFrom( src )
{
  _.assert( arguments.length === 1 );
  if( _.arrayIs( src ) && !_.unrollIs( src ) )
  return src;
  return _.arrayMake.call( _, src );
}

//

/**
 * The arrayAs() routine copies passed argument to the array.
 *
 * @param { * } src - The source value.
 *
 * @example
 * // returns [ false ]
 * let arr = _.arrayAs( false );
 *
 * @example
 * // returns [ { a : 1, b : 2 } ]
 * let arr = _.arrayAs( { a : 1, b : 2 } );
 *
 * @returns { Array } - If passed null or undefined than return the empty array. If passed an array then return it.
 * Otherwise return an array which contains the element from argument.
 * @function arrayAs
 * @memberof wTools
 */

function arrayAs( src )
{
  _.assert( arguments.length === 1 );
  _.assert( src !== undefined );

  if( src === null )
  return [];
  else if( _.longIs( src ) )
  return src;
  else
  return [ src ];

}

//

function arrayAsShallowing( src )
{
  _.assert( arguments.length === 1 );
  _.assert( src !== undefined );

  if( src === null )
  return [];
  else if( _.longIs( src ) )
  return _.arraySlice( src );
  else
  return [ src ];

}

// --
// array sequential search
// --

function arrayLeftIndex( arr, ins, evaluator1, evaluator2 )
{
  let fromIndex = 0;

  if( _.numberIs( arguments[ 2 ] ) )
  {
    fromIndex = arguments[ 2 ];
    evaluator1 = arguments[ 3 ];
    evaluator2 = arguments[ 4 ];
  }

  _.assert( 2 <= arguments.length && arguments.length <= 5 );
  _.assert( _.longIs( arr ) );
  _.assert( _.numberIs( fromIndex ) );
  _.assert( evaluator1 === undefined || evaluator1.length === 1 || evaluator1.length === 2 );
  _.assert( evaluator1 === undefined || _.routineIs( evaluator1 ) );
  _.assert( evaluator2 === undefined || evaluator2.length === 1 );
  _.assert( evaluator2 === undefined || _.routineIs( evaluator2 ) );

  if( !evaluator1 )
  {
    _.assert( !evaluator2 );
    return _ArrayIndexOf.call( arr, ins, fromIndex );
  }
  else if( evaluator1.length === 2 ) /* equalizer */
  {
    _.assert( !evaluator2 );
    for( let a = fromIndex ; a < arr.length ; a++ )
    {
      if( evaluator1( arr[ a ], ins ) )
      return a;
    }
  }
  else
  {

    if( evaluator2 )
    ins = evaluator2( ins );
    else
    ins = evaluator1( ins );

    for( let a = fromIndex; a < arr.length ; a++ )
    {
      if( evaluator1( arr[ a ] ) === ins )
      return a;
    }

  }

  return -1;
}

//

function arrayRightIndex( arr, ins, evaluator1, evaluator2 )
{

  let fromIndex = arr.length-1;

  if( _.numberIs( arguments[ 2 ] ) )
  {
    fromIndex = arguments[ 2 ];
    evaluator1 = arguments[ 3 ];
    evaluator2 = arguments[ 4 ];
  }

  _.assert( 2 <= arguments.length && arguments.length <= 5 );
  _.assert( _.numberIs( fromIndex ) );
  _.assert( evaluator1 === undefined || evaluator1.length === 1 || evaluator1.length === 2 );
  _.assert( evaluator1 === undefined || _.routineIs( evaluator1 ) );
  _.assert( evaluator2 === undefined || evaluator2.length === 1 );
  _.assert( evaluator2 === undefined || _.routineIs( evaluator2 ) );

  if( !evaluator1 )
  {
    _.assert( !evaluator2 );
    if( !_.arrayIs( arr ) )
    debugger;
    return _ArrayLastIndexOf.call( arr, ins, fromIndex );
  }
  else if( evaluator1.length === 2 ) /* equalizer */
  {
    _.assert( !evaluator2 );
    for( let a = fromIndex ; a >= 0 ; a-- )
    {
      if( evaluator1( arr[ a ], ins ) )
      return a;
    }
  }
  else
  {

    if( evaluator2 )
    ins = evaluator2( ins );
    else
    ins = evaluator1( ins );

    for( let a = fromIndex ; a >= 0 ; a-- )
    {
      if( evaluator1( arr[ a ] ) === ins )
      return a;
    }

  }

  return -1;
}

//

/**
 * The arrayLeft() routine returns a new object containing the properties, (index, element),
 * corresponding to a found value (ins) from an array (arr).
 *
 * It creates the variable (i), assigns and calls to it the function( _.arrayLeftIndex( arr, ins, evaluator1 ) ),
 * that returns the index of the value (ins) in the array (arr).
 * [wTools.arrayLeftIndex()]{@link wTools.arrayLeftIndex}
 * If (i) is more or equal to the zero, it returns the object containing the properties ({ index : i, element : arr[ i ] }).
 * Otherwise, it returns the empty object.
 *
 * @see {@link wTools.arrayLeftIndex} - See for more information.
 *
 * @param { longIs } arr - Entity to check.
 * @param { * } ins - Element to locate in the array.
 * @param { wTools~compareCallback } evaluator1 - A callback function.
 *
 * @example
 * // returns { index : 3, element : 'str' }
 * _.arrayLeft( [ 1, 2, false, 'str', 5 ], 'str', function( a, b ) { return a === b } );
 *
 * @example
 * // returns {  }
 * _.arrayLeft( [ 1, 2, 3, 4, 5 ], 6 );
 *
 * @returns { Object } Returns a new object containing the properties, (index, element),
 * corresponding to the found value (ins) from the array (arr).
 * Otherwise, it returns the empty object.
 * @function arrayLeft
 * @throws { Error } Will throw an Error if (evaluator1) is not a Function.
 * @memberof wTools
 */

function arrayLeft( arr, ins, evaluator1, evaluator2 )
{
  let result = Object.create( null );
  let i = _.arrayLeftIndex( arr, ins, evaluator1, evaluator2 );

  _.assert( 2 <= arguments.length && arguments.length <= 4 );

  if( i >= 0 )
  {
    result.index = i;
    result.element = arr[ i ];
  }

  return result;
}

//

function arrayRight( arr, ins, evaluator1, evaluator2 )
{
  let result = Object.create( null );
  let i = _.arrayRightIndex( arr, ins, evaluator1, evaluator2 );

  _.assert( 2 <= arguments.length && arguments.length <= 4 );

  if( i >= 0 )
  {
    result.index = i;
    result.element = arr[ i ];
  }

  return result;
}

//

function arrayLeftDefined( arr )
{

  _.assert( arguments.length === 1, 'Expects single argument' );

  return _.arrayLeft( arr, true, function( e ){ return e !== undefined; } );
}

//

function arrayRightDefined( arr )
{

  _.assert( arguments.length === 1, 'Expects single argument' );

  return _.arrayRight( arr, true, function( e ){ return e !== undefined; } );
}

//

/**
 * The arrayCountElement() routine returns the count of matched elements in the {-srcArray-} array with the input { element }.
 * Returns 0 if no { element } is provided. It can take equalizer or evaluators for the routine equalities.
 *
 * @param { Array } src - The source array.
 * @param { * } element - The value to search.
 * @param { * } [ onEvaluate1 ] - It's a routine. If the routine has two parameters, it is used as an equalizer, and if it has only one, then routine used as the first part of the evaluator.
 * @param { * } [ onEvaluate2 ] - The second part of evaluator. Change the value to search.
 *
 * @example
 * // Simple exapmle. Returns 2
 * let arr = _.arrayCountElement( [ 1, 2, 'str', 10, 10, true ], 10 );
 *
 * @example
 * // With equalizer. Returns 4
 * let arr = _.arrayCountElement( [ 1, 2, 'str', 10, 10, true ], 10, ( a, b ) => _.typeOf( a ) === _.typeOf( b ) );
 *
 * @example
 * // With evaluator. Returns 4
 * let arr = _.arrayCountElement( [ [ 10, 2 ], [ 10, 2 ], [ 'str', 10 ], [ 10, true ], [ false, 10 ] ], 10, ( e ) => e[ 0 ], ( e ) => e );
 *
 * @returns { Number } - Returns the count of matched elements in the {-srcArray-} with the { element } element.
 * @function arrayCountElement
 * @throws { Error } If passed arguments is less than two or more than four.
 * @throws { Error } If the first argument is not an array-like object.
 * @throws { Error } If the third or fourth argument is not a routine.
 * @throws { Error } If the routine in third argument has less than one or more than two arguments.
 * @throws { Error } If the routine in third argument has two arguments and fourth argument is passed into routine arrayCountElement.
 * @throws { Error } If the routine in fourth argument has less than one or more than one arguments.
 * @memberof wTools
 */

function arrayCountElement( srcArray, element, onEvaluate1, onEvaluate2 )
{
  let result = 0;

  _.assert( 2 <= arguments.length && arguments.length <= 4 );
  _.assert( _.longIs( srcArray ), 'Expects long' );

  let left = _.arrayLeftIndex( srcArray, element, onEvaluate1, onEvaluate2 );
  // let index = srcArray.indexOf( element );

  while( left >= 0 )
  {
    result += 1;
    left = _.arrayLeftIndex( srcArray, element, left+1, onEvaluate1, onEvaluate2 );
    // index = srcArray.indexOf( element, index+1 );
  }

  return result;
}

//

/**
 * The arrayCountTotal() adds all the elements in { -srcArray- }, elements can be numbers or booleans ( it considers them 0 or 1 ).
 *
 * @param { Array } srcArray - The source array.
 *
 * @example
 * // returns 23;
 * let arr = _.arrayCountTotal( [ 1, 2, 10, 10 ] );
 *
 * @example
 * // returns 1;
 * let arr = _.arrayCountTotal( [ true, false, false ] );
 *
 * @returns { Number } - Returns the sum of the elements in { srcArray }.
 * @function arrayCountTotal
 * @throws { Error } If passed arguments is different than one.
 * @throws { Error } If the first argument is not an array-like object.
 * @throws { Error } If { srcArray} doesn´t contain number-like elements.
 * @memberof wTools
 */

function arrayCountTotal( srcArray )
{
  let result = 0;

  _.assert( arguments.length === 1 );
  _.assert( _.longIs( srcArray ), 'Expects long' );

  for( let i = 0 ; i < srcArray.length ; i++ )
  {
    _.assert( _.boolIs( srcArray[ i ] ) || _.numberIs( srcArray[ i ] )|| srcArray[ i ] === null );
    result += srcArray[ i ];
  }

  return result;
}

//

/**
 * The arrayCountUnique() routine returns the count of matched pairs ([ 1, 1, 2, 2, ., . ]) in the array {-srcMap-}.
 *
 * @param { longIs } src - The source array.
 * @param { Function } [ onEvaluate = function( e ) { return e } ] - A callback function.
 *
 * @example
 * // returns 3
 * _.arrayCountUnique( [ 1, 1, 2, 'abc', 'abc', 4, true, true ] );
 *
 * @example
 * // returns 0
 * _.arrayCountUnique( [ 1, 2, 3, 4, 5 ] );
 *
 * @returns { Number } - Returns the count of matched pairs ([ 1, 1, 2, 2, ., . ]) in the array {-srcMap-}.
 * @function arrayCountUnique
 * @throws { Error } If passed arguments is less than one or more than two.
 * @throws { Error } If the first argument is not an array-like object.
 * @throws { Error } If the second argument is not a Function.
 * @memberof wTools
 */

function arrayCountUnique( src, onEvaluate )
{
  let found = [];
  onEvaluate = onEvaluate || function( e ){ return e };

  _.assert( arguments.length === 1 || arguments.length === 2 );
  _.assert( _.longIs( src ), 'arrayCountUnique :', 'Expects ArrayLike' );
  _.assert( _.routineIs( onEvaluate ) );
  _.assert( onEvaluate.length === 1 );

  for( let i1 = 0 ; i1 < src.length ; i1++ )
  {
    let element1 = onEvaluate( src[ i1 ] );
    if( found.indexOf( element1 ) !== -1 )
    continue;

    for( let i2 = i1+1 ; i2 < src.length ; i2++ )
    {

      let element2 = onEvaluate( src[ i2 ] );
      if( found.indexOf( element2 ) !== -1 )
      continue;

      if( element1 === element2 )
      found.push( element1 );

    }

  }

  return found.length;
}

// --
// array prepend
// --

/*

qqq : optimize *OnlyStrict* routines
qqq : use for documentation

alteration Routines :

- array { Op } { Tense } { Second } { How }

alteration Op : [ Append , Prepend , Remove, Flatten ]        // operation
alteration Tense : [ - , ed ]                                 // what to return
alteration Second : [ -, element, array, array ]              // how to treat src arguments
alteration How : [ - , Once , OnceStrictly ]                  // how to treat repeats

~ 60 routines

*/

//

function arrayPrepend_( dstArray )
{
  _.assert( arguments.length >= 1 );
  _.assert( _.arrayIs( dstArray ) || dstArray === null, 'Expects array' );

  dstArray = dstArray || [];

  for( let a = arguments.length - 1 ; a >= 1 ; a-- )
  {
    if( _.longIs( arguments[ a ] ) )
    {
      dstArray.unshift.apply( dstArray, arguments[ a ] );
    }
    else
    {
      dstArray.unshift( arguments[ a ] );
    }
  }

  return dstArray;
}

//

function arrayPrepend( dstArray, ins )
{
  if( dstArray === null )
  {
    dstArray = [];
    arguments[ 0 ] = dstArray;
  }

  arrayPrepended.apply( this, arguments );
  return dstArray;
}

//

/**
 * Method adds a value of argument( ins ) to the beginning of an array( dstArray )
 * if destination( dstArray ) doesn't have the value of ( ins ).
 * Additionaly takes callback( onEqualize ) that checks if element from( dstArray ) is equal to( ins ).
 *
 * @param { Array } dstArray - The destination array.
 * @param { * } ins - The value to add.
 * @param { wTools~compareCallback } onEqualize - A callback function. By default, it checks the equality of two arguments.
 *
 * @example
 * // returns [ 5, 1, 2, 3, 4 ]
 * _.arrayPrependOnce( [ 1, 2, 3, 4 ], 5 );
 *
 * @example
 * // returns [ 1, 2, 3, 4, 5 ]
 * _.arrayPrependOnce( [ 1, 2, 3, 4, 5 ], 5 );
 *
 * @example
 * // returns [ 'Dmitry', 'Petre', 'Mikle', 'Oleg' ]
 * _.arrayPrependOnce( [ 'Petre', 'Mikle', 'Oleg' ], 'Dmitry' );
 *
 * @example
 * // returns [ 'Petre', 'Mikle', 'Oleg', 'Dmitry' ]
 * _.arrayPrependOnce( [ 'Petre', 'Mikle', 'Oleg', 'Dmitry' ], 'Dmitry' );
 *
 * @example
 * function onEqualize( a, b )
 * {
 *  return a.value === b.value;
 * };
 * _.arrayPrependOnce( [ { value : 1 }, { value : 2 } ], { value : 1 }, onEqualize );
 * // returns [ { value : 1 }, { value : 2 } ]
 *
 * @returns { Array } If an array ( dstArray ) doesn't have a value ( ins ) it returns the updated array ( dstArray ) with the new length,
 * otherwise, it returns the original array ( dstArray ).
 * @function arrayPrependOnce
 * @throws { Error } An Error if ( dstArray ) is not an Array.
 * @throws { Error } An Error if ( onEqualize ) is not an Function.
 * @throws { Error } An Error if ( arguments.length ) is not equal two or three.
 * @memberof wTools
 */

function arrayPrependOnce( dstArray, ins, evaluator1, evaluator2 )
{
  if( dstArray === null )
  {
    dstArray = [];
    arguments[ 0 ] = dstArray;
  }

  arrayPrependedOnce.apply( this, arguments );
  return dstArray;
}

//

/**
 * Method adds a value of argument( ins ) to the beginning of an array( dstArray )
 * if destination( dstArray ) doesn't have the value of ( ins ).
 * Additionaly takes callback( onEqualize ) that checks if element from( dstArray ) is equal to( ins ).
 * Returns updated array( dstArray ) if( ins ) was added, otherwise throws an Error.
 *
 * @param { Array } dstArray - The destination array.
 * @param { * } ins - The value to add.
 * @param { wTools~compareCallback } onEqualize - A callback function. By default, it checks the equality of two arguments.
 *
 * @example
 * // returns [ 5, 1, 2, 3, 4 ]
 * _.arrayPrependOnceStrictly( [ 1, 2, 3, 4 ], 5 );
 *
 * @example
 * // throws error
 * _.arrayPrependOnceStrictly( [ 1, 2, 3, 4, 5 ], 5 );
 *
 * @example
 * // returns [ 'Dmitry', 'Petre', 'Mikle', 'Oleg' ]
 * _.arrayPrependOnceStrictly( [ 'Petre', 'Mikle', 'Oleg' ], 'Dmitry' );
 *
 * @example
 * // throws error
 * _.arrayPrependOnceStrictly( [ 'Petre', 'Mikle', 'Oleg', 'Dmitry' ], 'Dmitry' );
 *
 * @example
 * function onEqualize( a, b )
 * {
 *  return a.value === b.value;
 * };
 * _.arrayPrependOnceStrictly( [ { value : 1 }, { value : 2 } ], { value : 0 }, onEqualize );
 * // returns [ { value : 0 }, { value : 1 }, { value : 2 } ]
 *
 * @returns { Array } If an array ( dstArray ) doesn't have a value ( ins ) it returns the updated array ( dstArray ) with the new length,
 * otherwise, it throws an Error.
 * @function arrayPrependOnceStrictly
 * @throws { Error } An Error if ( dstArray ) is not an Array.
 * @throws { Error } An Error if ( onEqualize ) is not an Function.
 * @throws { Error } An Error if ( arguments.length ) is not equal two or three.
 * @throws { Error } An Error if ( ins ) already exists on( dstArray ).
 * @memberof wTools
 */

function arrayPrependOnceStrictly( dstArray, ins, evaluator1, evaluator2 )
{
  if( dstArray === null )
  {
    dstArray = [];
    arguments[ 0 ] = dstArray;
  }

  let result;
  if ( Config.debug )
  {
    debugger;
    result = arrayPrependedOnce.apply( this, arguments );
    _.assert( result >= 0, () => 'Array should have only unique elements, but has several ' + _.strShort( ins ) );
  }
  else
  {
    result = arrayPrepended.apply( this, [ dstArray, ins ] );
  }

  return dstArray;
}

//

function arrayPrepended( dstArray, ins )
{
  _.assert( arguments.length === 2  );
  _.assert( _.arrayIs( dstArray ) );

  dstArray.unshift( ins );
  return 0;
}

//

/**
 * Method adds a value of argument( ins ) to the beginning of an array( dstArray )
 * if destination( dstArray ) doesn't have the value of ( ins ).
 * Additionaly takes callback( onEqualize ) that checks if element from( dstArray ) is equal to( ins ).
 *
 * @param { Array } dstArray - The destination array.
 * @param { * } ins - The value to add.
 * @param { wTools~compareCallback } onEqualize - A callback function. By default, it checks the equality of two arguments.
 *
 * @example
 * // returns 0
 * _.arrayPrependedOnce( [ 1, 2, 3, 4 ], 5 );
 *
 * @example
 * // returns -1
 * _.arrayPrependedOnce( [ 1, 2, 3, 4, 5 ], 5 );
 *
 * @example
 * // returns 0
 * _.arrayPrependedOnce( [ 'Petre', 'Mikle', 'Oleg' ], 'Dmitry' );
 *
 * @example
 * // returns -1
 * _.arrayPrependedOnce( [ 'Petre', 'Mikle', 'Oleg', 'Dmitry' ], 'Dmitry' );
 *
 * @example
 * function onEqualize( a, b )
 * {
 *  return a.value === b.value;
 * };
 * _.arrayPrependedOnce( [ { value : 1 }, { value : 2 } ], { value : 1 }, onEqualize );
 * // returns -1
 *
 * @returns { Array } Returns zero if elements was succesfully added, otherwise returns -1.
 *
 * @function arrayPrependedOnce
 * @throws { Error } An Error if ( dstArray ) is not an Array.
 * @throws { Error } An Error if ( onEqualize ) is not an Function.
 * @throws { Error } An Error if ( arguments.length ) is not equal two or three.
 * @memberof wTools
 */

function arrayPrependedOnce( dstArray, ins, evaluator1, evaluator2 )
{
  _.assert( _.arrayIs( dstArray ) );

  let i = _.arrayLeftIndex.apply( _, arguments );

  if( i === -1 )
  {
    dstArray.unshift( ins );
    return 0;
  }
  return -1;
}

//

function arrayPrependedOnceStrictly( dstArray, ins, evaluator1, evaluator2 )
{
  let result;
  if ( Config.debug )
  {
    debugger;
    result = arrayPrependedOnce.apply( this, arguments );
    _.assert( result >= 0, () => 'Array should have only unique elements, but has several ' + _.strShort( ins ) );
  }
  else
  {
    result = arrayPrepended.apply( this, [ dstArray, ins ] );
  }

  return result;
}

//

/**
 * Routine adds a value of argument( ins ) to the beginning of an array( dstArray ).
 *
 * @param { Array } dstArray - The destination array.
 * @param { * } ins - The element to add.
 *
 * @example
 * // returns [ 5, 1, 2, 3, 4 ]
 * _.arrayPrependElement( [ 1, 2, 3, 4 ], 5 );
 *
 * @example
 * // returns [ 5, 1, 2, 3, 4, 5 ]
 * _.arrayPrependElement( [ 1, 2, 3, 4, 5 ], 5 );
 *
 * @returns { Array } Returns updated array, that contains new element( ins ).
 * @function arrayPrependElement
 * @throws { Error } An Error if ( dstArray ) is not an Array.
 * @throws { Error } An Error if ( arguments.length ) is less or more than two.
 * @memberof wTools
 */

function arrayPrependElement( dstArray, ins )
{
  if( dstArray === null )
  {
    dstArray = [];
    arguments[ 0 ] = dstArray;
  }

  arrayPrependedElement.apply( this, arguments );
  return dstArray;
}

//

function arrayPrependElementOnce( dstArray, ins, evaluator1, evaluator2 )
{
  if( dstArray === null )
  {
    dstArray = [];
    arguments[ 0 ] = dstArray;
  }

  arrayPrependedElementOnce.apply( this, arguments );
  return dstArray;
}

//

function arrayPrependElementOnceStrictly( dstArray, ins, evaluator1, evaluator2 )
{
  if( dstArray === null )
  {
    dstArray = [];
    arguments[ 0 ] = dstArray;
  }

  let result;
  if ( Config.debug )
  {
    debugger;
    result = arrayPrependedElementOnce.apply( this, arguments );
    _.assert( result !== undefined, 'Array should have only unique elements, but has several', ins );
  }
  else
  {
    result = arrayPrependedElement.apply( this, [ dstArray, ins ] );
  }

  return dstArray;
}

/*
function arrayPrependOnceStrictly( dstArray, ins, evaluator1, evaluator2 )
{

  let result = arrayPrependedOnce.apply( this, arguments );
  _.assert( result >= 0, () => 'Array should have only unique elements, but has several ' + _.strShort( ins ) );

  return dstArray;
}
*/

//

/**
 * Method adds a value of argument( ins ) to the beginning of an array( dstArray )
 * and returns zero if value was succesfully added.
 *
 * @param { Array } dstArray - The destination array.
 * @param { * } ins - The element to add.
 *
 * @example
 * // returns 0
 * _.arrayPrependedElement( [ 1, 2, 3, 4 ], 5 );
 *
 * @returns { Array } Returns updated array, that contains new element( ins ).
 * @function arrayPrependedElement
 * @throws { Error } An Error if ( dstArray ) is not an Array.
 * @throws { Error } An Error if ( arguments.length ) is not equal to two.
 * @memberof wTools
 */

function arrayPrependedElement( dstArray, ins )
{
  _.assert( arguments.length === 2  );
  _.assert( _.arrayIs( dstArray ) );

  dstArray.unshift( ins );

  /* xxx qqq : should return element, not index */
  // return 0;
  return ins;
}

//

function arrayPrependedElementOnce( dstArray, ins, evaluator1, evaluator2 )
{
  _.assert( _.arrayIs( dstArray ) );

  let i = _.arrayLeftIndex.apply( _, arguments );

  if( i === -1 )
  {
    dstArray.unshift( ins );
    return dstArray[ 0 ];
  }
  return undefined;
}

//

function arrayPrependedElementOnceStrictly( dstArray, ins, evaluator1, evaluator2 )
{
  let result;
  if ( Config.debug )
  {
    debugger;
    result = arrayPrependedElementOnce.apply( this, arguments );
    _.assert( result !== undefined, 'Array should have only unique elements, but has several', ins );
  }
  else
  {
    result = arrayPrependedElement.apply( this, [ dstArray, ins ] );
  }

  return result;
}

//

/**
 * Method adds all elements from array( insArray ) to the beginning of an array( dstArray ).
 *
 * @param { Array } dstArray - The destination array.
 * @param { ArrayLike } insArray - The source array.
 *
 * @example
 * // returns [ 5, 1, 2, 3, 4 ]
 * _.arrayPrependArray( [ 1, 2, 3, 4 ], [ 5 ] );
 *
 * @example
 * // returns [ 5, 1, 2, 3, 4, 5 ]
 * _.arrayPrependArray( [ 1, 2, 3, 4, 5 ], [ 5 ] );
 *
 * @returns { Array } Returns updated array, that contains elements from( insArray ).
 * @function arrayPrependArray
 * @throws { Error } An Error if ( dstArray ) is not an Array.
 * @throws { Error } An Error if ( insArray ) is not an ArrayLike entity.
 * @throws { Error } An Error if ( arguments.length ) is less or more than two.
 * @memberof wTools
 */

function arrayPrependArray( dstArray, insArray )
{
  if( dstArray === null )
  {
    dstArray = [];
    arguments[ 0 ] = dstArray;
  }

  arrayPrependedArray.apply( this, arguments );
  return dstArray;
}

//

/**
 * Method adds all unique elements from array( insArray ) to the beginning of an array( dstArray )
 * Additionaly takes callback( onEqualize ) that checks if element from( dstArray ) is equal to( ins ).
 *
 * @param { Array } dstArray - The destination array.
 * @param { ArrayLike } insArray - The source array.
 * @param { wTools~compareCallback } onEqualize - A callback function. By default, it checks the equality of two arguments.
 *
 * @example
 * // returns [ 0, 1, 2, 3, 4 ]
 * _.arrayPrependArrayOnce( [ 1, 2, 3, 4 ], [ 0, 1, 2, 3, 4 ] );
 *
 * @example
 * // returns [ 'Petre', 'Mikle', 'Oleg', 'Dmitry' ]
 * _.arrayPrependArrayOnce( [ 'Petre', 'Mikle', 'Oleg', 'Dmitry' ], [ 'Dmitry' ] );
 *
 * @example
 * function onEqualize( a, b )
 * {
 *  return a.value === b.value;
 * };
 * _.arrayPrependArrayOnce( [ { value : 1 }, { value : 2 } ], [ { value : 1 } ], onEqualize );
 * // returns [ { value : 1 }, { value : 2 } ]
 *
 * @returns { Array } Returns updated array( dstArray ) or original if nothing added.
 * @function arrayPrependArrayOnce
 * @throws { Error } An Error if ( dstArray ) is not an Array.
 * @throws { Error } An Error if ( insArray ) is not an ArrayLike entity.
 * @throws { Error } An Error if ( onEqualize ) is not an Function.
 * @throws { Error } An Error if ( arguments.length ) is not equal two or three.
 * @memberof wTools
 */

function arrayPrependArrayOnce( dstArray, insArray, evaluator1, evaluator2 )
{
  if( dstArray === null )
  {
    dstArray = [];
    arguments[ 0 ] = dstArray;
  }

  arrayPrependedArrayOnce.apply( this, arguments );
  return dstArray;
}

//

/**
 * Method adds all unique elements from array( insArray ) to the beginning of an array( dstArray )
 * Additionaly takes callback( onEqualize ) that checks if element from( dstArray ) is equal to( ins ).
 * Returns updated array( dstArray ) if all elements from( insArray ) was added, otherwise throws error.
 * Even error was thrown, elements that was prepended to( dstArray ) stays in the destination array.
 *
 * @param { Array } dstArray - The destination array.
 * @param { ArrayLike } insArray - The source array.
 * @param { wTools~compareCallback } onEqualize - A callback function. By default, it checks the equality of two arguments.
 *
 * @example
 * // returns [ 0, 1, 2, 3, 4 ]
 * _.arrayPrependArrayOnceStrictly( [ 1, 2, 3, 4 ], [ 0, 1, 2, 3, 4 ] );
 *
 * @example
 * function onEqualize( a, b )
 * {
 *  return a.value === b.value;
 * };
 * _.arrayPrependArrayOnceStrictly( [ { value : 1 }, { value : 2 } ], { value : 1 }, onEqualize );
 * // returns [ { value : 1 }, { value : 2 } ]
 *
 * * @example
 * let dst = [ 'Petre', 'Mikle', 'Oleg', 'Dmitry' ];
 * _.arrayPrependArrayOnceStrictly( dst, [ 'Antony', 'Dmitry' ] );
 * // throws error, but dstArray was updated by one element from insArray
 *
 * @returns { Array } Returns updated array( dstArray ) or throws an error if not all elements from source
 * array( insArray ) was added.
 * @function arrayPrependArrayOnceStrictly
 * @throws { Error } An Error if ( dstArray ) is not an Array.
 * @throws { Error } An Error if ( insArray ) is not an ArrayLike entity.
 * @throws { Error } An Error if ( onEqualize ) is not an Function.
 * @throws { Error } An Error if ( arguments.length ) is not equal two or three.
 * @memberof wTools
 */

function arrayPrependArrayOnceStrictly( dstArray, insArray, evaluator1, evaluator2 )
{
  if( dstArray === null )
  {
    dstArray = [];
    arguments[ 0 ] = dstArray;
  }

  let result;
  if( Config.debug )
  {
    result = arrayPrependedArrayOnce.apply( this, arguments );
    _.assert( result === insArray.length );
  }
  else
  {
    result = arrayPrependedArray.apply( this, [ dstArray, insArray ] );
  }

  return dstArray;
}

/*
function arrayPrependArrayOnceStrictly( dstArray, insArray, evaluator1, evaluator2 )
{
  let result = arrayPrependedArrayOnce.apply( this, arguments );
  _.assert( result === insArray.length );
  return dstArray;
}
*/

//

/**
 * Method adds all elements from array( insArray ) to the beginning of an array( dstArray ).
 * Returns count of added elements.
 *
 * @param { Array } dstArray - The destination array.
 * @param { ArrayLike } insArray - The source array.
 *
 * @example
 * let dst = [ 1, 2, 3, 4 ];
 * _.arrayPrependedArray( dst, [ 5, 6, 7 ] );
 * // returns 3
 * console.log( dst );
 * //returns [ 5, 6, 7, 1, 2, 3, 4 ]
 *
 * @returns { Array } Returns count of added elements.
 * @function arrayPrependedArray
 * @throws { Error } An Error if ( dstArray ) is not an Array.
 * @throws { Error } An Error if ( insArray ) is not an ArrayLike entity.
 * @throws { Error } An Error if ( arguments.length ) is less or more than two.
 * @memberof wTools
 */

function arrayPrependedArray( dstArray, insArray )
{
  _.assert( arguments.length === 2, 'Expects exactly two arguments' );
  _.assert( _.arrayIs( dstArray ), 'arrayPrependedArray :', 'Expects array' );
  _.assert( _.longIs( insArray ), 'arrayPrependedArray :', 'Expects longIs' );

  dstArray.unshift.apply( dstArray, insArray );
  return insArray.length;
}

//

/**
 * Method adds all unique elements from array( insArray ) to the beginning of an array( dstArray )
 * Additionaly takes callback( onEqualize ) that checks if element from( dstArray ) is equal to( ins ).
 * Returns count of added elements.
 *
 * @param { Array } dstArray - The destination array.
 * @param { ArrayLike } insArray - The source array.
 * @param { wTools~compareCallback } onEqualize - A callback function. By default, it checks the equality of two arguments.
 *
 * @example
 * // returns 3
 * _.arrayPrependedArrayOnce( [ 1, 2, 3 ], [ 4, 5, 6] );
 *
 * @example
 * // returns 1
 * _.arrayPrependedArrayOnce( [ 0, 2, 3, 4 ], [ 1, 1, 1 ] );
 *
 * @example
 * // returns 0
 * _.arrayPrependedArrayOnce( [ 'Petre', 'Mikle', 'Oleg', 'Dmitry' ], [ 'Dmitry' ] );
 *
 * @example
 * function onEqualize( a, b )
 * {
 *  return a.value === b.value;
 * };
 * _.arrayPrependedArrayOnce( [ { value : 1 }, { value : 2 } ], [ { value : 1 } ], onEqualize );
 * // returns 0
 *
 * @returns { Array } Returns count of added elements.
 * @function arrayPrependedArrayOnce
 * @throws { Error } An Error if ( dstArray ) is not an Array.
 * @throws { Error } An Error if ( insArray ) is not an ArrayLike entity.
 * @throws { Error } An Error if ( onEqualize ) is not an Function.
 * @throws { Error } An Error if ( arguments.length ) is not equal two or three.
 * @memberof wTools
 */

function arrayPrependedArrayOnce( dstArray, insArray, evaluator1, evaluator2 )
{
  _.assert( _.arrayIs( dstArray ) );
  _.assert( _.longIs( insArray ) );
  _.assert( dstArray !== insArray );
  _.assert( 2 <= arguments.length && arguments.length <= 4 );

  let result = 0;

  for( let i = insArray.length - 1; i >= 0; i-- )
  {
    if( _.arrayLeftIndex( dstArray, insArray[ i ], evaluator1, evaluator2 ) === -1 )
    {
      dstArray.unshift( insArray[ i ] );
      result += 1;
    }
  }

  return result;
}

//

function arrayPrependedArrayOnceStrictly( dstArray, insArray, evaluator1, evaluator2 )
{
 let result;
 if( Config.debug )
 {
   result = arrayPrependedArrayOnce.apply( this, arguments );
   _.assert( result === insArray.length );
 }
 else
 {
   result = arrayPrependedArray.apply( this, [ dstArray, insArray ] );
 }

 return result;
}

//

/**
 * Method adds all elements from provided arrays to the beginning of an array( dstArray ) in same order
 * that they are in( arguments ).
 * If argument provided after( dstArray ) is not a ArrayLike entity it will be prepended to destination array as usual element.
 * If argument is an ArrayLike entity and contains inner arrays, routine looks for elements only on first two levels.
 * Example: _.arrayPrependArrays( [], [ [ 1 ], [ [ 2 ] ] ] ) -> [ 1, [ 2 ] ];
 * Throws an error if one of arguments is undefined. Even if error was thrown, elements that was prepended to( dstArray ) stays in the destination array.
 *
 * @param { Array } dstArray - The destination array.
 * @param{ longIs | * } arguments[...] - Source arguments.
 *
 * @example
 * // returns [ 5, 6, 7, 1, 2, 3, 4 ]
 * _.arrayPrependArrays( [ 1, 2, 3, 4 ], [ 5 ], [ 6 ], 7 );
 *
 * @example
 * let dst = [ 1, 2, 3, 4 ];
 * _.arrayPrependArrays( dst, [ 5 ], [ 6 ], undefined );
 * // throws error, but dst becomes equal [ 5, 6, 1, 2, 3, 4 ]
 *
 * @returns { Array } Returns updated array( dstArray ).
 * @function arrayPrependArrays
 * @throws { Error } An Error if ( dstArray ) is not an Array.
 * @throws { Error } An Error if one of ( arguments ) is undefined.
 * @memberof wTools
 */

function arrayPrependArrays( dstArray, insArray )
{
  if( dstArray === null )
  {
    dstArray = [];
    arguments[ 0 ] = dstArray;
  }

  arrayPrependedArrays.apply( this, arguments );
  return dstArray;
}

//

/**
 * Method adds all unique elements from provided arrays to the beginning of an array( dstArray ) in same order
 * that they are in( arguments ).
 * If argument provided after( dstArray ) is not a ArrayLike entity it will be prepended to destination array as usual element.
 * If argument is an ArrayLike entity and contains inner arrays, routine looks for elements only on first two levels.
 * Example: _.arrayPrependArrays( [], [ [ 1 ], [ [ 2 ] ] ] ) -> [ 1, [ 2 ] ];
 * Throws an error if one of arguments is undefined. Even if error was thrown, elements that was prepended to( dstArray ) stays in the destination array.

 * @param { Array } dstArray - The destination array.
 * @param{ longIs | * } arguments[...] - Source arguments.
 *
 * @example
 * // returns [ 5, 6, 7, 1, 2, 3, 4 ]
 * _.arrayPrependArraysOnce( [ 1, 2, 3, 4 ], [ 5 ], 5, [ 6 ], 6, 7, [ 7 ] );
 *
 * @example
 * let dst = [ 1, 2, 3, 4 ];
 * _.arrayPrependArraysOnce( dst, [ 5 ], 5, [ 6 ], 6, undefined );
 * // throws error, but dst becomes equal [ 5, 6, 1, 2, 3, 4 ]
 *
 * @returns { Array } Returns updated array( dstArray ).
 * @function arrayPrependArraysOnce
 * @throws { Error } An Error if ( dstArray ) is not an Array.
 * @throws { Error } An Error if one of ( arguments ) is undefined.
 * @memberof wTools
 */

function arrayPrependArraysOnce( dstArray, insArray, evaluator1, evaluator2 )
{
  if( dstArray === null )
  {
    dstArray = [];
    arguments[ 0 ] = dstArray;
  }

  arrayPrependedArraysOnce.apply( this, arguments );
  return dstArray;
}

//

/**
 * Method adds all unique elements from provided arrays to the beginning of an array( dstArray ) in same order
 * that they are in( arguments ).
 * Throws an error if one of arguments is undefined.
 * If argument provided after( dstArray ) is not a ArrayLike entity it will be prepended to destination array as usual element.
 * If argument is an ArrayLike entity and contains inner arrays, routine looks for elements only on first two levels.
 * Example: _.arrayPrependArraysOnce( [], [ [ 1 ], [ [ 2 ] ] ] ) -> [ 1, [ 2 ] ];
 * After copying checks if all elements( from first two levels ) was copied, if true returns updated array( dstArray ), otherwise throws an error.
 * Even if error was thrown, elements that was prepended to( dstArray ) stays in the destination array.

 * @param { Array } dstArray - The destination array.
 * @param { longIs | * } arguments[...] - Source arguments.
 * @param { wTools~compareCallback } onEqualize - A callback function that can be provided through routine`s context. By default, it checks the equality of two arguments.
 *
 * @example
 * // returns [ 5, 6, 7, 8, 1, 2, 3, 4 ]
 * _.arrayPrependArraysOnceStrictly( [ 1, 2, 3, 4 ], 5, [ 6, [ 7 ] ], 8 );
 *
 * @example
 * // throws error
 * _.arrayPrependArraysOnceStrictly( [ 1, 2, 3, 4 ], [ 5 ], 5, [ 6 ], 6, 7, [ 7 ] );
 *
 * @example
 * function onEqualize( a, b )
 * {
 *  return a === b;
 * };
 * let dst = [];
 * let arguments = [ dst, [ 1, [ 2 ], [ [ 3 ] ] ], 4 ];
 * _.arrayPrependArraysOnceStrictly.apply( { onEqualize }, arguments );
 * //returns [ 1, 2, [ 3 ], 4 ]
 *
 * @returns { Array } Returns updated array( dstArray ).
 * @function arrayPrependArraysOnceStrictly
 * @throws { Error } An Error if ( dstArray ) is not an Array.
 * @throws { Error } An Error if one of ( arguments ) is undefined.
 * @throws { Error } An Error if count of added elements is not equal to count of elements from( arguments )( only first two levels inside of array are counted ).
 * @memberof wTools
 */

function arrayPrependArraysOnceStrictly( dstArray, insArray, evaluator1, evaluator2 )
{
  if( dstArray === null )
  {
    dstArray = [];
    arguments[ 0 ] = dstArray;
  }

  let result;
  if( Config.debug )
  {
    result = arrayPrependedArraysOnce.apply( this, arguments );
    let expected = 0;
    for( let i = insArray.length - 1; i >= 0; i-- )
    {
      if( _.longIs( insArray[ i ] ) )
      expected += insArray[ i ].length;
      else
      expected += 1;
    }
    _.assert( result === expected, '{-dstArray-} should have none element from {-insArray-}' );
  }
  else
  {
    result = arrayPrependedArrays.apply( this, [ dstArray, insArray ] );
  }

  return dstArray;
}

/*
function arrayPrependArraysOnceStrictly( dstArray, insArray, evaluator1, evaluator2 )
{
  let result = arrayPrependedArraysOnce.apply( this, arguments );
  let expected = 0;

  if( Config.debug )
  {

    for( let i = insArray.length - 1; i >= 0; i-- )
    {
      if( _.longIs( insArray[ i ] ) )
      expected += insArray[ i ].length;
      else
      expected += 1;
    }

    _.assert( result === expected, '{-dstArray-} should have none element from {-insArray-}' );

  }

  return dstArray;
}
*/

//

/**
 * Method adds all elements from provided arrays to the beginning of an array( dstArray ) in same order
 * that they are in( arguments ).
 * If argument provided after( dstArray ) is not a ArrayLike entity it will be prepended to destination array as usual element.
 * If argument is an ArrayLike entity and contains inner arrays, routine looks for elements only on first two levels.
 * Example: _.arrayPrependArrays( [], [ [ 1 ], [ [ 2 ] ] ] ) -> [ 1, [ 2 ] ];
 * Throws an error if one of arguments is undefined. Even if error was thrown, elements that was prepended to( dstArray ) stays in the destination array.
 *
 * @param { Array } dstArray - The destination array.
 * @param{ longIs | * } arguments[...] - Source arguments.
 *
 * @example
 * // returns 3
 * _.arrayPrependedArrays( [ 1, 2, 3, 4 ], [ 5 ], [ 6 ], 7 );
 *
 * @example
 * let dst = [ 1, 2, 3, 4 ];
 * _.arrayPrependedArrays( dst, [ 5 ], [ 6 ], undefined );
 * // throws error, but dst becomes equal [ 5, 6, 1, 2, 3, 4 ]
 *
 * @returns { Array } Returns count of added elements.
 * @function arrayPrependedArrays
 * @throws { Error } An Error if ( dstArray ) is not an Array.
 * @memberof wTools
 */

function arrayPrependedArrays( dstArray, insArray )
{
  _.assert( arguments.length === 2, 'Expects exactly two arguments' );
  _.assert( _.arrayIs( dstArray ), 'arrayPrependedArrays :', 'Expects array' );
  _.assert( _.longIs( insArray ), 'arrayPrependedArrays :', 'Expects longIs entity' );

  let result = 0;

  for( let a = insArray.length - 1 ; a >= 0 ; a-- )
  {
    if( _.longIs( insArray[ a ] ) )
    {
      dstArray.unshift.apply( dstArray, insArray[ a ] );
      result += insArray[ a ].length;
    }
    else
    {
      dstArray.unshift( insArray[ a ] );
      result += 1;
    }
  }

  return result;
}

//

/**
 * Method adds all unique elements from provided arrays to the beginning of an array( dstArray ) in same order
 * that they are in( arguments ).
 * If argument provided after( dstArray ) is not a ArrayLike entity it will be prepended to destination array as usual element.
 * If argument is an ArrayLike entity and contains inner arrays, routine looks for elements only on first two levels.
 * Example: _.arrayPrependArrays( [], [ [ 1 ], [ [ 2 ] ] ] ) -> [ 1, [ 2 ] ];
 * Throws an error if one of arguments is undefined. Even if error was thrown, elements that was prepended to( dstArray ) stays in the destination array.
 *
 * @param { Array } dstArray - The destination array.
 * @param{ longIs | * } arguments[...] - Source arguments.
 *
 * @example
 * // returns 0
 * _.arrayPrependedArraysOnce( [ 1, 2, 3, 4, 5, 6, 7 ], [ 5 ], [ 6 ], 7 );
 *
 * @example
 * // returns 3
 * _.arrayPrependedArraysOnce( [ 1, 2, 3, 4 ], [ 5 ], 5, [ 6 ], 6, 7, [ 7 ] );
 *
 * @example
 * let dst = [ 1, 2, 3, 4 ];
 * _.arrayPrependedArraysOnce( dst, [ 5 ], [ 6 ], undefined );
 * // throws error, but dst becomes equal [ 5, 6, 1, 2, 3, 4 ]
 *
 * @returns { Array } Returns count of added elements.
 * @function arrayPrependedArraysOnce
 * @throws { Error } An Error if ( dstArray ) is not an Array.
 * @memberof wTools
 */

function arrayPrependedArraysOnce( dstArray, insArray, evaluator1, evaluator2 )
{
  _.assert( 2 <= arguments.length && arguments.length <= 4 );
  _.assert( _.arrayIs( dstArray ), 'arrayPrependedArraysOnce :', 'Expects array' );
  _.assert( _.longIs( insArray ), 'arrayPrependedArraysOnce :', 'Expects longIs entity' );

  let result = 0;

  function _prependOnce( element )
  {
    let index = _.arrayLeftIndex( dstArray, element, evaluator1, evaluator2 );
    if( index === -1 )
    {
      // dstArray.unshift( argument );
      dstArray.splice( result, 0, element );
      result += 1;
    }
  }

  // for( let ii = insArray.length - 1; ii >= 0; ii-- )
  for( let ii = 0 ; ii < insArray.length ; ii++ )
  {
    if( _.longIs( insArray[ ii ] ) )
    {
      let array = insArray[ ii ];
      // for( let a = array.length - 1; a >= 0; a-- )
      for( let a = 0 ; a < array.length ; a++ )
      _prependOnce( array[ a ] );
    }
    else
    {
      _prependOnce( insArray[ ii ] );
    }
  }

  return result;
}

//

function arrayPrependedArraysOnceStrictly( dstArray, insArray, evaluator1, evaluator2 )
{
 let result;
 if( Config.debug )
 {
   result = arrayPrependedArraysOnce.apply( this, arguments );
   let expected = 0;
   for( let i = insArray.length - 1; i >= 0; i-- )
   {
     if( _.longIs( insArray[ i ] ) )
     expected += insArray[ i ].length;
     else
     expected += 1;
   }
   _.assert( result === expected, '{-dstArray-} should have none element from {-insArray-}' );
 }
 else
 {
   result = arrayPrependedArrays.apply( this, [ dstArray, insArray ] );
 }

 return result;
}

// --
// array append
// --

function arrayAppend_( dstArray )
{
  _.assert( arguments.length >= 1 );
  _.assert( _.arrayIs( dstArray ) || dstArray === null, 'Expects array' );

  dstArray = dstArray || [];

  for( let a = 1, len = arguments.length ; a < len; a++ )
  {
    if( _.longIs( arguments[ a ] ) )
    {
      dstArray.push.apply( dstArray, arguments[ a ] );
    }
    else
    {
      dstArray.push( arguments[ a ] );
    }
  }

  return dstArray;
}

//

function arrayAppend( dstArray, ins )
{
  if( dstArray === null )
  {
    dstArray = [];
    arguments[ 0 ] = dstArray;
  }

  arrayAppended.apply( this, arguments );
  return dstArray;
}

//

/**
 * The arrayAppendOnce() routine adds at the end of an array (dst) a value {-srcMap-},
 * if the array (dst) doesn't have the value {-srcMap-}.
 *
 * @param { Array } dst - The source array.
 * @param { * } src - The value to add.
 *
 * @example
 * // returns [ 1, 2, 3, 4, 5 ]
 * _.arrayAppendOnce( [ 1, 2, 3, 4 ], 5 );
 *
 * @example
 * // returns [ 1, 2, 3, 4, 5 ]
 * _.arrayAppendOnce( [ 1, 2, 3, 4, 5 ], 5 );
 *
 * @example
 * // returns [ 'Petre', 'Mikle', 'Oleg', 'Dmitry' ]
 * _.arrayAppendOnce( [ 'Petre', 'Mikle', 'Oleg' ], 'Dmitry' );
 *
 * @example
 * // returns [ 'Petre', 'Mikle', 'Oleg', 'Dmitry' ]
 * _.arrayAppendOnce( [ 'Petre', 'Mikle', 'Oleg', 'Dmitry' ], 'Dmitry' );
 *
 * @returns { Array } If an array (dst) doesn't have a value {-srcMap-} it returns the updated array (dst) with the new length,
 * otherwise, it returns the original array (dst).
 * @function arrayAppendOnce
 * @throws { Error } Will throw an Error if (dst) is not an Array.
 * @throws { Error } Will throw an Error if (arguments.length) is less or more than two.
 * @memberof wTools
 */

function arrayAppendOnce( dstArray, ins, evaluator1, evaluator2 )
{
  if( dstArray === null )
  {
    dstArray = [];
    arguments[ 0 ] = dstArray;
  }

  arrayAppendedOnce.apply( this, arguments );
  return dstArray;
}

//

function arrayAppendOnceStrictly( dstArray, ins, evaluator1, evaluator2 )
{
  if( dstArray === null )
  {
    dstArray = [];
    arguments[ 0 ] = dstArray;
  }

  let result;
  if( Config.debug )
  {
    result = arrayAppendedOnce.apply( this, arguments );
    _.assert( result >= 0, () => 'Array should have only unique elements, but has several ' + _.strShort( ins ) );
  }
  else
  {
    result = arrayAppended.apply( this, [ dstArray, ins ] );
  }
  return dstArray;
}

//

function arrayAppended( dstArray, ins )
{
  _.assert( arguments.length === 2  );
  _.assert( _.arrayIs( dstArray ) );
  dstArray.push( ins );
  return dstArray.length - 1;
}

//

function arrayAppendedOnce( dstArray, ins, evaluator1, evaluator2 )
{
  let i = _.arrayLeftIndex.apply( _, arguments );

  if( i === -1 )
  {
    dstArray.push( ins );
    return dstArray.length - 1;
  }

  return -1;
}


function arrayAppendedOnceStrictly( dstArray, ins, evaluator1, evaluator2 )
{
  let result;
  if( Config.debug )
  {
    result = arrayAppendedOnce.apply( this, arguments );
    _.assert( result >= 0, () => 'Array should have only unique elements, but has several ' + _.strShort( ins ) );
  }
  else
  {
    result = arrayAppended.apply( this, [ dstArray, ins ] );
  }
  return result;
}


//

function arrayAppendElement( dstArray, ins )
{
  if( dstArray === null )
  {
    dstArray = [];
    arguments[ 0 ] = dstArray;
  }

  arrayAppendedElement.apply( this, arguments );
  return dstArray;
}

//

function arrayAppendElementOnce( dstArray, ins )
{
  if( dstArray === null )
  {
    dstArray = [];
    arguments[ 0 ] = dstArray;
  }

  arrayAppendedElementOnce.apply( this, arguments );
  return dstArray;
}

//

function arrayAppendElementOnceStrictly( dstArray, ins )
{
  if( dstArray === null )
  {
    dstArray = [];
    arguments[ 0 ] = dstArray;
  }

  let result;
  if( Config.debug )
  {
    result = arrayAppendedElementOnce.apply( this, arguments );
    _.assert( result !== false, 'Array should have only unique elements, but has several', ins );
  }
  else
  {
    result = arrayAppendedElement.apply( this, [ dstArray, ins ] );
  }
  return dstArray;
}

//

function arrayAppendedElement( dstArray, ins )
{
  _.assert( arguments.length === 2  );
  _.assert( _.arrayIs( dstArray ) );
  dstArray.push( ins );
  return dstArray.length - 1;
}

//

function arrayAppendedElementOnce( dstArray, ins )
{
  let i = _.arrayLeftIndex.apply( _, arguments );

  if( i === -1 )
  {
    dstArray.push( ins );
    return dstArray[ dstArray.length - 1 ];
  }

  return false;
  // return -1;
}

//

function arrayAppendedElementOnceStrictly( dstArray, ins )
{
  let result;
  if( Config.debug )
  {
    result = arrayAppendedElementOnce.apply( this, arguments );
    _.assert( result !== false, 'Array should have only unique elements, but has several', ins );
  }
  else
  {
    result = arrayAppendedElement.apply( this, [ dstArray, ins ] );
  }
  return result;
}

//

/**
* The arrayAppendArray() routine adds one or more elements to the end of the (dst) array
* and returns the new length of the array.
*
* It creates two variables the (result) - array and the (argument) - elements of array-like object (arguments[]),
* iterate over array-like object (arguments[]) and assigns to the (argument) each element,
* checks, if (argument) is equal to the 'undefined'.
* If true, it throws an Error.
* If (argument) is an array-like.
* If true, it merges the (argument) into the (result) array.
* Otherwise, it adds element to the result.
*
* @param { Array } dst - Initial array.
* @param {*} arguments[] - One or more argument(s) to add to the end of the (dst) array.
*
* @example
* // returns [ 1, 2, 'str', false, { a : 1 }, 42, 3, 7, 13 ];
* let arr = _.arrayAppendArray( [ 1, 2 ], 'str', false, { a : 1 }, 42, [ 3, 7, 13 ] );
*
* @returns { Array } - Returns an array (dst) with all of the following argument(s) that were added to the end of the (dst) array.
* @function arrayAppendArray
* @throws { Error } If the first argument is not an array.
* @throws { Error } If type of the argument is equal undefined.
* @memberof wTools
*/

function arrayAppendArray( dstArray, insArray )
{
  if( dstArray === null )
  {
    dstArray = [];
    arguments[ 0 ] = dstArray;
  }

  arrayAppendedArray.apply( this, arguments );
  return dstArray;
}

//

/**
 * The arrayAppendArrayOnce() routine returns an array of elements from (dst)
 * and appending only unique following arguments to the end.
 *
 * It creates two variables the (result) - array and the (argument) - elements of array-like object (arguments[]),
 * iterate over array-like object (arguments[]) and assigns to the (argument) each element,
 * checks, if (argument) is equal to the 'undefined'.
 * If true, it throws an Error.
 * if (argument) is an array-like.
 * If true, it iterate over array (argument) and checks if (result) has the same values as the (argument).
 * If false, it adds elements of (argument) to the end of the (result) array.
 * Otherwise, it checks if (result) has not the same values as the (argument).
 * If true, it adds elements to the end of the (result) array.
 *
 * @param { Array } dst - Initial array.
 * @param {*} arguments[] - One or more argument(s).
 *
 * @example
 * // returns [ 1, 2, 'str', {}, 5 ]
 * let arr = _.arrayAppendArrayOnce( [ 1, 2 ], 'str', 2, {}, [ 'str', 5 ] );
 *
 * @returns { Array } - Returns an array (dst) with only unique following argument(s) that were added to the end of the (dst) array.
 * @function arrayAppendArrayOnce
 * @throws { Error } If the first argument is not array.
 * @throws { Error } If type of the argument is equal undefined.
 * @memberof wTools
 */

function arrayAppendArrayOnce( dstArray, insArray, evaluator1, evaluator2 )
{
  if( dstArray === null )
  {
    dstArray = [];
    arguments[ 0 ] = dstArray;
  }

  arrayAppendedArrayOnce.apply( this, arguments )
  return dstArray;
}

//

function arrayAppendArrayOnceStrictly( dstArray, insArray, evaluator1, evaluator2 )
{
  if( dstArray === null )
  {
    dstArray = [];
    arguments[ 0 ] = dstArray;
  }

  let result;
  if( Config.debug )
  {
    result = arrayAppendedArrayOnce.apply( this, arguments )
    _.assert( result === insArray.length );
  }
  else
  {
    result = arrayAppendedArray.apply( this, [ dstArray, insArray ] )
  }
  return dstArray;
}

/*
function arrayAppendArrayOnceStrictly( dstArray, insArray, evaluator1, evaluator2 )
{
  let result = arrayAppendedArrayOnce.apply( this, arguments )
  _.assert( result === insArray.length );
  return dstArray;
}
*/

//

function arrayAppendedArray( dstArray, insArray )
{
  _.assert( arguments.length === 2 )
  _.assert( _.arrayIs( dstArray ), 'arrayPrependedArray :', 'Expects array' );
  _.assert( _.longIs( insArray ), 'arrayPrependedArray :', 'Expects longIs' );

  dstArray.push.apply( dstArray, insArray );
  return insArray.length;
}

//

function arrayAppendedArrayOnce( dstArray, insArray, evaluator1, evaluator2 )
{
  _.assert( _.longIs( insArray ) );
  _.assert( dstArray !== insArray );
  _.assert( 2 <= arguments.length && arguments.length <= 4 );

  let result = 0;

  for( let i = 0 ; i < insArray.length ; i++ )
  {
    if( _.arrayLeftIndex( dstArray, insArray[ i ], evaluator1, evaluator2 ) === -1 )
    {
      dstArray.push( insArray[ i ] );
      result += 1;
    }
  }

  return result;
}

//

function arrayAppendedArrayOnceStrictly( dstArray, ins )
{
  let result;
  if( Config.debug )
  {
    result = arrayAppendedArrayOnce.apply( this, arguments );
    _.assert( result === ins.length , 'Array should have only unique elements, but has several', ins );
  }
  else
  {
    result = arrayAppendedElement.apply( this, [ dstArray, ins ] );
  }
  return result;
}

//

function arrayAppendArrays( dstArray, insArray )
{

  if( dstArray === null )
  {
    dstArray = [];
    arguments[ 0 ] = dstArray;
  }

  if( dstArray === undefined )
  {
    _.assert( arguments.length === 2 );
    return insArray;
  }

  _.arrayAppendedArrays.apply( this, arguments );

  return dstArray;
}

//

function arrayAppendArraysOnce( dstArray, insArray, evaluator1, evaluator2 )
{

  if( dstArray === null )
  {
    dstArray = [];
    arguments[ 0 ] = dstArray;
  }
  else if( dstArray === undefined )
  {
    if( _.arrayIs( insArray ) )
    {
      dstArray = [];
      arguments[ 0 ] = dstArray;
    }
    else
    {
      _.assert( 2 <= arguments.length && arguments.length <= 4 );
      return insArray;
    }
  }

  arrayAppendedArraysOnce.apply( this, arguments );

  return dstArray;
}

//

function arrayAppendArraysOnceStrictly( dstArray, insArray, evaluator1, evaluator2 )
{
  if( dstArray === null )
  {
    dstArray = [];
    arguments[ 0 ] = dstArray;
  }

  let result;
  if( Config.debug )
  {

    result = arrayAppendedArraysOnce.apply( this, arguments );

    let expected = 0;
    for( let i = insArray.length - 1; i >= 0; i-- )
    {
      if( _.longIs( insArray[ i ] ) )
      expected += insArray[ i ].length;
      else
      expected += 1;
    }
    _.assert( result === expected, '{-dstArray-} should have none element from {-insArray-}' );
  }
  else
  {
    result = arrayAppendedArrays.apply( this, [ dstArray, insArray ] );
  }

  return dstArray;
}

//

function arrayAppendedArrays( dstArray, insArray )
{

  _.assert( arguments.length === 2, 'Expects exactly two arguments' );

  if( !_.longIs( insArray ) && insArray !== undefined )
  insArray = [ insArray ];

  // if( !_.longIs( insArray ) )
  // {
  //   if( !_.arrayIs( dstArray ) )
  //   return [ dstArray, insArray ];
  //   else
  //   dstArray.push( insArray );
  //   return 1;
  // }

  // if( !_.arrayIs( insArray ) && insArray !== undefined )
  // insArray = [ insArray ];
  // if( !_.arrayIs( insArray ) && insArray !== undefined )
  // insArray = [ insArray ];

  _.assert( _.arrayIs( dstArray ), 'Expects array' );
  _.assert( _.longIs( insArray ), 'Expects longIs entity' );

  let result = 0;

  for( let a = 0, len = insArray.length; a < len; a++ )
  {
    if( _.longIs( insArray[ a ] ) )
    {
      dstArray.push.apply( dstArray, insArray[ a ] );
      result += insArray[ a ].length;
    }
    else
    {
      dstArray.push( insArray[ a ] );
      result += 1;
    }
  }

  return result;
}

//

function arrayAppendedArraysOnce( dstArray, insArray, evaluator1, evaluator2 )
{

  _.assert( 2 <= arguments.length && arguments.length <= 4 );

  if( dstArray === undefined )
  return insArray;

  if( !_.arrayIs( insArray ) && insArray !== undefined )
  insArray = [ insArray ];

  _.assert( _.arrayIs( dstArray ), 'Expects array' );
  _.assert( _.longIs( insArray ), 'Expects longIs entity' );

  let result = 0;

  for( let a = 0, len = insArray.length; a < len; a++ )
  {
    if( _.longIs( insArray[ a ] ) )
    {
      let array = insArray[ a ];
      for( let i = 0, alen = array.length; i < alen; i++ )
      _appendOnce( array[ i ] );
    }
    else
    {
      _appendOnce( insArray[ a ] );
    }
  }

  return result;

  function _appendOnce( argument )
  {
    let index = _.arrayLeftIndex( dstArray, argument, evaluator1, evaluator2 );
    if( index === -1 )
    {
      dstArray.push( argument );
      result += 1;
    }
  }

}

//

function arrayAppendedArraysOnceStrictly( dstArray, ins )
{
  let result;
  if( Config.debug )
  {
    result = arrayAppendedArraysOnce.apply( this, arguments );
    let expected = 0;
    for( let i = ins.length - 1; i >= 0; i-- )
    {
      if( _.longIs( ins[ i ] ) )
      expected += ins[ i ].length;
      else
      expected += 1;
    }
    _.assert( result === expected, '{-dstArray-} should have none element from {-insArray-}' );
  }
  else
  {
    result = arrayAppendedArrays.apply( this, [ dstArray, ins ] );
  }

  return result;
}

// --
// array remove
// --

/**
 * ArrayRemove, arrayRemoveOnce, arrayRemoveOnceStrictly and arrayRemoved behave just like
 * arrayRemoveElement, arrayRemoveElementOnce, arrayRemoveElementOnceStrictly and arrayRemovedElement.
 */

function arrayRemove( dstArray, ins, evaluator1, evaluator2 )
{
  arrayRemoved.apply( this, arguments );
  return dstArray;
}

//

function arrayRemoveOnce( dstArray, ins, evaluator1, evaluator2 )
{
  arrayRemovedOnce.apply( this, arguments );
  return dstArray;
}

//

function arrayRemoveOnceStrictly( dstArray, ins, evaluator1, evaluator2 )
{
  arrayRemoveElementOnceStrictly.apply( this, arguments );
  return dstArray;
}

//

function arrayRemoved( dstArray, ins, evaluator1, evaluator2 )
{
  let removedElements = arrayRemovedElement.apply( this, arguments );
  return removedElements;
}

//

/**
 * ArrayRemovedOnce and arrayRemovedOnceStrictly behave just like arrayRemovedElementOnce and arrayRemovedElementOnceStrictly,
 * but return the index of the removed element, instead of the removed element
 */

function arrayRemovedOnce( dstArray, ins, evaluator1, evaluator2 )
{
  let index = _.arrayLeftIndex.apply( _, arguments );
  if( index >= 0 )
  dstArray.splice( index, 1 );

  return index;
}

//

function arrayRemovedOnceStrictly( dstArray, ins, evaluator1, evaluator2 )
{
  let index = _.arrayLeftIndex.apply( _, arguments );
  if( index >= 0 )
  {
    dstArray.splice( index, 1 );
  }
  else _.assert( 0, () => 'Array does not have element ' + _.toStrShort( ins ) );

  let newIndex = _.arrayLeftIndex.apply( _, arguments );
  _.assert( newIndex < 0, () => 'The element ' + _.toStrShort( ins ) + ' is several times in dstArray' );

  return index;
}

//

function arrayRemoveElement( dstArray, ins, evaluator1, evaluator2 )
{
  arrayRemovedElement.apply( this, arguments );
  return dstArray;
}

//

/**
 * The arrayRemoveElementOnce() routine removes the first matching element from (dstArray)
 * that corresponds to the condition in the callback function and returns a modified array.
 *
 * It takes two (dstArray, ins) or three (dstArray, ins, onEvaluate) arguments,
 * checks if arguments passed two, it calls the routine
 * [arrayRemovedElementOnce( dstArray, ins )]{@link wTools.arrayRemovedElementOnce}
 * Otherwise, if passed three arguments, it calls the routine
 * [arrayRemovedElementOnce( dstArray, ins, onEvaluate )]{@link wTools.arrayRemovedElementOnce}
 * @see  wTools.arrayRemovedElementOnce
 * @param { Array } dstArray - The source array.
 * @param { * } ins - The value to remove.
 * @param { wTools~compareCallback } [ onEvaluate ] - The callback that compares (ins) with elements of the array.
 * By default, it checks the equality of two arguments.
 *
 * @example
 * // returns [ 1, 2, 3, 'str' ]
 * let arr = _.arrayRemoveElementOnce( [ 1, 'str', 2, 3, 'str' ], 'str' );
 *
 * @example
 * // returns [ 3, 7, 13, 33 ]
 * let arr = _.arrayRemoveElementOnce( [ 3, 7, 33, 13, 33 ], 13, function( el, ins ) {
 *   return el > ins;
 * });
 *
 * @returns { Array } - Returns the modified (dstArray) array with the new length.
 * @function arrayRemoveElementOnce
 * @throws { Error } If the first argument is not an array.
 * @throws { Error } If passed less than two or more than three arguments.
 * @throws { Error } If the third argument is not a function.
 * @memberof wTools
 */

function arrayRemoveElementOnce( dstArray, ins, evaluator1, evaluator2 )
{
  arrayRemovedElementOnce.apply( this, arguments );
  return dstArray;
}

//

function arrayRemoveElementOnceStrictly( dstArray, ins, evaluator1, evaluator2 )
{
  let result;
  if( Config.debug )
  {
    let result = arrayRemovedElementOnce.apply( this, arguments );
    let index = _.arrayLeftIndex.apply( _, arguments );
    _.assert( index < 0 );
    _.assert( result >= 0, () => 'Array does not have element ' + _.toStrShort( ins ) );
  }
  else
  {
    let result = arrayRemovedElement.apply( this, [ dstArray, ins ] );
  }
  return dstArray;
}

/*
function arrayRemoveElementOnceStrictly( dstArray, ins, evaluator1, evaluator2 )
{
  let result = arrayRemovedElementOnce.apply( this, arguments );
  _.assert( result >= 0, () => 'Array does not have element ' + _.toStrShort( ins ) );
  return dstArray;
}
*/

//

function arrayRemovedElement( dstArray, ins, evaluator1, evaluator2 )
{
  let index = _.arrayLeftIndex.apply( this, arguments );
  let removedElements = 0;

  for( let i = 0; i < dstArray.length; i++ )
  {
    if( index !== -1 )
    {
      dstArray.splice( index, 1 );
      removedElements = removedElements + 1;
      i = i - 1 ;
    }
    index = _.arrayLeftIndex.apply( this, arguments );
  }

  return removedElements;
}

//

/**
 * The callback function to compare two values.
 *
 * @callback wTools~compareCallback
 * @param { * } el - The element of the array.
 * @param { * } ins - The value to compare.
 */

/**
 * The arrayRemovedElementOnce() routine returns the index of the first matching element from (dstArray)
 * that corresponds to the condition in the callback function and remove this element.
 *
 * It takes two (dstArray, ins) or three (dstArray, ins, onEvaluate) arguments,
 * checks if arguments passed two, it calls built in function(dstArray.indexOf(ins))
 * that looking for the value of the (ins) in the (dstArray).
 * If true, it removes the value (ins) from (dstArray) array by corresponding index.
 * Otherwise, if passed three arguments, it calls the routine
 * [arrayLeftIndex( dstArray, ins, onEvaluate )]{@link wTools.arrayLeftIndex}
 * If callback function(onEvaluate) returns true, it returns the index that will be removed from (dstArray).
 * @see {@link wTools.arrayLeftIndex} - See for more information.
 *
 * @param { Array } dstArray - The source array.
 * @param { * } ins - The value to remove.
 * @param { wTools~compareCallback } [ onEvaluate ] - The callback that compares (ins) with elements of the array.
 * By default, it checks the equality of two arguments.
 *
 * @example
 * // returns 1
 * let arr = _.arrayRemovedElementOnce( [ 2, 4, 6 ], 4, function( el ) {
 *   return el;
 * });
 *
 * @example
 * // returns 0
 * let arr = _.arrayRemovedElementOnce( [ 2, 4, 6 ], 2 );
 *
 * @returns { Number } - Returns the index of the value (ins) that was removed from (dstArray).
 * @function arrayRemovedElementOnce
 * @throws { Error } If the first argument is not an array-like.
 * @throws { Error } If passed less than two or more than three arguments.
 * @throws { Error } If the third argument is not a function.
 * @memberof wTools
 */

function arrayRemovedElementOnce( dstArray, ins, evaluator1, evaluator2 )
{

  let index = _.arrayLeftIndex.apply( _, arguments );
  if( index >= 0 )
  dstArray.splice( index, 1 );

  return index;
  /* "!!! : breaking" */
  /* // arrayRemovedElementOnce should return the removed element
  let result;
  let index = _.arrayLeftIndex.apply( _, arguments );

  if( index >= 0 )
  {
    result = dstArray[ index ];
    dstArray.splice( index, 1 );
  }

  return result;
  */
}

//

function arrayRemovedElementOnceStrictly( dstArray, ins, evaluator1, evaluator2 )
{

  let result;
  let index = _.arrayLeftIndex.apply( _, arguments );
  if( index >= 0 )
  {
    result = dstArray[ index ];
    dstArray.splice( index, 1 );
  }
  else _.assert( 0, () => 'Array does not have element ' + _.toStrShort( ins ) );

  index = _.arrayLeftIndex.apply( _, arguments );
  _.assert( index < 0, () => 'The element ' + _.toStrShort( ins ) + ' is several times in dstArray' );

  return result;
}

/*
function arrayRemovedElementOnceStrictly( dstArray, ins, evaluator1, evaluator2 )
{

  let result;
  let index = _.arrayLeftIndex.apply( _, arguments );
  if( index >= 0 )
  {
    result = dstArray[ index ];
    dstArray.splice( index, 1 );
  }
  else _.assert( 0, () => 'Array does not have element ' + _.toStrShort( ins ) );

  return result;
}
*/

//

function arrayRemoveArray( dstArray, insArray )
{
  arrayRemovedArray.apply( this, arguments );
  return dstArray;
}

//

function arrayRemoveArrayOnce( dstArray, insArray, evaluator1, evaluator2 )
{
  arrayRemovedArrayOnce.apply( this, arguments );
  return dstArray;
}

//

function arrayRemoveArrayOnceStrictly( dstArray, insArray, evaluator1, evaluator2 )
{
  let result;
  if( Config.debug )
  {
    result = arrayRemovedArrayOnce.apply( this, arguments );
    let index = - 1;
    for( let i = 0, len = insArray.length; i < len ; i++ )
    {
      index = dstArray.indexOf( insArray[ i ] );
      _.assert( index < 0 );
    }
    _.assert( result === insArray.length );

  }
  else
  {
    result = arrayRemovedArray.apply( this, [ dstArray, insArray ] );
  }
  return dstArray;
}

/*
function arrayRemoveArrayOnceStrictly( dstArray, insArray, evaluator1, evaluator2 )
{
  let result = arrayRemovedArrayOnce.apply( this, arguments );
  _.assert( result === insArray.length );
  return dstArray;
}
*/

//

function arrayRemovedArray( dstArray, insArray )
{
  _.assert( arguments.length === 2 )
  _.assert( _.arrayIs( dstArray ) );
  _.assert( _.longIs( insArray ) );
  _.assert( dstArray !== insArray );

  let result = 0;
  let index = -1;

  for( let i = 0, len = insArray.length; i < len ; i++ )
  {
    index = dstArray.indexOf( insArray[ i ] );
    while( index !== -1 )
    {
      dstArray.splice( index, 1 );
      result += 1;
      index = dstArray.indexOf( insArray[ i ], index );
    }
  }

  return result;
}

//

/**
 * The callback function to compare two values.
 *
 * @callback arrayRemovedArrayOnce~onEvaluate
 * @param { * } el - The element of the (dstArray[n]) array.
 * @param { * } ins - The value to compare (insArray[n]).
 */

/**
 * The arrayRemovedArrayOnce() determines whether a (dstArray) array has the same values as in a (insArray) array,
 * and returns amount of the deleted elements from the (dstArray).
 *
 * It takes two (dstArray, insArray) or three (dstArray, insArray, onEqualize) arguments, creates variable (let result = 0),
 * checks if (arguments[..]) passed two, it iterates over the (insArray) array and calls for each element built in function(dstArray.indexOf(insArray[i])).
 * that looking for the value of the (insArray[i]) array in the (dstArray) array.
 * If true, it removes the value (insArray[i]) from (dstArray) array by corresponding index,
 * and incrementing the variable (result++).
 * Otherwise, if passed three (arguments[...]), it iterates over the (insArray) and calls for each element the routine
 *
 * If callback function(onEqualize) returns true, it returns the index that will be removed from (dstArray),
 * and then incrementing the variable (result++).
 *
 * @see wTools.arrayLeftIndex
 *
 * @param { longIs } dstArray - The target array.
 * @param { longIs } insArray - The source array.
 * @param { function } onEqualize - The callback function. By default, it checks the equality of two arguments.
 *
 * @example
 * // returns 0
 * _.arrayRemovedArrayOnce( [  ], [  ] );
 *
 * @example
 * // returns 2
 * _.arrayRemovedArrayOnce( [ 1, 2, 3, 4, 5 ], [ 6, 2, 7, 5, 8 ] );
 *
 * @example
 * // returns 4
 * let got = _.arrayRemovedArrayOnce( [ 1, 2, 3, 4, 5 ], [ 6, 2, 7, 5, 8 ], function( a, b ) {
 *   return a < b;
 * } );
 *
 * @returns { number }  Returns amount of the deleted elements from the (dstArray).
 * @function arrayRemovedArrayOnce
 * @throws { Error } Will throw an Error if (dstArray) is not an array-like.
 * @throws { Error } Will throw an Error if (insArray) is not an array-like.
 * @throws { Error } Will throw an Error if (arguments.length < 2  || arguments.length > 3).
 * @memberof wTools
 */

function arrayRemovedArrayOnce( dstArray, insArray, evaluator1, evaluator2 )
{
  _.assert( _.arrayIs( dstArray ) );
  _.assert( _.longIs( insArray ) );
  _.assert( dstArray !== insArray );
  _.assert( 2 <= arguments.length && arguments.length <= 4 );

  let result = 0;
  let index = -1;

  for( let i = 0, len = insArray.length; i < len ; i++ )
  {
    index = _.arrayLeftIndex( dstArray, insArray[ i ], evaluator1, evaluator2 );

    if( index >= 0 )
    {
      dstArray.splice( index, 1 );
      result += 1;
    }
  }

  return result;
}

//

function arrayRemovedArrayOnceStrictly( dstArray, insArray, evaluator1, evaluator2 )
{
  let result;
  if( Config.debug )
  {
    result = arrayRemovedArrayOnce.apply( this, arguments );
    let index = - 1;
    for( let i = 0, len = insArray.length; i < len ; i++ )
    {
      index = dstArray.indexOf( insArray[ i ] );
      _.assert( index < 0 );
    }
    _.assert( result === insArray.length );

  }
  else
  {
    result = arrayRemovedArray.apply( this, [ dstArray, insArray ] );
  }
  return result;
}

//

function arrayRemoveArrays( dstArray, insArray )
{
  arrayRemovedArrays.apply( this, arguments );
  return dstArray;
}

//

function arrayRemoveArraysOnce( dstArray, insArray, evaluator1, evaluator2 )
{
  arrayRemovedArraysOnce.apply( this, arguments );
  return dstArray;
}

//

function arrayRemoveArraysOnceStrictly( dstArray, insArray, evaluator1, evaluator2 )
{
  let result;
  if( Config.debug )
  {
    result = arrayRemovedArraysOnce.apply( this, arguments );

    let expected = 0;
    for( let i = insArray.length - 1; i >= 0; i-- )
    {
      if( _.longIs( insArray[ i ] ) )
      expected += insArray[ i ].length;
      else
      expected += 1;
    }

    _.assert( result === expected );
    _.assert( arrayRemovedArraysOnce.apply( this, arguments ) === 0 );
  }
  else
  {
    result = arrayRemovedArrays.apply( this, [ dstArray, insArray ] );
  }

  return dstArray;
}

/*
function arrayRemoveArraysOnceStrictly( dstArray, insArray, evaluator1, evaluator2 )
{
  let result = arrayRemovedArraysOnce.apply( this, arguments );

  let expected = 0;
  for( let i = insArray.length - 1; i >= 0; i-- )
  {
    if( _.longIs( insArray[ i ] ) )
    expected += insArray[ i ].length;
    else
    expected += 1;
  }

  _.assert( result === expected );

  return dstArray;
}
*/

//

function arrayRemovedArrays( dstArray, insArray )
{
  _.assert( arguments.length === 2, 'Expects exactly two arguments' );
  _.assert( _.arrayIs( dstArray ), 'arrayRemovedArrays :', 'Expects array' );
  _.assert( _.longIs( insArray ), 'arrayRemovedArrays :', 'Expects longIs entity' );

  let result = 0;

  function _remove( argument )
  {
    let index = dstArray.indexOf( argument );
    while( index !== -1 )
    {
      dstArray.splice( index, 1 );
      result += 1;
      index = dstArray.indexOf( argument, index );
    }
  }

  for( let a = insArray.length - 1; a >= 0; a-- )
  {
    if( _.longIs( insArray[ a ] ) )
    {
      let array = insArray[ a ];
      for( let i = array.length - 1; i >= 0; i-- )
      _remove( array[ i ] );
    }
    else
    {
      _remove( insArray[ a ] );
    }
  }

  return result;
}

//

function arrayRemovedArraysOnce( dstArray, insArray, evaluator1, evaluator2 )
{
  _.assert( 2 <= arguments.length && arguments.length <= 4 );
  _.assert( _.arrayIs( dstArray ), 'arrayRemovedArraysOnce :', 'Expects array' );
  _.assert( _.longIs( insArray ), 'arrayRemovedArraysOnce :', 'Expects longIs entity' );

  let result = 0;

  function _removeOnce( argument )
  {
    let index = _.arrayLeftIndex( dstArray, argument, evaluator1, evaluator2 );
    if( index >= 0 )
    {
      dstArray.splice( index, 1 );
      result += 1;
    }
  }

  for( let a = insArray.length - 1; a >= 0; a-- )
  {
    if( _.longIs( insArray[ a ] ) )
    {
      let array = insArray[ a ];
      for( let i = array.length - 1; i >= 0; i-- )
      _removeOnce( array[ i ] );
    }
    else
    {
      _removeOnce( insArray[ a ] );
    }
  }

  return result;
}

//

function arrayRemovedArraysOnceStrictly( dstArray, insArray, evaluator1, evaluator2 )
{
  let result;
  if( Config.debug )
  {
    result = arrayRemovedArraysOnce.apply( this, arguments );

    let expected = 0;
    for( let i = insArray.length - 1; i >= 0; i-- )
    {
      if( _.longIs( insArray[ i ] ) )
      expected += insArray[ i ].length;
      else
      expected += 1;
    }

    _.assert( result === expected );
    _.assert( arrayRemovedArraysOnce.apply( this, arguments ) === 0 );
  }
  else
  {
    result = arrayRemovedArrays.apply( this, [ dstArray, insArray ] );
  }

  return result;
}

//

/**
 * Callback for compare two value.
 *
 * @callback arrayRemoveAll~compareCallback
 * @param { * } el - Element of the array.
 * @param { * } ins - Value to compare.
 */

/**
 * The arrayRemoveAll() routine removes all (ins) values from (dstArray)
 * that corresponds to the condition in the callback function and returns the modified array.
 *
 * It takes two (dstArray, ins) or three (dstArray, ins, onEvaluate) arguments,
 * checks if arguments passed two, it calls the routine
 * [arrayRemovedElement( dstArray, ins )]{@link wTools.arrayRemovedElement}
 * Otherwise, if passed three arguments, it calls the routine
 * [arrayRemovedElement( dstArray, ins, onEvaluate )]{@link wTools.arrayRemovedElement}
 *
 * @see wTools.arrayRemovedElement
 *
 * @param { Array } dstArray - The source array.
 * @param { * } ins - The value to remove.
 * @param { wTools~compareCallback } [ onEvaluate ] - The callback that compares (ins) with elements of the array.
 * By default, it checks the equality of two arguments.
 *
 * @example
 * // returns [ 2, 2, 3, 5 ]
 * let arr = _.arrayRemoveAll( [ 1, 2, 2, 3, 5 ], 2, function( el, ins ) {
 *   return el < ins;
 * });
 *
 * @example
 * // returns [ 1, 3, 5 ]
 * let arr = _.arrayRemoveAll( [ 1, 2, 2, 3, 5 ], 2 );
 *
 * @returns { Array } - Returns the modified (dstArray) array with the new length.
 * @function arrayRemoveAll
 * @throws { Error } If the first argument is not an array-like.
 * @throws { Error } If passed less than two or more than three arguments.
 * @throws { Error } If the third argument is not a function.
 * @memberof wTools
 */

// function arrayRemoveAll( dstArray, ins, evaluator1, evaluator2 )
// {
//   arrayRemovedAll.apply( this, arguments );
//   return dstArray;
// }
//
// //
//
// function arrayRemovedAll( dstArray, ins, evaluator1, evaluator2  )
// {
//   let index = _.arrayLeftIndex.apply( _, arguments );
//   let result = 0;
//
//   while( index >= 0 )
//   {
//     dstArray.splice( index, 1 );
//     result += 1;
//     index = _.arrayLeftIndex.apply( _, arguments );
//   }
//
//   return result;
// }

//

/**
 * The arrayRemoveDuplicates( dstArray, evaluator ) routine returns the dstArray with the duplicated elements removed.
 *
 * @param { ArrayIs } dstArray - The source and destination array.
 * @param { Function } [ evaluator = function( e ) { return e } ] - A callback function.
 *
 * @example
 * // returns [ 1, 2, 'abc', 4, true ]
 * _.arrayRemoveDuplicates( [ 1, 1, 2, 'abc', 'abc', 4, true, true ] );
 *
 * @example
 * // [ 1, 2, 3, 4, 5 ]
 * _.arrayRemoveDuplicates( [ 1, 2, 3, 4, 5 ] );
 *
 * @returns { Number } - Returns the source array without the duplicated elements.
 * @function arrayRemoveDuplicates
 * @throws { Error } If passed arguments is less than one or more than two.
 * @throws { Error } If the first argument is not an array.
 * @throws { Error } If the second argument is not a Function.
 * @memberof wTools
 */

function arrayRemoveDuplicates( dstArray, evaluator )
{
  _.assert( 1 <= arguments.length || arguments.length <= 2 );
  _.assert( _.arrayIs( dstArray ), 'Expects Array' );

  for( let i = 0 ; i < dstArray.length ; i++ )
  {
    let index;
    do
    {
      index = _.arrayRightIndex( dstArray, dstArray[ i ], evaluator );
      if( index !== i )
      {
        dstArray.splice( index, 1 );
      }
    }
    while( index !== i );
  }

  return dstArray;
}

/* qqq : use do .. while instead */
/*
function arrayRemoveDuplicates( dstArray, evaluator )
{
  _.assert( 1 <= arguments.length || arguments.length <= 2 );
  _.assert( _.arrayIs( dstArray ), 'arrayRemoveDuplicates :', 'Expects Array' );

  for( let i1 = 0 ; i1 < dstArray.length ; i1++ )
  {
    let element1 = dstArray[ i1 ];
    let index = _.arrayRightIndex( dstArray, element1, evaluator );

    while ( index !== i1 )
    {
      dstArray.splice( index, 1 );
      index = _.arrayRightIndex( dstArray, element1, evaluator );
    }
  }

  return dstArray;
}
*/

// --
// array flatten
// --

/**
 * The arrayFlatten() routine returns an array that contains all the passed arguments.
 *
 * It creates two variables the (result) - array and the {-srcMap-} - elements of array-like object (arguments[]),
 * iterate over array-like object (arguments[]) and assigns to the {-srcMap-} each element,
 * checks if {-srcMap-} is not equal to the 'undefined'.
 * If true, it adds element to the result.
 * If {-srcMap-} is an Array and if element(s) of the {-srcMap-} is not equal to the 'undefined'.
 * If true, it adds to the (result) each element of the {-srcMap-} array.
 * Otherwise, if {-srcMap-} is an Array and if element(s) of the {-srcMap-} is equal to the 'undefined' it throws an Error.
 *
 * @param {...*} arguments - One or more argument(s).
 *
 * @example
 * // returns [ 'str', {}, 1, 2, 5, true ]
 * let arr = _.arrayFlatten( 'str', {}, [ 1, 2 ], 5, true );
 *
 * @returns { Array } - Returns an array of the passed argument(s).
 * @function arrayFlatten
 * @throws { Error } If (arguments[...]) is an Array and has an 'undefined' element.
 * @memberof wTools
 */

function arrayFlatten( dstArray, insArray )
{
  if( dstArray === null )
  {
    dstArray = [];
    arguments[ 0 ] = dstArray;
  }

  arrayFlattened.apply( this, arguments );

  return dstArray;
}

//

function arrayFlattenOnce( dstArray, insArray, evaluator1, evaluator2 )
{
  if( dstArray === null )
  {
    dstArray = [];
    arguments[ 0 ] = dstArray;
  }

  arrayFlattenedOnce.apply( this, arguments );
  return dstArray;
}

//

function arrayFlattenOnceStrictly( dstArray, insArray, evaluator1, evaluator2 )
{
  arrayFlattenedOnceStrictly.apply( this, arguments );
  return dstArray;
}

//

function arrayFlattened( dstArray, insArray )
{

  _.assert( arguments.length >= 1 );
  _.assert( _.objectIs( this ) );
  _.assert( _.arrayIs( dstArray ) );

  if( arguments.length === 1 )
  {
    for( let i = dstArray.length-1; i >= 0; --i )
    if( _.longIs( dstArray[ i ] ) )
    {
      let insArray = dstArray[ i ];
      dstArray.splice( i, 1 );
      onLong( insArray, i );
    }
    return dstArray;
  }

  let result = 0;

  for( let a = 1 ; a < arguments.length ; a++ )
  {
    let insArray = arguments[ a ];

    if( _.longIs( insArray ) )
    {
      for( let i = 0, len = insArray.length; i < len; i++ )
      {
        if( _.longIs( insArray[ i ] ) )
        {
          let c = _.arrayFlattened( dstArray, insArray[ i ] );
          result += c;
        }
        else
        {
          _.assert( insArray[ i ] !== undefined, 'The Array should have no undefined' );
          dstArray.push( insArray[ i ] );
          result += 1;
        }
      }
    }
    else
    {
      _.assert( insArray !== undefined, 'The Array should have no undefined' );
      dstArray.push( insArray );
      result += 1;
    }

  }

  return result;

  /* */

  function onLong( insArray, insIndex )
  {
    for( let i = 0, len = insArray.length; i < len; i++ )
    {
      if( _.longIs( insArray[ i ] ) )
      onLong( insArray[ i ], insIndex )
      else
      dstArray.splice( insIndex++, 0, insArray[ i ] );
    }
  }

}

//

function arrayFlattenedOnce( dstArray, insArray, evaluator1, evaluator2 )
{

  _.assert( arguments.length && arguments.length <= 4 );
  _.assert( _.arrayIs( dstArray ) );

  if( arguments.length === 1 )
  {
    _.arrayRemoveDuplicates( dstArray );

    for( let i = dstArray.length-1; i >= 0; --i )
    if( _.longIs( dstArray[ i ] ) )
    {
      let insArray = dstArray[ i ];
      dstArray.splice( i, 1 );
      onLongOnce( insArray, i );
    }
    return dstArray;
  }

  let result = 0;

  if( _.longIs( insArray ) )
  {
    for( let i = 0, len = insArray.length; i < len; i++ )
    {
      _.assert( insArray[ i ] !== undefined, 'The Array should have no undefined' );
      if( _.longIs( insArray[ i ] ) )
      {
        let c = _.arrayFlattenedOnce( dstArray, insArray[ i ], evaluator1, evaluator2 );
        result += c;
      }
      else
      {
        let index = _.arrayLeftIndex( dstArray, insArray[ i ], evaluator1, evaluator2 );
        if( index === -1 )
        {
          dstArray.push( insArray[ i ] );
          result += 1;
        }
      }
    }
  }
  else
  {

    _.assert( insArray !== undefined, 'The Array should have no undefined' );

    let index = _.arrayLeftIndex( dstArray, insArray, evaluator1, evaluator2 );
    if( index === -1 )
    {
      dstArray.push( insArray );
      result += 1;
    }
  }

  return result;

  /* */

  function onLongOnce( insArray, insIndex )
  {
    for( let i = 0, len = insArray.length; i < len; i++ )
    {
      if( _.longIs( insArray[ i ] ) )
      onLongOnce( insArray[ i ], insIndex )
      else if( _.arrayLeftIndex( dstArray, insArray[ i ] ) === -1 )
      dstArray.splice( insIndex++, 0, insArray[ i ] );
    }
  }
}

//

function arrayFlattenedOnceStrictly( dstArray, insArray, evaluator1, evaluator2 )
{

  _.assert( arguments.length && arguments.length <= 4 );
  _.assert( _.arrayIs( dstArray ) );

  let oldLength = dstArray.length;
  _.arrayRemoveDuplicates( dstArray );
  let newLength = dstArray.length;
  if( Config.debug )
  _.assert( oldLength === newLength, 'Elements in dstArray must not be repeated' );


  if( arguments.length === 1 )
  {
    for( let i = dstArray.length-1; i >= 0; --i )
    if( _.longIs( dstArray[ i ] ) )
    {
      let insArray = dstArray[ i ];
      dstArray.splice( i, 1 );
      onLongOnce( insArray, i );
    }
    return dstArray;
  }

  let result = 0;

  if( _.longIs( insArray ) )
  {
    for( let i = 0, len = insArray.length; i < len; i++ )
    {
      _.assert( insArray[ i ] !== undefined, 'The Array should have no undefined' );
      if( _.longIs( insArray[ i ] ) )
      {
        let c = _.arrayFlattenedOnceStrictly( dstArray, insArray[ i ], evaluator1, evaluator2 );
        result += c;
      }
      else
      {
        let index = _.arrayLeftIndex( dstArray, insArray[ i ], evaluator1, evaluator2 );
        if( Config.debug )
        _.assert( index === -1, 'Elements must not be repeated' );

        if( index === -1 )
        {
          dstArray.push( insArray[ i ] );
          result += 1;
        }
      }
    }
  }
  else
  {
    _.assert( insArray !== undefined, 'The Array should have no undefined' );
    let index = _.arrayLeftIndex( dstArray, insArray, evaluator1, evaluator2 );
    if( Config.debug )
    _.assert( index === -1, 'Elements must not be repeated' );

    if( index === -1 )
    {
      dstArray.push( insArray );
      result += 1;
    }
  }

  return result;

  /* */

  function onLongOnce( insArray, insIndex )
  {
    for( let i = 0, len = insArray.length; i < len; i++ )
    {
      if( _.longIs( insArray[ i ] ) )
      onLongOnce( insArray[ i ], insIndex )
      else if( _.arrayLeftIndex( dstArray, insArray[ i ] ) === -1 )
      dstArray.splice( insIndex++, 0, insArray[ i ] );
      else if( Config.debug )
      _.assert( _.arrayLeftIndex( dstArray, insArray[ i ] ) === -1, 'Elements must not be repeated' );
    }
  }
}

//

function arrayFlattenDefined( dstArray, insArray )
{
  if( dstArray === null )
  {
    dstArray = [];
    arguments[ 0 ] = dstArray;
  }

  arrayFlattenedDefined.apply( this, arguments );

  return dstArray;
}

//

function arrayFlattenDefinedOnce( dstArray, insArray, evaluator1, evaluator2 )
{
  if( dstArray === null )
  {
    dstArray = [];
    arguments[ 0 ] = dstArray;
  }

  arrayFlattenedDefinedOnce.apply( this, arguments );
  return dstArray;
}

//

function arrayFlattenDefinedOnceStrictly( dstArray, insArray, evaluator1, evaluator2 )
{
  arrayFlattenedDefinedOnceStrictly.apply( this, arguments );
  return dstArray;
}

//

function arrayFlattenedDefined( dstArray, insArray )
{

  _.assert( arguments.length >= 1 );
  _.assert( _.objectIs( this ) );
  _.assert( _.arrayIs( dstArray ) );

  if( arguments.length === 1 )
  {
    for( let i = dstArray.length-1; i >= 0; --i )
    if( _.longIs( dstArray[ i ] ) )
    {
      let insArray = dstArray[ i ];
      dstArray.splice( i, 1 );
      onLong( insArray, i );
    }
    return dstArray;
  }

  let result = 0;

  for( let a = 1 ; a < arguments.length ; a++ )
  {
    let insArray = arguments[ a ];

    if( _.longIs( insArray ) )
    {
      for( let i = 0, len = insArray.length; i < len; i++ )
      {
        if( _.longIs( insArray[ i ] ) )
        {
          let c = _.arrayFlattenedDefined( dstArray, insArray[ i ] );
          result += c;
        }
        else
        {
          // _.assert( insArray[ i ] !== undefined, 'The Array should have no undefined' );
          if( insArray[ i ] !== undefined )
          {
            dstArray.push( insArray[ i ] );
            result += 1;
          }
        }
      }
    }
    else
    {
      _.assert( insArray !== undefined, 'The Array should have no undefined' );
      if( insArray !== undefined )
      {
        dstArray.push( insArray );
        result += 1;
      }
    }

  }

  return result;

  /* */

  function onLong( insArray, insIndex )
  {
    for( let i = 0, len = insArray.length; i < len; i++ )
    {
      if( _.longIs( insArray[ i ] ) )
      onLong( insArray[ i ], insIndex )
      else
      dstArray.splice( insIndex++, 0, insArray[ i ] );
    }
  }

}

//

function arrayFlattenedDefinedOnce( dstArray, insArray, evaluator1, evaluator2 )
{

  _.assert( arguments.length && arguments.length <= 4 );
  _.assert( _.arrayIs( dstArray ) );

  if( arguments.length === 1 )
  {
    _.arrayRemoveDuplicates( dstArray );

    for( let i = dstArray.length-1; i >= 0; --i )
    if( _.longIs( dstArray[ i ] ) )
    {
      let insArray = dstArray[ i ];
      dstArray.splice( i, 1 );
      onLongOnce( insArray, i );
    }
    return dstArray;
  }

  let result = 0;

  if( _.longIs( insArray ) )
  {
    for( let i = 0, len = insArray.length; i < len; i++ )
    {
      _.assert( insArray[ i ] !== undefined );
      if( _.longIs( insArray[ i ] ) )
      {
        let c = _.arrayFlattenedDefinedOnce( dstArray, insArray[ i ], evaluator1, evaluator2 );
        result += c;
      }
      else
      {
        let index = _.arrayLeftIndex( dstArray, insArray[ i ], evaluator1, evaluator2 );
        if( index === -1 )
        {
          dstArray.push( insArray[ i ] );
          result += 1;
        }
      }
    }
  }
  else if( insArray !== undefined )
  {

    let index = _.arrayLeftIndex( dstArray, insArray, evaluator1, evaluator2 );
    if( index === -1 )
    {
      dstArray.push( insArray );
      result += 1;
    }
  }

  return result;

  /* */

  function onLongOnce( insArray, insIndex )
  {
    for( let i = 0, len = insArray.length; i < len; i++ )
    {
      if( _.longIs( insArray[ i ] ) )
      onLongOnce( insArray[ i ], insIndex )
      else if( _.arrayLeftIndex( dstArray, insArray[ i ] ) === -1 )
      dstArray.splice( insIndex++, 0, insArray[ i ] );
    }
  }

}

//

function arrayFlattenedDefinedOnceStrictly( dstArray, insArray, evaluator1, evaluator2 )
{

  _.assert( arguments.length && arguments.length <= 4 );
  _.assert( _.arrayIs( dstArray ) );

  let oldLength = dstArray.length;
  _.arrayRemoveDuplicates( dstArray );
  let newLength = dstArray.length;
  if( Config.debug )
  _.assert( oldLength === newLength, 'Elements in dstArray must not be repeated' );


  if( arguments.length === 1 )
  {
    for( let i = dstArray.length-1; i >= 0; --i )
    if( _.longIs( dstArray[ i ] ) )
    {
      let insArray = dstArray[ i ];
      dstArray.splice( i, 1 );
      onLongOnce( insArray, i );
    }
    return dstArray;
  }

  let result = 0;

  if( _.longIs( insArray ) )
  {
    for( let i = 0, len = insArray.length; i < len; i++ )
    {
      // _.assert( insArray[ i ] !== undefined );
      if( insArray[ i ] === undefined )
      {
      }
      else if( _.longIs( insArray[ i ] ) )
      {
        let c = _.arrayFlattenedDefinedOnceStrictly( dstArray, insArray[ i ], evaluator1, evaluator2 );
        result += c;
      }
      else
      {
        let index = _.arrayLeftIndex( dstArray, insArray[ i ], evaluator1, evaluator2 );
        if( Config.debug )
        _.assert( index === -1, 'Elements must not be repeated' );
        if( index === -1 )
        {
          dstArray.push( insArray[ i ] );
          result += 1;
        }
      }
    }
  }
  else if( insArray !== undefined )
  {

    let index = _.arrayLeftIndex( dstArray, insArray, evaluator1, evaluator2 );
    if( Config.debug )
    _.assert( index === -1, 'Elements must not be repeated' );

    if( index === -1 )
    {
      dstArray.push( insArray );
      result += 1;
    }
  }

  return result;

  /* */

  function onLongOnce( insArray, insIndex )
  {
    for( let i = 0, len = insArray.length; i < len; i++ )
    {
      if( _.longIs( insArray[ i ] ) )
      onLongOnce( insArray[ i ], insIndex )
      else if( _.arrayLeftIndex( dstArray, insArray[ i ] ) === -1 )
      dstArray.splice( insIndex++, 0, insArray[ i ] );
      else if( Config.debug )
      _.assert( _.arrayLeftIndex( dstArray, insArray[ i ] ) === -1, 'Elements must not be repeated' );
    }
  }
}

// --
// array replace
// --

//

function arrayReplace( dstArray, ins, sub, evaluator1, evaluator2 )
{
  _.assert( 3 <= arguments.length && arguments.length <= 5 );

  let index = -1;
  let result = 0;

  index = _.arrayLeftIndex( dstArray, ins, evaluator1, evaluator2 );

  while( index !== -1 )
  {
    dstArray.splice( index, 1, sub );
    result += 1;
    index = _.arrayLeftIndex( dstArray, ins, evaluator1, evaluator2 );
  }

  return dstArray;
}

/**
 * The arrayReplaceOnce() routine returns the index of the (dstArray) array which will be replaced by (sub),
 * if (dstArray) has the value (ins).
 *
 * It takes three arguments (dstArray, ins, sub), calls built in function(dstArray.indexOf(ins)),
 * that looking for value (ins) in the (dstArray).
 * If true, it replaces (ins) value of (dstArray) by (sub) and returns the index of the (ins).
 * Otherwise, it returns (-1) index.
 *
 * @param { Array } dstArray - The source array.
 * @param { * } ins - The value to find.
 * @param { * } sub - The value to replace.
 *
 * @example
 * // returns -1
 * _.arrayReplaceOnce( [ 2, 4, 6, 8, 10 ], 12, 14 );
 *
 * @example
 * // returns 1
 * _.arrayReplaceOnce( [ 1, undefined, 3, 4, 5 ], undefined, 2 );
 *
 * @example
 * // returns 3
 * _.arrayReplaceOnce( [ 'Petre', 'Mikle', 'Oleg', 'Dmitry' ], 'Dmitry', 'Bob' );
 *
 * @example
 * // returns 4
 * _.arrayReplaceOnce( [ true, true, true, true, false ], false, true );
 *
 * @returns { number }  Returns the index of the (dstArray) array which will be replaced by (sub),
 * if (dstArray) has the value (ins).
 * @function arrayReplaceOnce
 * @throws { Error } Will throw an Error if (dstArray) is not an array.
 * @throws { Error } Will throw an Error if (arguments.length) is less than three.
 * @memberof wTools
 */

function arrayReplaceOnce( dstArray, ins, sub, evaluator1, evaluator2 )
{
  arrayReplacedOnce.apply( this, arguments );
  return dstArray;
}

//

function arrayReplaceOnceStrictly( dstArray, ins, sub, evaluator1, evaluator2 )
{
  let result;
  if( Config.debug )
  {
    result = arrayReplacedOnce.apply( this, arguments );
    _.assert( result >= 0, () => 'Array does not have element ' + _.toStrShort( ins ) );
    result = arrayReplacedOnce.apply( this, arguments );
    _.assert( result < 0, () => 'The element ' + _.toStrShort( ins ) + 'is several times in dstArray' );
  }
  else
  {
    result = arrayReplacedOnce.apply( this, arguments );
  }
  return dstArray;
}

/*
function arrayReplaceOnceStrictly( dstArray, ins, sub, evaluator1, evaluator2 )
{
  let result = arrayReplacedOnce.apply( this, arguments );
  _.assert( result >= 0, () => 'Array does not have element ' + _.toStrShort( ins ) );
  return dstArray;
}
*/

//

function arrayReplaced( dstArray, ins, sub, evaluator1, evaluator2 )
{
  _.assert( 3 <= arguments.length && arguments.length <= 5 );

  let index = -1;
  let result = 0;

  index = _.arrayLeftIndex( dstArray, ins, evaluator1, evaluator2 );

  while( index !== -1 )
  {
    dstArray.splice( index, 1, sub );
    result += 1;
    index = _.arrayLeftIndex( dstArray, ins, evaluator1, evaluator2 );
  }

  return result;
}

//

function arrayReplacedOnce( dstArray, ins, sub, evaluator1, evaluator2 )
{
  _.assert( 3 <= arguments.length && arguments.length <= 5 );

  if( _.longIs( ins ) )
  {
    _.assert( _.longIs( sub ) );
    _.assert( ins.length === sub.length );
  }

  let index = -1;

  index = _.arrayLeftIndex( dstArray, ins, evaluator1, evaluator2 );

  if( index >= 0 )
  dstArray.splice( index, 1, sub );

  return index;
}

//

function arrayReplacedOnceStrictly( dstArray, ins, sub, evaluator1, evaluator2 )
{
  let result;

  if( Config.debug )
  {
    result = arrayReplacedOnce.apply( this, arguments );
    _.assert( result >= 0, () => 'Array does not have element ' + _.toStrShort( ins ) );
    let newResult = arrayReplacedOnce.apply( this, arguments );
    _.assert( newResult < 0, () => 'The element ' + _.toStrShort( ins ) + 'is several times in dstArray' );
  }
  else
  {
    result = arrayReplacedOnce.apply( this, arguments );
  }

  return result;
}

//

function arrayReplaceElement( dstArray, ins, sub, evaluator1, evaluator2 )
{
  _.assert( 3 <= arguments.length && arguments.length <= 5 );

  let index = -1;
  let result = 0;

  index = _.arrayLeftIndex( dstArray, ins, evaluator1, evaluator2 );

  while( index !== -1 )
  {
    dstArray.splice( index, 1, sub );
    result += 1;
    index = _.arrayLeftIndex( dstArray, ins, evaluator1, evaluator2 );
  }

  return dstArray;
}

//

function arrayReplaceElementOnce( dstArray, ins, sub, evaluator1, evaluator2 )
{
  arrayReplacedElementOnce.apply( this, arguments );
  return dstArray;
}

//

function arrayReplaceElementOnceStrictly( dstArray, ins, sub, evaluator1, evaluator2 )
{
  let result;
  if( Config.debug )
  {
    result = arrayReplacedElementOnce.apply( this, arguments );
    _.assert( result !== undefined, () => 'Array does not have element ' + _.toStrShort( ins ) );
    result = arrayReplacedElementOnce.apply( this, arguments );
    _.assert( result === undefined, () => 'The element ' + _.toStrShort( ins ) + 'is several times in dstArray' );
  }
  else
  {
    result = arrayReplacedElementOnce.apply( this, arguments );
  }
  return dstArray;
}

//

function arrayReplacedElement( dstArray, ins, sub, evaluator1, evaluator2 )
{
  _.assert( 3 <= arguments.length && arguments.length <= 5 );

  let index = -1;
  let result = 0;

  index = _.arrayLeftIndex( dstArray, ins, evaluator1, evaluator2 );

  while( index !== -1 )
  {
    dstArray.splice( index, 1, sub );
    result += 1;
    index = _.arrayLeftIndex( dstArray, ins, evaluator1, evaluator2 );
  }

  return result;
}

//

function arrayReplacedElementOnce( dstArray, ins, sub, evaluator1, evaluator2 )
{
  _.assert( 3 <= arguments.length && arguments.length <= 5 );

  if( _.longIs( ins ) )
  {
    _.assert( _.longIs( sub ) );
    _.assert( ins.length === sub.length );
  }

  let index = -1;

  index = _.arrayLeftIndex( dstArray, ins, evaluator1, evaluator2 );

  if( index >= 0 )
  dstArray.splice( index, 1, sub );
  else
  return undefined;

  return ins;
}

//

function arrayReplacedElementOnceStrictly( dstArray, ins, sub, evaluator1, evaluator2 )
{
  let result;
  if( Config.debug )
  {
    result = arrayReplacedElementOnce.apply( this, arguments );
    _.assert( result !== undefined, () => 'Array does not have element ' + _.toStrShort( ins ) );
    let newResult = arrayReplacedElementOnce.apply( this, arguments );
    _.assert( newResult === undefined, () => 'The element ' + _.toStrShort( ins ) + 'is several times in dstArray' );
  }
  else
  {
    result = arrayReplacedElementOnce.apply( this, arguments );
  }

  return result;
}

/*
function arrayReplacedOnceStrictly( dstArray, ins, sub, evaluator1, evaluator2 )
{
  let result = arrayReplacedOnce.apply( this, arguments );
  _.assert( result >= 0, () => 'Array does not have element ' + _.toStrShort( ins ) );
  return result;
}
*/

//

function arrayReplaceArray( dstArray, ins, sub, evaluator1, evaluator2  )
{
  arrayReplacedArray.apply( this, arguments );
  return dstArray;
}

//

function arrayReplaceArrayOnce( dstArray, ins, sub, evaluator1, evaluator2  )
{
  arrayReplacedArrayOnce.apply( this, arguments );
  return dstArray;
}

//

function arrayReplaceArrayOnceStrictly( dstArray, ins, sub, evaluator1, evaluator2  )
{
  let result;
  if( Config.debug )
  {
    result = arrayReplacedArrayOnce.apply( this, arguments );
    _.assert( result === ins.length, '{-dstArray-} should have each element of {-insArray-}' );
    _.assert( ins.length === sub.length, '{-subArray-} should have the same length {-insArray-} has' );

    let newResult = arrayReplacedArrayOnce.apply( this, arguments );

    _.assert( newResult === 0, () => 'The element ' + _.toStrShort( ins ) + 'is several times in dstArray' );
  }
  else
  {
    result = arrayReplacedArrayOnce.apply( this, arguments );
  }

  return dstArray;
}

/*
function arrayReplaceArrayOnceStrictly( dstArray, ins, sub, evaluator1, evaluator2  )
{
  let result = arrayReplacedArrayOnce.apply( this, arguments );
  _.assert( result === ins.length, '{-dstArray-} should have each element of {-insArray-}' );
  _.assert( ins.length === sub.length, '{-subArray-} should have the same length {-insArray-} has' );
  return dstArray;
}
*/

//

function arrayReplacedArray( dstArray, ins, sub, evaluator1, evaluator2 )
{
  _.assert( 3 <= arguments.length && arguments.length <= 5 );
  _.assert( _.longIs( ins ) );
  _.assert( _.longIs( sub ) );
  _.assert( ins.length === sub.length, '{-subArray-} should have the same length {-insArray-} has'  );

  let index = -1;
  let result = 0;
  let oldDstArray = dstArray.slice();  // Array with src values stored
  for( let i = 0, len = ins.length; i < len; i++ )
  {
    let dstArray2 = oldDstArray.slice(); // Array modified for each ins element
    index = _.arrayLeftIndex( dstArray2, ins[ i ], evaluator1, evaluator2 );
    while( index !== -1 )
    {
      let subValue = sub[ i ];
      if( subValue === undefined )
      {
        dstArray.splice( index, 1 );
        dstArray2.splice( index, 1 );
      }
      else
      {
        dstArray.splice( index, 1, subValue );
        dstArray2.splice( index, 1, subValue );
      }

      result += 1;
      index = _.arrayLeftIndex( dstArray2, ins[ i ], evaluator1, evaluator2 );
    }
  }

  return result;
}

//

function arrayReplacedArrayOnce( dstArray, ins, sub, evaluator1, evaluator2 )
{
  _.assert( _.longIs( ins ) );
  _.assert( _.longIs( sub ) );
  _.assert( ins.length === sub.length, '{-subArray-} should have the same length {-insArray-} has'  );
  _.assert( 3 <= arguments.length && arguments.length <= 5 );

  let index = -1;
  let result = 0;
  //let oldDstArray = dstArray.slice();  // Array with src values stored
  for( let i = 0, len = ins.length; i < len; i++ )
  {
    index = _.arrayLeftIndex( dstArray, ins[ i ], evaluator1, evaluator2 );
    if( index >= 0 )
    {
      let subValue = sub[ i ];
      if( subValue === undefined )
      dstArray.splice( index, 1 );
      else
      dstArray.splice( index, 1, subValue );
      result += 1;
    }
  }

  return result;
}

//

function arrayReplacedArrayOnceStrictly( dstArray, ins, sub, evaluator1, evaluator2  )
{
  let result;
  if( Config.debug )
  {
    result = arrayReplacedArrayOnce.apply( this, arguments );
    _.assert( result === ins.length, '{-dstArray-} should have each element of {-insArray-}' );
    _.assert( ins.length === sub.length, '{-subArray-} should have the same length {-insArray-} has' );
    let newResult = arrayReplacedArrayOnce.apply( this, arguments );
    _.assert( newResult === 0, () => 'One element of ' + _.toStrShort( ins ) + 'is several times in dstArray' );
  }
  else
  {
    result = arrayReplacedArrayOnce.apply( this, arguments );
  }

  return result;
}

//

function arrayReplaceArrays( dstArray, ins, sub, evaluator1, evaluator2  )
{
  arrayReplacedArrays.apply( this, arguments );
  return dstArray;
}

//

function arrayReplaceArraysOnce( dstArray, ins, sub, evaluator1, evaluator2  )
{
  arrayReplacedArraysOnce.apply( this, arguments );
  return dstArray;
}

//

function arrayReplaceArraysOnceStrictly( dstArray, ins, sub, evaluator1, evaluator2  )
{
  let result;
  if( Config.debug )
  {
    result = arrayReplacedArraysOnce.apply( this, arguments );

    let expected = 0;
    for( let i = ins.length - 1; i >= 0; i-- )
    {
      if( _.longIs( ins[ i ] ) )
      expected += ins[ i ].length;
      else
      expected += 1;
    }

    _.assert( result === expected, '{-dstArray-} should have each element of {-insArray-}' );
    _.assert( ins.length === sub.length, '{-subArray-} should have the same length {-insArray-} has' );
    let newResult = arrayReplacedArrayOnce.apply( this, arguments );
    _.assert( newResult === 0, () => 'One element of ' + _.toStrShort( ins ) + 'is several times in dstArray' );
  }
  else
  {
    result = arrayReplacedArrayOnce.apply( this, arguments );
  }

  return dstArray;

}

//

function arrayReplacedArrays( dstArray, ins, sub, evaluator1, evaluator2 )
{
  _.assert( 3 <= arguments.length && arguments.length <= 5 );
  _.assert( _.arrayIs( dstArray ), 'arrayReplacedArrays :', 'Expects array' );
  _.assert( _.longIs( sub ), 'arrayReplacedArrays :', 'Expects longIs entity' );
  _.assert( _.longIs( ins ), 'arrayReplacedArrays :', 'Expects longIs entity' );
  _.assert( ins.length === sub.length, '{-subArray-} should have the same length {-insArray-} has'  );

  let result = 0;
  let oldDstArray = dstArray.slice();  // Array with src values stored

  function _replace( dstArray, argument, subValue, evaluator1, evaluator2  )
  {
    let dstArray2 = oldDstArray.slice();
    //let index = dstArray.indexOf( argument );
    let index = _.arrayLeftIndex( dstArray2, argument, evaluator1, evaluator2 );

    while( index !== -1 )
    {
      dstArray2.splice( index, 1, subValue );
      dstArray.splice( index, 1, subValue );
      result += 1;
      index = _.arrayLeftIndex( dstArray2, argument, evaluator1, evaluator2 );
    }
  }

  for( let a = ins.length - 1; a >= 0; a-- )
  {
    if( _.longIs( ins[ a ] ) )
    {
      let insArray = ins[ a ];
      let subArray = sub[ a ];

      for( let i = insArray.length - 1; i >= 0; i-- )
      _replace( dstArray, insArray[ i ], subArray[ i ], evaluator1, evaluator2   );
    }
    else
    {
      _replace( dstArray, ins[ a ], sub[ a ], evaluator1, evaluator2 );
    }
  }

  return result;
}

//

function arrayReplacedArraysOnce( dstArray, ins, sub, evaluator1, evaluator2 )
{
  _.assert( 3 <= arguments.length && arguments.length <= 5 );
  _.assert( _.arrayIs( dstArray ), 'arrayReplacedArrays :', 'Expects array' );
  _.assert( _.longIs( sub ), 'arrayReplacedArrays :', 'Expects longIs entity' );
  _.assert( _.longIs( ins ), 'arrayReplacedArrays :', 'Expects longIs entity' );
  _.assert( ins.length === sub.length, '{-subArray-} should have the same length {-insArray-} has'  );

  let result = 0;
  let oldDstArray = dstArray.slice();  // Array with src values stored

  function _replace( dstArray, argument, subValue, evaluator1, evaluator2  )
  {
    let dstArray2 = oldDstArray.slice();
    //let index = dstArray.indexOf( argument );
    let index = _.arrayLeftIndex( dstArray2, argument, evaluator1, evaluator2 );

    if( index !== -1 )
    {
      dstArray2.splice( index, 1, subValue );
      dstArray.splice( index, 1, subValue );
      result += 1;
    }
  }

  for( let a = ins.length - 1; a >= 0; a-- )
  {
    if( _.longIs( ins[ a ] ) )
    {
      let insArray = ins[ a ];
      let subArray = sub[ a ];

      for( let i = insArray.length - 1; i >= 0; i-- )
      _replace( dstArray, insArray[ i ], subArray[ i ], evaluator1, evaluator2   );
    }
    else
    {
      _replace( dstArray, ins[ a ], sub[ a ], evaluator1, evaluator2 );
    }
  }

  return result;
}

//

function arrayReplacedArraysOnceStrictly( dstArray, ins, sub, evaluator1, evaluator2  )
{
  let result;
  if( Config.debug )
  {
    result = arrayReplacedArraysOnce.apply( this, arguments );

    let expected = 0;
    for( let i = ins.length - 1; i >= 0; i-- )
    {
      if( _.longIs( ins[ i ] ) )
      expected += ins[ i ].length;
      else
      expected += 1;
    }

    _.assert( result === expected, '{-dstArray-} should have each element of {-insArray-}' );
    _.assert( ins.length === sub.length, '{-subArray-} should have the same length {-insArray-} has' );
    let newResult = arrayReplacedArrayOnce.apply( this, arguments );
    _.assert( newResult === 0, () => 'The element ' + _.toStrShort( ins ) + 'is several times in dstArray' );
  }
  else
  {
    result = arrayReplacedArrayOnce.apply( this, arguments );
  }

  return result;

}

// //
//
// function arrayReplaceAll( dstArray, ins, sub, evaluator1, evaluator2 )
// {
//   arrayReplacedAll.apply( this, arguments );
//   return dstArray;
// }
//
// //
//
// function arrayReplacedAll( dstArray, ins, sub, evaluator1, evaluator2 )
// {
//   _.assert( 3 <= arguments.length && arguments.length <= 5 );
//
//   let index = -1;
//   let result = 0;
//
//   index = _.arrayLeftIndex( dstArray, ins, evaluator1, evaluator2 );
//
//   while( index !== -1 )
//   {
//     dstArray.splice( index, 1, sub );
//     result += 1;
//     index = _.arrayLeftIndex( dstArray, ins, evaluator1, evaluator2 );
//   }
//
//   return result;
// }

//

/**
 * The arrayUpdate() routine adds a value (sub) to an array (dstArray) or replaces a value (ins) of the array (dstArray) by (sub),
 * and returns the last added index or the last replaced index of the array (dstArray).
 *
 * It creates the variable (index) assigns and calls to it the function(arrayReplaceOnce( dstArray, ins, sub ).
 * [arrayReplaceOnce( dstArray, ins, sub )]{@link wTools.arrayReplaceOnce}.
 * Checks if (index) equal to the -1.
 * If true, it adds to an array (dstArray) a value (sub), and returns the last added index of the array (dstArray).
 * Otherwise, it returns the replaced (index).
 *
 * @see wTools.arrayReplaceOnce
 *
 * @param { Array } dstArray - The source array.
 * @param { * } ins - The value to change.
 * @param { * } sub - The value to add or replace.
 *
 * @example
 * // returns 3
 * let add = _.arrayUpdate( [ 'Petre', 'Mikle', 'Oleg' ], 'Dmitry', 'Dmitry' );
 * console.log( add ) = > [ 'Petre', 'Mikle', 'Oleg', 'Dmitry' ];
 *
 * @example
 * // returns 5
 * let add = _.arrayUpdate( [ 1, 2, 3, 4, 5 ], 6, 6 );
 * console.log( add ) => [ 1, 2, 3, 4, 5, 6 ];
 *
 * @example
 * // returns 4
 * let replace = _.arrayUpdate( [ true, true, true, true, false ], false, true );
 * console.log( replace ) => [ true, true true, true, true ];
 *
 * @returns { number } Returns the last added or the last replaced index.
 * @function arrayUpdate
 * @throws { Error } Will throw an Error if (dstArray) is not an array-like.
 * @throws { Error } Will throw an Error if (arguments.length) is less or more than three.
 * @memberof wTools
 */

function arrayUpdate( dstArray, ins, sub, evaluator1, evaluator2 )
{
  let index = arrayReplacedOnce.apply( this, arguments );

  if( index === -1 )
  {
    dstArray.push( sub );
    index = dstArray.length - 1;
  }

  return index;
}

// --
// fields
// --

// let unrollSymbol = Symbol.for( 'unroll' );

let Fields =
{

  ArrayType : Array,

  accuracy : 1e-7,
  accuracySqrt : 1e-4,
  accuracySqr : 1e-14,

}

// --
// routines
// --

let Routines =
{

  // arguments array

  argumentsArrayIs,
  argumentsArrayMake,
  _argumentsArrayMake,
  argumentsArrayFrom,

  // unroll

  unrollIs,
  unrollIsPopulated,

  unrollMake,
  unrollFrom,
  unrollsFrom,
  unrollFromMaybe,
  unrollNormalize,

  unrollPrepend,
  unrollAppend,
  unrollRemove,

  // long

  longIs,
  longIsPopulated,

  longMake,
  longMakeZeroed,

  _longClone,
  longShallowClone,

  longSlice,
  longButRange,

  longRemoveDuplicates,

  longAreRepeatedProbe,
  longAllAreRepeated,
  longAnyAreRepeated,
  longNoneAreRepeated,

  // buffer checker

  bufferRawIs,
  bufferTypedIs,
  bufferViewIs,
  bufferNodeIs,
  bufferAnyIs,
  bufferBytesIs,
  bufferBytesIs,
  constructorIsBuffer,

  // array checker

  arrayIs,
  arrayIsPopulated,
  arrayLikeResizable,
  arrayLike,

  constructorLikeArray,
  hasLength,
  arrayHasArray,

  arrayCompare,
  arraysAreIdentical,

  arrayHas,
  arrayHasAny, /* qqq : remake, make it expect only 2 mandatory arguments and optional evaluator / equalizer */
  arrayHasAll, /* qqq : remake, make it expect only 2 mandatory arguments and optional evaluator / equalizer */
  arrayHasNone, /* qqq : remake, make it expect only 2 mandatory arguments and optional evaluator / equalizer */

  arrayAll,
  arrayAny,
  arrayNone,

  // scalar

  scalarAppend,
  scalarToVector,
  scalarFrom,
  scalarFromOrNull,

  // array producer

  arrayMake,
  arrayFrom,
  arrayAs,
  arrayAsShallowing,

  // array sequential search

  arrayLeftIndex,
  arrayRightIndex,

  arrayLeft,
  arrayRight,

  arrayLeftDefined,
  arrayRightDefined,

  arrayCountElement, /* qqq : cover by tests */
  arrayCountTotal, /* qqq : cover by tests */
  arrayCountUnique,

  // array prepend

  arrayPrepend_,

  arrayPrepend,
  arrayPrependOnce,
  arrayPrependOnceStrictly,
  arrayPrepended,
  arrayPrependedOnce,
  arrayPrependedOnceStrictly,

  arrayPrependElement,
  arrayPrependElementOnce,
  arrayPrependElementOnceStrictly,
  arrayPrependedElement,
  arrayPrependedElementOnce,
  arrayPrependedElementOnceStrictly,

  arrayPrependArray,
  arrayPrependArrayOnce,
  arrayPrependArrayOnceStrictly,
  arrayPrependedArray,
  arrayPrependedArrayOnce,
  arrayPrependedArrayOnceStrictly,

  arrayPrependArrays,
  arrayPrependArraysOnce,
  arrayPrependArraysOnceStrictly,
  arrayPrependedArrays,
  arrayPrependedArraysOnce,
  arrayPrependedArraysOnceStrictly,

  // array append

  arrayAppend_,

  arrayAppend,
  arrayAppendOnce,
  arrayAppendOnceStrictly,
  arrayAppended,
  arrayAppendedOnce,
  arrayAppendedOnceStrictly,

  arrayAppendElement, /* qqq : fill gaps */
  arrayAppendElementOnce,
  arrayAppendElementOnceStrictly,
  arrayAppendedElement,
  arrayAppendedElementOnce,
  arrayAppendedElementOnceStrictly,

  arrayAppendArray,
  arrayAppendArrayOnce,
  arrayAppendArrayOnceStrictly,
  arrayAppendedArray,
  arrayAppendedArrayOnce,
  arrayAppendedArrayOnceStrictly,

  arrayAppendArrays,
  arrayAppendArraysOnce,
  arrayAppendArraysOnceStrictly,
  arrayAppendedArrays,
  arrayAppendedArraysOnce,
  arrayAppendedArraysOnceStrictly,

  // array remove

  arrayRemove,
  arrayRemoveOnce,
  arrayRemoveOnceStrictly,
  arrayRemoved,
  arrayRemovedOnce,
  arrayRemovedOnceStrictly,

  arrayRemoveElement, /* should remove all */
  arrayRemoveElementOnce,
  arrayRemoveElementOnceStrictly,
  arrayRemovedElement,
  arrayRemovedElementOnce,
  arrayRemovedElementOnceStrictly,

  arrayRemoveArray,
  arrayRemoveArrayOnce,
  arrayRemoveArrayOnceStrictly,
  arrayRemovedArray,
  arrayRemovedArrayOnce,
  arrayRemovedArrayOnceStrictly,

  arrayRemoveArrays,
  arrayRemoveArraysOnce,
  arrayRemoveArraysOnceStrictly,
  arrayRemovedArrays,
  arrayRemovedArraysOnce,
  arrayRemovedArraysOnceStrictly,

  // arrayRemoveAll,
  // arrayRemovedAll,

  arrayRemoveDuplicates,

  // array flatten

  arrayFlatten,
  arrayFlattenOnce,
  arrayFlattenOnceStrictly,
  arrayFlattened,
  arrayFlattenedOnce,
  arrayFlattenedOnceStrictly,

  arrayFlattenDefined,
  arrayFlattenDefinedOnce,
  arrayFlattenDefinedOnceStrictly,
  arrayFlattenedDefined,
  arrayFlattenedDefinedOnce,
  arrayFlattenedDefinedOnceStrictly,

  // array replace

  arrayReplace,
  arrayReplaceOnce,
  arrayReplaceOnceStrictly,
  arrayReplaced,
  arrayReplacedOnce,
  arrayReplacedOnceStrictly, /* qqq implement */

  arrayReplaceElement,
  arrayReplaceElementOnce,
  arrayReplaceElementOnceStrictly,
  arrayReplacedElement,
  arrayReplacedElementOnce,
  arrayReplacedElementOnceStrictly,

  arrayReplaceArray,
  arrayReplaceArrayOnce,
  arrayReplaceArrayOnceStrictly,
  arrayReplacedArray,
  arrayReplacedArrayOnce,
  arrayReplacedArrayOnceStrictly,

  arrayReplaceArrays,
  arrayReplaceArraysOnce,
  arrayReplaceArraysOnceStrictly,
  arrayReplacedArrays,
  arrayReplacedArraysOnce,
  arrayReplacedArraysOnceStrictly,

  // arrayReplaceAll, // use arrayReplaceElement instead
  // arrayReplacedAll, // use arrayReplacedElement instead

  arrayUpdate,

}

//

Object.assign( Self, Routines );
Object.assign( Self, Fields );

// --
// export
// --

if( typeof module !== 'undefined' && module !== null )
module[ 'exports' ] = Self;

})();<|MERGE_RESOLUTION|>--- conflicted
+++ resolved
@@ -1366,19 +1366,9 @@
 
 function bufferRawIs( src )
 {
-<<<<<<< HEAD
-  let type = _ObjectToString.call( src );
-  //let result = type === '[object ArrayBuffer]';
-  //return result;
-  if( type === '[object ArrayBuffer]' || type === '[object SharedArrayBuffer]' )
-  return true;
-  return false;
-
-=======
   let type = Object.prototype.toString.call( src );
   let result = type === '[object ArrayBuffer]';
   return result;
->>>>>>> 2ece4b15
 }
 
 //
