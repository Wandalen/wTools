--- conflicted
+++ resolved
@@ -1187,8 +1187,7 @@
 }
 
 //
-<<<<<<< HEAD
-//
+
 // function mapSupplementStructureless( dstMap, srcMap )
 // {
 //
@@ -1218,8 +1217,6 @@
 // }
 
 //
-=======
->>>>>>> 189700fe
 
 function mapSupplementByMaps( dstMap, srcMaps )
 {
