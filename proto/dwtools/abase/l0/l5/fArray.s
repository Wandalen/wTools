--- conflicted
+++ resolved
@@ -241,14 +241,8 @@
  * @memberof wTools
  */
 
-/*
-<<<<<<< HEAD
-aaa : can accept zero arguments just like arrayMake
-Dmytro : arrayMakeUndefined accepts zero arguments and works like arrayMake
-=======
-qqq : can accept zero arguments as well as arrayMake
->>>>>>> dfb51739
-*/
+/* aaa : can accept zero arguments just like arrayMake */
+/* Dmytro : arrayMakeUndefined accepts zero arguments and works like arrayMake */
 
 function arrayMakeUndefined( src, length )
 {
