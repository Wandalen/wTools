--- conflicted
+++ resolved
@@ -776,13 +776,9 @@
       container.add( e );
     }
     else
-<<<<<<< HEAD
-    container.add( e );
-=======
     {
       container.add( e );
     }
->>>>>>> ff3cdbd7
 
     return this;
   }
@@ -861,14 +857,7 @@
     let self = this;
     // qqq2 : ??
     // _.assert( arguments.length === 1 );
-<<<<<<< HEAD
-    _.assert( 0 <= arguments.length && arguments.length <= 3 );
-    _.assert( onEvaluate1 === undefined || _.routineIs( onEvaluate1 ) );
-    let last = this.last();
-    let r = this.original.delete( last );
-=======
     // let last = this.last();
->>>>>>> ff3cdbd7
 
     if( !onEvaluate1 || e === undefined )
     {
@@ -893,13 +882,8 @@
     // if( _.routineIs( onEvaluate1 ) && _.longLeftIndex( [ last ], e, onEvaluate1, onEvaluate2 ) !== -1 )
     // return last;
 
-<<<<<<< HEAD
-    _.assert( e === undefined || e === last );
-    return last;
-=======
     // _.assert( e === undefined || _.entityEntityEqualize( poped, e, onEvaluate1, onEvaluate2 ) );
     // return e;
->>>>>>> ff3cdbd7
   }
   popStrictly( e, onEvaluate1, onEvaluate2 )
   {
@@ -1087,17 +1071,11 @@
 
     if( this._same( dst ) )
     {
-<<<<<<< HEAD
       /*
       qqq : not optimal. why copy??
       Dmytro : it was previus recomendation. Now, counter is used */
       // let temp = new Set( container );
       // container.clear();
-=======
-      /* qqq : not optimal. why copy?? */
-      let temp = new Set( container );
-      container.clear();
->>>>>>> ff3cdbd7
 
       /* qqq : cover all cases and arguments ( including key! ) | Dmytro : test routine extended */
       for( let e of container )
