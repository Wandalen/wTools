( function _iType_s_() {

'use strict';

let _global = _global_;
let _ = _global_.wTools;

// --
// type test
// --

function is( src )
{
  return ContainerAdapterAbstract.Is( src );
}

//

// function make( dst )
// {
//   if( dst )
//   dst = this.toOriginal( toOriginal );
function make( container )
{
  // if( container )
  // container = this.toOriginal( toOriginal ); // routine returns value as routine, need improvment
  _.assert( arguments.length === 1 );
  if( _.setIs( container ) )
  {
    return new SetContainerAdapter( container );
  }
  else if( _.arrayIs( container ) )
  {
    return new ArrayContainerAdapter( container );
  }
  else _.assert( 0, 'Unknown type of container' );
}

//

function from( container )
{
  _.assert( arguments.length === 1 );
  if( container instanceof ContainerAdapterAbstract )
  {
    return container;
  }
  else if( _.setIs( container ) )
  {
    return new SetContainerAdapter( container );
  }
  else if( _.arrayIs( container ) )
  {
    return new ArrayContainerAdapter( container );
  }
  else _.assert( 0, 'Unknown type of container' );
}

//

function toOriginal( dst )
{
  if( !dst )
  return dst;
  if( dst instanceof ContainerAdapterAbstract )
  return dst.original;
  return dst;
}

//

function toOriginals( dsts, srcs )
{
  if( srcs === undefined )
  srcs = dsts;
  if( srcs === dsts )
  {
    if( _.arrayLike( dsts ) )
    {
      for( let s = 0 ; s < dsts.length ; s++ )
      dsts[ s ] = _.toOriginal( dsts[ s ] );
      return dsts;
    }
    return _.toOriginal( dsts );
  }
  else
  {
    _.assert( 0, 'not implemented' );
  }
}

// function originalsFromAdapters( dsts )
// {
//   let dsts2;
//   if( _.arrayLike( dsts ) )
//   {
//     for( let d = 0 ; d < dsts.length ; d++ )
//     {
//       let dst = dsts[ d ];
//       let dst2 = _.toOriginal( dst );
//       if( dst !== dst2 )
//       {
//         if( !dsts2 )
//         dsts2 = [ ... dsts ];
//         dsts2[ d ] = dst2;
//       }
//     }
//     return dsts;
//   }
//   let result = _.toOriginal( dsts );
//   if(  )
// }

// --
//
// --

class ContainerAdapterAbstract
{
  constructor( container )
  {
    _.assert( arguments.length === 1 );
    this.original = container;
  }
  static OriginalOf( container )
  {
    if( container instanceof ContainerAdapterAbstract )
    return container.original;
    return container;
  }
  OriginalOf( container )
  {
    return this.constructor.OriginalOf( container );
  }
  static Is( src )
  {
    if( !src )
    return false;
    return src instanceof ContainerAdapterAbstract;
  }
  static AdapterFrom( src )
  {
    if( !src )
    return;
    if( src instanceof this )
    return src;
    debugger;
    return new this( src );
  }
  static _FilterArguments( dst, onEach )
  {
    if( _.routineIs( dst ) || dst === undefined )
    {
      _.assert( onEach === undefined );
      onEach = dst;
      dst = null;
    }
    if( dst === null )
    dst = this.MakeEmpty();
    else
    dst = this.AdapterFrom( dst );
    return [ dst, onEach ];
  }
  _FilterArguments( dst, onEach )
  {
    return this.constructor._FilterArguments( dst, onEach );
  }
  _same( src )
  {
    return src.original === this.original;
  }
  same( src )
  {
    if( !src )
    return false;
    if( src instanceof ContainerAdapterAbstract )
    return this._same( src );
    return this.original === src.original;
  }
  // original = null; // Dmytro : need clarification
}

// --
//
// --

class SetContainerAdapter extends ContainerAdapterAbstract
{
  constructor( container )
  {
    super( container );
    _.assert( arguments.length === 1 );
    _.assert( _.setIs( container ) );
  }
  make()
  {
    _.assert( arguments.length === 0 );
    return new SetContainerAdapter( new Set( this.original ) );
  }
  static MakeEmpty()
  {
    _.assert( arguments.length === 0 );
    return new SetContainerAdapter( new Set );
  }
  MakeEmpty()
  {
    debugger;
    return this.constructor.MakeEmpty();
  }
  has( e )
  {
    return this.original.has( e );
  }
  count( e )
  {
    return this.original.has( e ) ? 1 : 0;
  }
  append( e )
  {
    this.original.add( e );
    return this;
  }
  appendOnce( e )
  {
    this.original.add( e );
    return this;
  }
  appendOnceStrictly( e )
  {
    _.assert( !this.original.has( e ), 'Set already has such element' );
    this.original.add( e );
    return this;
  }
  push( e )
  {
    this.original.add( e );
    return this.original.size;
  }
  appendContainer( container )
  {
    container = this.OriginalOf( container );
    if( _.longIs( container ) )
    for( let k = 0, l = container.length ; k < l ; k++ )
    this.original.add( container[ k ] );
    else if( _.setIs( container ) )
    for( let e of container )
    this.original.add( e );
    else _.assert( 0, 'Unexpected data type' );
    return this;
  }
  appendContainerOnce( container )
  {
    return this.appendContainer( container );
  }
  pop( e )
  {
    _.assert( arguments.length === 1 );
    let r = this.original.delete( e );
    return e;
  }
  popStrictly( e )
  {
    debugger;
    _.assert( arguments.length === 1 );
    _.assert( this.original.has( e ), 'Container does not have such element' );
    let r = this.original.delete( e );
    return e;
  }
  removedOnce( e )
  {
    debugger;
    return this.original.delete( e );
  }
  removedOnceStrictly( e )
  {
    // debugger;
    _.assert( this.original.has( e ), 'Set did not have such element' );
    return this.original.delete( e );
  }
  empty()
  {
    debugger;
    this.original.clear();
  }
  map( dst, onEach )
  {
    let container = this.original;
    [ dst, onEach ] = this.constructor._FilterArguments( ... arguments );
    if( this._same( dst ) )
    {
      debugger;
      let length = container.size;

      for( let e of container )
      {
        if( length === 0 )
        break;
        length--;

        let e2 = onEach( e, undefined, container );

        if( e2 !== undefined && e !== e2 )
        {
          container.delete( e );
          container.add( e2 );
        }
        else
        container.add( e );
      }
      // Dmytro : this code makes cycled loop because add method append elements
      // for( let e of container )
      // {
      //   let e2 = onEach( e, undefined, container );
      //
      //   if( e2 !== undefined && e !== e2 )
      //   {
      //     container.delete( e );
      //     // container.remove( e ); // Set constructor has not this method
      //     container.add( e2 );
      //   }
      // }
    }
    else
    {
      for( let e of container )
      {
        let e2 = onEach( e, undefined, container );
        if( e2 !== undefined )
        dst.append( e2 );
        else
        dst.append( e );
      }
    }
    return dst;
  }
  filter( dst, onEach )
  {
    let container = this.original;
    [ dst, onEach ] = this.constructor._FilterArguments( ... arguments );
    if( this._same( dst ) )
    {
      debugger; // xxx
      let length = container.size;

      for( let e of container )
      {
        if( length === 0 )
        break;
        length--;

        let e2 = onEach( e, undefined, container );

        if( e2 === undefined || e !== e2 )
        {
          if( e2 !== undefined )
          container.add( e2 );

          container.delete( e );
        }
        else
        container.add( e );
      }

      // Dmytro : this code makes cycled loop
      // for( let e of container )
      // {
      //   let e2 = onEach( e, undefined, container );
      //   if( e !== e2 )
      //   {
      //     container.delete( e );
      //     // container.remove( e );
      //     if( e2 !== undefined )
      //     container.add( e2 );
      //   }
      // }
    }
    else
    {
      for( let e of container )
      {
        let e2 = onEach( e, undefined, container );
        if( e2 !== undefined )
        dst.append( e2 );
      }
    }
    return dst;
  }
  once( dst, onEval )
  {
    let container = this.original;
    [ dst, onEval ] = this.constructor._FilterArguments( ... arguments );
    if( this._same( dst ) )
    {
      /* already once */
      if( onEval )
      {
        let temp = [ ... container ];
        _.arrayRemoveDuplicates( temp, onEval );

        if( temp.length !== container.size )
        {
          container.clear();

          for( let e of temp )
          container.add( e );
        }
      }
    }
    else
    {
      debugger; // xxx
      if( onEval )
      {
        let temp = [ ... container ];
        _.arrayRemoveDuplicates( temp, onEval );

        container.clear();
        for( let e of temp )
        dst.original.add( e );
      }
      else
      dst.appendContainer( container );
    }
    return dst;
  }
  each( onEach )
  {
    return this.eachLeft( onEach );
  }
  eachLeft( onEach )
  {
    for( let e of this.original )
    onEach( e, undefined, this.original );
    return this;
  }
  eachRight( onEach )
  {
    debugger;
    let reversedContainer = new Set( [ ... this.original ].reverse() );
    for( let e of reversedContainer )
    onEach( e, undefined, this.original );
    return this;
  }
  all( onEach )
  {
    for( let e of this.original )
    {
      let r = onEach( e, undefined, this.original );
      if( !r )
      return r;
    }
    return true;
  }
  any( onEach )
  {
    debugger;
    for( let e of this.original )
    {
      let r = onEach( e, undefined, this.original );
      if( r )
      return r;
    }
    return false;
  }
  none( onEach )
  {
    debugger;
    for( let e of this.original )
    {
      let r = onEach( e, undefined, this.original );
      if( r )
      return false;
    }
    return true;
  }
  join( delimeter )
  {
    return [ ... this.original ].join( delimeter );
  }
  toArray()
  {
    return new ArrayContainerAdapter([ ... this.original ]);
  }
  [ Symbol.iterator ]()
  {
    debugger;
    return this.original[ Symbol.iterator ]();
  }
  get length()
  {
    return this.original.size;
  }
}

//

class ArrayContainerAdapter extends ContainerAdapterAbstract
{
  constructor( container )
  {
    super( container );
    _.assert( arguments.length === 1 );
    _.assert( _.arrayIs( container ) );
  }
  make()
  {
    debugger;
    _.assert( arguments.length === 0 );
    return new ArrayContainerAdapter( this.original.slice() );
  }
  static MakeEmpty()
  {
    _.assert( arguments.length === 0 );
    return new ArrayContainerAdapter( new Array );
  }
  MakeEmpty()
  {
    debugger;
    return this.constructor.MakeEmpty();
  }
  has( e )
  {
    return this.original.includes( e );
  }
  count( e )
  {
    return _.arrayCountElement( this.original, e );
  }
  append( e )
  {
    this.original.push( e );
    return this;
  }
  appendOnce( e )
  {
    _.arrayAppendOnce( this.original, e );
    return this;
  }
  appendOnceStrictly( e )
  {
    debugger;
    _.arrayAppendOnceStrictly( this.original, e )
    return this;
  }
  push( e )
  {
    return this.original.push( e );
  }
  appendContainer( container )
  {
    container = this.OriginalOf( container );
    if( _.longIs( container ) )
    _.arrayAppendArray( this.original, container );
    else if( _.setIs( container ) )
    for( let e of container )
    this.original.push( e );
    else _.assert( 0, 'Unexpected data type' );
    return this;
  }
  appendContainerOnce( container )
  {
    container = this.OriginalOf( container );
    if( _.longIs( container ) )
    _.arrayAppendArrayOnce( this.original, container );
    else if( _.setIs( container ) )
    _.arrayAppendArrayOnce( this.original, [ ... container ] );
    else _.assert( 0, 'Unexpected data type' );
    return this;
  }
  pop( e )
  {
    debugger;
    var poped = this.original.pop();
    _.assert( e === undefined || poped === e );
    return poped;
  }
  popStrictly( e )
  {
    debugger;
    _.assert( arguments.length === 1 );
    _.assert( this.original[ this.original.length - 1 ] === e, 'Container does not have such element' );
    var poped = this.original.pop();
    return poped;
  }
  removedOnce( e )
  {
    debugger;
    return _.arrayRemovedOnce( this.original, e );
  }
  removedOnceStrictly( e )
  {
    return _.arrayRemovedOnce( this.original, e );
  }
  empty()
  {
    debugger;
    this.original.splice( 0, this.original.length );
  }
  map( dst, onEach )
  {
<<<<<<< HEAD
    debugger; // xxx
=======
>>>>>>> 0351d53c
    let container = this.original;
    [ dst, onEach ] = this.constructor._FilterArguments( ... arguments );
    if( this._same( dst ) )
    {
      debugger;
<<<<<<< HEAD
      // for( let e of container )
      // {
      //   let e2 = onEach( e, undefined, container );
      //   if( e !== e2 || e2 !== undefined )
      //   {
      //     container[ k ] = e2;
      //   }
      // }
      for( let k in container )
      {
        let e2 = onEach( container[ k ], undefined, container );
        if( e2 !== undefined )
=======
      for( let k = 0, l = container.length ; k < l ; k++ )
      {
        let e = container[ k ];
        let e2 = onEach( e, undefined, container );
        if( e !== e2 || e2 !== undefined )
>>>>>>> 0351d53c
        {
          container[ k ] = e2;
        }
      }
    }
    else
    {
<<<<<<< HEAD
      debugger;
      for( let e of container )
      // for( let [ k, e ] of container )
=======
      for( let k = 0, l = container.length ; k < l ; k++ )
>>>>>>> 0351d53c
      {
        let e = container[ k ];
        let e2 = onEach( e, undefined, container );
        if( e2 !== undefined )
        dst.push( e2 );
        else
        dst.push( e );
      }
    }
    return dst;
  }
  filter( dst, onEach )
  {
    let container = this.original;
    [ dst, onEach ] = this.constructor._FilterArguments( ... arguments );
    if( this._same( dst ) )
    {
<<<<<<< HEAD
      debugger; // xxx
      for( let k = container.length - 1 ; k >= 0 ; k-- )
=======
      debugger; xxx
      for( let k = 0, l = container.length ; k < l ; k++ )
>>>>>>> 0351d53c
      {
        let e = container[ k ];
        let e2 = onEach( e, undefined, container );
        if( e !== e2 || e2 === undefined )
        {
          if( e2 !== undefined )
          container[ k ] = e2;
          else
          container.splice( k, 1 );
        }
      }
    }
    else
    {
      for( let k = 0, l = container.length ; k < l ; k++ )
      {
        let e = container[ k ];
        let e2 = onEach( e, undefined, container );
        if( e2 !== undefined )
        dst.push( e2 );
      }
    }
    return dst;
  }
  once( dst, onEval )
  {
    let container = this.original;
    [ dst, onEval ] = this.constructor._FilterArguments( ... arguments );
    if( this._same( dst ) )
    {
      _.longOnce( container, onEval );
      // _.longOnce( container );
    }
    else
    {
      debugger; // xxx
      _.arrayAppendArrayOnce( dst.original, container, onEval );
      // dst.appendContainerOnce( container );
    }
    return dst;
  }
  each( onEach )
  {
    return this.eachLeft( onEach );
  }
  eachLeft( onEach )
  {
    this.original.forEach( onEach );
    return this;
  }
  eachRight( onEach )
  {
    let container = this.original;
    for( let k = container.length - 1 ; k >= 0 ; k-- )
    onEach( container[ k ], k, container );
    return this;
  }
  all( onEach )
  {
    return this.original.every( onEach );
  }
  any( onEach )
  {
    debugger;
    return this.original.some( onEach );
  }
  none( onEach )
  {
    debugger;
    return !this.original.some( onEach );
  }
  join( delimeter )
  {
    return this.original.join( delimeter );
  }
  toArray()
  {
    return this;
  }
  [ Symbol.iterator ]()
  {
    return this.original[ Symbol.iterator ]();
  }
  get length()
  {
    return this.original.length;
  }
}

// --
// declare
// --

class ContainerAdapterNamespace
{
  static experiment(){};
  static [ Symbol.hasInstance ]( instance )
  {
    return is( instance );
  }
}

let Handler =
{
  construct( original, args )
  {
    return ContainerAdapterNamespace.make( ... args );
  }
};

let Self = new Proxy( ContainerAdapterNamespace, Handler );
Self.original = ContainerAdapterNamespace;

//

var Fields =
{

  Abstract : ContainerAdapterAbstract,
  Set : SetContainerAdapter,
  Array : ArrayContainerAdapter,

}

//

var Routines =
{

  /* qqq : requires good tests */

  is,
  make,
  from,

  toOriginal,
  toOriginals,
  // originalsFromAdapters,

}

//

Object.assign( Self, Routines );
Object.assign( Self, Fields );
_.assert( _.containerAdapter === undefined );
_.containerAdapter = Self;

// --
// export
// --

if( typeof module !== 'undefined' && module !== null )
module[ 'exports' ] = Self;

// var array = _.containerAdapter.make( [ 1, 2, 3 ] );
// var set = _.containerAdapter.make( new Set([ 1, 2, 3 ]) );
//
// array.append( 'x' );
// set.append( 'x' );
//
// var got = array.map( ( e ) => e+3 );
// var is = got === array; /* false */
//
// var got = array.map( null, ( e ) => e+3 );
// var is = got === array; /* false */
//
// var dst = [ 'x' ];
// var got = array.map( dst, ( e ) => e+3 );
// var is = got === array; /* false */
// var is = got === dst; /* true */
//
// var got = array.map( got, ( e ) => e+3 );
// var is = got === array; /* true */

})();<|MERGE_RESOLUTION|>--- conflicted
+++ resolved
@@ -598,16 +598,12 @@
   }
   map( dst, onEach )
   {
-<<<<<<< HEAD
     debugger; // xxx
-=======
->>>>>>> 0351d53c
     let container = this.original;
     [ dst, onEach ] = this.constructor._FilterArguments( ... arguments );
     if( this._same( dst ) )
     {
       debugger;
-<<<<<<< HEAD
       // for( let e of container )
       // {
       //   let e2 = onEach( e, undefined, container );
@@ -620,13 +616,6 @@
       {
         let e2 = onEach( container[ k ], undefined, container );
         if( e2 !== undefined )
-=======
-      for( let k = 0, l = container.length ; k < l ; k++ )
-      {
-        let e = container[ k ];
-        let e2 = onEach( e, undefined, container );
-        if( e !== e2 || e2 !== undefined )
->>>>>>> 0351d53c
         {
           container[ k ] = e2;
         }
@@ -634,15 +623,10 @@
     }
     else
     {
-<<<<<<< HEAD
       debugger;
       for( let e of container )
       // for( let [ k, e ] of container )
-=======
-      for( let k = 0, l = container.length ; k < l ; k++ )
->>>>>>> 0351d53c
-      {
-        let e = container[ k ];
+      {
         let e2 = onEach( e, undefined, container );
         if( e2 !== undefined )
         dst.push( e2 );
@@ -658,13 +642,8 @@
     [ dst, onEach ] = this.constructor._FilterArguments( ... arguments );
     if( this._same( dst ) )
     {
-<<<<<<< HEAD
       debugger; // xxx
       for( let k = container.length - 1 ; k >= 0 ; k-- )
-=======
-      debugger; xxx
-      for( let k = 0, l = container.length ; k < l ; k++ )
->>>>>>> 0351d53c
       {
         let e = container[ k ];
         let e2 = onEach( e, undefined, container );
