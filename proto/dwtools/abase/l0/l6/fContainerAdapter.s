--- conflicted
+++ resolved
@@ -520,24 +520,12 @@
     [ dst, onEach ] = this._filterArguments( ... arguments );
     if( this._same( dst ) )
     {
-<<<<<<< HEAD
       let temp = new Set( container );
       container.clear();
-=======
-      let length = container.size;
->>>>>>> 6c370d12
 
       for( let e of temp )
       {
-<<<<<<< HEAD
         let e2 = onEach( e, undefined, container );
-=======
-        if( length === 0 )
-        break;
-        length--;
-
-        let e2 = onEach( e, undefined, self );
->>>>>>> 6c370d12
 
         container.delete( e );
         if( e2 !== undefined && e !== e2 )
@@ -566,26 +554,14 @@
     [ dst, onEach ] = this._filterArguments( ... arguments );
     if( this._same( dst ) )
     {
-<<<<<<< HEAD
       debugger; // xxx
       let temp = new Set( container );
       container.clear();
-=======
-      let length = container.size;
->>>>>>> 6c370d12
 
       for( let e of temp )
       {
-<<<<<<< HEAD
         let e2 = onEach( e, undefined, container );
 
-=======
-        if( length === 0 )
-        break;
-        length--;
-
-        let e2 = onEach( e, undefined, self );
->>>>>>> 6c370d12
         if( e2 === undefined || e !== e2 )
         {
           if( e2 !== undefined )
