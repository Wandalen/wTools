--- conflicted
+++ resolved
@@ -248,7 +248,6 @@
 
   _.assert( arguments.length === 1 );
 
-<<<<<<< HEAD
   if( _.unrollIs( src ) )
   return _.unrollMake( 0 );
   else if( src === null || _.argumentsArrayIs( src ) )
@@ -262,14 +261,6 @@
     return result;
   }
   _.assert( 0 );
-=======
-  result = new src.constructor();
-
-  _.assert( _.longLike( result ) );
-  _.assert( result.length === 0 );
-
-  return result;
->>>>>>> e1b3098a
 }
 
 // function longMakeEmpty( src )
@@ -693,12 +684,8 @@
 
 /* qqq : optimize | Dmytro : optimized */
 
-<<<<<<< HEAD
 function longSlice( array, f, l )
 {
-=======
-  _.assert( _.longLike( array ) );
->>>>>>> e1b3098a
   _.assert( 1 <= arguments.length && arguments.length <= 3 );
   _.assert( f === undefined || _.numberIs( f ) );
   _.assert( l === undefined || _.numberIs( l ) );
@@ -4452,12 +4439,8 @@
  */
 
 /*
-<<<<<<< HEAD
 qqq : are all combinations of call of routine arrayCountElement covered?
 Dmytro : yes, all combinations of call is implemented
-=======
-qqq : are all combinations of call of routine longCountElement covered?
->>>>>>> e1b3098a
 */
 
 function longCountElement( srcArray, element, onEvaluate1, onEvaluate2 )
