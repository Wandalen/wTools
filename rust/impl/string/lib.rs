--- conflicted
+++ resolved
@@ -1,39 +1,4 @@
 
-<<<<<<< HEAD
-//!
-//! String tools.
-//!
-#![ doc = include_str!( "../../../module/rust/wstring_tools/Readme.md" ) ]
-
-///
-/// String tools.
-///
-// /// # Sample
-// /// ```
-// /// use wstring_tools::*;
-// ///
-// /// fn main()
-// /// {
-// ///   /* delimeter exists */
-// ///   let src = "abc def";
-// ///   let iter = string::split()
-// ///   .src( src )
-// ///   .delimeter( " " )
-// ///   .form();
-// ///   let iterated = iter.map( | e | String::from( e ) ).collect::< Vec< _ > >();
-// ///   assert_eq!( iterated, vec![ "abc", " ", "def" ] );
-// ///
-// ///   /* delimeter no exists */
-// ///   let src = "abc def";
-// ///   let iter = string::split()
-// ///   .src( src )
-// ///   .delimeter( "g" )
-// ///   .form();
-// ///   let iterated = iter.map( | e | String::from( e ) ).collect::< Vec< _ > >();
-// ///   assert_eq!( iterated, vec![ "abc def" ] );
-// /// }
-// /// ```
-=======
 /// Spit string with a delimeter.
 pub mod split;
 
@@ -44,7 +9,6 @@
 }
 
 pub use exposed::*;
->>>>>>> 56207a9b
 
 /// Namespace of the module to include with `use module::*`.
 pub mod prelude
