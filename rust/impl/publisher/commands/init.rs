
/// Internal namespace.
pub( crate ) mod private
{
<<<<<<< HEAD
  ///
  /// Form CA commands.
  ///

  pub fn commands_form() -> std::collections::HashMap< String, wca::command::Command >
  {
    let publish_command = wca::CommandOptions::default()
    .hint( "Publish package on `crates.io`." )
    .long_hint( "Publish package on `crates.io`." )
    .phrase( "publish" )
    .subject_hint( "A path to package. Should be a directory with file `Cargo.toml`." )
    .property_hint( "dry", "Run command dry. Default is false." )
    .property_hint( "verbosity", "Setup level of verbosity." )
    .property_alias( "verbosity", "v" )
    .routine( &crate::commands::publish::publish )
    .form();

    let workspace_publish_command = wca::CommandOptions::default()
    .hint( "Publish packages from workspace on `crates.io`." )
    .long_hint( "Publish packages from workspace on `crates.io`." )
    .phrase( "workspace.publish" )
    .subject_hint( "A path to manifest path with workspace. Should be a directory with file `Cargo.toml`." )
    .property_hint( "dry", "Run command dry. Default is false." )
    .property_hint( "verbosity", "Setup level of verbosity." )
    .property_alias( "verbosity", "v" )
    .routine( &crate::commands::publish::workspace_publish )
    .form();

    let list_command = wca::CommandOptions::default()
    .hint( "List packages." )
    .long_hint( "List packages" )
    .phrase( "list" )
    .subject_hint( "A path to directory with packages. Should be a glob." )
    .routine( &crate::commands::list::list )
    .form();
=======
  let publish_command = wca::Command::former()
  .hint( "Publish package on `crates.io`." )
  .long_hint( "Publish package on `crates.io`." )
  .phrase( "publish" )
  .subject_hint( "A path to package. Should be a directory with file `Cargo.toml`." )
  .property_hint( "dry", "Run command dry. Default is false." )
  .property_hint( "verbosity", "Setup level of verbosity." )
  .property_alias( "verbosity", "v" )
  .routine( &super::publish::publish )
  .form();

  let list_command = wca::Command::former()
  .hint( "List packages." )
  .long_hint( "List packages" )
  .phrase( "list" )
  .subject_hint( "A path to directory with packages. Should be a glob." )
  .routine( &super::list::list )
  .form();
>>>>>>> a233f428

    let ca_map = std::collections::HashMap::from
    ([
      ( ".publish".to_string(), publish_command ),
      ( ".workspace.publish".to_string(), workspace_publish_command ),
      ( ".list".to_string(), list_command ),
    ]);

    ca_map
  }
}
//

crate::mod_interface!
{
  prelude use commands_form;
}
<|MERGE_RESOLUTION|>--- conflicted
+++ resolved
@@ -2,14 +2,13 @@
 /// Internal namespace.
 pub( crate ) mod private
 {
-<<<<<<< HEAD
   ///
   /// Form CA commands.
   ///
 
   pub fn commands_form() -> std::collections::HashMap< String, wca::command::Command >
   {
-    let publish_command = wca::CommandOptions::default()
+    let publish_command = wca::Command::former()
     .hint( "Publish package on `crates.io`." )
     .long_hint( "Publish package on `crates.io`." )
     .phrase( "publish" )
@@ -20,7 +19,7 @@
     .routine( &crate::commands::publish::publish )
     .form();
 
-    let workspace_publish_command = wca::CommandOptions::default()
+    let workspace_publish_command = wca::Command::former()
     .hint( "Publish packages from workspace on `crates.io`." )
     .long_hint( "Publish packages from workspace on `crates.io`." )
     .phrase( "workspace.publish" )
@@ -31,33 +30,13 @@
     .routine( &crate::commands::publish::workspace_publish )
     .form();
 
-    let list_command = wca::CommandOptions::default()
+    let list_command = wca::Command::former()
     .hint( "List packages." )
     .long_hint( "List packages" )
     .phrase( "list" )
     .subject_hint( "A path to directory with packages. Should be a glob." )
     .routine( &crate::commands::list::list )
     .form();
-=======
-  let publish_command = wca::Command::former()
-  .hint( "Publish package on `crates.io`." )
-  .long_hint( "Publish package on `crates.io`." )
-  .phrase( "publish" )
-  .subject_hint( "A path to package. Should be a directory with file `Cargo.toml`." )
-  .property_hint( "dry", "Run command dry. Default is false." )
-  .property_hint( "verbosity", "Setup level of verbosity." )
-  .property_alias( "verbosity", "v" )
-  .routine( &super::publish::publish )
-  .form();
-
-  let list_command = wca::Command::former()
-  .hint( "List packages." )
-  .long_hint( "List packages" )
-  .phrase( "list" )
-  .subject_hint( "A path to directory with packages. Should be a glob." )
-  .routine( &super::list::list )
-  .form();
->>>>>>> a233f428
 
     let ca_map = std::collections::HashMap::from
     ([
