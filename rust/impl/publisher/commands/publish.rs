--- conflicted
+++ resolved
@@ -35,7 +35,6 @@
 
   let dry = match instruction.properties_map.get( "dry" )
   {
-<<<<<<< HEAD
     Some( x ) => x.clone().primitive().unwrap().to_bool_like(),
     None => BoolLike::False,
   };
@@ -43,77 +42,6 @@
   for path in paths
   {
     package_publish( &current_path, &path, &dry )?;
-=======
-    let mut manifest = manifest_get( path ).unwrap();
-    if !manifest.package_is() || manifest.local_is()
-    {
-      continue;
-    }
-    let data = manifest.manifest_data.as_deref_mut().unwrap();
-
-    let mut package_dir = manifest.manifest_path.clone();
-    package_dir.pop();
-
-    let output = crate::process::start_sync( "cargo package", &package_dir ).unwrap();
-    crate::process::log_output( &output );
-
-    let name = &data[ "package" ][ "name" ].clone();
-    let name = name.as_str().unwrap();
-    let version = &data[ "package" ][ "version" ].clone();
-    let version = version.as_str().unwrap();
-    let local_package_path = local_package_path_get( name, version, &manifest.manifest_path );
-
-    let local_package = fs::read( &local_package_path ).unwrap();
-    let remote_package = http::retrieve_bytes( name, version ).unwrap_or_default();
-
-    let digest_of_local = digest::hash( &local_package );
-    let digest_of_remote = digest::hash( &remote_package );
-
-    if digest_of_local != digest_of_remote
-    {
-      data[ "package" ][ "version" ] = bump( version ).unwrap();
-      let version = &data[ "package" ][ "version" ].clone();
-      let version = version.as_str().unwrap();
-      manifest.store().unwrap();
-
-      let dry = match instruction.properties_map.get( "dry" )
-      {
-        Some( x ) => x.clone().primitive().unwrap().to_bool_like(),
-        None => BoolLike::False,
-      };
-
-      if dry == BoolLike::True
-      {
-        let mut buf = String::new();
-        write!( &mut buf, "git commit --dry-run -am \"{} v{}\"", name, version ).unwrap();
-        let output = crate::process::start_sync( &buf, &current_path ).unwrap();
-        crate::process::log_output( &output );
-
-        let output = crate::process::start_sync( "git push --dry-run", &current_path ).unwrap();
-        crate::process::log_output( &output );
-
-        let output = crate::process::start_sync( "cargo publish --dry-run --allow-dirty", &package_dir ).unwrap();
-        crate::process::log_output( &output );
-      }
-      else
-      {
-        let mut buf = String::new();
-        write!( &mut buf, "git commit -am \"{} v{}\"", name, version ).unwrap();
-        let output = crate::process::start_sync( &buf, &current_path ).unwrap();
-        crate::process::log_output( &output );
-
-        let output = crate::process::start_sync( "git push", &current_path ).unwrap();
-        crate::process::log_output( &output );
-
-        let output = crate::process::start_sync( "cargo publish", &package_dir ).unwrap();
-        crate::process::log_output( &output );
-      }
-    }
-    else
-    {
-      println!( "Package {} is up to date", name );
-    }
->>>>>>> a8216182
   }
 
   Ok( () )
@@ -226,7 +154,7 @@
 /// Publish packages from workspace.
 ///
 
-pub fn workspace_publish( instruction : &instruction::Instruction ) -> Result< (), BasicError >
+pub fn workspace_publish( instruction : &crate::instruction::Instruction ) -> Result< (), BasicError >
 {
   let current_path = env::current_dir().unwrap();
 
