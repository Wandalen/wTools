--- conflicted
+++ resolved
@@ -1,23 +1,16 @@
 /// Internal namespace.
 pub( crate ) mod private
 {
-<<<<<<< HEAD
-=======
 
   // xxx : move here test tools
 
->>>>>>> 4cd9f21e
   ///
   /// Mechanism to expand and format test case.
   /// This macro encourages refactoring the code of the test in the most readable way, gathering a list of all test routines at the end of the test file.
   ///
-<<<<<<< HEAD
-  /// # Sample
-=======
   /// Name of test routine should have postfix `*_test`. In the index of test routine the postfix should be ommited.
   ///
   /// ### Sample
->>>>>>> 4cd9f21e
   /// use wtest_basic::*;
   ///
   /// //
@@ -88,12 +81,6 @@
     };
   }
 
-<<<<<<< HEAD
-=======
-  // /// Pass only if callback fails either returning error or panicing.
->>>>>>> 4cd9f21e
-  //
-
   pub use test_case_ as test_case;
   pub use test_routine;
   pub use test_suite::test_suite;
@@ -102,15 +89,7 @@
 /// Exposed namespace of the module.
 pub mod exposed
 {
-  // use super::private as i;
   pub use super::prelude::*;
-<<<<<<< HEAD
-  pub use i::test_case;
-  pub use i::test_routine;
-  pub use i::test_suite;
-=======
-  pub use super::private::test_suite;
->>>>>>> 4cd9f21e
 }
 
 pub use exposed::*;
@@ -118,13 +97,8 @@
 /// Prelude to use essentials: `use my_module::prelude::*`.
 pub mod prelude
 {
-<<<<<<< HEAD
-  use super::internal as i;
+  use super::private as i;
   pub use i::test_case;
   pub use i::test_routine;
   pub use i::test_suite;
-=======
-  // use super::private as i;
-  pub use super::private::test_suite;
->>>>>>> 4cd9f21e
 }