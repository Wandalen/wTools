
pub( crate ) mod private
{
  use crate::command::*;
  use crate::instruction::*;
  use wtools::meta::*;
  use wtools::error::{ Result, BasicError };
  use wtools::string::split;
  use wtools::former::Former;

  ///
  /// Commands aggregator.
  ///

  /*
     Dmytro : owned types are used because Former does not work with combination of links and
     containers
   */

  #[ derive( Debug, PartialEq ) ]
  #[ derive( Former ) ]
  #[ allow( missing_docs ) ]
  pub struct CommandsAggregator
  {
    pub base_path : Option<std::path::PathBuf>,
    #[ default( "".to_string() ) ]
    pub command_prefix : String,
    #[ default( vec![ ".".to_string(), " ".to_string() ] ) ]
    pub delimeter : Vec< String >,
    #[ default( ";".to_string() ) ]
    pub command_explicit_delimeter : String,
    #[ default( " ".to_string() ) ]
    pub command_implicit_delimeter : String,
    #[ default( true ) ]
    pub commands_explicit_delimiting : bool,
    #[ default( false ) ]
    pub commands_implicit_delimiting : bool,
    #[ default( false ) ]
    pub properties_map_parsing : bool,
    #[ default( true ) ]
    pub several_values : bool,
    #[ default( true ) ]
    pub with_help : bool,
    #[ default( true ) ]
    pub changing_exit_code : bool,
    // logger : Option<Logger>, /* rrr : for Dmytro : implement */
    pub commands : std::collections::HashMap< String, Command >,
    // pub vocabulary : Option<vocabulary>, /* rrr : for Dmytro : implement */
  }

  impl CommandsAggregator
  {
    /// Perform instructions queue as single program.
    pub fn program_perform( &self, program : impl AsRef< str > ) -> Result< () >
    {
      let program = program.as_ref().trim();

      if !program.starts_with( '.' /* aggregator.vocabulary.default_delimeter */ )
        || program.starts_with( "./" /* `${aggregator.vocabulary.default_delimeter}/` */ )
        || program.starts_with( ".\\" /* `${aggregator.vocabulary.default_delimeter}\\` */ )
      {
        return self.on_syntax_error( program );
      }

      /* should use logger and condition */
      println!( "Command \"{}\"", program );

      let instructions = self.instructions_parse( program );

      for instruction in &instructions
      {
        match self._instruction_perform( instruction )
        {
          Ok( _ ) => {},
          Err( err ) =>
          {
            if self.changing_exit_code
            {
              eprintln!( "{}", err.to_string() );
              std::process::exit( 1 );
            }
            else
            {
              return Err( err )
            }
          }
        }
      }

      Ok( () )
    }

    /// Perform instruction.
    pub fn instruction_perform( &self, instruction : impl AsRef< str > ) -> Result< () >
    {
      let parsed : Instruction = instruction_parse()
      .instruction( instruction.as_ref() )
      .several_values( self.several_values )
      .properties_map_parsing( self.properties_map_parsing )
      .quoting( true )
      .unquoting( true )
      .perform();

      let result = self._instruction_perform( &parsed );
      if result.is_err() && self.changing_exit_code
      {
        eprintln!( "{}", result.err().unwrap().to_string() );
        std::process::exit( 1 );
      }
      result
    }

    //

    fn _instruction_perform( &self, instruction : &Instruction ) -> Result< () >
    {
      let result = match self.command_resolve( instruction )
      {
        Some( command ) =>
        {
          command.perform( instruction )
        },
        None =>
        {
          if self.with_help
          {
            match self.on_ambiguity( instruction.command_name.as_str() )
            {
              _ => (),
            }
          }
          if self.changing_exit_code
          {
            std::process::exit( 1 );
          }
          Ok( () )
        },
      };

      result
    }

    /// Print help for command.
    fn command_help( &self, command : impl AsRef< str > )
    {
      if command.as_ref() == ""
      {
        for ( _name, command_descriptor ) in self.commands.iter()
        {
          println!( "{}", command_descriptor.help_short() );
        }
      }
      else
      {
        if let Some( command_descriptor ) = self.commands.get( command.as_ref() )
        {
          println!( "{}", command_descriptor.help_long() );
        }
        else
        {
          match self.on_unknown_command_error( command.as_ref() )
          {
            _ => ()
          };
        }
      }
    }

    /// Find command in dictionary.
    fn command_resolve( &self, instruction : &Instruction ) -> Option<&Command>
    {
      self.commands.get( &instruction.command_name )
    }

    /// Parse multiple instructions.
    pub fn instructions_parse( &self, program : impl AsRef< str > ) -> Vec< Instruction >
    {
      let commands = split()
      .src( program.as_ref().trim() )
      .delimeter( self.command_explicit_delimeter.as_str() )
      .preserving_empty( false )
      .preserving_delimeters( false )
      .preserving_quoting( false )
      .perform();
      let commands = commands.map( | e | String::from( e ) ).collect::< Vec< _ > >();

      let mut string_commands = vec![];
      for command in commands
      {
        let splitted = split()
        .src( command.trim() )
        .delimeter( self.command_implicit_delimeter.as_str() )
        .preserving_empty( false )
        .preserving_delimeters( false )
        .preserving_quoting( false )
        .perform();
        let splitted = splitted.map( | e | String::from( e ) ).collect::< Vec< _ > >();

        if self.command_implicit_delimeter == " "
        {
          let start_index = if splitted[ 0 ].is_empty() { 1 } else { 0 };
          let mut string_command = String::from( &splitted[ start_index ] );

          for i in start_index + 1 .. splitted.len()
          {
            let part = splitted[ i ].trim();
            if part.starts_with( '.' ) && !self.dotted_path_is( part )
            {
              string_commands.push( string_command );
              string_command = String::from( part );
            }
            else
            {
              string_command.push( ' ' );
              string_command.push_str( part );
            }
          }

          string_commands.push( string_command );
        }
        else
        {
          for command in splitted
          {
            string_commands.push( String::from( command.trim() ) );
          }
        }
      }

      let instructions = string_commands.iter().map( | instruction |
      {
        instruction_parse()
        .instruction( instruction.as_str() )
        .properties_map_parsing( true )
        .several_values( true )
        .perform()
      }).collect::< Vec< Instruction > >();

      instructions
    }

    //

    fn dotted_path_is( &self, src : impl AsRef< str > ) -> bool
    {
      let part = src.as_ref();

      if part == "." || part == ".."
      {
        return true;
      }

      if part.starts_with( "./" ) || part.starts_with( "../" )
      || part.starts_with( ".\\" ) || part.starts_with( "..\\" )
      {
        return true;
      }

      false
    }
  }

  //

  ///
  /// On error helper.
  ///

  pub trait OnError
  {
    /// Handle error.
    fn on_error( &self, err : BasicError ) -> Result< () >;
  }

  ///
  /// On syntax error helper.
  ///

  pub trait OnSyntaxError
  {
    /// Handle syntax error.
    fn on_syntax_error( &self, command : impl AsRef< str > ) -> Result< () >;
  }

  ///
  /// On ambiguity helper.
  ///

  pub trait OnAmbiguity
  {
    /// Handle ambiguity.
    fn on_ambiguity( &self, command : impl AsRef< str > ) -> Result< () >;
  }

  ///
  /// On unknown command error helper.
  ///

  pub trait OnUnknownCommandError
  {
    /// Handle unknown command error.
    fn on_unknown_command_error( &self, command : impl AsRef< str > ) -> Result< () >;
  }

  ///
  /// Help helper.
  ///

  pub trait OnGetHelp
  {
    /// Get help.
    fn on_get_help( &self ) -> Result< () >;
  }

  ///
  /// Printing commands helper.
  ///

  pub trait OnPrintCommands
  {
    /// Print all commands.
    fn on_print_commands( &self ) -> Result< () >;
  }

  ///
  /// Super trait that checks that all helpers are implemented.
  ///

  pub trait CommandsAggregatorHandlers : OnError + OnSyntaxError + OnAmbiguity + OnUnknownCommandError + OnGetHelp + OnPrintCommands
  {
  }

  impl CommandsAggregatorHandlers for CommandsAggregator {}

  #[ cfg( feature = "on_error_default" ) ]
  impl OnError for CommandsAggregator
  {
    /// Handle error.
    fn on_error( &self, err : BasicError ) -> Result< () >
    {
<<<<<<< HEAD
      if self.changing_exit_code
      {
        /* rrr : for Dmytro : implement */
        // unimplemented!();
      }
=======
>>>>>>> 06bd6067
      Err( err )
    }
  }

  #[ cfg( feature = "on_syntax_error_default" ) ]
  impl OnSyntaxError for CommandsAggregator
  {
    /// Handle syntax error.
    fn on_syntax_error( &self, command : impl AsRef< str > ) -> Result< () >
    {
      let err_formatted = format!( "Illformed command \"{}\"", command.as_ref() );
      eprintln!( "{}", err_formatted );
      self.on_get_help().unwrap();

      let err = BasicError::new( err_formatted );
      return self.on_error( err );
    }
  }

  #[ cfg( feature = "on_ambiguity_default" ) ]
  impl OnAmbiguity for CommandsAggregator
  {
    /// Handle ambiguity.
    fn on_ambiguity( &self, command : impl AsRef< str > ) -> Result< () >
    {
      eprintln!( "Ambiguity. Did you mean?" );
      self.command_help( command.as_ref() );
      println!( "" );

      let err_formatted = format!( "Ambiguity \"{}\"", command.as_ref() );
      let err = BasicError::new( err_formatted );
      return self.on_error( err );
    }
  }

  #[ cfg( feature = "on_unknown_command_error_default" ) ]
  impl OnUnknownCommandError for CommandsAggregator
  {
    /// Handle unknown command error.
    fn on_unknown_command_error( &self, command : impl AsRef< str > ) -> Result< () >
    {
      let mut err_formatted = format!( "Unknown command \"{}\"", command.as_ref() );

      let instruction = instruction_parse()
      .instruction( ".help" )
      .perform();
      if self.command_resolve( &instruction ).is_some()
      {
        err_formatted.push_str( "\nTry \".help\"" );
      }
      let err = BasicError::new( err_formatted );
      return self.on_error( err );
    }
  }

  #[ cfg( feature = "on_get_help_default" ) ]
  impl OnGetHelp for CommandsAggregator
  {
    /// Get help.
    fn on_get_help( &self ) -> Result< () >
    {
      let instruction = instruction_parse()
      .instruction( ".help" )
      .perform();
      if let Some( command ) = self.command_resolve( &instruction )
      {
        let instruction = instruction_parse()
        .instruction( "" )
        .perform();
        return command.perform( &instruction );
      }
      else
      {
        self.command_help( "" );
        return Ok( () );
      }
    }
  }

  #[ cfg( feature = "on_print_commands_default" ) ]
  impl OnPrintCommands for CommandsAggregator
  {
    /// Print all commands.
    fn on_print_commands( &self ) -> Result< () >
    {
      println!( "" );
      self.command_help( "" );
      println!( "" );
      Ok( () )
    }
  }

  //

  ///
  /// Get instruction parser builder.
  ///

  pub fn commands_aggregator() -> CommandsAggregatorFormer
  {
    CommandsAggregator::former()
  }

}

crate::mod_interface!
{
  prelude use CommandsAggregator;
  prelude use OnError;
  prelude use OnSyntaxError;
  prelude use OnAmbiguity;
  prelude use OnUnknownCommandError;
  prelude use OnGetHelp;
  prelude use OnPrintCommands;
  prelude use commands_aggregator;
}<|MERGE_RESOLUTION|>--- conflicted
+++ resolved
@@ -338,14 +338,11 @@
     /// Handle error.
     fn on_error( &self, err : BasicError ) -> Result< () >
     {
-<<<<<<< HEAD
       if self.changing_exit_code
       {
         /* rrr : for Dmytro : implement */
         // unimplemented!();
       }
-=======
->>>>>>> 06bd6067
       Err( err )
     }
   }
