--- conflicted
+++ resolved
@@ -16,22 +16,8 @@
   /// Prints information about package
   ///
 
-<<<<<<< HEAD
   pub fn info( _ : Args< NoSubject, NoProperties >, ctx : Context ) -> Result< (), BasicError >
   {
-=======
-  pub fn info( _ : Args< NoSubject, NoProperties >, ctx : wca::Context ) -> Result< (), BasicError >
-  {
-    let current_path = if let Some( path ) = ctx.get_ref::< std::path::PathBuf >()
-    {
-      path.to_owned()
-    }
-    else
-    {
-      env::current_dir().unwrap().to_owned()
-    };
-
->>>>>>> 55c7a63a
     println!( "[LOG] Called info command" );
 
     // Get package from context or try to read package at current directory
