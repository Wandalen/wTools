--- conflicted
+++ resolved
@@ -27,12 +27,8 @@
   let ca = wca::commands_aggregator()
   .exit_code_on_error( 1 )
   .commands( commands.to_owned() )
-<<<<<<< HEAD
   // TODO: WCA: with_context() [?] - place `empty` context to commands aggregator
   .context( wca::Context::new( "" ) )
-=======
-  .context( State::new( commands ) )
->>>>>>> 55c7a63a
   .form();
 
   ca.program_perform( args.join( " " ) + " .end" )
