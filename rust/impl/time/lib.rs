--- conflicted
+++ resolved
@@ -41,17 +41,13 @@
 //
 // pub use time::*;
 
+#[ cfg( feature = "chrono" ) ]
 /// Collection of time tools.
 pub mod time;
 
 /// Dependencies.
 pub mod dependencies
 {
-<<<<<<< HEAD
-  #[ cfg( feature = "chrono" ) ]
-  include!( "./now.rs" );
-=======
->>>>>>> 0857d0e3
 }
 
 /// Protected namespace of the module.
@@ -72,11 +68,13 @@
 pub mod exposed
 {
   pub use super::prelude::*;
+  #[ cfg( feature = "chrono" ) ]
   pub use super::time::exposed::*;
 }
 
 /// Prelude to use essentials: `use my_module::prelude::*`.
 pub mod prelude
 {
+  #[ cfg( feature = "chrono" ) ]
   pub use super::time::prelude::*;
 }