--- conflicted
+++ resolved
@@ -15,15 +15,8 @@
   // #[ derive( Former ) ]
   pub struct Encoder
   {
-<<<<<<< HEAD
-    /// Frame width.
-    width : usize,
-    /// Frame height.
-    height : usize,
-=======
     /// Frame width and height.
     dims : wmath::X2< usize >,
->>>>>>> 06bd6067
     /// Frame rate.
     frame_rate : usize,
     /// Color encoding.
