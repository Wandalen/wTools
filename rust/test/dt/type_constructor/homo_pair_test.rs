#[ allow( unused_imports ) ]
use super::TheModule;
use test_tools::*;
use TheModule::*;

tests_impls!
{
  #[ test ]
  fn basic()
  {
    use core::fmt;

    mod mod1
    {
      pub use f32;
    }

    trait Round { fn round( &self ) -> Self; };
    impl Round for ( f32, f32 )
    {
      fn round( &self ) -> Self
      {
        ( self.0.round(), self.1.round() )
      }
    }

    trait RoundInplace { fn round_inplace( &mut self ); };
    impl RoundInplace for ( f32, f32 )
    {
      fn round_inplace( &mut self )
      {
        self.0 = self.0.round();
        self.1 = self.1.round();
      }
    }

    // trace_macros!( true );
    types!
    {

      ///
      /// Attribute which is inner.
      ///

      #[ derive( Debug, Clone ) ]
      #[ derive( PartialEq ) ]
      pair Pair : mod1::f32;

    }
    // trace_macros!( false );

    /* test.case( "from array / into pair" ) */
    let instance1 : Pair = [ 13.0, 31.0 ].into();
    let instance2 = Pair::from( [ 13.0, 31.0 ] );
    assert_eq!( instance1.0, 13.0 );
    assert_eq!( instance1.1, 31.0 );
    assert_eq!( instance2.0, 13.0 );
    assert_eq!( instance2.1, 31.0 );
    assert_eq!( instance1, instance2 );
    assert!( implements!( instance1 => PartialEq ) );
    assert!( implements!( instance1 => Clone ) );
    assert!( implements!( instance1 => fmt::Debug ) );
    assert!( !implements!( instance1 => Default ) );

    /* test.case( "from pair / into array" ) */
    let instance1 : [ _ ; 2 ] = ( Pair::from( [ 13.0, 31.0 ] ) ).into();
    let instance2 = < [ _ ; 2] >::from( Pair::from( [ 13.0, 31.0 ] ) );
    assert_eq!( instance1[ 0 ], 13.0 );
    assert_eq!( instance1[ 1 ], 31.0 );
    assert_eq!( instance2[ 0 ], 13.0 );
    assert_eq!( instance2[ 1 ], 31.0 );
    assert_eq!( instance1, instance2 );

    /* test.case( "from slice / into pair" ) */
    let instance1 : Pair = ( &[ 13.0, 31.0 ][ .. ] ).into();
    let instance2 = Pair::from( ( &[ 13.0, 31.0 ][ .. ] ) );
    assert_eq!( instance1.0, 13.0 );
    assert_eq!( instance1.1, 31.0 );
    assert_eq!( instance2.0, 13.0 );
    assert_eq!( instance2.1, 31.0 );
    assert_eq!( instance1, instance2 );

    /* test.case( "from tuple / into pair" ) */
    let instance1 : Pair = ( 13.0, 31.0 ).into();
    let instance2 = Pair::from( ( 13.0, 31.0 ) );
    assert_eq!( instance1.0, 13.0 );
    assert_eq!( instance1.1, 31.0 );
    assert_eq!( instance2.0, 13.0 );
    assert_eq!( instance2.1, 31.0 );
    assert_eq!( instance1, instance2 );

    /* test.case( "from pair / into tuple" ) */
    let instance1 : ( _, _ ) = ( Pair::from( ( 13.0, 31.0 ) ) ).into();
    let instance2 = < ( _, _ ) >::from( Pair::from( ( 13.0, 31.0 ) ) );
    assert_eq!( instance1.0, 13.0 );
    assert_eq!( instance1.1, 31.0 );
    assert_eq!( instance2.0, 13.0 );
    assert_eq!( instance2.1, 31.0 );
    assert_eq!( instance1, instance2 );

    /* test.case( "from itself / into itself" ) */
    let instance1 : Pair = ( Pair::from( ( 13.0, 31.0 ) ) ).into();
    let instance2 = Pair::from( Pair::from( ( 13.0, 31.0 ) ) );
    assert_eq!( instance1.0, 13.0 );
    assert_eq!( instance1.1, 31.0 );
    assert_eq!( instance2.0, 13.0 );
    assert_eq!( instance2.1, 31.0 );
    assert_eq!( instance1, instance2 );

    /* test.case( "clone / eq" ) */
    let instance1 : Pair = ( 13.0, 31.0 ).into();
    let instance2 = instance1.clone();
    assert_eq!( instance2.0, 13.0 );
    assert_eq!( instance2.1, 31.0 );
    assert_eq!( instance1, instance2 );

    /* test.case( "deref" ) */
    let mut got : Pair = ( 13.5, 31.5 ).into();
    assert_eq!( got.round(), ( 14.0, 32.0 ) );
    got.round_inplace();
    assert_eq!( got, Pair::from( ( 14.0, 32.0 ) ) );

  }

  //

  #[ test ]
  fn parametrized_multiple()
  {

    macro_rules! mk
    {
      (
        $( $Rest : tt )*
      )
      =>
      {
        mod1::Floats::from( $( $Rest )* )
      };
    }

    mod mod1
    {

      #[ derive( Debug, Clone, PartialEq ) ]
      pub struct Floats< T1 : PartialEq + Copy, T2 : Default >
      (
        pub T1,
        pub T2,
      );

      impl< T1 : PartialEq + Copy, T2 : Default > core::ops::Deref
      for Floats< T1, T2 >
      {
        type Target = T1;
        fn deref( &self ) -> &Self::Target
        {
          &self.0
        }
      }

      impl< T1 : PartialEq + Copy, T2 : Default > From< T1 >
      for Floats< T1, T2 >
      {
        fn from( src : T1 ) -> Self
        {
          Floats::< T1, T2 >( src, T2::default() )
        }
      }

    }

    // trace_macros!( true );
    types!
    {
      #[ derive( Debug, Clone ) ]
      #[ derive( PartialEq ) ]
      pair Pair :
        mod1::Floats< T1 : PartialEq + std::marker::Copy, T2 : Default >,
      ;
    }
    // trace_macros!( false );

    pub trait Round { fn round( &self ) -> Self; }
    impl Round
    for mod1::Floats< f32, f64 >
    {
      fn round( &self ) -> Self
      {
        mod1::Floats( self.0.round(), self.1.round() )
      }
    }
    impl Round
    for ( mod1::Floats< f32, f64 >, mod1::Floats< f32, f64 > )
    {
      fn round( &self ) -> Self
      {
        ( self.0.round(), self.1.round() )
      }
    }

    trait RoundInplace { fn round_inplace( &mut self ); };
    impl RoundInplace for mod1::Floats< f32, f64 >
    {
      fn round_inplace( &mut self )
      {
        self.0 = self.0.round();
        self.1 = self.1.round();
      }
    }
    impl RoundInplace for ( mod1::Floats< f32, f64 >, mod1::Floats< f32, f64 > )
    {
      fn round_inplace( &mut self )
      {
        self.0 = self.0.round();
        self.1 = self.1.round();
      }
    }

    /* test.case( "make1" ) */
    let got : Pair< f32, f64 > = make!( mk!( 13.0 ) );
    let exp = Pair::< f32, f64 >::from( ( mk!( 13.0 ), mk!( 13.0 ) ) );
    assert_eq!( got, exp );

    /* test.case( "make2" ) */
    let got : Pair< f32, f64 > = make!( mk!( 13.0 ), mk!( 31.0 ) );
    let exp = Pair::< f32, f64 >::from( ( mk!( 13.0 ), mk!( 31.0 ) ) );
    assert_eq!( got, exp );

    /* test.case( "from tuple / into pair" ) */
    let instance1 : Pair< f32, f64 > =
    (
      mk!( 13.0 ),
      mk!( 31.0 ),
    ).into();
    let instance2 = Pair::< f32, f64 >::from
    ((
      mk!( 13.0 ),
      mk!( 31.0 ),
    ));
    assert_eq!( instance1.0.0, 13.0 );
    assert_eq!( instance2.0.0, 13.0 );
    assert_eq!( instance1, instance2 );

    /* test.case( "from Pair / into tuple" ) */
    let instance1 : Pair< f32, f64 > = ( mk!( 13.0 ), mk!( 31.0 ) ).into();
    let got : ( mod1::Floats< f32, f64 >, _ ) = instance1.into();
    assert_eq!( got.0.0, 13.0 );
    let instance1 : Pair< f32, f64 > = ( mk!( 13.0 ), mk!( 31.0 ) ).into();
    let got = < ( mod1::Floats::< f32, f64 >, _ ) >::from( instance1 );
    assert_eq!( got.0.0, 13.0 );

    /* test.case( "clone / eq" ) */
    let instance1 : Pair< f32, f64 > = ( mk!( 13.0 ), mk!( 31.0 ) ).into();
    let instance2 = instance1.clone();
    assert_eq!( instance2.0, mk!( 13.0 ) );
    assert_eq!( instance1, instance2 );

    /* test.case( "deref" ) */
    let mut got : Pair< f32, f64 > = ( mk!( 13.5 ), mk!( 31.5 ) ).into();
    assert_eq!( got.round(), ( mk!( 14.0 ), mk!( 32.0 ) ) );
    got.round_inplace();
    assert_eq!( got, Pair::from( ( mk!( 14.0 ), mk!( 32.0 ) ) ) );

    /* test.case( "clone_as_tuple" ) */
    let src : Pair< f32, f64 > = ( mk!( 13.0 ), mk!( 31.0 ) ).into();
    let got = src.clone_as_tuple();
    assert_eq!( got, ( mk!( 13.0 ), mk!( 31.0 ) ) );
    assert!( !mem_same_ptr( &src, &got ) );

    /* test.case( "clone_as_array" ) */
    let src : Pair< f32, f64 > = ( mk!( 13.0 ), mk!( 31.0 ) ).into();
    let got = src.clone_as_array();
    assert_eq!( got, [ mk!( 13.0 ), mk!( 31.0 ) ] );
    assert!( !mem_same_ptr( &src, &got ) );

    /* test.case( "as_tuple" ) */
    let src : Pair< f32, f64 > = ( mk!( 13.0 ), mk!( 31.0 ) ).into();
    let got = src.as_tuple();
    assert_eq!( got, &( mk!( 13.0 ), mk!( 31.0 ) ) );
    assert!( mem_same_region( &src, got ) );

    /* test.case( "as_array" ) */
    let src : Pair< f32, f64 > = ( mk!( 13.0 ), mk!( 31.0 ) ).into();
    let got = src.as_array();
    assert_eq!( got, &[ mk!( 13.0 ), mk!( 31.0 ) ] );
    assert!( mem_same_region( &src, got ) );

    /* test.case( "as_slice" ) */
    let src : Pair< f32, f64 > = ( mk!( 13.0 ), mk!( 31.0 ) ).into();
    let got = src.as_slice();
    assert_eq!( got, &[ mk!( 13.0 ), mk!( 31.0 ) ][ .. ] );
    assert!( mem_same_region( &src, got ) );

  }

  //

  #[ test ]
  fn parametrized_no_derives()
  {

    mod mod1
    {
      pub struct Floats< T1, T2 >
      (
        pub T1,
        pub T2,
      );
    }

    // trace_macros!( true );
    types!
    {
      pair Pair : mod1::Floats< T1, T2 >;
    }
    // trace_macros!( false );

    /* test.case( "smoke test" ) */
    let instance1 = Pair( mod1::Floats( 13.0, 31.0 ), mod1::Floats( 13.0, 31.0 ) );

  }

  //

  #[ test ]
  fn parameter_with_derives()
  {

    macro_rules! mk
    {
      (
        $( $Rest : tt )*
      )
      =>
      {
        mod1::Float( $( $Rest )* )
      };
    }

    mod mod1
    {
      #[ derive( Debug, Clone, PartialEq ) ]
      pub struct Float
      (
        pub f32,
      );
    }

    // trace_macros!( true );
    types!
    {

      ///
      /// Attribute which is inner.
      ///

      #[ derive( Debug, Clone ) ]
      #[ derive( PartialEq ) ]
      pair Pair : < T1 : core::cmp::PartialEq + core::clone::Clone >;

    }
    // trace_macros!( false );

    pub trait Round { fn round( &self ) -> ( f32, f32 ); }
    impl Round
    for ( mod1::Float, mod1::Float )
    {
      fn round( &self ) -> ( f32, f32 )
      {
        ( self.0.0.round(), self.1.0.round() )
      }
    }

    trait RoundInplace { fn round_inplace( &mut self ); };
    impl RoundInplace for ( mod1::Float, mod1::Float )
    {
      fn round_inplace( &mut self )
      {
        self.0.0 = self.0.0.round();
        self.1.0 = self.1.0.round();
      }
    }

    /* test.case( "make1" ) */
    let instance1 : Pair< mod1::Float > = make!( mk!( 13.0 ) );
    let instance2 = Pair::< mod1::Float >::from( [ mk!( 13.0 ), mk!( 13.0 ) ] );
    assert_eq!( instance1, instance2 );

    /* test.case( "make2" ) */
    let instance1 : Pair< mod1::Float > = make!( mk!( 13.0 ), mk!( 31.0 ) );
    let instance2 = Pair::< mod1::Float >::from( [ mk!( 13.0 ), mk!( 31.0 ) ] );
    assert_eq!( instance1, instance2 );

    /* test.case( "from array / into pair" ) */
    let instance1 : Pair< mod1::Float > = [ mk!( 13.0 ), mk!( 31.0 ) ].into();
    let instance2 = Pair::< mod1::Float >::from( [ mk!( 13.0 ), mk!( 31.0 ) ] );
    assert_eq!( instance1.0, mk!( 13.0 ) );
    assert_eq!( instance1.1, mk!( 31.0 ) );
    assert_eq!( instance2.0, mk!( 13.0 ) );
    assert_eq!( instance2.1, mk!( 31.0 ) );
    assert_eq!( instance1, instance2 );

    /* test.case( "from pair / into array" ) */
    let instance1 : [ _ ; 2 ] = ( Pair::< mod1::Float >::from( [ mk!( 13.0 ), mk!( 31.0 ) ] ) ).into();
    let instance2 = < [ _ ; 2] >::from( Pair::< mod1::Float >::from( [ mk!( 13.0 ), mk!( 31.0 ) ] ) );
    assert_eq!( instance1[ 0 ], mk!( 13.0 ) );
    assert_eq!( instance1[ 1 ], mk!( 31.0 ) );
    assert_eq!( instance2[ 0 ], mk!( 13.0 ) );
    assert_eq!( instance2[ 1 ], mk!( 31.0 ) );
    assert_eq!( instance1, instance2 );

    /* test.case( "from slice / into pair" ) */
    let instance1 : Pair< mod1::Float > = ( &[ mk!( 13.0 ), mk!( 31.0 ) ][ .. ] ).into();
    let instance2 = Pair::< mod1::Float >::from( ( &[ mk!( 13.0 ), mk!( 31.0 ) ][ .. ] ) );
    assert_eq!( instance1.0, mk!( 13.0 ) );
    assert_eq!( instance1.1, mk!( 31.0 ) );
    assert_eq!( instance2.0, mk!( 13.0 ) );
    assert_eq!( instance2.1, mk!( 31.0 ) );
    assert_eq!( instance1, instance2 );

    /* test.case( "from tuple / into pair" ) */
    let instance1 : Pair< mod1::Float > = ( mk!( 13.0 ), mk!( 31.0 ) ).into();
    let instance2 = Pair::< mod1::Float >::from( ( mk!( 13.0 ), mk!( 31.0 ) ) );
    assert_eq!( instance1.0, mk!( 13.0 ) );
    assert_eq!( instance1.1, mk!( 31.0 ) );
    assert_eq!( instance2.0, mk!( 13.0 ) );
    assert_eq!( instance2.1, mk!( 31.0 ) );
    assert_eq!( instance1, instance2 );

    /* test.case( "from Pair / into tuple" ) */
    let instance1 : Pair< mod1::Float > = ( mk!( 13.0 ), mk!( 31.0 ) ).into();
    let instance2 = Pair::< mod1::Float >::from( ( mk!( 13.0 ), mk!( 31.0 ) ) );
    assert_eq!( instance1.0, mk!( 13.0 ) );
    assert_eq!( instance1.1, mk!( 31.0 ) );
    assert_eq!( instance2.0, mk!( 13.0 ) );
    assert_eq!( instance2.1, mk!( 31.0 ) );
    assert_eq!( instance1, instance2 );

    /* test.case( "from itself / into itself" ) */
    let instance1 : Pair< mod1::Float > = ( Pair::from( ( mk!( 13.0 ), mk!( 31.0 ) ) ) ).into();
    let instance2 = Pair::< mod1::Float >::from( Pair::from( ( mk!( 13.0 ), mk!( 31.0 ) ) ) );
    assert_eq!( instance1.0, mk!( 13.0 ) );
    assert_eq!( instance1.1, mk!( 31.0 ) );
    assert_eq!( instance2.0, mk!( 13.0 ) );
    assert_eq!( instance2.1, mk!( 31.0 ) );
    assert_eq!( instance1, instance2 );

    /* test.case( "clone / eq" ) */
    let instance1 : Pair< mod1::Float > = ( mk!( 13.0 ), mk!( 31.0 ) ).into();
    let instance2 = instance1.clone();
    assert_eq!( instance1.0, mk!( 13.0 ) );
    assert_eq!( instance1.1, mk!( 31.0 ) );
    assert_eq!( instance2.0, mk!( 13.0 ) );
    assert_eq!( instance2.1, mk!( 31.0 ) );
    assert_eq!( instance1, instance2 );

    /* test.case( "deref" ) */
    let mut got : Pair< mod1::Float > = ( mk!( 13.5 ), mk!( 31.5 ) ).into();
    assert_eq!( got.round(), ( 14.0, 32.0 ) );
    got.round_inplace();
    assert_eq!( got.0, mk!( 14.0 ) );
    assert_eq!( got.1, mk!( 32.0 ) );

    /* test.case( "clone_as_tuple" ) */
    let src : Pair< mod1::Float > = ( mk!( 13.0 ), mk!( 31.0 ) ).into();
    let got = src.clone_as_tuple();
    assert_eq!( got, ( mk!( 13.0 ), mk!( 31.0 ) ) );
    assert!( !mem_same_ptr( &src, &got ) );

    /* test.case( "clone_as_array" ) */
    let src : Pair< mod1::Float > = ( mk!( 13.0 ), mk!( 31.0 ) ).into();
    let got = src.clone_as_array();
    assert_eq!( got, [ mk!( 13.0 ), mk!( 31.0 ) ] );
    assert!( !mem_same_ptr( &src, &got ) );

    /* test.case( "as_tuple" ) */
    let src : Pair< mod1::Float > = ( mk!( 13.0 ), mk!( 31.0 ) ).into();
    let got = src.as_tuple();
    assert_eq!( got, &( mk!( 13.0 ), mk!( 31.0 ) ) );
    assert!( mem_same_region( &src, got ) );

    /* test.case( "as_array" ) */
    let src : Pair< mod1::Float > = ( mk!( 13.0 ), mk!( 31.0 ) ).into();
    let got = src.as_array();
    assert_eq!( got, &[ mk!( 13.0 ), mk!( 31.0 ) ] );
    assert!( mem_same_region( &src, got ) );

    /* test.case( "as_slice" ) */
    let src : Pair< mod1::Float > = ( mk!( 13.0 ), mk!( 31.0 ) ).into();
    let got = src.as_slice();
    assert_eq!( got, &[ mk!( 13.0 ), mk!( 31.0 ) ][ .. ] );
    assert!( mem_same_region( &src, got ) );

  }

  //

  #[ test ]
  fn parameter_no_derives()
  {

    macro_rules! mk
    {
      (
        $( $Rest : tt )*
      )
      =>
      {
        mod1::Float( $( $Rest )* )
      };
    }

    mod mod1
    {
      pub struct Float
      (
        pub f32,
      );
    }

    // trace_macros!( true );
    types!
    {
      pair Pair : < T1 >;
    }
    // trace_macros!( false );

    /* test.case( "smoke test" ) */
    let instance1 = Pair::< mod1::Float >( mk!( 13.0 ), mk!( 13.0 ) );

  }

  //

  #[ test ]
  fn struct_basic()
  {

    trait Round { fn round( &self ) -> Self; };
    impl Round for ( f32, f32 )
    {
      fn round( &self ) -> Self
      {
        // dbg!( &self );
        ( self.0.round(), self.1.round() )
      }
    }

    /* test.case( "make0" ) */
    let got : HomoPair< f32 > = make!();
    let exp = HomoPair::< f32 >( 0.0, 0.0 );
    assert_eq!( got, exp );

    /* test.case( "make2" ) */
    let got : HomoPair< f32 > = make!( 13.0, 31.0 );
    let exp = HomoPair::< f32 >( 13.0, 31.0 );
    assert_eq!( got, exp );

    /* test.case( "from tuple / into pair" ) */
    let instance1 : HomoPair< f32 > = ( 13.0, 31.0 ).into();
    let instance2 = HomoPair::< f32 >::from( ( 13.0, 31.0 ) );
    assert_eq!( instance1.0, 13.0 );
    assert_eq!( instance1.1, 31.0 );
    assert_eq!( instance2.0, 13.0 );
    assert_eq!( instance2.1, 31.0 );
    assert_eq!( instance1, instance2 );

    /* test.case( "from HomoPair / into tuple" ) */
    let instance1 : HomoPair< f32 > = ( 13.0, 31.0 ).into();
    let instance2 = HomoPair::< f32 >::from( ( 13.0, 31.0 ) );
    assert_eq!( instance1.0, 13.0 );
    assert_eq!( instance1.1, 31.0 );
    assert_eq!( instance2.0, 13.0 );
    assert_eq!( instance2.1, 31.0 );
    assert_eq!( instance1, instance2 );

    /* test.case( "from itself / into itself" ) */
    let instance1 : HomoPair< f32 > = ( HomoPair::from( ( 13.0, 31.0 ) ) ).into();
    let instance2 = HomoPair::< f32 >::from( HomoPair::from( ( 13.0, 31.0 ) ) );
    assert_eq!( instance1.0, 13.0 );
    assert_eq!( instance1.1, 31.0 );
    assert_eq!( instance2.0, 13.0 );
    assert_eq!( instance2.1, 31.0 );
    assert_eq!( instance1, instance2 );

    /* test.case( "from scalar / into HomoPair" ) */
    let instance1 : HomoPair< f32 > = ( HomoPair::from( 13.0 ) ).into();
    let instance2 = HomoPair::< f32 >::from( HomoPair::from( 13.0 ) );
    assert_eq!( instance1.0, 13.0 );
    assert_eq!( instance1.1, 13.0 );
    assert_eq!( instance2.0, 13.0 );
    assert_eq!( instance2.1, 13.0 );
    assert_eq!( instance1, instance2 );

    /* test.case( "clone / eq" ) */
    let instance1 : HomoPair< f32 > = ( 13.0, 31.0 ).into();
    let instance2 = instance1.clone();
    assert_eq!( instance1.0, 13.0 );
    assert_eq!( instance1.1, 31.0 );
    assert_eq!( instance2.0, 13.0 );
    assert_eq!( instance2.1, 31.0 );
    assert_eq!( instance1, instance2 );

    /* test.case( "default" ) */
    let instance1 : HomoPair< f32 > = Default::default();
    assert_eq!( instance1.0, 0.0 );
    assert_eq!( instance1.1, 0.0 );

    /* test.case( "deref" ) */
    let got : HomoPair< f32 > = ( 13.5, 31.5 ).into();
    assert_eq!( got.round(), ( 14.0, 32.0 ) );

  }

  //

  #[ test ]
  fn struct_no_derives()
  {

    struct Floats< T1, T2 >( pub T1, pub T2 );
    impl< T1, T2 > Floats< T1, T2 >
    {
      pub fn new( src : ( T1, T2 ) ) -> Self
      { Self( src.0, src.1 ) }
    }

    /* test.case( "smoke test" ) */
    let instance1 = HomoPair( Floats( 13.0, 31.0 ), Floats( 13.0, 31.0 ) );

  }

  //

<<<<<<< HEAD
//   #[ test ]
//   fn samples()
//   {
//
//     /* test.case( "pair-line" ) */
//     {
//       types!( pair MySingle : i32 );
//       let x = MySingle( 13 );
//       println!( "x : {}", x.0 );
//     }
//
//     /* test.case( "derives and attributes" ) */
//     {
//       types!
//       {
//         /// This is also attribute and macro understands it.
//         #[ derive( Debug ) ]
//         pair MySingle : i32;
//       }
//       let x = MySingle( 13 );
//       dbg!( x );
//     }
//
//     /* test.case( "struct instead of macro" ) */
//     {
//       let x = Pair::< i32 >( 13 );
//       dbg!( x );
//     }
//
//     /* test.case( "parametrized element" ) */
//     {
//       types!
//       {
//         #[ derive( Debug ) ]
//         pair MySingle : std::sync::Arc< T : Copy >;
//       }
//       let x = MySingle( std::sync::Arc::new( 13 ) );
//       dbg!( x );
//     }
//
//     /* test.case( "parametrized tuple" ) */
//     {
//       types!
//       {
//         #[ derive( Debug ) ]
//         pair MySingle : < T : Copy >;
//       }
//       let x = MySingle( 13 );
//       dbg!( x );
//     }
//
//   }
=======
  #[ test ]
  fn samples_test()
  {

    /* test.case( "single-line homopair" ) */
    {
      types!( pair MyHomoPair : i32 );
      let x = MyHomoPair( 13, 31 );
      println!( "x : ( {}, {} )", x.0, x.1 );
      // prints : x : ( 13, 31 )
    }

    /* test.case( "parametrized tuple" ) */
    {
      use core::fmt;
      types!
      {
        #[ derive( Debug ) ]
        pair MyHomoPair : < T : fmt::Debug >;
      }
      let x = MyHomoPair( 13, 31 );
      dbg!( &x );
      // prints : &x = MyHomoPair( 13, 31 )
      let clone_as_array : [ i32 ; 2 ] = x.clone_as_array();
      dbg!( &clone_as_array );
      // prints : &clone_as_array = [ 13, 31 ]
      let clone_as_tuple : ( i32 , i32 ) = x.clone_as_tuple();
      dbg!( &clone_as_tuple );
      // prints : &clone_as_tuple = ( 13, 31 )
    }

  }

>>>>>>> 818d67e2
}

//

tests_index!
{
<<<<<<< HEAD
  basic,
  parametrized_multiple,
  parametrized_no_derives,
  parameter_with_derives,
  parameter_no_derives,
  struct_basic,
  struct_no_derives,
  // samples,
=======

  basic_test,
  parametrized_multiple_test,
  parametrized_no_derives_test,
  parameter_with_derives_test,
  parameter_no_derives_test,
  struct_basic_test,
  struct_no_derives_test,
  samples_test,

>>>>>>> 818d67e2
}<|MERGE_RESOLUTION|>--- conflicted
+++ resolved
@@ -633,62 +633,8 @@
 
   //
 
-<<<<<<< HEAD
-//   #[ test ]
-//   fn samples()
-//   {
-//
-//     /* test.case( "pair-line" ) */
-//     {
-//       types!( pair MySingle : i32 );
-//       let x = MySingle( 13 );
-//       println!( "x : {}", x.0 );
-//     }
-//
-//     /* test.case( "derives and attributes" ) */
-//     {
-//       types!
-//       {
-//         /// This is also attribute and macro understands it.
-//         #[ derive( Debug ) ]
-//         pair MySingle : i32;
-//       }
-//       let x = MySingle( 13 );
-//       dbg!( x );
-//     }
-//
-//     /* test.case( "struct instead of macro" ) */
-//     {
-//       let x = Pair::< i32 >( 13 );
-//       dbg!( x );
-//     }
-//
-//     /* test.case( "parametrized element" ) */
-//     {
-//       types!
-//       {
-//         #[ derive( Debug ) ]
-//         pair MySingle : std::sync::Arc< T : Copy >;
-//       }
-//       let x = MySingle( std::sync::Arc::new( 13 ) );
-//       dbg!( x );
-//     }
-//
-//     /* test.case( "parametrized tuple" ) */
-//     {
-//       types!
-//       {
-//         #[ derive( Debug ) ]
-//         pair MySingle : < T : Copy >;
-//       }
-//       let x = MySingle( 13 );
-//       dbg!( x );
-//     }
-//
-//   }
-=======
-  #[ test ]
-  fn samples_test()
+  #[ test ]
+  fn samples()
   {
 
     /* test.case( "single-line homopair" ) */
@@ -717,17 +663,13 @@
       dbg!( &clone_as_tuple );
       // prints : &clone_as_tuple = ( 13, 31 )
     }
-
-  }
-
->>>>>>> 818d67e2
+  }
 }
 
 //
 
 tests_index!
 {
-<<<<<<< HEAD
   basic,
   parametrized_multiple,
   parametrized_no_derives,
@@ -735,17 +677,5 @@
   parameter_no_derives,
   struct_basic,
   struct_no_derives,
-  // samples,
-=======
-
-  basic_test,
-  parametrized_multiple_test,
-  parametrized_no_derives_test,
-  parameter_with_derives_test,
-  parameter_no_derives_test,
-  struct_basic_test,
-  struct_no_derives_test,
-  samples_test,
-
->>>>>>> 818d67e2
+  samples,
 }