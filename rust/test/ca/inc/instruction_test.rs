--- conflicted
+++ resolved
@@ -6,11 +6,6 @@
 
 tests_impls!
 {
-<<<<<<< HEAD
-=======
-
-  #[ test ]
->>>>>>> 3d47b55e
   fn basic()
   {
     let instruction = wca::instruction::instruction_parse()
