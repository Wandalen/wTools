--- conflicted
+++ resolved
@@ -1202,82 +1202,7 @@
 
   if( o.escaping )
   {
-<<<<<<< HEAD
-
-    for( var s = 0 ; s < src.length ; s++ )
-    {
-      var c = src[ s ];
-      var code = c.charCodeAt( 0 );
-
-      _.assert( c.length === 1 );
-
-      //if( 127 <= code && code <= 159 || code === 173 )
-      if( 0x007f <= code && code <= 0x009f || code === 0x00ad /*|| code >= 65533*/ )
-      {
-        debugger;
-        result += _.strUnicodeEscape( c );
-      }
-      else switch( c )
-      {
-
-        case '\\' :
-          debugger;
-          result += '\\\\';
-          break;
-
-        case '\"' :
-          result += '\\"';
-          break;
-
-        // case '\'' :
-        //   result += "\\'";
-        //   break;
-
-        // case '\`' :
-        //   result += "\\`";
-        //   break;
-
-        case '\b' :
-          result += '\\b';
-          break;
-
-        case '\f' :
-          result += '\\f';
-          break;
-
-        case '\n' :
-          result += '\\n';
-          break;
-
-        case '\r' :
-          result += '\\r';
-          break;
-
-        case '\t' :
-          result += '\\t';
-          break;
-
-        // case '\v' :
-        //   xxx
-        //   result += '\\v';
-        //   break;
-
-        default :
-
-          _.assert( code !== 92 );
-          if( code < 32 )
-          {
-            debugger;
-            result += _.strUnicodeEscape( c );
-          }
-          else
-          result += c;
-
-      }
-    }
-=======
     result = strEscape( src );
->>>>>>> a0037fc1
   }
   else
   {
