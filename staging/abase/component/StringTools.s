(function _StringTools_s_() {

'use strict';

//

if( typeof module !== 'undefined' )
{

  wTools.includeAny( __dirname + '/Proto.s','wProto','' );

}

//

var Self = wTools;
var _ = wTools;

var _ArraySlice = Array.prototype.slice;
var _FunctionBind = Function.prototype.bind;
var _ObjectToString = Object.prototype.toString;
var _ObjectHasOwnProperty = Object.hasOwnProperty;

var _assert = _.assert;
var _arraySlice = _.arraySlice;
var strTypeOf = _.strTypeOf;

//

/**
 * Short-cut for toStr function that works only with Routine type entities.
 * Converts object passed by argument( src ) to string representation using
 * options provided by argument( o ).
 *
 * @param {object} src - Source object.
 * @param {wTools~toStrOptions} o - conversion o {@link wTools~toStrOptions}.
 * @param {boolean} [ options.onlyRoutines=true ] - makes object behavior Routine only.
 * @see {@link wTools.toStrFine} Check out main function for more usage options and details.
 * @returns {string} Returns string that represents object data.
 *
 * @example
 * //returns { routine add }
 * _.toStrMethods( ( function add(){} ), { } )
 *
 * @example
 * //returns { routine noname }
 * _.toStrMethods( ( function (){} ), { } )
 *
 * @method toStrMethods
 * @memberof wTools
 *
 */

var toStrMethods = function( src,o )
{
  var o = o || {};
  o.onlyRoutines = 1;
  var result = toStrFine( src,o );
  return result;
}

//

/**
 * Short-cut for toStr function that works with all entities, but ingnores Routine type.
 * Converts object passed by argument( src ) to string representation using
 * options provided by argument( o ).
 *
 * @param {object} src - Source object.
 * @param {wTools~toStrOptions} o - conversion o {@link wTools~toStrOptions}.
 * @param {boolean} [ options.noRoutine=false ] - Ignores all entities of type Routine.
 * @see {@link wTools.toStrFine} Check out main function for more usage options and details.
 * @returns {string} Returns string that represents object data.
 *
 * @example
 * //returns [ 0, "a" ]
 * _.toStrFields( [ function del(){}, 0, 'a' ], {} )
 *
 * @example
 * //returns { c : 1, d : "2" }
 * _.toStrFields( { a : function b(){},  c : 1 , d : '2' }, {} )
 *
 * @method toStrFields
 * @memberof wTools
 *
 */

var toStrFields = function( src,o )
{
  var o = o || {};
  o.noRoutine = 1;
  var result = toStrFine( src,o );
  return result;
}

//
/**
* Options object for toStr function.
* @typedef {Object} wTools~toStrOptions
* @property {boolean} [ o.wrap=true ] - Wrap array-like and object-like entities
* into "[ .. ]" / "{ .. }" respecitvely.
* @property {boolean} [ o.wrapString=true ] - Wrap string into ( "" ).
* @property {boolean} [ o.usingMultilineStringWrapper=false ] - WrapString uses backtick ( `` ) to wrap string.
* @property {number} [ o.level=0 ] - Sets the min depth of looking into source object. Function starts from zero level by default.
* @property {number} [ o.levels=1 ] - Restricts max depth of looking into source object. Looks only in one level by default.
* @property {boolean} [ o.prependTab=true ] - Prepend tab before first line.
* @property {boolean} [ o.errorAsMap=false ] - Interprets Error as Map if true.
* @property {boolean} [ o.own=true ] - Use only own properties of ( src ), ignore properties of ( src ) prototype.
* @property {string} [ o.tab='' ] - Prepended before each line tab.
* @property {string} [ o.dtab='  ' ] - String attached to ( o.tab ) each time the function parses next level of object depth.
* @property {string} [ o.colon=' : ' ] - Colon between name and value, example : { a : 1 }.
* @property {boolean} [ o.noRoutine=false ] - Ignores all entities of type Routine.
* @property {boolean} [ o.noAtomic=false ] - Ignores all entities of type Atomic.
* @property {boolean} [ o.noArray=false ] - Ignores all entities of type Array.
* @property {boolean} [ o.noObject=false ] - Ignores all entities of type Object.
* @property {boolean} [ o.noRow=false ] - Ignores all entities of type Row.
* @property {boolean} [ o.noError=false ] - Ignores all entities of type Error.
* @property {boolean} [ o.noNumber=false ] - Ignores all entities of type Number.
* @property {boolean} [ o.noString=false ] - Ignores all entities of type String.
* @property {boolean} [ o.noUndefines=false ] - Ignores all entities of type Undefined.
* @property {boolean} [ o.noDate=false ] - Ignores all entities of type Date.
* @property {boolean} [ o.onlyRoutines=false ] - Ignores all entities, but Routine.
* @property {boolean} [ o.onlyEnumerable=true ] - Ignores all non-enumerable properties of object ( src ).
* @property {boolean} [ o.noSubObject=false ] - Ignores all child entities of type Object.
* @property {number} [ o.precision=null ] - An integer specifying the number of significant digits,example : [ '1500' ].
* Number must be between 1 and 21.
* @property {number} [ o.fixed=null ] - The number of digits to appear after the decimal point, example : [ '58912.001' ].
* Number must be between 0 and 20.
* @property {string} [ o.comma=', ' ] - Splitter between elements, example : [ 1, 2, 3 ].
* @property {boolean} [ o.multiline=false ] - Writes each object property in new line.
* @property {boolean} [ o.escaping=false ] - enable escaping of special characters.
* @property {boolean} [ o.json=false ] - enable conversion of object( src ) to JSON string.
*/

/**
 * Converts object passed by argument( src ) to string format using parameters passed
 * by argument( o ).If object ( src ) has own ( toStr ) method defined function uses it for conversion.
 *
 * @param {object} src - Source object for representing it as string.
 * @param {wTools~toStrOptions} o - conversion o {@link wTools~toStrOptions}.
 * @returns {string} Returns string that represents object data.
 *
 * @example
 * //Each time function parses next level of object depth
 * //the ( o.dtab ) string ( '-' ) is attached to ( o.tab ).
 * //returns
 * // { // level 1
 * // -a : 1,
 * // -b : 2,
 * // -c :
 * // -{ // level 2
 * // --subd : "some test",
 * // --sube : true,
 * // --subf : {  x : 1  // level 3}
 * // -}
 * // }
 * _.toStr( { a : 1, b : 2, c : { subd : 'some test', sube : true, subf : { x : 1 } } },{ levels : 3, dtab : '-'} );
 *
 * @example
 * //returns " \n1500 "
 * _.toStr( ' \n1500 ', { escaping : 1 } );
 *
 * @example
 * //returns
 * // "
 * // 1500 "
 * _.toStr( ' \n1500 ' );
 *
 * @example
 * //returns 14.5333
 * _.toStr( 14.5333 );
 *
 * @example
 * //returns 1.50e+3
 * _.toStr( 1500, { precision : 3 } );
 *
 * @example
 * //returns 14.53
 * _.toStr( 14.5333, { fixed : 2 } );
 *
 * @example
 * //returns true
 * _.toStr( 1 !== 2 );
 *
 * @example
 * //returns ''
 * _.toStr( 1 !== 2, { noAtomic :  1 } );
 *
 * @example
 * //returns [ 1, 2, 3, 4 ]
 * _.toStr( [ 1, 2, 3, 4 ] );
 *
 * @example
 * //returns [Array with 3 elements]
 * _.toStr( [ 'a','b','c' ], { levels : 0 } );
 *
 * @example
 * //returns [ 1, 2, 3 ]
 * _.toStr( _.toStr( [ 'a','b','c', 1, 2, 3 ], { levels : 2, noString : 1} ) );
 *
 * @example
 * //returns
 * // [
 * //  { Object with 1 elements },
 * //  { Object with 1 elements }
 * // ]
 * _.toStr( [ { a : 1 }, { b : 2 } ] );
 *
 * @example
 * //returns
 * // "    a : 1
 * //      b : 2"
 * _.toStr( [ { a : 1 }, { b : 2 } ], { levels : 2, wrap : 0 } );
 *
 * @example
 * //returns
 * // [
 * //  { a : 1 },
 * //  { b : 2 }
 * // ]
 * _.toStr( [ { a : 1 }, { b : 2 } ], { levels : 2 } );
 *
 * @example
 * //returns 1 , 2 , 3 , 4
 * _.toStr( [ 1,2,3,4 ], { wrap : 0, comma : ' , ' } );
 *
 * @example
 * //returns [ 0.11, 40 ]
 * _.toStr( [ 0.11112, 40.4 ], { precision : 2 } );
 *
 * @example
 * //returns [ 2.00, 1.56 ]
 * _.toStr( [ 1.9999, 1.5555 ], { fixed : 2 } );
 *
 * @example
 * //returns
 * // [
 * //  0,
 * //  [
 * //   1,
 * //   2,
 * //   3
 * //  ],
 * //  4
 * // ]
 * _.toStr( [ 0, [ 1,2,3 ], 4 ], { levels : 2, multiline : 1 } );
 *
 * @example
 * //returns [ routine sample ]
 * _.toStr( function sample( ){ });
 *
 * @example
 * //returns [object Function]
 * _.toStr( function add( ){ }, { levels : 0 } );
 *
 * @example
 * //If object ( src ) has own ( toStr ) method defined function uses it for conversion
 * //returns
 * //function func(  ) {
 * //console.log('sample');
 * //}
 * var x = function func (  )
 * {
 *   console.log( 'sample' );
 * }
 * x.toStr = x.toString;
 * _.toStr( x );
 *
 * @example
 * //returns { o : 1, y : 3 }
 * _.toStr( { o : 1, y : 3 } );
 *
 * @example
 * //returns { Object with 1 elements }
 * _.toStr( { o : 1 }, { levels : 0 } );
 *
 * @example
 * //returns
 * {
 *    o : { p : "value" }
 * }
 * _.toStr( { o : { p : 'value' } }, { levels : 2 } );
 *
 * @example
 * //returns
 * // {
 * //   y : "value1"
 * // }
 * _.toStr( { y : 'value1', o : { p : 'value2' } }, { levels : 2, noSubObject : 1} );
 *
 * @example
 * //returns a : 1 | b : 2
 * _.toStr( { a : 1, b : 2 }, { wrap : 0, comma : ' | ' } );
 *
 * @example
 * //returns { b : 1, c : 2 }
 * _.toStr( { a : 'string', b : 1 , c : 2  }, { levels : 2 , noString : 1 } );
 *
 * @example
 * //returns { a : string, b : str, c : 2 }
 * _.toStr( { a : 'string', b : "str" , c : 2  }, { levels : 2 , wrapString : 0 } );
 *
 * @example
 * //returns { "a" : "string", "b" : 1, "c" : 2 }
 * _.toStr( { a : 'string', b : 1 , c : 2  }, { levels : 2 , json : 1 } );
 *
 * @example
 * //returns { stack : "Error: my message2"..., message : "my message2" }
 * _.toStr( new Error('my message2'), { onlyEnumerable : 0,errorAsMap : 1 } );
 *
 * @example
 * //returns
 * // "{
 * //  a : `line1
 * // line2
 * // line3`
 * // }"
 * _.toStr( { a : "line1\nline2\nline3" }, { levels: 2, usingMultilineStringWrapper : 1 } );
 *
 * @method toStr
 * @throws { Exception } Throw an exception if( o ) is not a Object.
 * @throws { Exception } Throw an exception if( o.wrapString ) is not equal true when ( o.json ) is true.
 * @throws { Exception } Throw an exception if( o.usingMultilineStringWrapper ) is not equal false when ( o.json ) is true.
 * @throws { RangeError } Throw an exception if( o.precision ) is not between 1 and 21.
 * @throws { RangeError } Throw an exception if( o.fixed ) is not between 0 and 20.
 * @memberof wTools
 *
 */

var toStrFine_gen = function()
{

  var primeFilter =
  {

    noRoutine : 0,
    noAtomic : 0,
    noArray : 0,
    noObject : 0,
    noRow : 0,
    noError : 0,
    noNumber : 0,
    noString : 0,
    noDate : 0,
    noUndefines : 0,

  }

  var composes =
  {

    levels : 1,
    level : 0,

    wrap : 1,
    wrapString : 1,
    prependTab : 1,
    errorAsMap : 0,
    own : 1,
    tab : '',
    dtab : '  ',
    colon : ' : ',
    usingMultilineStringWrapper : 0,

  }

  /**/

  var optional =
  {

    /* secondary filter */

    noSubObject : 0,
    onlyRoutines : 0,
    onlyEnumerable : 1,

    /**/

    precision : null,
    fixed : null,
    comma : ', ',
    multiline : 0,
    escaping : 0,
    json : 0,

  }

  var restricts =
  {
    /*level : 0,*/
  }

  Object.preventExtensions( primeFilter );
  Object.preventExtensions( composes );
  Object.preventExtensions( optional );
  Object.preventExtensions( restricts );

  var def;
  if( _.protoUnitedInterface )
  def = _.protoUnitedInterface([ primeFilter,composes,optional ]);
  else
  def = _.mapExtend( {},primeFilter,composes,optional );

  var routine = function toStrFine( src,o )
  {

    _.assert( arguments.length === 1 || arguments.length === 2 );
    _.assert( _.objectIs( o ) || o === undefined,'expects map ( o )' );

    var o = o || {};
    var toStrDefaults = {};

    if( !_.atomicIs( src ) && _.routineIs( src.toStr ) && !src.toStr.notMethod && _.objectIs( src.toStr.defaults ) )
    toStrDefaults = src.toStr.defaults;

    if( o.levels === undefined && o.json )
    o.levels = 256;

    if( o.json === 1 )
    {
      if( o.escaping === undefined )
      o.escaping = 1;
    }

    _.assertMapOnly( o,composes,primeFilter,optional );
    o = _.mapSupplement( {},o,toStrDefaults,composes,restricts );
<<<<<<< HEAD
=======

    if( o.json === 1 )
    {
      _.assert( o.wrapString,'expects ( o.wrapString ) true if ( o.json ) is true' );
      _.assert( !o.usingMultilineStringWrapper,'expects ( o.usingMultilineStringWrapper ) false if ( o.json ) is true to make valid JSON' );
    }

>>>>>>> 5049d1f8
    if( o.onlyRoutines )
    {
      _.assert( !o.noRoutine,'expects ( o.noRoutine ) false if ( o.onlyRoutines ) is true' );
      for( var f in primeFilter )
      o[ f ] = 1;
      o.noRoutine = 0;
    }

    if( o.comma === undefined )
    o.comma = o.wrap ? optional.comma : ' ';
    //o.comma = optional.comma;

    if( o.comma && !_.strIs( o.comma ) )
    o.comma = optional.comma;

    var r = _toStr( src,o );

    return r ? r.text : '';
  }

  routine.defaults = def;
  routine.methods = toStrMethods;
  routine.fields = toStrFields;

  routine.notMethod = 1;

  return routine;
}

//

var _toStr = function _toStr( src,o )
{
  var result = '';
  var simple = 1;

  if( o.level >= o.levels )
  {
    return { text : _toStrShort( src,o ), simple : 1 };
  }

  if( !_toStrIsVisibleElement( src,o ) )
  return;

  var isAtomic = _.atomicIs( src );
  var isArray = _.arrayLike( src );
  var isObject = !isArray && _.objectLike( src );

  /* */

  if( !isAtomic && _.routineIs( src.toStr ) && !src.toStr.notMethod )
  {

    // if( isObject && o.noObject )
    // return;
    // if( isArray && o.noArray )
    // return;

    var r = src.toStr( o );
    if( _.objectIs( r ) )
    {
      _assert( r.simple !== undefined && r.text !== undefined );
      simple = r.simple;
      result += r.text;
    }
    else if( _.strIs( r ) )
    {
      simple = r.indexOf( '\n' ) === -1;
      result += r;
    }
    else throw _.err( 'unexpected' );

  }
  else if( _.rowIs( src ) )
  {
    // if( o.noRow )
    // return;
    result += _.row.toStr( src,o );
  }
  else if( _.errorIs( src ) && !o.errorAsMap )
  {
    // if( o.noError )
    // return;
    result += src.toString();
    /*result += src.message;*/
  }
  else if( _.errorIs( src ) && o.errorAsMap )
  {
    // if( o.noError )
    // return;
    if( o.onlyEnumerable === undefined )
    o.onlyEnumerable = 0;
    var r = _toStrFromObject( src,o );
    result += r.text;
    simple = r.simple;
  }
  else if( _.routineIs( src ) )
  {
    //if( o.noRoutine )
    //return;
    result += _toStrFromRoutine( src,o );
  }
  else if( _.numberIs( src ) )
  {
    //if( o.noNumber || o.noAtomic )
    //return;
    result += _toStrFromNumber( src,o );
  }
  else if( _.strIs( src ) )
  {
    //if( o.noString || o.noAtomic  )
    //return;
    result += _toStrFromStr( src,o );
  }
  else if( src instanceof Date )
  {
    //if( o.noDate )
    //return;
    result += src.toISOString();
  }
  else if( isArray )
  {
    //if( o.noArray )
    //return;
    var r = _toStrFromArray( src,o );
    result += r.text;
    simple = r.simple;
  }
  else if( isObject )
  {
    // if( o.noObject )
    // return;
    var r = _toStrFromObject( src,o );
    result += r.text;
    simple = r.simple;
  }
  else if( !isAtomic && _.routineIs( src.toString ) )
  {
    result += src.toString();
  }
  else
  {
    // if( o.noAtomic )
    // return;
    if( o.json && src === undefined )
    result += 'null';
    else
    result += String( src );

  }

  return { text : result, simple : simple };
}

//

/**
 * Converts object passed by argument( src ) to string representation.Using
 * options provided by argument( o ) for string and number types.
 * Returns string with object type for routines and errors, iso format for date, string representation for atomic.
 * For object,array and row returns count of elemets, example: '[ Row with 3 elements ]'.
 *
 * @param {object} src - Source object.
 * @param {wTools~toStrOptions} o - Conversion options {@link wTools~toStrOptions}.
 * @returns {string} Returns string that represents object data.
 *
 * @example
 * //returns [ Array with 3 elements ]
 * _.toStrShort( [ function del(){}, 0, 'a' ], { levels : 0 } )
 *
 * @method _toStrShort
 * @memberof wTools
 *
 */

var _toStrShort = function( src,o )
{
  var result = '';

  if( _.rowIs( src ) )
  {
    result += '[ Row with ' + src.length + ' elements' + ' ]';
  }
  else if( _.errorIs( src ) )
  {
    result += _ObjectToString.call( src );
  }
  else if( _.routineIs( src ) )
  {
    result += _ObjectToString.call( src );
  }
  else if( _.numberIs( src ) )
  {
    result += _toStrFromNumber( src,o );
  }
  else if( _.strIs( src ) )
  {

    var maxStringLength = 40;
    var nl = src.substr( 0,Math.min( src.length,maxStringLength ) ).indexOf( '\n' );
    if( nl === -1 ) nl = src.length;
    if( src.length > maxStringLength || nl !== src.length )
    {
      src = src.substr( 0,Math.min( maxStringLength,nl ) );
      src = _toStrFromStr( src,o );
      //if( o.wrapString )
      //result = '"' + src + '"';
      result += src + '...';
    }
    else
    {
      src = _toStrFromStr( src,o );
      //if( o.wrapString )
      //src = '"' + src + '"';
      result += src;
    }

  }
  else if( src && !_.objectIs( src ) && _.numberIs( src.length ) )
  {

    result += '[ ' + strTypeOf( src ) + ' with ' + src.length + ' elements ]';

  }
  else if( _.objectIs( src ) || _.objectLike( src ) )
  {

    result += '[ ' + strTypeOf( src ) + ' with ' + _.entityLength( src ) + ' elements' + ' ]';

  }
  else if( src instanceof Date )
  {
    result += src.toISOString();
  }
  else
  {
    result += String( src );
  }

  return result;
}

//

/**
 * Checks if object provided by argument( src ) must be ignored by toStr() function.
 * Filters are provided by argument( o ).
 * Returns false if object must be ignored.
 *
 * @param {object} src - Source object.
 * @param {wTools~toStrOptions} o - Filters {@link wTools~toStrOptions}.
 * @returns {boolean} Returns result of filter check.
 *
 * @example
 * //returns false
 * _.toStrIsVisibleElement( function del(){}, { noRoutine : 1 } );
 *
 * @method _toStrIsVisibleElement
 * @memberof wTools
 *
 */

var _toStrIsVisibleElement = function _toStrIsVisibleElement( src,o )
{

  var isAtomic = _.atomicIs( src );
  var isArray = _.arrayLike( src );
  var isObject = !isArray && _.objectLike( src );

  _.assert( _.objectIs( o ) || o === undefined,'expects map ( o )' );

  /* */

  if( !isAtomic && _.routineIs( src.toStr ) && !src.toStr.notMethod )
  {
    if( isObject && o.noObject )
    return false;
    if( isArray && o.noArray )
    return false;

    return true;
  }
  else if( _.rowIs( src ) )
  {
    if( o.noRow )
    return false;
    return true;
  }
  else if( _.errorIs( src ) && !o.errorAsMap )
  {
    if( o.noError )
    return false;
    return true;
  }
  else if( _.errorIs( src ) && o.errorAsMap )
  {
    if( o.noError )
    return false;
    return true;
  }
  else if( _.routineIs( src ) )
  {
    if( o.noRoutine )
    return false;
    return true;
  }
  else if( _.numberIs( src ) )
  {
    if( o.noNumber || o.noAtomic )
    return false;
    return true;
  }
  else if( _.strIs( src ) )
  {
    if( o.noString || o.noAtomic  )
    return false;
    return true;
  }
  else if( src instanceof Date )
  {
    if( o.noDate )
    return false;
    return true;
  }
  else if( isArray )
  {
    if( o.noArray )
    return false;
    return true;
  }
  else if( isObject )
  {
    if( o.noObject )
    return false;
    return true;
  }
  else if( !isAtomic && _.routineIs( src.toString ) )
  {
    if( isObject && o.noObject )
    return false;
    if( isArray && o.noArray )
    return false;
    return true;
  }
  else
  {
    if( o.noAtomic )
    return false;
    if( o.noUndefines && src === undefined )
    return false;
    return true;
  }

}

//

/**
 * Checks if object length provided by argument( element ) is enough to represent it as single line string.
 * Options are provided by argument( o ). 
 * Returns true if object can be represented as one line.
 *
 * @param {object} element - Source object.
 * @param {wTools~toStrOptions} o - Check options {@link wTools~toStrOptions}.
 * @param {boolean} [ o.escaping=false ] - enable escaping of special characters.
 * @returns {boolean} Returns result of length check.
 *
 * @example
 * //returns true
 * _.toStrIsSimpleElement( 'string', { } );
 *
 * @example
 * //returns false
 * _.toStrIsSimpleElement( { a : 1, b : 2, c : 3, d : 4, e : 5 }, { } );
 *
 * @method _toStrIsSimpleElement
 * @throws { Exception } Throw an exception if( arguments.length ) is not equal 2.
 * @memberof wTools
 *
 */

var _toStrIsSimpleElement = function( element,o )
{
  _.assert( arguments.length === 2 );
  _.assert( _.objectIs( o ) || o === undefined,'expects map ( o )' );


  if( _.strIs( element ) )
  {
    if( element.length > 40 )
    return false;
    if( !o.escaping )
    return element.indexOf( '\n' ) === -1;
    return true;
  }
  else if( element && !_.objectIs( element ) && _.numberIs( element.length ) )
  return !element.length;
  else if( _.objectIs( element ) || _.objectLike( element ) )
  return !_.entityLength( element );
  else
  return _.atomicIs( element );

}

//

/**
 * Returns string representation of routine provided by argument( src ) using options
 * from argument( o ).
 *
 * @param {object} src - Source object.
 * @param {wTools~toStrOptions} o - conversion options {@link wTools~toStrOptions}.
 * @returns {string} Returns routine as string.
 *
 * @example
 * //returns [ routine a ]
 * _.toStrFromRoutine( function a(){}, {} );
 *
 * @method _toStrFromRoutine
 * @memberof wTools
 *
 */

var _toStrFromRoutine = function( src,o )
{
  _.assert( _.routineIs( src ),'expects routine ( src )' );
  var result = '';
  result = '[ routine ' + ( src.name || src._name || 'without name' ) + ' ]';

  return result;
}

//

/**
 * This function converts Number to String with options.
 *
 * @param {Number} src - Number for conversion.
 * @param {wTools~toStrOptions} o - Contains conversion options {@link wTools~toStrOptions}.
 * @returns {String} Returns number converted to the string.
 *
 * @example
 * //returns 8.9
 * _._toStrFromNumber( 8.923964453, { precision : 2 } );
 *
 * @example
 * //returns 8.9240
 * _._toStrFromNumber( 8.923964453, { fixed : 4 } );
 *
 * @method _toStrFromNumber
 * @memberof wTools
 *
*/

var _toStrFromNumber = function( src,o )
{
  var result = '';

  if( _.numberIs( o.precision ) )
  result += src.toPrecision( o.precision );
  else if( _.numberIs( o.fixed ) )
  result += src.toFixed( o.fixed );
  else
  result += String( src );

  return result;
}

//

/**
 * Function wraps string( src ) in to( "" ) using options provided
 * by argument( o ).Disables escape characters if ( o.escaping ) is true.
 * Also string can be wrapped in to backtick( `` ) if ( o.usingMultilineStringWrapper ) and ( o.wrapString ) are true.
 *
 * @param {object} src - String to parse.
 * @param {wTools~toStrOptions} o - Contains conversion  options {@link wTools~toStrOptions}.
 * @returns {String} Returns wrapped string.
 *
 * @example
 * //returns "hello"
 * _.toStrFromStr( 'hello', {} );
 *
 * @example
 * //returns "test\n"
 * _.toStrFromStr( 'test\n', { escaping : 1 } );
 *
 * @example
 * //returns `test`
 * _.toStrFromStr( 'test', { usingMultilineStringWrapper : 1 } );
 *
 * @method _toStrFromStr
 * @memberof wTools
 *
*/

var _toStrFromStr = function( src,o )
{
  var result = '';

  _.assert( arguments.length === 2 );
  _.assert( _.strIs( src ), 'expects string ( src )'  );
  _.assert( _.objectIs( o ) || o === undefined,'expects map ( o )' );

  // 007f : ""
  // . . .
  // 009f : ""

  // 00ad : "­"

  // \' 	single quote 	byte 0x27 in ASCII encoding
  // \" 	double quote 	byte 0x22 in ASCII encoding
  // \\ 	backslash 	byte 0x5c in ASCII encoding
  // \b 	backspace 	byte 0x08 in ASCII encoding
  // \f 	form feed - new page 	byte 0x0c in ASCII encoding
  // \n 	line feed - new line 	byte 0x0a in ASCII encoding
  // \r 	carriage return 	byte 0x0d in ASCII encoding
  // \t 	horizontal tab 	byte 0x09 in ASCII encoding
  // \v 	vertical tab 	byte 0x0b in ASCII encoding
  // source : http://en.cppreference.com/w/cpp/language/escape

  if( o.escaping )
  {

    for( var s = 0 ; s < src.length ; s++ )
    {
      var c = src[ s ];
      var code = c.charCodeAt( 0 );

      if( 0x007f <= code && code <= 0x009f || code === 0x00ad )
      {
        debugger;
        result += _.strUnicodeEscape( c );
      }
      else switch( c )
      {

        case '\\' :
          debugger;
          result += '\\\\';
          break;

        case '\"' :
          result += '\\"';
          break;

        case '\'' :
          result += "\\'";
          break;

        // case '\`' :
        //   result += "\\`";
        //   break;

        case '\b' :
          result += '\\b';
          break;

        case '\f' :
          result += '\\f';
          break;

        case '\n' :
          result += '\\n';
          break;

        case '\r' :
          result += '\\r';
          break;

        case '\t' :
          result += '\\t';
          break;

        case '\v' :
          result += '\\v';
          break;

        default :

          if( code < 32 )
          {
            debugger;
            result += _.strUnicodeEscape( c );
          }
          else
          result += c;

      }
    }
  }
  else
  {
    result = src;
  }

  if( o.wrapString )
  {
    if( o.usingMultilineStringWrapper )
    result = '`' + result + '`';
    else
    result = '"' + result + '"';
  }

  return result;
}

//

/**
 * Function converts array provided by argument( src ) to string representation
 * using options provided by argument( o ).
 *
 * @param {object} src - Array to convert.
 * @param {wTools~toStrOptions} o - Contains conversion options {@link wTools~toStrOptions}.
 * @returns {String} Returns string representation of array.
 *
 * @example
 * //returns
 * //[
 * //  [ Object with 1 elements ],
 * //  [ Object with 1 elements ]
 * //]
 * _.toStrFromArray( [ { a : 1 }, { b : 2 } ], {} );
 *
 * @example
 * //returns
 * // [
 * //   1,
 * //   [
 * //     2,
 * //     3,
 * //     4'
 * //   ],
 * //   5
 * // ]
 * _.toStrFromArray( [ 1, [ 2, 3, 4 ], 5 ], { levels : 2, multiline : 1 } );
 *
 * @method _toStrFromArray
 * @throws { Exception } Throw an exception if( src ) is undefined.
 * @memberof wTools
 *
*/

var _toStrFromArray = function( src,o )
{
  var result = '';

  _assert( src && _.numberIs( src.length ) );

  if( o.level >= o.levels )
  {
    return { text : _toStrShort( src,o ), simple : 1 };
  }

  /* item options */

  var optionsItem = _.mapExtend( {},o );
  optionsItem.tab = o.tab + o.dtab;
  optionsItem.level = o.level + 1;
  optionsItem.prependTab = 0;

  /* empty case */

  if( src.length === 0 )
  {
    if( !o.wrap )
    return { text : '', simple : 1 };
    return { text : '[]', simple : 1 };
  }

  /* filter */

  var v = 0;
  var length = src.length;
  for( var i = 0 ; i < length ; i++ )
  {
    v += !!_toStrIsVisibleElement( src[ i ],optionsItem );
  }

  if( v !== length )
  {
    var i2 = 0;
    var i = 0;
    var src2 = _.arrayNew( src,v );
    while( i < length )
    {
      if( _toStrIsVisibleElement( src[ i ],optionsItem ) )
      {
        src2[ i2 ] = src[ i ];
        i2 += 1;
      }
      i += 1;
    }
    src = src2;
    length = src.length;
  }

  /* is simple */

  var length = src.length;
  var simple = !optionsItem.multiline;
  if( simple )
  for( var i = 0 ; i < length ; i++ )
  {
    simple = _toStrIsSimpleElement( src[ i ],optionsItem );;
    if( !simple )
    break;
  }

  /* */

  result += _toStrFromContainer
  ({
    values : src,
    optionsContainer : o,
    optionsItem : optionsItem,
    simple : simple,
    prefix : '[',
    postfix : ']',
  });

  return { text : result, simple : simple };
}

//

/**
 * Function converts object provided by argument( src ) to string representation
 * using options provided by argument( o ).
 *
 * @param {object} src - Object to convert.
 * @param {wTools~toStrOptions} o - Contains conversion options {@link wTools~toStrOptions}.
 * @returns {String} Returns string representation of object.
 *
 * @example
 * //returns
 * // {
 * //  r : 9,
 * //  t : { a : 10 },
 * //  y : 11
 * // }
 * _.toStrFromObject( { r : 9, t : { a : 10 }, y : 11 }, { levels : 2 } );
 *
 * @example
 * //returns ''
 * _.toStrFromObject( { h : { d : 1 }, g : 'c', c : [2] }, { levels : 2, noObject : 1 } );
 *
 * @method _toStrFromObject
 * @throws { Exception } Throw an exception if( src ) is not a object-like.
 * @memberof wTools
 *
*/


var _toStrFromObject = function( src,o )
{
  var result = '';

  _assert( _.objectLike( src ) );

  if( o.level >= o.levels )
  {
    return { text : _toStrShort( src,o ), simple : 1 };
  }

  if( o.noObject )
  return;

  /* item options */

  var optionsItem = _.mapExtend( {},o );
  optionsItem.noObject = o.noSubObject ? 1 : 0;
  optionsItem.tab = o.tab + o.dtab;
  optionsItem.level = o.level + 1;
  optionsItem.prependTab = 0;

  /* get names */

  var names;
  if( o.onlyEnumerable === 0  )
  {
    if( o.own  )
    {
      names = Object.getOwnPropertyNames( src );
    }
    else
    {
      var proto = src;
      names = [];
      do
      {
        names = _.arrayPrependOnceMerging( names,Object.getOwnPropertyNames( proto ) );
        proto = Object.getPrototypeOf( proto );
      }
      while( proto )
    }

  }
  else
  {
    names = o.own ? _.mapOwnKeys( src ) : _.mapKeys( src );
  }

  /* filter */

  for( var n = 0 ; n < names.length ; n++ )
  {
    if( !_toStrIsVisibleElement( src[ names[ n ] ],optionsItem ) )
    {
      names.splice( n,1 );
      n -= 1;
    }
  }

  /* empty case */

  var length = names.length;
  if( length === 0 )
  {
    if( !o.wrap )
    return { text : '', simple : 1 };
    return { text : '{}', simple : 1 };
  }

  /* is simple */

  var simple = !optionsItem.multiline;
  if( simple )
  simple = length < 4;
  if( simple )
  for( var k in src )
  {
    simple = _toStrIsSimpleElement( src[ k ],optionsItem );
    if( !simple )
    break;
  }

  /* */

  result += _toStrFromContainer
  ({
    values : src,
    names : names,
    optionsContainer : o,
    optionsItem : optionsItem,
    simple : simple,
    prefix : '{',
    postfix : '}',
  });

  return { text : result, simple : simple };
}

//

/**
 * Function builds string that represents  container structure like object or array using keys and values from
 * argument( o ).Wraps array-like and object-like entities using ( o.prefix ) and ( o.postfix ).
 *
 * @param {object} o - Contains data and options.
 * @param {object} [ o.values ] - Source object that contains values.
 * @param {array} [ o.names ] - Source object keys.
 * @param {string} [ o.prefix ] - Denotes begin of container.
 * @param {string} [ o.postfix ] - Denotes end of container.
 * @param {wTools~toStrOptions} o.optionsContainer - Options for container {@link wTools~toStrOptions}.
 * @param {object} [ o.optionsItem ] - Options for items that object contains.
 * @param {string} [ o.optionsItem.tab ] - Prepended before each line tab.
 * @param {number} [ o.optionsItem.level ] - Sets the min depth of looking into source object. Function starts from zero level by default.
 * @returns {String} Returns string representation of container.
 *
 * @method _toStrFromContainer
 * @throws { Exception } Throw an exception if no argument provided.
 * @memberof wTools
 *
*/

var _toStrFromContainer = function( o )
{
  var result = '';

  _.assert( arguments.length );

  var values = o.values;
  var names = o.names;
  var optionsContainer = o.optionsContainer;
  var optionsItem = o.optionsItem;

  var simple = o.simple;
  var prefix = o.prefix;
  var postfix = o.postfix;
  var l = ( names ? names.length : values.length )

  // line postfix

  var linePostfix = '';
  if( optionsContainer.comma )
  linePostfix += optionsContainer.comma;
  if( !simple )
  linePostfix += '\n' + optionsItem.tab;

  // prepend

  if( optionsContainer.prependTab  )
  {
    if( optionsContainer.wrap )
    {
      //if( !simple )
      //result += '\n';
      result += optionsContainer.tab;
    }
  }

  // wrap

  if( optionsContainer.wrap )
  {
    result += prefix;
    if( simple )
    {
      if( l )
      result += ' ';
    }
    else
    {
      result += '\n' + optionsItem.tab;
    }
  }
  else if( !simple )
  {
    /*result += '\n' + optionsItem.tab;*/
  }

  // prepend

  if( optionsContainer.prependTab  )
  {
    if( !optionsContainer.wrap )
    {
      //if( !simple )
      //result += '\n';
      result += optionsItem.tab;
    }
  }

  //

  var r;
  var written = 0;
  for( var n = 0 ; n < l ; n++ )
  {

    _assert( optionsItem.tab === optionsContainer.tab + optionsContainer.dtab );
    _assert( optionsItem.level === optionsContainer.level + 1 );

    if( names )
    r = _toStr( values[ names[ n ] ],optionsItem );
    else
    r = _toStr( values[ n ],optionsItem );

    _.assert( _.objectIs( r ) && _.strIs( r.text ) );

    // if( r === undefined )
    // continue;
    //
    // if( r.text === undefined )
    // continue;

    _assert( optionsItem.tab === optionsContainer.tab + optionsContainer.dtab );

    if( written > 0 )
    result += linePostfix;

    if( names )
    {
      if( optionsContainer.json )
      result += '"' + String( names[ n ] ) + '"' + optionsContainer.colon;
      else
      result += String( names[ n ] ) + optionsContainer.colon;

      if( !r.simple )
      result += '\n' + optionsItem.tab;
    }

    result += r.text;
    written += 1;

  }

  // wrap

  if( optionsContainer.wrap )
  {
    if( simple )
    {
      if( l )
      result += ' ';
    }
    else
    {
      result += '\n' + optionsContainer.tab;
    }
    result += postfix;
  }

  return result;
}

//

var toStrForRange = function( range )
{
  var result;

  _assert( arguments.length === 1 );
  _assert( _.arrayIs( range ) );

  result = '[ ' + range[ 0 ] + '..' + range[ 1 ] + ' ]';

  return result;
}

//

var toStrForCall = function( nameOfRoutine,args,ret,o )
{
  var result = nameOfRoutine + '( ';
  var first = true;

  _assert( _.arrayIs( args ) || _.objectIs( args ) );
  _assert( arguments.length <= 4 );

  _.each( args,function( e,k )
  {

    if( first === false )
    result += ', ';

    if( _.objectIs( e ) )
    result += k + ' :' + _.toStr( e,o );
    else
    result += _.toStr( e,o );

    first = false;

  });

  result += ' )';

  if( arguments.length >= 3 )
  result += ' -> ' + _.toStr( ret,o );

  return result;
}

//

/**
 * This function returns  string that starts from capital letter.
 * Expects one object: the string to be formatted.
 *
 * @param {string} src - Source string.
 * @returns {String} Returns a string with the first letter capitalized.
 *
 * @example
 * //returns Test string
 * _.strCapitalize( 'test string' );
 *
 * @example
 * //returns Another_test_string
 * _.strCapitalize( 'another_test_string' );
 *
 * @method strCapitalize
 * @throws { Exception } Throw an exception if( src ) is not a String.
 * @throws { Exception } Throw an exception if( arguments.length ) is not equal 1.
 * @memberof wTools
 *
 */

var strCapitalize = function( src )
{
  _.assert( _.strIs( src ) );
  _.assert( arguments.length === 1 );

  /*_.assert( src.length > 0 );*/
  /*_.assert( src.match(/(^\W)/) === null );*/

  if( src.length === 0 )
  return src;

  return src[ 0 ].toUpperCase() + src.substring( 1 );
}

//

/**
 * This function returns a string concatenated with itself n-times.
 * Expects two object: the string to be concatenated and count of concatenations.
 *
 * @param {string} s - Source string.
 * @param {number} times - An count of concatenation cycles.
 * @returns {String} Returns a string concatenated n-times.
 *
 * @example
 * //returns WordWordWordWordWord
 * _.strTimes( 'Word',5 );
 *
 * @example
 * //returns 1 21 2
 * _.strTimes( '1 '+'2',2 );
 *
 * @method strTimes
 * @throws { Exception } Throw an exception if( times ) is not a Number.
 * @throws { Exception } Throw an exception if( arguments.length ) is not equal 2.
 * @memberof wTools
 *
 */

var strTimes = function( s,times )
{
  var result = '';

  _.assert( arguments.length === 2 );
  _.assert( _.numberIs( times ) );

  for( var t = 0 ; t < times ; t++ )
  result += s;

  return result;
}

//

/**
 * This function calculates a count of lines in a string.
 * Expects one object: the string to be processed.
 *
 * @param {string} src - Source string.
 * @returns {number} Returns a number of lines in string
 *
 * @example
 * //returns 2
 * _.strLineCount( 'first\nsecond' );
 *
 * @example
 * //returns 4
 * _.strLineCount( 'first\nsecond\nthird\n' );
 *
 * @method strLineCount
 * @memberof wTools
 *
*/

var strLineCount = function( src )
{
  _.assert( arguments.length === 1 );
  _.assert( _.strIs( src ) );
  var result = src.indexOf( '\n' ) !== -1 ? src.split( '\n' ).length : 1;
  return result;
}

//

/**
 * This function parses a string and separates numbers and string values
 * in to object that contains two properties,representing the values of string
 * and number parsed from the given string.
 * Expects one object: the string to be processed.
 *
 * @param {string} src - Source string.
 * @returns {object} Returns the object with two properties:( str ) and ( number ),
 * with values parsed from source string. If a string( src ) doesn't contain number( s ),
 * it returns the object with value of string( src ).
 *
 * @example
 * //returns { str: 'bd', number: 1 }
 * _.strSplitStrNumber( 'bd1' );
 *
 * @example
 * //returns { str: 'bdxf' }
 * _.strSplitStrNumber( 'bdxf' );
 *
 * @method strSplitStrNumber
 * @memberof wTools
 *
 */

var strSplitStrNumber = function( src )
{
  var result = {};

  _.assert( arguments.length === 1 );
  _.assert( _.strIs( src ) );

  var mnumber = src.match(/\d+/);
  if( mnumber && mnumber.length )
  {
    var mstr = src.match(/[^\d]*/);
    result.str = mstr[ 0 ];
    result.number = _.numberFrom( mnumber[0] );
  }
  else
  {
    result.str = src;
  }
  return result;
}

//

var strSplitChunks = function( o )
{

  var result = { chunks : [] };


  if( arguments.length === 2 )
  {
    var o = arguments[ 1 ] || {};
    o.src = arguments[ 0 ];
  }
  else
  {
    _.assert( arguments.length === 1 );
    if( _.strIs( arguments[ 0 ] ) )
    o = { src : arguments[ 0 ] };
  }

  _.mapSupplement( o,strSplitChunks.defaults );
  _.assertMapOnly( o,strSplitChunks.defaults );
  _.assert( _.strIs( o.src ) );

  if( !_.regexpIs( o.prefix ) )
  o.prefix = RegExp( _.regexpEscape( o.prefix ),'m' );

  if( !_.regexpIs( o.postfix ) )
  o.postfix = RegExp( _.regexpEscape( o.postfix ),'m' );

  var src = o.src;

  //

  var columnEval = function( text )
  {
    var i = text.lastIndexOf( '\n' );

    if( i === -1 )
    {
      column += text.length;
    }
    else
    {
      column = text.length - i;
    }

    _.assert( column >= 0 );
  }

  //

  var line = 0;
  var column = 0;
  var chunkIndex = 0;
  while( src )
  {

    /* begin */

    var begin = src.search( o.prefix );
    if( begin === -1 ) begin = src.length;

    /* text chunk */

    if( begin > 0 )
    {
      var chunk = {};
      chunk.line = line;
      chunk.text = src.substring( 0,begin );
      chunk.index = chunkIndex;
      result.chunks.push( chunk );

      src = src.substring( begin );
      line += _.strLineCount( chunk.text ) - 1;
      chunkIndex += 1;

      columnEval( chunk.text );

    }

    /* break */

    if( !src )
    break;

    /* end */

    var end = src.search( o.postfix );
    if( end === -1 )
    {
      result.lines = src.split( '\n' ).length;
      result.error = _.err( 'Openning prefix',o.prefix,'of chunk #' + result.chunks.length,'at'+line,'line does not have closing tag :',o.postfix );
      return result;
    }

    /* code chunk */

    var chunk = {};
    chunk.line = line;
    chunk.column = column;
    chunk.index = chunkIndex;
    chunk.prefix = src.match( o.prefix )[ 0 ];
    chunk.code = src.substring( chunk.prefix.length,end );
    if( o.investigate )
    {
      chunk.lines = chunk.code.split( '\n' );
      chunk.tab = /^\s*/.exec( chunk.lines[ chunk.lines.length-1 ] )[ 0 ];
    }

    columnEval( chunk.code );

    result.chunks.push( chunk );

    /* postfix */

    src = src.substring( chunk.prefix.length + chunk.code.length );
    chunk.postfix = src.match( o.postfix )[ 0 ];
    src = src.substring( chunk.postfix.length );

    /* wind */

    chunkIndex += 1;
    line += _.strLineCount( chunk.prefix + chunk.code + chunk.postfix ) - 1;

  }

  return result;
}

strSplitChunks.defaults =
{
  src : null,
  investigate : 1,
  prefix : '//>-' + '->//',
  postfix : '//<-' + '-<//',
}

//

/**
* @typedef {object} wTools~toStrInhalfOptions
* @property {string} [ o.src=null ] - Source string.
* @property {string | array} [ o.splitter=' ' ] - Splitter of the string.
* @property {boolean} [ o.left=1 ] - Finds occurrence from begining of the string.
*/

/**
 * Finds occurrence of splitter( o.splitter ) in source( o.src ) and splits string in finded position by half.
 * If function finds  more then one occurrence, it separates string in the position of the last.
 * @param {wTools~toStrInhalfOptions} o - Contains data and options {@link wTools~toStrInhalfOptions}.
 * @returns {array} Returns array with separated parts of string( o.src ) or original string if nothing finded.
 *
 * @example
 * //returns [ "sample", "string" ]
 * _._strInhalf( { src : 'sample,string', splitter : [ ',' ] } );
 *
 * @example
 * //returns [ "sample", "string" ]
 *_._strInhalf( { src : 'sample string', splitter : ' ' } )
 *
 * @example
 * //returns [ "sample string,name", "string" ]
 * _._strInhalf( { src : 'sample string,name string', splitter : [ ',', ' ' ] } )
 *
 * @method _strInhalf
 * @throws { Exception } Throw an exception if no argument provided.
 * @throws { Exception } Throw an exception if( o ) is not a Map.
 * @throws { Exception } Throw an exception if( o.src ) is not a String.
 * @throws { Exception } Throw an exception if( o.splitter ) is not a Array or String.
 * @memberof wTools
 *
 */

var _strInhalf = function( o )
{
  var result = [];

  _.assertMapOnly( o,_strInhalf.defaults );
  _.assert( arguments.length === 1 );
  _.assert( _.strIs( o.src ) );
  _.assert( _.strIs( o.splitter ) || _.arrayIs( o.splitter ) );

  /**/

  var splitter,index;
  if( _.arrayIs( o.splitter ) )
  {

    if( !o.splitter.length )
    return [ o.src,'' ];
    var s

    if( o.left )
    s = _.entityMin( o.splitter,function( a )
    {

      var index = o.src.indexOf( a );
      if( index === -1 )
      return o.src.length;

      return index;
    });
    else
    s = _.entityMax( o.splitter,function( a )
    {

      var index = o.src.lastIndexOf( a );
      if( index === -1 )
      return o.src.length;

      return index;
    });

    splitter = s.element;
    index = s.value;

  }
  else
  {
    splitter = o.splitter;
    index = o.left ? o.src.indexOf( splitter ) : o.src.lastIndexOf( splitter );
  }

  /**/

  if( !( index >= 0 ) )
  return o.left ? [ '',o.src ] : [ o.src,'' ];

  /**/

  result[ 0 ] = o.src.substring( 0,index );
  result[ 1 ] = o.src.substring( index + splitter.length );

  return result;
}

_strInhalf.defaults =
{
  src : null,
  splitter : ' ',
  left : 1,
}

//

/**
 * Short-cut for _strInhalf function.
 * Finds occurrence of splitter( o.splitter ) from begining of ( o.src ) and splits string in finded position by half.
 * @param {wTools~toStrInhalfOptions} o - Contains data and options {@link wTools~toStrInhalfOptions}.
 * @returns {array} Returns array with separated parts of string( o.src ) or original string if nothing finded.
 *
 * @example
 * //returns [ "sample", "string" ]
 * _.strInhalfLeft( { src : 'sample,string', splitter : [ ',' ] } );
 *
 * @example
 * //returns [ "sample", "string" ]
 *_.strInhalfLeft( { src : 'sample string', splitter : ' ' } )
 * 
 * @example
 * //returns [ "sample string,name", "string" ]
 * _.strInhalfLeft( 'sample string,name string', ',' )
 *
 * @method strInhalfLeft
 * @throws { Exception } Throw an exception if no argument provided.
 * @throws { Exception } Throw an exception if( o ) is not a Map.
 * @throws { Exception } Throw an exception if( o.src ) is not a String.
 * @memberof wTools
 *
 */

var strInhalfLeft = function( o )
{

  if( _.strIs( o ) )
  {
    _.assert( arguments.length === 1 || arguments.length === 2 );
    o = { src : arguments[ 0 ], splitter : arguments[ 1 ] };
  }
  else
  {
    _.assert( arguments.length === 1 );
  }

  _.assertMapOnly( o,strInhalfLeft.defaults );

  o.left = 1;

  var result = _strInhalf( o );
  return result;
}

strInhalfLeft.defaults =
{
  src : null,
  splitter : ' ',
}

//

/**
 * Short-cut for _strInhalf function.
 * Finds occurrence of splitter( o.splitter ) from end of ( o.src ) and splits string in finded position by half.
 * @param {wTools~toStrInhalfOptions} o - Contains data and options {@link wTools~toStrInhalfOptions}.
 * @returns {array} Returns array with separated parts of string( o.src ) or original string if nothing finded.
 *
 * @example
 * //returns [ "sample", "string" ]
 * _.strInhalfRight( { src : 'sample,string', splitter : [ ',' ] } );
 *
 * @example
 * //returns [ "sample", "string" ]
 *_.strInhalfRight( { src : 'sample string', splitter : ' ' } )
 *
 * @example
 * //returns [ "sample, ", "string" ]
 * _.strInhalfRight( { src : 'sample,  string', splitter : [ ',', ' ' ] } )
 *
 * @method strInhalfRight
 * @throws { Exception } Throw an exception if no argument provided.
 * @throws { Exception } Throw an exception if( o ) is not a Map.
 * @throws { Exception } Throw an exception if( o.src ) is not a String.
 * @memberof wTools
 *
 */

var strInhalfRight = function( o )
{

  if( _.strIs( o ) )
  {
    _.assert( arguments.length === 1 || arguments.length === 2 );
    o = { src : arguments[ 0 ], splitter : arguments[ 1 ] };
  }
  else
  {
    _.assert( arguments.length === 1 );
  }

  _.assertMapOnly( o,strInhalfRight.defaults );

  o.left = 0;

  var result = _strInhalf( o );
  return result;
}

strInhalfRight.defaults =
{
  src : null,
  splitter : ' ',
}

//
/**
 * This function splits a string at each position where the separator (o.splitter)
 * occurs in the string (o.src) into substrings and appends them to the array of strings.
 * Splitter can be set by using( strSplit.defaults.splitter ) property.
 * Expects one object: the string to be processed.
 *
 * @param {string} o - Source string to split.
 * @returns {object} Returns an array of strings split by separator( o.splitter ).
 *
 * @example
 * //returns [ 'first', 'second', 'third' ]
 * _.strSplit( ' first second third ' );
 *
 * @example
 * //returns [ 'first', 'second', 'third' ]
 * _.strSplit.defaults.splitter= '..';
 * _.strSplit( ' first..second..third ' );
 *
 * @method strSplit
 * @throws { Exception } Throw an exception if( arguments.length ) is not equal 1.
 * @throws { Exception } Throw an exception if( o.src ) is not a String.
 * @throws { Exception } Throw an exception if( o.splitter ) is not a String or an Array.
 * @memberof wTools
 *
*/
var strSplit = function( o )
{

  if( _.strIs( o ) )
  o = { src : o };

  _.mapSupplement( o,strSplit.defaults );
  _.assertMapOnly( o,strSplit.defaults );
  _.assert( arguments.length === 1 );
  _.assert( _.strIs( o.src ) );
  _.assert( _.strIs( o.splitter ) || _.arrayIs( o.splitter ) );

  var splitter = _.arrayIs( o.splitter ) ? o.splitter.slice() : [ o.splitter ];
  var result = o.src.split( splitter[ 0 ] );
  splitter.splice( 0,1 );

  /**/

  while( splitter.length )
  {

    for( var r = result.length-1 ; r >= 0 ; r-- )
    {

      var sub = result[ r ].split( splitter[ 0 ] );
      if( sub.length > 1 )
      _.arraySplice( result,r,r+1,sub );

    }

    splitter.splice( 0,1 );

  }

  /**/

  for( var r = result.length-1 ; r >= 0 ; r-- )
  {

    if( o.strip )
    result[ r ] = strStrip( result[ r ] );
    if( !result[ r ] )
    result.splice( r,1 );

  }

  return result;
}

strSplit.defaults =
{
  src : null,
  splitter : ' ',
  strip : 1,
}

//

/**
 * Removes leading and trailing characters occurrences from source string( o.src ) finded by mask( o.stripper ).
 * If( o.stripper ) is not defined function removes leading and trailing whitespaces and escaped characters from( o.src ).
 *
 * @param {string} [ o.src ]- Source string to strip.
 * @param {string|array} [ o.stripper=' ' ]- Contains characters to remove.
 * @returns {string} Returns result of removement in a string.
 *
 * @example
 * //returns "b"
 * _.strStrip( { src : 'aabaa', stripper : 'a' } );
 *
 * @example
 * //returns "b"
 * _.strStrip( { src : 'xaabaax', stripper : [ 'a', 'x' ] } )
 * 
 * @example
 * //returns "b"
 * _.strStrip( { src : '   b  \n' } )
 *
 * @method strStrip
 * @throws { Exception } Throw an exception if( arguments.length ) is not equal 1.
 * @throws { Exception } Throw an exception if( o ) is not Map.
 * @throws { Exception } Throw an exception if( o.src ) is not a String.
 * @throws { Exception } Throw an exception if( o.stripper ) is not a String or Array.
 * @memberof wTools
 *
*/

var strStrip = function( o )
{

  if( _.strIs( o ) )
  o = { src : o };

  _.mapSupplement( o,strStrip.defaults );
  _.assertMapOnly( o,strStrip.defaults );
  _.assert( arguments.length === 1 );
  _.assert( _.strIs( o.src ),'expects string or array o.src, got',_.strTypeOf( o.src ) );
  _.assert( _.strIs( o.stripper ) || _.arrayIs( o.stripper ),'expects string or array o.stripper' );

  //logger.log( 'strStrip.src :',o.src ); debugger;

  if( o.stripper === ' ' )
  {
    return o.src.replace( /^(\s|\n|\0)+|(\s|\n|\0)+$/gm,'' );
  }
  else
  {

    o.stripper = _.arrayAs( o.stripper );

    for( var b = 0 ; b < o.src.length ; b++ )
    if( o.stripper.indexOf( o.src[ b ] ) === -1 )
    break;

    for( var e = o.src.length-1 ; e >= 0 ; e-- )
    if( o.stripper.indexOf( o.src[ e ] ) === -1 )
    break;

    //logger.log( 'strStrip.result :',o.src.substring( b,e+1 ) );

    return o.src.substring( b,e+1 );
  }

}

strStrip.defaults =
{
  src : null,
  stripper : ' ',
}

//
/**
 * This function removes all whitespaces from the string passed by first argument( src ).
 * If second argument is not equal 'undefined', function replaces whitespaces with( sub )
 * argument value. Else function removes only whitespaces.
 *
 * @param {string} src - Source string to parse.
 * @param {string} sub - Substring that replaces whitespaces.
 * @returns {string} Returns a string with removed whitespaces.
 *
 * @example
 * //returns abcde
 * _.strRemoveAllSpaces( 'a b c d e' );
 *
 * @example
 * //returns a*b*c*d*e
 * _.strRemoveAllSpaces( 'a b c d e','*' );
 *
 * @method strRemoveAllSpaces

 * @memberof wTools
 *
*/

var strRemoveAllSpaces = function( src,sub )
{

  _.assert( arguments.length === 1 || arguments.length === 2 );
  _.assert( _.strIs( src ) );

  if( sub === undefined )
  sub = '';

  return src.replace( /\s/g,sub );
}

//

/**
 * This function removes all empty lines from the string passed by first argument( srcStr ).
 *
 * @param {string} srcStr - Source string to parse.
 * @returns {string} Returns a string with empty lines removed.
 *
 * @example
 * //returns
 * //first
 * //second
 * _.strStripEmptyLines( 'first\n\nsecond' );
 *
 * @example
 * //returns
 * //zero
 * //first
 * //second
 * _.strStripEmptyLines( 'zero\n\nfirst\n\nsecond' );
 *
 * @method strStripEmptyLines
 * @throws { Exception } Throw an exception if( srcStr ) is not a String.
 * @throws { Exception } Throw an exception if( arguments.length ) is not equal 1.
 * @memberof wTools
 *
 */

var strStripEmptyLines = function( srcStr )
{
  var result = '';
  var lines = srcStr.split( '\n' );

  _.assert( _.strIs( srcStr ) );
  _.assert( arguments.length === 1 );

  for( var l = 0; l < lines.length; l += 1 )
  {
    var line = lines[ l ];

    if( !_.strStrip( line ) )
    continue;

    result += line + '\n';
  }

  return result;
}

//

var strIron = function()
{

  throw _.err( 'not tested' );

  var result = '';

  for( var a = 0 ; a < arguments.length ; a++ )
  {

    var argument = arguments[ a ];

    if( !_.strIs( argument ) && !_.objectIs( argument ) && !_.arrayIs( argument ) )
    throw _.err( '_.strIron :','argument could be string, array or object' );

    if( _.strIs( argument ) )
    {
      result += argument;
    }
    else _.each( argument,function( e,k,i ){

      result += _.strIron( e );

    });

  }

  return result;
}

//

/**
 * Replaces each occurrence of ( ins ) in string ( dst ) with ( sub ).
 * If the function can not find any occurrence in source ( dst ) it returns the original string.
 * Function can be called in three different ways:
 *  One argument: object that contains properties: map ( o ) with options.
 *  Two arguments: string ( dst ), map ( dictionary ).
 *  Three arguments: string ( dst ), string ( ins ), string ( sub )
 * @param {string} dst - Source string to parse.
 * @param {string} ins - String that is to be replaced by( sub ).
 * @param {string} sub - String that replaces finded occurrence.
 * @param {object} dictionary - Object with properties like ( { 'ins' : 'sub' } ).
 * @returns {string} Returns string with result of replacements.
 *
 * @example
 * //one argument
 * //returns xbc
 * _.strReplaceAll( { dst : 'abc', dictionary : { 'a' : 'x' } } );
 *
 * @example
 * //two arguments
 * //returns a12
 * _.strReplaceAll( 'abc',{ 'a' : '1', 'b' : '2' } );
 *
 * @example
 * //three arguments
 * //returns axc
 * _.strReplaceAll( 'abc','b','x' );
 *
 * @method strReplaceAll
 * @throws { Exception } Throws a exception if no arguments provided.
 * @throws { Exception } Throws a exception if( dst ) is not a String.
 * @throws { Exception } Throws a exception if( ins ) is not a String.
 * @throws { Exception } Throws a exception if( sub ) is not a String.
 * @throws { Exception } Throws a exception if( dictionary ) is not a Object.
 * @memberof wTools
 *
 */

var strReplaceAll = function( dst, ins, sub )
{
  var o;
  _.assert( arguments.length === 1 || arguments.length === 2 || arguments.length === 3 );

  if( arguments.length === 3 )
  {
    _.assert( _.strIs( ins ) );
    _.assert( _.strIs( sub ) );
    o = { dst : dst };
    o.dictionary = {};
    o.dictionary[ ins ] = sub;
  }
  else if( arguments.length === 2 )
  {
    o = { dst : dst , dictionary : arguments[ 1 ] };
  }
  else if( arguments.length === 1 )
  {
    o = arguments[ 0 ];
  }

  /**/

  _.assert( _.strIs( o.dst ) );
  _.assert( _.objectIs( o.dictionary ) );

  /**/

  var dst = o.dst;
  var l = Object.keys( o.dictionary );
  for( var ins in o.dictionary )
  {

    var index = -1;
    var sub = o.dictionary[ ins ];

    do
    {

      var index = dst.indexOf( ins,index+1 );
      if( index >= 0 )
      dst = dst.substring( 0,index ) + sub + dst.substring( index+ins.length );
      else
      break;

    }
    while( 1 );

  }

  return dst;
  //return dst.replace( new RegExp( _.regexpEscape( ins ),'gm' ), sub );
}

strReplaceAll.defaults =
{
  dst : null,
  dictionary : null,
}

  //

/**
 * Replaces occurrence of each word from array( ins ) in string( src ) with word
 * from array( sub ) considering it position.
 * @param {string} src - Source string to parse.
 * @param {array} ins - Array with strings to replace.
 * @param {string} sub - Array with new strings.
 * @returns {string} Returns string with result of replacements.
 *
 * @example
 * //returns " your cars are"
 * _.strReplaceNames( ' my name is',[ 'my','name','is' ],[ 'your','cars','are' ] )
 *
 * @method strReplaceNames
 * @throws { Exception } Throws a exception if( ins ) is not a Array.
 * @throws { Exception } Throws a exception if( sub ) is not a Array.
 * @throws { TypeError } Throws a exception if( src ) is not a String.
 * @memberof wTools
 *
 */

var strReplaceNames = function( src,ins,sub )
{
  _.assert( _.arrayIs( ins ) );
  _.assert( _.arrayIs( sub ) );
  _.assert( ins.length === sub.length );

  var result = src;
  for( var i = 0 ; i < ins.length ; i++ )
  {
    var r = new RegExp( '(\\W|^)' + ins[ i ] + '(?=\\W|$)','gm' );
    result = result.replace( r,function( original )
    {

      if( original[ 0 ] !== sub[ i ][ 0 ] )
      return original[ 0 ] + sub[ i ];
      else
      return sub[ i ];

    });
  }

  return result;
}

//

/**
 * Concatenates objects provided to function in orded that they are specified.
 * If one of argument is array-like, makes string for each element of the argument.
 * Example: ( [ 1,2 ], 3 ) -> ( [ "13", "23" ] ).
 * @param {array-like} arguments - Contains provided objects.
 * @returns {object} Returns concatenated objects as string or array.Return type depends
 * from arguments type.
 *
 * @example
 * //returns "123"
 * _.strJoin( 1, 2, 3 );
 *
 * @example
 * //returns [ "12", "22", "32" ]
 * _.strJoin( [ 1, 2, 3 ], 2)
 *
 * @example
 * //returns [ "11", "23" ]
 * _.strJoin( [ 1, 2 ], [ 1, 3 ] )
 *
 * @method strJoin
 * @throws { Exception } Throws a exception if some object from( arguments ) is not a Array, String or Number.
 * @memberof wTools
 *
 */

var strJoin = function()
{
  var result = [ '' ];
  var arrayEncountered = 0;
  var arrayLength;

  var join = function( s,src )
  {
    result[ s ] += src;
  }

  /**/

  for( var a = 0 ; a < arguments.length ; a++ )
  {
    var src = arguments[ a ];

    _.assert( _.strIs( src ) || _.numberIs( src ) || _.arrayIs( src ) );

    if( _.arrayIs( src ) )
    {

      if( arrayEncountered === 0 )
      for( var s = 1 ; s < src.length ; s++ )
      result[ s ] = result[ 0 ];

      _.assert( arrayLength === undefined || arrayLength === src.length, 'strJoin : all arrays should has same length' );

      arrayEncountered = 1;
      for( var s = 0 ; s < src.length ; s++ )
      join( s,src[ s ] );

    }
    else
    {

      for( var s = 0 ; s < result.length ; s++ )
      join( s,src );

    }

  }

  if( arrayEncountered )
  return result;
  else
  return result[ 0 ];

}

//

/**
 * Separates part of string( srcStr ) using array( maskArray ) as mask and returns them in array.
 * @param {string} srcStr - Source string.
 * @param {array} maskArray - Contains mask for source string.
 * @returns {array} Returns array with unjoined string part.
 *
 * @example
 * //returns [ "prefix", "_something_", "postfix" ]
 * _.strUnjoin( 'prefix_something_postfix',[ 'prefix', _.strUnjoin.any, 'postfix' ] )
 *
 * @example
 * //returns [ "prefix_", "something", "postfix" ]
 * _.strUnjoin( 'prefix_something_postfix',[_.strUnjoin.any,'something','postfix'] )
 *
 *
 * @method strUnjoin
 * @throws { Exception } Throws a exception if no arguments provided.
 * @throws { Exception } Throws a exception if( srcStr ) is not a String.
 * @throws { Exception } Throws a exception if( maskArray ) is not a Array.
 * @memberof wTools
 *
 */

var strUnjoin = function( srcStr,maskArray )
{

  _.assert( arguments.length === 2 );
  _.assert( _.strIs( srcStr ) );
  _.assert( _.arrayIs( maskArray ) );

  var result = [];
  var index = 0;
  var rindex = -1;

  /**/

  var checkRoutine = function()
  {

    if( rindex !== -1 )
    {
      _.assert( rindex <= index );
      result.push( srcStr.substring( rindex,index ) );
      rindex = -1;
      return true;
    }

    return false;
  }

  /**/

  var checkMask = function( mask )
  {

    _.assert( _.strIs( mask ) || _.routineIs( mask ) )

    if( _.strIs( mask ) )
    {
      index = srcStr.indexOf( mask,index );

      if( index === -1 )
      return false;

      checkRoutine();

      result.push( mask );
      index += mask.length;

    }
    else if( _.routineIs( mask ) )
    {
      rindex = index;
    }

    return true;
  }

  /**/

  for( var m = 0 ; m < maskArray.length ; m++ )
  {

    var mask = maskArray[ m ];

    if( !checkMask( mask ) )
    return;

  }

  if( checkRoutine() )
  debugger;

  /**/

  return result;
}

strUnjoin.any = function( src )
{
  return src;
}

//
/**
 * Finds substring( prefix ) occurrence from the begining of the source( src ) and removes it.
 * Returns original string if source( src ) does not have occurrence of ( prefix ).
 *
 * @param {string} src - Source string to parse.
 * @param {string} prefix - String that is to be dropped.
 * @returns {string} Returns string with result of prefix removement.
 *
 * @example
 * //returns mple
 * _.strDropPrefix( 'example','exa' );
 *
 * @example
 * //returns example
 * _.strDropPrefix( 'example','abc' );
 *
 * @method strDropPrefix
 * @memberof wTools
 *
*/
var strDropPrefix = function( src,prefix )
{
  _.assert( _.strIs( src ) );
  _.assert( _.strIs( prefix ) );
  _.assert( arguments.length === 2 );

  if( src.indexOf( prefix ) !== -1 )
  return src.substr( prefix.length,src.length-prefix.length );
  else return src;
}

//

/**
 * Removes occurrence of( postfix ) from the end of string( src ).
 * Returns original string if no occurrence finded.
 * @param {string} src - Source string to parse.
 * @param {string} postfix - String that is to be dropped.
 * @returns {string} Returns string with result of postfix removement.
 *
 * @example
 * //returns examp
 * _.strDropPostfix( 'example','le' );
 *
 * @example
 * //returns example
 * _.strDropPostfix( 'example','abc' );
 *
 * @method strDropPostfix
 * @throws { Exception } Throws a exception if( src ) is not a String.
 * @throws { Exception } Throws a exception if( postfix ) is not a String.
 * @throws { Exception } Throws a exception if( arguments.length ) is not equal 2.
 * @memberof wTools
 *
*/

var strDropPostfix = function( src,postfix )
{

  _.assert( _.strIs( src ) );
  _.assert( _.strIs( postfix ) );
  _.assert( arguments.length === 2 );

  var l = src.length - postfix.length;

  if( src.length > postfix.length && src.lastIndexOf( postfix ) === l )
  return src.substr( 0,l );
  else return src;
}

//

var strDifference = function( src1,src2,o )
{
  _assert( _.strIs( src1 ) );
  _assert( _.strIs( src2 ) );

  if( src1 === src2 )
  return false;

  for( var i = 0, l = Math.min( src1.length, src2.length ) ; i < l ; i++ )
  if( src1[ i ] !== src2[ i ] )
  return src1.substr( 0,i ) + '*';

  return src1.substr( 0,i ) + '*';
}

//

var strSimilarity = function( src1,src2,o )
{
  _assert( _.strIs( src1 ) );
  _assert( _.strIs( src2 ) );

  var latter = [ _.strLattersSpectre( src1 ),_.strLattersSpectre( src2 ) ];
  var result = _.lattersSpectreComparison( latter[ 0 ],latter[ 1 ] );
  return result;
}

//

var strLattersSpectre = function( src )
{

  var result = {};

  for( var s = 0 ; s < src.length ; s++ )
  {
    if( !result[ src[ s ] ] ) result[ src[ s ] ] = 1;
    else result[ src[ s ] ] += 1;
  }

  result.length = src.length;
  return result;
}

//

var lattersSpectreComparison = function( src1,src2 )
{

  var same = 0;

  if( src1.length === 0 && src2.length === 0 ) return 1;

  for( var l in src1 )
  {
    if( l === 'length' ) continue;
    if( src2[ l ] ) same += Math.min( src1[ l ],src2[ l ] );
  }

  return same / Math.max( src1.length,src2.length );
}

//
/**
 * This function finds all occurrences of html escape symbols from( _strHtmlEscapeMap )
 * in source( str ) and replaces them with code equivalent like( '&' -> '&amp;' ).
 *
 * @param {string} str - Source string to parse.
 * @global {object} _strHtmlEscapeMap - Html escape symbols map.
 * @returns {string} Returns string with result of replacements.
 *
 * @example
 * //returns &lt;&amp;test &amp;text &amp;here&gt;
 * _.strHtmlEscape( '<&test &text &here>' );
 *
 * @example
 * //returns 1 &lt; 2
 * _.strHtmlEscape( '1 < 2' );
 *
 * @example
 * //returns &#x2F;&#x2F;test&#x2F;&#x2F;
 * _.strHtmlEscape( '//test//' );
 *
 * @example
 * //returns &lt;div class=&quot;cls&quot;&gt;&lt;&#x2F;div&gt;
 * _.strHtmlEscape('<div class="cls"></div>');
 *
 * @method strHtmlEscape
 * @throws { Exception } Throws a exception if no argument provided.
 * @memberof wTools
 *
 */

var _strHtmlEscapeMap =
{
  '&' : '&amp;',
  '<' : '&lt;',
  '>' : '&gt;',
  '"' : '&quot;',
  '\'' : '&#39;',
  '/' : '&#x2F;'
}

var strHtmlEscape = function( str )
{
  _.assert( arguments.length === 1 );

  return String( str ).replace( /[&<>"'\/]/g, function( s )
  {
    return _strHtmlEscapeMap[ s ];
  });
}

//

/**
 * Returns string with escaped unicode sequence based on string( src ).
 *
 * @param {string} str - Source string to parse.
 * @returns {string} Returns string with result of conversion.
 *
 * @example
 * //returns \u0061\u0062\u0063;
 * _.strUnicodeEscape( 'abc' );
 *
 * @example
 * //returns \u0077\u006f\u0072\u006c\u0064
 * _.strUnicodeEscape( "world" );
 *
 * @example
 * //returns \u002f\u002f\u0074\u0065\u0073\u0074\u002f\u002f
 * _.strUnicodeEscape( '//test//' );
 *
 * @method strUnicodeEscape
 * @throws { Exception } Throws a exception if no argument provided.
 * @throws { Exception } Throws a exception if ( src ) is not a String.
 * @memberof wTools
 *
 */

var strUnicodeEscape = function( src )
{
  var result = '';

  _.assert( _.strIs( src ) );
  _.assert( arguments.length === 1 );

  for( var i = 0 ; i < src.length ; i++ )
  {
    var c = src[ i ];
    var code = c.charCodeAt( 0 );
    var h = code.toString( 16 );
    var d = _.strDup( '0',4-h.length ) + h;
    result += '\\u' + d;
  }

  return result;
}

//

/**
 * This function appends indentation character passed by the second argument( tab )
 * before first and every next new line in a source string( src ).
 * If( src ) represents single line, function puts indentation at the begining of the string.
 *
 * @param {string} src - Source string to parse.
 * @param {string} tab - Indentation character.
 * @returns {string} Returns indented string.
 *
 * @example
 * //returns
 *  a
 *  b
 *  c
 * _.strIndentation( 'a\nb\nc','  ' );
 *
 * @example
 * //returns '  single line'
 * _.strIndentation( 'single line','  ' );
 *
 * @method strIndentation
 * @throws { Exception } Throw an exception if( src ) is not a String.
 * @throws { Exception } Throw an exception if( tab ) is not a String.
 * @memberof wTools
 *
*/
var strIndentation = function( src,tab )
{

  _assert( _.strIs( src ),'strIndentation : expects string src' );
  _assert( _.strIs( tab ),'strIndentation : expects string tab' );
  _assert( arguments.length === 2,'strIndentation : expects two arguments' );


  if( src.indexOf( '\n' ) === -1 )
  return tab + src;

  var result = src.split( '\n' );
  result = tab + result.join( '\n' + tab );

  return result;
}

//
/**
 * This function puts line counter before each new line in the string provided by argument( srcStr ).
 *
 * @param {string} srcStr - Source string to parse.
 * @returns {string} Returns string with line enumeration.
 *
 * @example
 * //returns
 * 1: line1
 * 2: line2
 * 3: line3
 * _.strNumberLines( 'line1\nline2\nline3' );
 *
 * @example
 * //returns 1: sigle line example
 * _.strNumberLines( 'sigle line example' );
 *
 * @method strNumberLines
 * @memberof wTools
 *
*/
var strNumberLines = function( srcStr )
{

  var lines = srcStr.split( '\n' );

  for( var l = 0; l < lines.length; l += 1 )
  {

    lines[ l ] = ( l + 1 ) + ' : ' + lines[ l ];

  }

  return lines.join( '\n' );
}

//

/**
 * This function returns  count of occurrences of a substring in a string,
 * Expects two objects in order: source string, substring.
 *
 * @param {string} src - Source string.
 * @param {string} ins - Substring.
 * @returns {Number} Returns number of occurrences of a substring in a string.
 *
 * @example
 * //returns 2
 * _.strCount( "aaaabab","ab" );
 *
 * @method strCount
 * @throws { Exception } Throw an exception if( src ) is not a String.
 * @throws { Exception } Throw an exception if( ins ) is not a String.
 * @memberof wTools
 *
 */

var strCount = function( src,ins )
{
  var result = -1;

  _.assert( arguments.length === 2 );
  _.assert( _.strIs( src ) );
  _.assert( _.strIs( ins ) );

  var i = -1;
  do
  {
    result += 1;
    i = src.indexOf( ins,i+1 );
  }
  while( i !== -1 );

  return result;
}

//

/**
 * Returns n( times ) duplicates of string( src ) .
 *
 * @param {string} src - Source string.
 * @param {number} times - Number of duplicates.
 * @returns {string} Returns string duplicated n-times.
 *
 * @example
 * //returns aaaaa
 * _.strDup( "a", 5 );
 *
 * @example
 * //returns abcabc
 * _.strDup( "abc", 2 );
 *
 * @method strDup
 * @throws { Exception } Throw an exception if( src ) is not a String.
 * @throws { Exception } Throw an exception if( times ) is not a Number.
 * @throws { Exception } Throw an exception if( arguments.length ) is not equal 2.
 * @memberof wTools
 *
 */

var strDup = function strDup( src,times )
{
  var result = '';

  _.assert( arguments.length === 2 );
  _.assert( _.strIs( src ) );
  _.assert( _.numberIs( times ) );

  for( var t = 0 ; t < times ; t++ )
  result += src;

  return result;
}

//

/**
 * Converts string to camelcase using special pattern.
 * If function finds character from this( '.','-','_','/' ) list before letter,
 * it replaces letter with uppercase version.
 * For example: '.an _example' or '/an -example', method converts string to( 'An Example' ). *
 *
 * @param {string} srcStr - Source string.
 * @returns {string} Returns camelcase version of string.
 *
 * @example
 * //returns aBCD
 * _.strCamelize( 'a-b_c/d' );
 *
 * @example
 * //returns testString
 * _.strCamelize( 'test-string' );
 *
 * @method strCamelize
 * @throws { Exception } Throws a exception if( srcStr ) is not a String.
 * @throws { Exception } Throws a exception if no argument provided.
 * @memberof wTools
 *
 */

var strCamelize = function( srcStr )
{
  _.assert( arguments.length === 1 );
  _.assert( _.strIs( srcStr ) );

  var result = srcStr;
  var regexp = /\.\w|-\w|_\w|\/\w/g;

  var result = result.replace( regexp,function( match )
  {
    return match[ 1 ].toUpperCase();
  });

  return result;
}

//

/**
 * Removes invalid characters from filename passed as first( srcStr ) argument by replacing characters finded by
 * pattern with second argument( o ) property( o.separator ).If( o.separator ) is not defined,
 * function sets value to( '_' ).
 *
 * @param {string} srcStr - Source string.
 * @param {object} o - Object that contains o.
 * @returns {string} Returns string with result of replacements.
 *
 * @example
 * //returns _example_file_name.txt
 * _.strFilenameFor( "'example\\file?name.txt" );
 *
 * @example
 * //returns #example#file#name.js
 * var o = { 'separator':'#' };
 * _.strFilenameFor( "'example\\file?name.js",o );
 *
 * @method strFilenameFor
 * @throws { Exception } Throws a exception if( srcStr ) is not a String.
 * @throws { Exception } Throws a exception if( o ) is not a Map.
 * @throws { Exception } Throws a exception if no arguments provided.
 * @memberof wTools
 *
 */

var strFilenameFor = function( srcStr,o )
{
  _.assert( arguments.length === 1 || arguments.length === 2 );
  _.assert( _.strIs( srcStr ) );

  if( arguments.length === 2 )
  _.assert( _.mapIs( arguments[ 1 ] ) );

  var result = srcStr;
  var o = o || {};
  if( o.separator === undefined )
  o.separator = '_';

  var regexp = /<|>| :|"|'|\/|\\|\||\&|\?|\*|\n|\s/g;

  var result = result.replace( regexp,function( match )
  {
    return o.separator;
  });

  return result;
}

// --
// format
// --

/**
 * Converts string( str ) to array of unsigned 8-bit integers.
 *
 * @param {string} str - Source string to convert.
 * @returns {typedArray} Returns typed array that represents string characters in 8-bit unsigned integers.
 *
 * @example
 * //returns [ 101, 120, 97, 109, 112, 108, 101 ]
 * _.strToBytes( 'example' );
 *
 * @method strToBytes
 * @throws { Exception } Throws a exception if( src ) is not a String.
 * @throws { Exception } Throws a exception if no argument provided.
 * @memberof wTools
 *
 */

var strToBytes = function( src )
{

  _.assert( arguments.length === 1 );
  _.assert( _.strIs( src ) );

  var result = new Uint8Array( src.length );

  for( var s = 0, sl = src.length ; s < sl ; s++ )
  {
    result[ s ] = src.charCodeAt( s );
  }

  return result;
}

//

/**
 * Returns string that represents number( src ) with metric unit prefix that depends on options( o ).
 * If no options provided function start calculating metric with default options.
 * Example: for number ( 50000 ) function returns ( "50.0 k" ), where "k"- thousand.
 *
 * @param {(number|string)} src - Source object.
 * @param {object} o - conversion options.
 * @global {object} _metrics - Contains metric prefixes.
 * @param {number} [ o.divisor=3 ] - Sets count of number divisors.
 * @param {number} [ o.thousand=1000 ] - Sets integer power of one thousand.
 * @param {boolean} [ o.fixed=1 ] - The number of digits to appear after the decimal point, example : [ '58912.001' ].
 * Number must be between 0 and 20.
 * @param {number} [ o.dimensions=1 ] - Sets exponent of a number.
 * @param {number} [ o.metric=0 ] - Sets the metric unit type from the map( _metrics ).
 * @returns {string} Returns number with metric prefix as a string.
 *
 * @example
 * //returns "1.0 M"
 * _.strMetricFormat( 1, { metric : 6 } );
 *
 * @example
 * //returns "100.0 "
 * _.strMetricFormat( "100m", { } );
 *
 * @example
 * //returns "100.0 T
 * _.strMetricFormat( "100m", { metric : 12 } );
 *
 * @example
 * //returns "2 k"
 * _.strMetricFormat( "1500", { fixed : 0 } );
 *
 * @example
 * //returns "1.0 M"
 * _.strMetricFormat( "1000000",{ divisor:2, thousand:100 } );
 *
 * @example
 * //returns "10.0 h"
 * _.strMetricFormat( "10000", { divisor:2, thousand:10, dimensions:3 } );
 *
 * @method strMetricFormat
 * @memberof wTools
 *
 */

var _metrics =
{

  '24'  : { name : 'yotta', symbol : 'Y' , word : 'septillion' },
  '21'  : { name : 'zetta', symbol : 'Z' , word : 'sextillion' },
  '18'  : { name : 'exa'  , symbol : 'E' , word : 'quintillion' },
  '15'  : { name : 'peta' , symbol : 'P' , word : 'quadrillion' },
  '12'  : { name : 'tera' , symbol : 'T' , word : 'trillion' },
  '9'   : { name : 'giga' , symbol : 'G' , word : 'billion' },
  '6'   : { name : 'mega' , symbol : 'M' , word : 'million' },
  '3'   : { name : 'kilo' , symbol : 'k' , word : 'thousand' },
  '2'   : { name : 'hecto', symbol : 'h' , word : 'hundred' },
  '1'   : { name : 'deca' , symbol : 'da', word : 'ten' },

  '0'   : { name : ''     , symbol : ''  , word : '' },

  '-1'  : { name : 'deci' , symbol : 'd' , word : 'tenth' },
  '-2'  : { name : 'centi', symbol : 'c' , word : 'hundredth' },
  '-3'  : { name : 'milli', symbol : 'm' , word : 'thousandth' },
  '-6'  : { name : 'micro', symbol : 'μ' , word : 'millionth' },
  '-9'  : { name : 'nano' , symbol : 'n' , word : 'billionth' },
  '-12' : { name : 'pico' , symbol : 'p' , word : 'trillionth' },
  '-15' : { name : 'femto', symbol : 'f' , word : 'quadrillionth' },
  '-18' : { name : 'atto' , symbol : 'a' , word : 'quintillionth' },
  '-21' : { name : 'zepto', symbol : 'z' , word : 'sextillionth' },
  '-24' : { name : 'yocto', symbol : 'y' , word : 'septillionth' },

  range : [ -24,+24 ],

}

var strMetricFormat = function( number,o )
{

  var o = o || {};

  if( _.strIs( number ) ) number = parseFloat( number );
  if( !_.numberIs( number ) ) throw _.err( 'strMetricFormat :','"number" should be Number' );

  if( o.divisor === undefined ) o.divisor = 3;
  if( o.thousand === undefined ) o.thousand = 1000;
  if( o.fixed === undefined ) o.fixed = 1;
  if( o.dimensions === undefined ) o.dimensions = 1;
  if( o.metric === undefined ) o.metric = 0;

  if( o.dimensions !== 1 ) o.thousand = Math.pow( o.thousand,o.dimensions );

  var metric = o.metric;
  var original = number;

  if( Math.abs( number ) > o.thousand )
  {

    while( Math.abs( number ) > o.thousand || !_metrics[ String( metric ) ] )
    {

      if( metric + o.divisor > _metrics.range[ 1 ] ) break;

      number /= o.thousand;
      metric += o.divisor;

    }

  }
  else if( Math.abs( number ) < 1 )
  {

    while( Math.abs( number ) < 1 || !_metrics[ String( metric ) ] )
    {

      if( metric - o.divisor < _metrics.range[ 0 ] ) break;

      number *= o.thousand;
      metric -= o.divisor;

    }

  }

  var result = '';

  if( _metrics[ String( metric ) ] )
  {
    result = number.toFixed( o.fixed ) + ' ' + _metrics[ String( metric ) ].symbol;
  }
  else
  {
    result = original.toFixed( o.fixed ) + ' ';
  }

  return result;
}

//

/**
 * Short-cut for strMetricFormat() function.
 * Converts number( number ) to specific count of bytes with metric prefix.
 * Example: ( 2048 -> 2.0 kb).
 *
 * @param {(string|number} str - Source number to  convert.
 * @param {object} o - conversion options.
 * @param {number} [ o.divisor=3 ] - Sets count of number divisors.
 * @param {number} [ o.thousand=1024 ] - Sets integer power of one thousand.
 * @see {@link wTools.strMetricFormat} Check out main function for more usage options and details.
 * @returns {string} Returns number of bytes with metric prefix as a string.
 *
 * @example
 * //returns "100.0 b"
 * _.strMetricFormatBytes( 100 );
 *
 * @example
 * //returns "4.0 kb"
 * _.strMetricFormatBytes( 4096 );
 *
 * @example
 * //returns "1024.0 Mb"
 * _.strMetricFormatBytes( Math.pow( 2, 30 ) );
 *
 * @method strMetricFormatBytes
 * @memberof wTools
 *
 */

var strMetricFormatBytes = function( number,o )
{

  var o = o || {};
  var defaultOptions =
  {
    divisor : 3,
    thousand : 1024,
  };

  _.mapSupplement( o,defaultOptions );

  return _.strMetricFormat( number,o ) + 'b';
}

//

/**
 * Short-cut for strMetricFormat() function.
 * Converts number( number ) to specific count of seconds with metric prefix.
 * Example: ( 1000 (ms) -> 1.000 s).
 *
 * @param {number} str - Source number to  convert.
 * @param {number} [ o.fixed=3 ] - The number of digits to appear after the decimal point, example : [ '58912.001' ].
 * Can`t be changed.
 * @see {@link wTools.strMetricFormat} Check out main function for more usage options and details.
 * @returns {string} Returns number of seconds with metric prefix as a string.
 *
 * @example
 * //returns "1.000 s"
 * _.strMetricFormatBytes( 1000 );
 *
 * @example
 * //returns "10.000 ks"
 * _.strTimeFormat(Math.pow(10,7));
 *
 * @example
 * //returns "78.125 s"
 * _.strTimeFormat(Math.pow(5,7));
 *
 * @method strTimeFormat
 * @memberof wTools
 *
 */

var strTimeFormat = function( time )
{
  var result = strMetricFormat( time*0.001,{ fixed : 3 } ) + 's';
  return result;
}

//

var strCsvFrom = function( src,o )
{

  var result = '';
  var o = o || {};

  debugger;

  if( !o.header )
  {

    o.header = [];

    _.eachRecursive( _.entityValueWithIndex( src,0 ),function( e,k,i )
    {
      o.header.push( k );
    });

  }

  if( o.cellSeparator === undefined ) o.cellSeparator = ',';
  if( o.rowSeparator === undefined ) o.rowSeparator = '\n';
  if( o.substitute === undefined ) o.substitute = '';
  if( o.withHeader === undefined ) o.withHeader = 1;

  //console.log( 'o',o );

  if( o.withHeader )
  {
    _.eachRecursive( o.header,function( e,k,i ){
      result += e + o.cellSeparator;
    });
    result = result.substr( 0,result.length-o.cellSeparator.length ) + o.rowSeparator;
  }

  _.each( src,function( row )
  {

    var rowString = '';

    _.each( o.header,function( key )
    {

      debugger;
      var element = _.entityWithKeyRecursive( row,key );
      if( element === undefined ) element = '';
      element = String( element );
      if( element.indexOf( o.rowSeparator ) !== -1 )
      element = _.strReplaceAll( element,o.rowSeparator,o.substitute );
      if( element.indexOf( o.cellSeparator ) !== -1 )
      element = _.strReplaceAll( element,o.cellSeparator,o.substitute );

      rowString += element + o.cellSeparator;

    });

    result += rowString.substr( 0,rowString.length-o.cellSeparator.length ) + o.rowSeparator;

  });

  return result;
}

//

var strToDom = function( xmlStr )
{

  var xmlDoc = null;
  var isIEParser = window.ActiveXObject || "ActiveXObject" in window;

  if( xmlStr === undefined ) return xmlDoc;

  if ( window.DOMParser )
  {

    var parser = new window.DOMParser();
    var parsererrorNS = null;

    if( !isIEParser ) {

      try {
        parsererrorNS = parser.parseFromString( "INVALID", "text/xml" ).childNodes[0].namespaceURI;
      }
      catch( err ) {
        parsererrorNS = null;
      }
    }

    try
    {
      xmlDoc = parser.parseFromString( xmlStr, "text/xml" );
      if( parsererrorNS!= null && xmlDoc.getElementsByTagNameNS( parsererrorNS, "parsererror" ).length > 0 )
      {
        throw 'Error parsing XML';
        xmlDoc = null;
      }
    }
    catch( err )
    {
      throw 'Error parsing XML';
      xmlDoc = null;
    }
  }
  else
  {
    if( xmlStr.indexOf( "<?" )==0 )
    {
      xmlStr = xmlStr.substr( xmlStr.indexOf( "?>" ) + 2 );
    }
    xmlDoc = new ActiveXObject( "Microsoft.XMLDOM" );
    xmlDoc.async = "false";
    xmlDoc.loadXML( xmlStr );
  }

  return xmlDoc;
}

//

function strToConfig( src,o )
{

  var result = {};
  if( !_.strIs( src ) )
  throw _.err( '_.strToConfig :','require string' );

  var o = o || {};
  if( o.delimeter === undefined ) o.delimeter = ' :';

  var src = src.split( '\n' );

  for( var s = 0 ; s < src.length ; s++ )
  {

    var row = src[ s ];
    var i = row.indexOf( o.delimeter );
    if( i === -1 ) continue;

    var key = row.substr( 0,i ).trim();
    var val = row.substr( i+1 ).trim();

    result[ key ] = val;

  }

  return result;
}

// --
// prototype
// --

var Proto =
{

  toStrMethods : toStrMethods,
  toStrFields : toStrFields,

  toStrFine_gen : toStrFine_gen,

  _toStr : _toStr,
  _toStrShort : _toStrShort,

  _toStrIsVisibleElement : _toStrIsVisibleElement,
  _toStrIsSimpleElement : _toStrIsSimpleElement,

  _toStrFromRoutine : _toStrFromRoutine,
  _toStrFromNumber : _toStrFromNumber,
  _toStrFromStr : _toStrFromStr,
  _toStrFromArray : _toStrFromArray,
  _toStrFromObject : _toStrFromObject,
  _toStrFromContainer : _toStrFromContainer,

  //

  toStrForRange : toStrForRange, /* exmperimental */
  toStrForCall : toStrForCall, /* exmperimental */

  strCapitalize : strCapitalize,
  strTimes : strTimes,
  strLineCount : strLineCount,
  strSplitStrNumber : strSplitStrNumber, /* exmperimental */
  strSplitChunks : strSplitChunks, /* exmperimental */

  _strInhalf : _strInhalf,
  strInhalf : strInhalfLeft,
  strInhalfLeft : strInhalfLeft,
  strInhalfRight : strInhalfRight,

  strSplit : strSplit,
  strStrip : strStrip,
  strRemoveAllSpaces : strRemoveAllSpaces,
  strStripEmptyLines : strStripEmptyLines,

  strIron : strIron, /* exmperimental */

  strReplaceAll : strReplaceAll, /* document me */
  strReplaceNames : strReplaceNames,

  strJoin : strJoin, /* document me */
  strUnjoin : strUnjoin, /* document me */

  strDropPrefix : strDropPrefix,
  strDropPostfix : strDropPostfix,

  strDifference : strDifference, /* exmperimental */
  strSimilarity : strSimilarity, /* exmperimental */
  strLattersSpectre : strLattersSpectre, /* exmperimental */
  lattersSpectreComparison : lattersSpectreComparison, /* exmperimental */

  strHtmlEscape : strHtmlEscape, /* improve my document */
  strUnicodeEscape : strUnicodeEscape, /* document me */

  strIndentation : strIndentation,
  strNumberLines : strNumberLines,

  strCount : strCount,
  strDup : strDup, /* document me */

  strCamelize : strCamelize,
  strFilenameFor : strFilenameFor,

  // format

  strToBytes : strToBytes,
  strMetricFormat : strMetricFormat,
  strMetricFormatBytes : strMetricFormatBytes,

  strTimeFormat : strTimeFormat,

  strCsvFrom : strCsvFrom, /* exmperimental */
  strToDom : strToDom, /* exmperimental */
  strToConfig : strToConfig, /* exmperimental */

}

_.mapExtend( Self, Proto );

//

var toStrFine = Self.toStrFine = Self.toStrFine_gen();
var toStr = Self.toStr = Self.strFrom = toStrFine;

//

if( typeof module !== 'undefined' && module !== null )
{
  module[ 'exports' ] = Self;
}

}).call( this );<|MERGE_RESOLUTION|>--- conflicted
+++ resolved
@@ -425,8 +425,6 @@
 
     _.assertMapOnly( o,composes,primeFilter,optional );
     o = _.mapSupplement( {},o,toStrDefaults,composes,restricts );
-<<<<<<< HEAD
-=======
 
     if( o.json === 1 )
     {
@@ -434,7 +432,6 @@
       _.assert( !o.usingMultilineStringWrapper,'expects ( o.usingMultilineStringWrapper ) false if ( o.json ) is true to make valid JSON' );
     }
 
->>>>>>> 5049d1f8
     if( o.onlyRoutines )
     {
       _.assert( !o.noRoutine,'expects ( o.noRoutine ) false if ( o.onlyRoutines ) is true' );
