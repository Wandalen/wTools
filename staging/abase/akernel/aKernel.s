//#! /usr/bin/env node
( function _aKernel_s_() {

'use strict';

/**
 * @file wTools.s - Generic purpose tools of base level for solving problems in Java Script.
 */

// global

var _global_ = undefined;

if( !_global_ && typeof Global !== 'undefined' && Global.Global === Global ) _global_ = Global;
if( !_global_ && typeof global !== 'undefined' && global.global === global ) _global_ = global;
if( !_global_ && typeof window !== 'undefined' && window.window === window ) _global_ = window;
if( !_global_ && typeof self   !== 'undefined' && self.self === self ) _global_ = self;

// specia globals

_global_._default_ = Symbol.for( 'default' );
_global_._all_ = Symbol.for( 'all' );
_global_._any_ = Symbol.for( 'any' );
_global_._none_ = Symbol.for( 'none' );

// veification

if( 1 )
if( _global_.wBase )
{
  if( typeof __dirname !== 'undefined' )
  wTools.pathUse( __dirname + '/../..' );
  // if( _global_.wBase !== _global_.wTools )
  // throw new Error( '_global_.wBase !== _global_.wTools' );
  module[ 'exports' ] = _global_.wBase;
  return;
}

if( _global_.wBase )
{
  throw new Error( 'wTools included several times' );
}

// global var

_global_[ '_global_' ] = _global_;
_global_._global_ = _global_;

_global_.DEBUG = true;

// parent

if( typeof module !== 'undefined' && module !== null )
{
  try
  {
    if( !_global_.Underscore )
    _global_.Underscore = require( 'underscore' );
  }
  catch( err )
  {
  }
}

if( !_global_.Underscore && _global_._ )
_global_.Underscore = _global_._;

if( typeof wTools === 'undefined' )
{
  _global_.wTools = Object.create( null );
}

//

/**
 * wTools - Generic purpose tools of base level for solving problems in Java Script.
 * @class wTools
 */

var Self = wTools;
var _ = wTools;

var _ArraySlice = Array.prototype.slice;
var _FunctionBind = Function.prototype.bind;
var _ObjectToString = Object.prototype.toString;
var _hasOwnProperty = Object.hasOwnProperty;
var _propertyIsEumerable = Object.propertyIsEnumerable;
var _ceil = Math.ceil;
var _floor = Math.floor;

// --
// init
// --

function _initConfig()
{

  // debugger;

  /* config */

  if( !_global_.Config )
  {
    _global_.Config = Object.create( null );
  }

  if( _global_.Config.debug === undefined )
  _global_.Config.debug = true;

  // Object.defineProperty( _global_, 'Config',
  // {
  //   value : _global_.Config,
  //   enumerable : true,
  //   writable : false,
  // });
  //
  // Object.defineProperty( _global_.Config, 'debug',
  // {
  //   value : !!_global_.Config.debug,
  //   enumerable : true,
  //   writable : false,
  // });
  //
  // Object.defineProperty( _global_, 'DEBUG',
  // {
  //   value : _global_.Config.debug,
  //   enumerable : true,
  //   writable : false,
  // });

  _global_.Config.debug = !!_global_.Config.debug;
  _global_.DEBUG = _global_.Config.debug;

  // debugger;

}

//

function _initUnhandledErrorHandler()
{

  if( _global_._initUnhandledErrorHandlerDone )
  return;

  _global_._initUnhandledErrorHandlerDone = true;

  if( typeof process !== 'undefined' && _.routineIs( process.on ) )
  process.on( 'uncaughtException', function( err )
  {

    console.error( '------------------------------- unhandled errorr -------------------------------' );

    // console.log( err.message );

    if( !err.originalMessage )
    {
      if( _.objectLike( err ) )
      console.error( _.toStr.fields( err,{ errorAsMap : 1 } ) );
      _.errLog( 'Uncaught exception :',err );
    }
    else
    {
      _.errLog( err );
    }

    console.error( '------------------------------- unhandled errorr -------------------------------' );
    debugger;

    if( _global_.process && !process.exitCode )
    process.exitCode = -1;
  });

}

// --
// iterator
// --

function __eachAct( iteration )
{

  var iterator = this;
  var src = iteration.src;
  var i = 0;

  _.assert( Object.keys( iterator ).length === 11 );
  _.assert( Object.keys( iteration ).length === 6 );
  _.assert( iteration.level >= 0 );
  _.assert( arguments.length === 1 );

  /* level */

  if( !( iteration.level < iterator.levelLimit ) )
  {
    debugger;
    return i;
  }

  /* usingVisits */

  if( iterator.usingVisits )
  {
    if( iterator.visited.indexOf( src ) !== -1 )
    return i;
    iterator.visited.push( src );
  }

  /* up */

  iterator.counter += 1;
  var c = true;
  if( iterator.root !== src )
  {
    c = iterator.onUp.call( iterator,src,iteration.key,iteration );
  }
  else if( iterator.usingRootVisit )
  {
    c = iterator.onUp.call( iterator,src,iteration.key,iteration );
  }

  /* down */

  function end()
  {

    if( iterator.root !== src )
    {
      iterator.onDown.call( iterator,src,iteration.key,iteration );
    }
    else if( iterator.usingRootVisit )
    {
      iterator.onDown.call( iterator,src,iteration.key,iteration );
    }

    if( iterator.usingVisits )
    {
      _.assert( Object.is( iterator.visited[ iterator.visited.length-1 ], src ) );
      iterator.visited.pop();
    }

    return i;
  }

  if( c === false )
  return end();

  /* element */

  function __onElement( k )
  {

    i += 1;

    if( iterator.recursive || iterator.root === src )
    {

      var newIteration =
      {
        level : iteration.level+1,
        path : iteration.path !== iterator.pathDelimteter ? iteration.path + iterator.pathDelimteter + k : iteration.path + k,
        key : k,
        index : i,
        down : iteration,
        src : src[ k ],
      }

      __eachAct.call( iterator,newIteration );

    }

  }

  /* iterate */

  if( _.arrayLike( src ) )
  {

    for( var k = 0 ; k < src.length ; k++ )
    {

      __onElement( k );

    }

  }
  else if( _.objectLike( src ) )
  {

    for( var k in src )
    {

      if( iterator.own )
      if( !Object.hasOwnProperty.call( src,k ) )
      continue;

      __onElement( k );

    }

  }
  else
  {
  }

  /* end */

  return end();
}

//

function _each( o )
{

  if( o.root === undefined )
  o.root = o.src;

  _.routineOptions( _each,o );
  _.assert( _.routineIs( o.onUp ) || _.routineIs( o.onDown ),'each : expects routine o.onUp or o.onDown' );
  // _.assert( o.onUp.length === 0 || o.onUp.length === 1 || o.onUp.length === 3 );
  // _.assert( o.onDown.length === 0 || o.onUp.length === 1 || o.onDown.length === 3 );

  if( o.path === null )
  o.path = o.pathDelimteter;

  var iterator =
  {
    root : o.root,
    onUp : o.onUp,
    onDown : o.onDown,
    own : o.own,
    recursive : o.recursive,
    usingVisits : o.usingVisits,
    usingRootVisit : o.usingRootVisit,
    counter : o.counter,
    visited : o.visited,
    levelLimit : o.levelLimit,
    pathDelimteter : o.pathDelimteter,
  }

  var iteration =
  {
    level : o.level,
    path : o.path,
    key : o.key,
    index : o.index,
    src : o.src,
    down : o.down,
  }

  _.accessorForbid
  ({
    object : iterator,
    prime : 0,
    names :
    {
      levels : 'levels',
      level : 'level',
      path : 'path',
      key : 'key',
      index : 'index',
      src : 'src',
      down : 'down',
    }
  })

  return __eachAct.call( iterator,iteration );
}

_each.defaults =
{

  root : null,
  onUp : function( e,k,iteration ){},
  onDown : function( e,k,iteration ){},
  own : 0,
  recursive : 0,
  usingVisits : 1,
  usingRootVisit : 1,
  counter : 0,
  visited : [],
  levelLimit : 256,
  pathDelimteter : '/',

  //levels : 256,
  level : 0,
  path : null,
  key : null,
  index : 0,
  src : null,
  down : null,

}

//

function each( o )
{

  _.assert( arguments.length === 1 || arguments.length === 2 );

  if( arguments.length === 2 )
  o = { src : arguments[ 0 ], onUp : arguments[ 1 ] }

  _.mapExtendFiltering( _.filter.dstNotHasSrcOwn(),o,each.defaults );

  return _each( o );
}

each.defaults =
{
  own : 0,
  usingVisits : 0,
  recursive : 0,
  usingRootVisit : 0,
}

each.defaults.__proto__ = _each.defaults;

//

function eachOwn( o )
{

  _.assert( arguments.length === 1 || arguments.length === 2 );
  if( arguments.length === 2 )
  o = { src : arguments[ 0 ], onUp : arguments[ 1 ] }
  o.own = 1;

  _.mapExtendFiltering( _.filter.dstNotHasSrcOwn(),o,eachOwn.defaults );

  return _each( o );
}

eachOwn.defaults =
{
  own : 1,
  usingVisits : 0,
  recursive : 0,
  usingRootVisit : 0,
}

eachOwn.defaults.__proto__ = _each.defaults;

//

function eachRecursive( o )
{

  _.assert( arguments.length === 1 || arguments.length === 2 );

  if( arguments.length === 2 )
  o = { src : arguments[ 0 ], onUp : arguments[ 1 ] }

  o.recursive = 1;

  _.mapExtendFiltering( _.filter.dstNotHasSrcOwn(),o,eachRecursive.defaults );

  return _each( o );
}

eachRecursive.defaults =
{
  own : 0,
  recursive : 1,
}

eachRecursive.defaults.__proto__ = _each.defaults;

//

function eachOwnRecursive( o )
{

  _.assert( arguments.length === 1 || arguments.length === 2 );
  if( arguments.length === 2 )
  o = { src : arguments[ 0 ], onEach : arguments[ 1 ] }
  o.own = 1;
  o.recursive = 1;

  return _each( o );
}

eachOwnRecursive.defaults =
{
  own : 1,
  recursive : 1,
}

eachOwnRecursive.defaults.__proto__ = _each.defaults;

//

function eachSample( o )
{

  if( arguments.length === 2 )
  {
    o =
    {
      elementArrays : arguments[ 0 ],
      onEach : arguments[ 1 ],
    }
  }

  _.assertMapHasOnly( o,eachSample.defaults );
  if( o.direct === undefined )
  o.direct = true;

  /**/

  _.assert( arguments.length === 1 || arguments.length === 2 );
  _.assert( _.routineIs( o.onEach ) || o.onEach === undefined );
  _.assert( _.arrayIs( o.elementArrays ) || o.base !== undefined || o.add !== undefined );

  /**/

  if( o.base !== undefined || o.add !== undefined )
  {

    var l = 1;
    if( _.arrayLike( o.base ) )
    l = o.base.length;
    else if( _.arrayLike( o.add ) )
    l = o.add.length;

    if( !o.base )
    o.base = 0;
    o.base = _.arrayFromNumber( o.base,l );
    o.add = _.arrayFromNumber( o.add,l );

    _.assert( o.base.length === o.add.length );
    _.assert( !o.elementArrays );

    o.elementArrays = [];

    for( var b = 0 ; b < o.base.length ; b++ )
    {
      var e = [ o.base[ b ], o.base[ b ] + o.add[ b ] ];
      o.elementArrays.push( e );
    }

  }

  /* elementArrays */

  if( !o.base )
  for( var i = 0 ; i < o.elementArrays.length ; i++ )
  {
    _.assert( _.arrayLike( o.elementArrays[ i ] ) || _.atomicIs( o.elementArrays[ i ] ) );
    if( _.atomicIs( o.elementArrays[ i ] ) )
    o.elementArrays[ i ] = [ o.elementArrays[ i ] ];
  }

  /**/

  var result = [];
  var sample = [];
  var counter = [];
  var len = [];
  var index = 0;

  /**/

  function firstSample()
  {

    for( var s = 0, l = o.elementArrays.length; s < l ; s++ )
    {
      len[ s ] = o.elementArrays[ s ].length;
      counter[ s ] = 0;
      sample[ s ] = o.elementArrays[ s ][ counter[ s ] ];
      if( !len[ s ] )
      return 0;
    }

    result.push( sample.slice() );

    return 1;
  }

  /**/

  function _nextSample( s )
  {

    counter[ s ]++;
    if( counter[ s ] >= len[ s ] )
    {
      counter[ s ] = 0;
      sample[ s ] = o.elementArrays[ s ][ counter[ s ] ];
    }
    else
    {
      sample[ s ] = o.elementArrays[ s ][ counter[ s ] ];
      index += 1;
      result.push( sample.slice() );
      return 1;
    }

    return 0;
  }

  /**/

  function nextSample()
  {

    if( o.direct ) for( var s = 0, l = o.elementArrays.length; s < l ; s++ )
    {
      if( _nextSample( s ) )
      return 1;
    }
    else for( var s = o.elementArrays.length - 1, l = o.elementArrays.length; s >= 0 ; s-- )
    {
      if( _nextSample( s ) )
      return 1;
    }

    return 0;
  }

  /**/

  if( !_.arrayIs( o.elementArrays ) )
  throw _.err( 'eachSample :','array only supported' );

  if( !firstSample() )
  return result;

  do
  {
    if( o.onEach )
    o.onEach.call( sample,sample,index );
  }
  while( nextSample() );

  return result;
}

eachSample.defaults =
{

  direct : 1,
  onEach : null,

  elementArrays : null,
  base : null,
  add : null,

}

//

function eachInRange( o )
{

  if( _.arrayIs( o ) )
  o = { range : o };

  _.routineOptions( eachInRange,o );
  if( _.numberIs( o.range ) )
  o.range = [ 0,o.range ];

  _.assert( arguments.length === 1 );
  _.assert( o.range.length === 2 );
  _.assert( o.increment >= 0 );

  var increment = o.increment;
  var range = o.range;
  var len = _.rangeLengthGet( range,o.increment );
  var value = range[ 0 ];

  if( o.estimate )
  {
    return { length : len };
  }

  if( o.result === null )
  o.result = new Float32Array( len );

  // if( o.batch === 0 )
  // o.batch = o.range[ 1 ] - o.range[ 0 ];

  /* begin */

  if( o.onBegin )
  o.onBegin.call( o );

  /* exec */

  function exec()
  {

    while( value < range[ 1 ] )
    {

      if( o.onEach )
      o.onEach.call( o,value,o.resultIndex );
      if( o.result )
      o.result[ o.resultIndex ] = value;

      value += increment;
      o.resultIndex += 1;
    }

  }

  if( len )
  exec();

  /* end */

  if( value > range[ 1 ] )
  if( o.onEnd )
  o.onEnd.call( o,o.result );

  /* return */

  if( o.result )
  return o.result;
  else
  return o.resultIndex;
}

eachInRange.defaults =
{
  result : null,
  resultIndex : 0,
  range : null,
  onBegin : null,
  onEnd : null,
  onEach : null,
  increment : 1,
  delay : 0,
  estimate : 0,
}

//

function eachInManyRanges( o )
{

  var len = 0;

  if( _.arrayIs( o ) )
  o = { range : o };

  _.routineOptions( eachInRange,o );
  _.assert( arguments.length === 1 );
  _.assert( _.arrayIs( o.range ) );

  /* estimate */

  for( var r = 0 ; r < o.range.length ; r++ )
  {
    var range = o.range[ r ];
    if( _.numberIs( o.range ) )
    range = o.range[ r ] = [ 0,o.range ];
    len += _.rangeLengthGet( range,o.increment );
  }

  if( o.estimate )
  return { length : len };

  /* exec */

  if( o.result === null )
  o.result = new Float32Array( len );

  var ranges = o.range;
  for( var r = 0 ; r < ranges.length ; r++ )
  {
    o.range = ranges[ r ];
    _.eachInRange( o );
  }

  /* return */

  if( o.result )
  return o.result;
  else
  return o.resultIndex;

}

eachInManyRanges.defaults =
{
}

eachInManyRanges.defaults.__proto__ = eachInRange.defaults;

//

function eachInMultiRange( o )
{

  if( !o.onEach )
  o.onEach = function( e )
  {
    console.log( e );
  }

  _.routineOptions( eachInMultiRange,o );
  _assert( _.objectIs( o ) )
  _assert( _.arrayIs( o.ranges ) || _.objectIs( o.ranges ),'eachInMultiRange :','expects o.ranges as array or object' )
  _assert( _.routineIs( o.onEach ),'eachInMultiRange :','expects o.onEach as routine' )
  _assert( !o.delta || o.delta.length === o.ranges.length,'eachInMultiRange :','o.delta must be same length as ranges' );

  /* */

  var iterationNumber = 1;
  var l = 0;
  var delta = _.objectIs( o.delta ) ? [] : null;
  var ranges = [];
  var names = null;
  if( _.objectIs( o.ranges ) )
  {
    _assert( _.objectIs( o.delta ) || !o.delta );

    names = [];
    var i = 0;
    for( var r in o.ranges )
    {
      names[ i ] = r;
      ranges[ i ] = o.ranges[ r ];
      if( delta )
      {
        if( !o.delta[ r ] )
        throw _.err( 'no delta for',r );
        delta[ i ] = o.delta[ r ];
      }
    }

    l = names.length;

  }
  else
  {
    ranges = o.ranges.slice();
    delta = _.arrayLike( o.delta ) ? o.delta.slice() : null;
    l = o.ranges.length;
  }

  var last = ranges.length-1;

  /* adjust range */

  function adjustRange( r )
  {

    if( _.numberIs( ranges[ r ] ) )
    ranges[ r ] = [ 0,ranges[ r ] ];

    if( !_.arrayLike( ranges[ r ] ) )
    throw _.err( 'expects range as array :',ranges[ r ] );

    _assert( ranges[ r ].length === 2 );
    _assert( _.numberIs( ranges[ r ][ 0 ] ) );
    _assert( _.numberIs( ranges[ r ][ 1 ] ) );

    iterationNumber *= ranges[ r ][ 1 ] - ranges[ r ][ 0 ];

  }

  if( _.objectIs( ranges ) )
  for( var r in ranges )
  adjustRange( r );
  else
  for( var r = 0 ; r < ranges.length ; r++ )
  adjustRange( r );

  /* estimate */

  if( o.estimate )
  {

    if( !ranges.length )
    return 0;

    return { length : iterationNumber };

  }

  /* */

  function getValue( arg ){ return arg.slice(); };
  if( names )
  getValue = function( arg )
  {
    var result = Object.create( null );
    for( var i = 0 ; i < names.length ; i++ )
    result[ names[ i ] ] = arg[ i ];
    return result;
  }

  /* */

  var indexFlat = 0;
  var indexNd = [];
  for( var r = 0 ; r < ranges.length ; r++ )
  {
    indexNd[ r ] = ranges[ r ][ 0 ];
    if( ranges[ r ][ 1 ] <= ranges[ r ][ 0 ] )
    return 0;
  }

  /* */


  while( indexNd[ last ] < ranges[ last ][ 1 ] )
  {

    var r = getValue( indexNd );
    if( o.result )
    o.result[ indexFlat ] = r;

    var res = o.onEach.call( o,r,indexFlat );

    if( res === false )
    break;

    indexFlat += 1;

    var c = 0;
    do
    {
      if( c >= ranges.length )
      break;
      if( c > 0 )
      indexNd[ c-1 ] = ranges[ c-1 ][ 0 ];
      if( delta )
      indexNd[ c ] += delta[ c ];
      else
      indexNd[ c ] += 1;
      c += 1;
    }
    while( indexNd[ c-1 ] >= ranges[ c-1 ][ 1 ] );

  }

  /* */

  if( o.result )
  return o.result
  else
  return indexFlat;
}

eachInMultiRange.defaults =
{
  result : null,
  ranges : null,
  delta : null,
  onEach : null,
  estimate : 0,
}

//

function dup( ins,times,result )
{
  _.assert( arguments.length === 2 || arguments.length === 3 );
  _.assert( _.numberIs( times ) || _.arrayLike( times ),'dup expects times as number or array' );

  if( _.numberIs( times ) )
  {
    if( !result )
    result = new Array( times );
    for( var t = 0 ; t < times ; t++ )
    result[ t ] = ins;
    return result;
  }
  else if( _.arrayLike( times ) )
  {
    _.assert( times.length === 2 );
    var l = times[ 1 ] - times[ 0 ];
    if( !result )
    result = new Array( times[ 1 ] );
    for( var t = 0 ; t < l ; t++ )
    result[ times[ 0 ] + t ] = ins;
    return result;
  }
  else _.assert( 0,'unexpected' );

}

// --
// range
// --

function rangeLengthGet( range,options )
{

  var options = options || Object.create( null );
  var rangeWithIncrementDefaults =
  {
    first : null,
    last : null,
    increment : null,
  }

  _.assert( arguments.length === 1 || arguments.length === 2 );

  if( options.increment === undefined )
  options.increment = 1;

  if( _.arrayIs( range ) )
  {
    _.assert( range.length === 2 );
    return options.increment ? ( range[ 1 ]-range[ 0 ] ) / options.increment : 0;
  }
  else if( _.mapIs( range ) )
  {
    _.assertMapHasAll( range,rangeWithIncrementDefaults );
    return ( range.last - range.first ) / range.increment;
  }
  else throw _.err( 'unexpected type of range',_.strTypeOf( range ) );

}

//

function rangeFirstGet( range,options )
{

  var options = options || Object.create( null );
  if( options.increment === undefined )
  options.increment = 1;

  _.assert( arguments.length === 1 || arguments.length === 2 );

  if( _.arrayIs( range ) )
  {
    return range[ 0 ];
  }
  else if( _.mapIs( range ) )
  {
    return range.first
  }
  else throw _.err( 'unexpected type of range',_.strTypeOf( range ) );

}

//

function rangeLastGet( range,options )
{

  var options = options || Object.create( null );
  if( options.increment === undefined )
  options.increment = 1;

  _.assert( arguments.length === 1 || arguments.length === 2 );

  if( _.arrayIs( range ) )
  {
    return range[ 1 ];
  }
  else if( _.mapIs( range ) )
  {
    return range.last
  }
  else throw _.err( 'unexpected type of range',_.strTypeOf( range ) );

}

// --
// entity modifier
// --

function enityExtend( dst,src )
{

  if( _.objectIs( src ) || _.arrayLike( src ) )
  {

    _.each( src,function( e,k,iteration )
    {
      dst[ k ] = e;
    });

  }
  else
  {

    dst = src;

  }

  return dst;
}

//

function entityNew( src )
{

  if( _.arrayIs( src ) )
  {
    return new src.constructor( src.length );
  }
  else if( _.arrayLike( src ) )
  {
    if( _.argumentsIs( src ) )
    return new Array( src.length );
    else
    return new src.constructor( src.length );
  }
  else if( _.mapIs( src ) )
  {
    return Object.create( null );
  }
  else if( _.objectIs( src ) )
  {
    return new src.constructor();
  }
  else _.assert( 0,'unexpected' );

}

//

function entityTrivialNew( src )
{

  if( _.arrayIs( src ) )
  {
    return new src.constructor( src.length );
  }
  else if( _.arrayLike( src ) )
  {
    if( _.argumentsIs( src ) )
    return new Array( src.length );
    else
    return new src.constructor( src.length );
  }
  else if( _.mapIs( src ) )
  {
    return Object.create( null );
  }
  else if( _.objectIs( src ) )
  {
    return Object.create( null );
  }
  else _.assert( 0,'unexpected' );

}

//

/**
 * Copies entity( src ) into( dst ) or returns own copy of( src ).Result depends on several moments:
 * -If( src ) is a Object - returns clone of( src ) using ( onRecursive ) callback function if its provided;
 * -If( dst ) has own 'copy' routine - copies( src ) into( dst ) using this routine;
 * -If( dst ) has own 'set' routine - sets the fields of( dst ) using( src ) passed to( dst.set );
 * -If( src ) has own 'clone' routine - returns clone of( src ) using ( src.clone ) routine;
 * -If( src ) has own 'slice' routine - returns result of( src.slice ) call;
 * -Else returns a copy of entity( src ).
 *
 * @param {object} dst - Destination object.
 * @param {object} src - Source object.
 * @param {routine} onRecursive - The callback function to copy each [ key, value ].
 * @see {@link wTools.mapClone} Check this function for more info about( onRecursive ) callback.
 * @returns {object} Returns result of entities copy operation.
 *
 * @example
 * var dst = { set : function( src ) { this.str = src.src } };
 * var src = { src : 'string' };
 *  _.entityCopyTry( dst, src );
 * console.log( dst.str )
 * //returns "string"
 *
 * @example
 * var dst = { copy : function( src ) { for( var i in src ) this[ i ] = src[ i ] } }
 * var src = { src : 'string', num : 123 }
 *  _.entityCopyTry( dst, src );
 * console.log( dst )
 * //returns Object {src: "string", num: 123}
 *
 * @example
 * //returns 'string'
 *  _.entityCopyTry( null, new String( 'string' ) );
 *
 * @function entityCopyTry
 * @throws {exception} If( arguments.length ) is not equal to 3 or 2.
 * @throws {exception} If( onRecursive ) is not a Routine.
 * @memberof wTools
 *
 */

function entityCopyTry( dst,src,onRecursive )
{
  var result;

  _.assert( arguments.length === 2 || arguments.length === 3 );
  _.assert( arguments.length < 3 || _.routineIs( onRecursive ) );

  if( src === null )
  {

    result = src;

  }
  else if( dst && _.routineIs( dst.copy ) )
  {

    dst.copy( src );

  }
  else if( src && _.routineIs( src.clone ) )
  {

    if( dst instanceof src.constructor )
    {
      throw _.err( 'not tested' );
      result = src.clone( dst );
    }
    else if( _.atomicIs( dst ) || _.arrayLike( dst ) )
    {
      result = src.clone();
    }
    else _.assert( 0,'unexpected' );

  }
  else if( src && _.routineIs( src.slice ) )
  {

    result = src.slice( 0 );

  }
  else if( dst && _.routineIs( dst.set ) )
  {

    dst.set( src );

  }
  else if( _.objectIs( src ) )
  {

    if( onRecursive )
    result = _.mapClone( src,{ onCopyField : onRecursive, dst : _.atomicIs( dst ) ? Object.create( null ) : dst } );
    else
    result = _.mapClone( src );

  }
  else
  {

    result = src;

  }

  return result;
}

//

/**
 * Short-cut for entityCopyTry function. Copies specified( name ) field from
 * source container( srcContainer ) into( dstContainer ).
 *
 * @param {object} dstContainer - Destination object.
 * @param {object} srcContainer - Source object.
 * @param {string} name - Field name.
 * @param {mapClone~onCopyField} onRecursive - The callback function to copy each [ key, value ].
 * @see {@link wTools.mapClone} Check this function for more info about( onRecursive ) callback.
 * @returns {object} Returns result of entities copy operation.
 *
 * @example
 * var dst = {};
 * var src = { a : 'string' };
 * var name = 'a';
 * _.entityCopyField(dst, src, name );
 * console.log( dst.a === src.a );
 * //returns true
 *
 * @example
 * var dst = {};
 * var src = { a : 'string' };
 * var name = 'a';
 * function onRecursive( dstContainer,srcContainer,key )
 * {
 *   _.assert( _.strIs( key ) );
 *   dstContainer[ key ] = srcContainer[ key ];
 * };
 * _.entityCopyField(dst, src, name, onRecursive );
 * console.log( dst.a === src.a );
 * //returns true
 *
 * @function entityCopyField
 * @throws {exception} If( arguments.length ) is not equal to 3 or 4.
 * @memberof wTools
 *
 */

function entityCopyField( dstContainer,srcContainer,name,onRecursive )
{
  var result;
  var name = _.nameUnfielded( name ).coded;

  _.assert( arguments.length === 3 || arguments.length === 4 );

  var dstValue = Object.hasOwnProperty.call( dstContainer,name ) ? dstContainer[ name ] : undefined;

  if( onRecursive )
  result = entityCopyTry( dstValue,srcContainer[ name ],onRecursive );
  else
  result = entityCopyTry( dstValue,srcContainer[ name ] );

  if( result !== undefined )
  dstContainer[ name ] = result;

  return result;
}

//

/**
 * Short-cut for entityCopyTry function. Assigns value of( srcValue ) to container( dstContainer ) field specified by( name ).
 *
 * @param {object} dstContainer - Destination object.
 * @param {object} srcValue - Source value.
 * @param {string} name - Field name.
 * @param {mapClone~onCopyField} onRecursive - The callback function to copy each [ key, value ].
 * @see {@link wTools.mapClone} Check this function for more info about( onRecursive ) callback.
 * @returns {object} Returns result of entity field assignment operation.
 *
 * @example
 * var dstContainer = { a : 1 };
 * var srcValue = 15;
 * var name = 'a';
 * _.entityAssignField( dstContainer, srcValue, name );
 * console.log( dstContainer.a );
 * //returns 15
 *
 * @function entityAssignField
 * @throws {exception} If( arguments.length ) is not equal to 3 or 4.
 * @memberof wTools
 *
 */

function entityAssignField( dstContainer,srcValue,name,onRecursive )
{
  var result;
  var name = _.nameUnfielded( name ).coded;

  _.assert( arguments.length === 3 || arguments.length === 4 );

  if( onRecursive )
  {
    throw _.err( 'not tested' );
    result = entityCopyTry( dstContainer[ name ],srcValue,onRecursive );
  }
  else
  result = entityCopyTry( dstContainer[ name ],srcValue );

  if( result !== undefined )
  dstContainer[ name ] = result;

  return result;
}

//

/**
 * Returns atomic entity( src ) casted into type of entity( ins ) to avoid unexpected implicit type casts.
 *
 * @param {object} src - Source object.
 * @param {object} ins - Type of( src ) depends on type of this object.
 * @returns {object} Returns object( src ) with  type of( ins ).
 *
 * @example
 * //returns "string"
 * typeof _.entityCoerceTo( 1, '1' )
 *
 * @example
 * //returns "number"
 * typeof _.entityCoerceTo( "1" , 1 )
 *
 * @example
 * //returns "boolean"
 * typeof _.entityCoerceTo( "1" , true )
 *
 * @function entityCoerceTo
 * @throws {exception} If only one or no arguments provided.
 * @throws {exception} If type of( ins ) is not supported.
 * @memberof wTools
 *
 */

function entityCoerceTo( src,ins )
{

  _.assert( arguments.length === 2 );

  if( _.numberIs( ins ) )
  {

    return _.numberFrom( src );

  }
  else if( _.strIs( ins ) )
  {

    return _.strFrom( src );

  }
  else if( _.boolIs( ins ) )
  {

    return _.boolFrom( src );

  }
  else throw _.err( 'unknown type to coerce to : ' + _.strTypeOf( ins ) );

}

//

function entityWrap( o )
{
  var result = o.dst;

  debugger;

  _.routineOptions( entityWrap,o );
  _.assert( arguments.length === 1 );

  if( o.onCondition )
  o.onCondition = _entityConditionMake( o.onCondition,1 );

  /* */

  function handleDown( e,k,iteration )
  {

    debugger;

    if( o.onCondition )
    if( !o.onCondition.call( this,e,k,iteration ) )
    return

    if( o.onWrap )
    {
      var newElement = o.onWrap.call( this,e,k,iteration );

      if( newElement !== e )
      {
        if( e === result )
        result = newElement;
        if( iteration.down && iteration.down.src )
        iteration.down.src[ iteration.key ] = newElement;
      }

    }
    else
    {

      var newElement = { _ : e };
      if( e === result )
      result = newElement;
      else
      iteration.down.src[ iteration.key ] = newElement;

    }

  }

  /* */

  _.eachRecursive
  ({
    src : o.dst,
    own : o.own,
    levels : o.levels,
    onDown : handleDown,
  });

  return result;
}

entityWrap.defaults =
{

  onCondition : null,
  onWrap : null,
  dst : null,
  own : 1,
  levels : 256,

}

//

function entityFreeze( src )
{
  var _src = src;

  if( _.bufferTypedIs( src ) )
  {
    src = src.buffer;
  }

  Object.freeze( src );

  return _src;
}

// --
// entity checker
// --

/**
 * Checks if object( src ) has any NaN. Also works with arrays and maps. Works recursively.
 *
 * @param {object} src - Source object.
 * @returns {boolean} Returns result of check for NaN.
 *
 * @example
 * //returns true
 * _.entityHasNan( NaN )
 *
 * @example
 * //returns true
 * var arr = [ NaN, 1, 2 ];
 * _.entityHasNan( arr );
 *
 * @function entityHasNan
 * @throws {exception} If no argument provided.
 * @memberof wTools
 *
 */

function entityHasNan( src )
{
  _.assert( arguments.length === 1 );

  var result = false;
  if( src === undefined )
  {
    return true;
  }
  else if( _.numberIs( src ) )
  {
    return isNaN( src );
  }
  else if( _.arrayIs( src ) )
  {
    for( var s = 0 ; s < src.length ; s++ )
    if( entityHasNan( src[ s ] ) )
    {
      return true;
    }
  }
  else if( _.objectIs( src ) )
  {
    for( s in src )
    if( entityHasNan( src[ s ] ) )
    {
      return true;
    }
  }

  return result;
}

//

/**
 * Checks if object( src ) or array has any undefined property. Works recursively.
 *
 * @param {object} src - Source object.
 * @returns {boolean} Returns result of check for undefined.
 *
 * @example
 * //returns true
 * _.entityHasUndef( undefined )
 *
 * @example
 * //returns true
 * var arr = [ undefined, 1, 2 ];
 * _.entityHasUndef( arr );
 *
 * @function entityHasUndef
 * @throws {exception} If no argument provided.
 * @memberof wTools
 *
 */

function entityHasUndef( src )
{
  _.assert( arguments.length === 1 );

  var result = false;
  if( src === undefined )
  {
    return true;
  }
  else if( _.arrayIs( src ) )
  {
    for( var s = 0 ; s < src.length ; s++ )
    if( entityHasUndef( src[ s ] ) )
    {
      return true;
    }
  }
  else if( _.objectIs( src ) )
  {
    for( s in src )
    if( entityHasUndef( src[ s ] ) )
    {
      return true;
    }
  }
  return result;

}

//

 /**
  * Deep comparsion of two entities. Uses recursive comparsion for objects,arrays and array-like objects.
  * Returns string refering to first found difference or false if entities are sames.
  *
  * @param {*} src1 - Entity for comparison.
  * @param {*} src2 - Entity for comparison.
  * @param {wTools~entityEqualOptions} o - Comparsion options {@link wTools~entityEqualOptions}.
  * @returns {boolean} result - Returns false for same entities or difference as a string.
  *
  * @example
  * //returns
  * //"at :
  * //src1 :
  * //1
  * //src2 :
  * //1 "
  * _.entityDiff( '1', 1 );
  *
  * @example
  * //returns
  * //"at : .2
  * //src1 :
  * //3
  * //src2 :
  * //4
  * //difference :
  * //*"
  * _.entityDiff( [ 1, 2, 3 ], [ 1, 2, 4 ] );
  *
  * @function entityDiff
  * @throws {exception} If( arguments.length ) is not equal 2 or 3.
  * @throws {exception} If( o ) is not a Object.
  * @throws {exception} If( o ) is extended by unknown property.
  * @memberof wTools
  */

function entityDiff( src1,src2,o )
{

  var o = o || Object.create( null );
  _assert( arguments.length === 2 || arguments.length === 3 );
  var same = _.entityEqual( src1,src2,o );

  if( same )
  return false;

  var result = '';

  if( !_.atomicIs( src1 ) )
  src1 = _.toStr( _.entitySelect( src1,o.path ) );

  if( !_.atomicIs( src2 ) )
  src2 = _.toStr( _.entitySelect( src2,o.path ) );

  result += _.str
  (
    'at : ' + o.path +
    '\nsrc1 :\n' + src1 +
    '\nsrc2 :\n' + src2
  );

  if( _.strIs( src1 ) && _.strIs( src2 ) )
  result += ( '\ndifference :\n' + _.strDifference( src1,src2 ) );

  return result;
}

//

/**
 * Options for _entityEqual() function.
 * @typedef {Object} wTools~entityEqualOptions
 * @property {routine} [ onSameNumbers ] - Routine to compare two numbers.Returns true if numbers are equal.
 * @property {boolean} [ contain=0 ] - If this parameter sets to true, two entities will be considered the same,
 * if all keys/indexes of `src2`, are in `src1` with same values. Has no effect on comparison entities with primitive
 * types. If `options.contain` set to false, `src1` and `src2` will be considered the same, if and only if they has
 * the same lengths, same keys/indexes and same appropriates values.
 * @property {boolean} [ strict=1 ] - Specify equality comparison. When it set to true, then the Strict equality
 * using (===), else the Loose equality using (==).
 * @property {string} [ lastPath='' ] - This parameters is modified during the execution of routine. Specified on path to
 * value, that composite from keys/indexes separated by '.'
 * @property {string} [ path='' ] - For non primitive entities indicates the current path for elements that is compared now.
 */

/**
 * Compares two values. For objects, arrays, array like objects, comparison will be recursive. Comparison criteria set
 * in the `options`. If in some moment routine finds different values in two entities, then it returns false.
 * @param {*} src1 - Entity for comparison.
 * @param {*} src2 - Entity for comparison.
 * @param {wTools~entityEqualOptions} o - Comparison criteria.
 * @returns {boolean} result - Returns true for same entities.
 *
 * @example
 * //returns false
 * var o = { onSameNumbers : function( a, b ){ return a === b } };
 * _._entityEqual( 5, 6, o );
 *
 * @example
 * //returns true
 * _._entityEqual( 'a', 'a', {} );
 *
 * @example
 * //returns false
 * var o = { onSameNumbers : function( a, b ){ return a === b } };
 * _._entityEqual( [ 1, 2, 3 ], [ 1, 2, 4 ], o );
 *
 * @example
 * //returns false
 * var o = { onSameNumbers : function( a, b ){ return a === b } };
 * _._entityEqual( { a : 1, b : 2 }, { a : 1, b : 2, c: 1 }, o );
 *
 * @example
 * //returns true
 * var o = { onSameNumbers : function( a, b ){ return a === b }, strict : 0 };
 * _._entityEqual( { a : '1', b : '2' },{ a : 1, b : 2 }, o );
 *
 * @private
 * @function _entityEqual
 * @throws {exception} If ( arguments.length ) is not equal 3.
 * @memberof wTools
 */

function _entityEqual( src1, src2, iterator )
{

  var path = iterator.path;
  iterator.lastPath = path;

  _.assert( arguments.length === 3 );

  if( src1 === src2 )
  return true;

  if( iterator.strict )
  {
    if( _ObjectToString.call( src1 ) !== _ObjectToString.call( src2 ) )
    return false;
  }
  else
  {
    if( _.atomicIs( src1 ) )
    if( _ObjectToString.call( src1 ) !== _ObjectToString.call( src2 ) && src1 != src2 )
    return false;
  }

  /* */

  // var srcIsObject = _.objectLike( src1 );
  // if( srcIsObject && _.routineIs( src1._equalAre ) )
  // {
  //   debugger;
  //   return src1._equalAre( src1,src2,iterator );
  // }
  // else if( srcIsObject && _.routineIs( src1.equalIs ) )
  // {
  //   debugger;
  //   return src1.equalIs( src2,iterator );
  // }
  // else
  if( _.arrayLike( src1 ) )
  {

    if( !src2 )
    return false;
    if( src1.constructor !== src2.constructor )
    return false;
    if( !iterator.contain )
    if( src1.length !== src2.length )
    return false;
    for( var k = 0 ; k < src2.length ; k++ )
    {
      iterator.path = path + '.' + k;
      if( !_entityEqual( src1[ k ], src2[ k ], iterator ) )
      return false;
      iterator.path = path;
    }

  }
  else if( _.objectLike( src1 ) )
  {

    if( _.routineIs( src1._equalAre) )
    {
      _.assert( src1._equalAre.length === 3 );
      if( !src1._equalAre( src1, src2, iterator ) )
      return false;
    }
    else if( _.routineIs( src1.equalWith ) )
    {
      _.assert( src1.equalWith.length <= 2 );
      if( !src1.equalWith( src2, iterator ) )
      return false;
    }
    else if( _.regexpIs( src1 ) )
    {
      return _.regexpIdentical( src1, src2 );
    }
    else
    {

      if( !iterator.contain )
      if( _.entityLength( src1 ) !== _.entityLength( src2 ) )
      return false;
      for( var k in src2 )
      {
        iterator.path = path + '.' + k;
        if( !_entityEqual( src1[ k ], src2[ k ], iterator ) )
        return false;
        iterator.path = path;
      }

    }

  }
  else if( _.numberIs( src1 ) )
  {
    return iterator.onSameNumbers( src1,src2 );
  }
  else if( _.bufferViewIs( src1 ) )
  {
    debugger;
    if( !_.bufferViewIs( src2 ) )
    return false;
    if( src1.byteLength !== src2.byteLength )
    debugger;
    for( var i = 0 ; i < src1.byteLength ; i++ )
    if( src1.getUint8( i ) !== src2.getUint8( i ) )
    return false;
    return true;
  }
  else
  {
    if( iterator.strict )
    {
      if( src1 !== src2 )
      return false;
    }
    else
    {
      if( src1 != src2 )
      return false;
    }
  }

  return true;
}

//

function _entityEqualIteratorMake( o )
{

  function _sameNumbersStrict( a,b )
  {
    return Object.is( a,b );
  }

  function _sameNumbersNotStrict( a,b )
  {
    if( Object.is( a,b ) )
    return true;
    return Math.abs( a-b ) <= eps;
  }

  var o = o || Object.create( null );

  _assert( arguments.length === 0 || arguments.length === 1 );
  _assert( o === undefined || _.objectIs( o ), '_.toStrFine :','options must be object' );
  _.routineOptions( _entityEqualIteratorMake,o );

  if( o.onSameNumbers === null )
  o.onSameNumbers = o.strict ? _sameNumbersStrict : _sameNumbersNotStrict;

  var eps = o.eps;

  return o;
}

_entityEqualIteratorMake.defaults =
{
  onSameNumbers : null,
  contain : 0,
  strict : 1,
  lastPath : '',
  path : '',
  eps : 1e-7,
}

//

/**
 * Deep comparsion of two entities. Uses recursive comparsion for objects,arrays and array-like objects.
 * Returns false if finds difference in two entities, else returns true. By default routine uses it own
 * ( onSameNumbers ) routine to compare numbers.
 *
 * @param {*} src1 - Entity for comparison.
 * @param {*} src2 - Entity for comparison.
 * @param {wTools~entityEqualOptions} o - comparsion options {@link wTools~entityEqualOptions}.
 * @returns {boolean} result - Returns true for same entities.
 *
 * @example
 * //returns false
 * _.entityEqual( '1', 1 );
 *
 * @example
 * //returns true
 * _.entityEqual( '1', 1, { strict : 0 } );
 *
 * @example
 * //returns true
 * _.entityEqual( { a : { b : 1 }, b : 1 } , { a : { b : 1 } }, { contain : 1 } );
 *
 * @example
 * //returns ".a.b"
 * var o = { contain : 1 };
 * _.entityEqual( { a : { b : 1 }, b : 1 } , { a : { b : 1 } }, o );
 * console.log( o.lastPath );
 *
 * @function entityEqual
 * @throws {exception} If( arguments.length ) is not equal 2 or 3.
 * @throws {exception} If( o ) is not a Object.
 * @throws {exception} If( o ) is extended by unknown property.
 * @memberof wTools
 */

function entityEqual( src1,src2,o )
{

  _assert( arguments.length === 2 || arguments.length === 3 );

  var o = _entityEqualIteratorMake( o );

  return _entityEqual( src1,src2,o );
}

entityEqual.defaults =
{
}

entityEqual.defaults.__proto__ = _entityEqualIteratorMake.defaults;

//

/**
 * Deep strict comparsion of two entities. Uses recursive comparsion for objects,arrays and array-like objects.
 * Returns true if entities are identical.
 *
 * @param {*} src1 - Entity for comparison.
 * @param {*} src2 - Entity for comparison.
 * @param {wTools~entityEqualOptions} options - Comparsion options {@link wTools~entityEqualOptions}.
 * @param {boolean} [ options.strict = true ] - Method uses strict equality mode( '===' ).
 * @returns {boolean} result - Returns true for identical entities.
 *
 * @example
 * //returns true
 * var src1 = { a : 1, b : { a : 1, b : 2 } };
 * var src2 = { a : 1, b : { a : 1, b : 2 } };
 * _.entityIdentical( src1, src2 ) ;
 *
 * @example
 * //returns false
 * var src1 = { a : '1', b : { a : 1, b : '2' } };
 * var src2 = { a : 1, b : { a : 1, b : 2 } };
 * _.entityIdentical( src1, src2 ) ;
 *
 * @function entityIdentical
 * @throws {exception} If( arguments.length ) is not equal 2 or 3.
 * @throws {exception} If( options ) is extended by unknown property.
 * @memberof wTools
*/

function entityIdentical( src1,src2,options )
{

  _.assert( arguments.length === 2 || arguments.length === 3 );

  function sameNumbers( a,b )
  {
    return Object.is( a,b );
  }

  var options = _.mapSupplement( options || Object.create( null ),
  {
    strict : 1,
    onSameNumbers : sameNumbers,
  });

  return _.entityEqual( src1,src2,options );
}

//

/**
 * Deep soft comparsion of two entities. Uses recursive comparsion for objects,arrays and array-like objects.
 * By default uses own( onSameNumbers ) routine to compare numbers using( options.eps ). Returns true if two numbers are NaN, strict equal or
 * ( a - b ) <= ( options.eps ). For example: '_.entityEquivalent( 1, 1.5, { eps : .5 } )' returns true.
 *
 * @param {*} src1 - Entity for comparison.
 * @param {*} src2 - Entity for comparison.
 * @param {wTools~entityEqualOptions} options - Comparsion options {@link wTools~entityEqualOptions}.
 * @param {boolean} [ options.strict = false ] - Method uses( '==' ) equality mode .
 * @param {number} [ options.eps = 1e-5 ] - Maximal distance between two numbers.
 * Example: If( options.eps ) is '1e-5' then 0.99999 and 1.0 are equivalent.
 * @returns {boolean} Returns true if entities are equivalent.
 *
 * @example
 * //returns true
 * _.entityEquivalent( 2, 2.1, { eps : .2 } );
 *
 * @example
 * //returns true
 * _.entityEquivalent( [ 1, 2, 3 ], [ 1.9, 2.9, 3.9 ], { eps : 0.9 } );
 *
 * @function entityEquivalent
 * @throws {exception} If( arguments.length ) is not equal 2 or 3.
 * @throws {exception} If( options ) is extended by unknown property.
 * @memberof wTools
*/

function entityEquivalent( src1,src2,options )
{
  var options = options || Object.create( null );
  var eps = options.eps;
  if( eps === undefined )
  eps = 1e-5;
  delete options.eps;

  _.assert( arguments.length === 2 || arguments.length === 3 );

  function _sameNumbers( a,b )
  {
    if( Object.is( a,b ) )
    return true;
    return Math.abs( a-b ) <= eps;
  }

  var options = _.mapSupplement( options || Object.create( null ),
  {
    strict : 0,
    onSameNumbers : _sameNumbers,
  });

  return _.entityEqual( src1,src2,options );
}

//

/**
 * Deep contain comparsion of two entities. Uses recursive comparsion for objects,arrays and array-like objects.
 * Returns true if entity( src1 ) contains keys/values from entity( src2 ) or they are indentical.
 *
 * @param {*} src1 - Entity for comparison.
 * @param {*} src2 - Entity for comparison.
 * @param {wTools~entityEqualOptions} options - Comparsion options {@link wTools~entityEqualOptions}.
 * @param {boolean} [ options.strict = true ] - Method uses strict( '===' ) equality mode .
 * @param {boolean} [ options.contain = true ] - Check if( src1 ) contains  keys/indexes and same appropriates values from( src2 ).
 * @returns {boolean} Returns boolean result of comparison.
 *
 * @example
 * //returns true
 * _.entityContain( [ 1, 2, 3 ], [ 1 ] );
 *
 * @example
 * //returns false
 * _.entityContain( [ 1, 2, 3 ], [ 1, 4 ] );
 *
 * @example
 * //returns true
 * _.entityContain( { a : 1, b : 2 }, { a : 1 , b : 2 }  );
 *
 * @function entityContain
 * @throws {exception} If( arguments.length ) is not equal 2 or 3.
 * @throws {exception} If( options ) is extended by unknown property.
 * @memberof wTools
*/

function entityContain( src1,src2,options )
{

  _.assert( arguments.length === 2 || arguments.length === 3 );

  var options = _.mapSupplement( options || Object.create( null ),
  {
    strict : 1,
    contain : 1,
  });

  return _.entityEqual( src1,src2,options );
}

// --
// entity selector
// --

/**
 * Returns "length" of entity( src ). Representation of "length" depends on type of( src ):
 *  - For object returns number of it own enumerable properties;
 *  - For array or array-like object returns value of length property;
 *  - For undefined returns 0;
 *  - In other cases returns 1.
 *
 * @param {*} src - Source entity.
 * @returns {number} Returns "length" of entity.
 *
 * @example
 * //returns 3
 * _.entityLength( [ 1, 2, 3 ] );
 *
 * @example
 * //returns 1
 * _.entityLength( 'string' );
 *
 * @example
 * //returns 2
 * _.entityLength( { a : 1, b : 2 } );
 *
 * @example
 * //returns 0
 * var src = undefined;
 * _.entityLength( src );
 *
 * @function entityLength
 * @memberof wTools
*/

function entityLength( src )
{
  if( src === undefined ) return 0;
  if( _.arrayLike( src ) )
  return src.length;
  else if( _.objectLike( src ) )
  return _.mapOwnKeys( src ).length;
  else return 1;
}

//

/**
 * Returns "size" of entity( src ). Representation of "size" depends on type of( src ):
 *  - For string returns value of it own length property;
 *  - For array-like entity returns value of it own byteLength property for( ArrayBuffer, TypedArray, etc )
 *    or length property for other;
 *  - In other cases returns null.
 *
 * @param {*} src - Source entity.
 * @returns {number} Returns "size" of entity.
 *
 * @example
 * //returns 6
 * _.entitySize( "string" );
 *
 * @example
 * //returns 3
 * _.entitySize( [ 1, 2, 3 ] );
 *
 * @example
 * //returns 8
 * _.entitySize( new ArrayBuffer(8) );
 *
 * @example
 * //returns null
 * _.entitySize( 123 );
 *
 * @function entitySize
 * @memberof wTools
*/

function entitySize( src )
{
  if( _.strIs( src ) )
  return src.length;
  if( _.atomicIs( src ) )
  return null;

  if( _.numberIs( src.byteLength ) )
  return src.byteLength;

  if( _.arrayLike( src ) )
  return src.length;

  return null;
}

//

// function entityWithKeyRecursive( src,key,onEach )
// {
//   var i = 0;
//
//   debugger;
//   throw _.err( 'deprecated' );
//
//   if( key in src )
//   {
//     if( onEach )
//     onEach.call( src,src[ key ],key,i );
//     return src[ key ];
//   }
//
//   debugger;
//   _.eachRecursive( src,function( e,iteration )
//   {
//
//     debugger;
//     if( k === key )
//     {
//       if( onEach ) onEach( e,iteration );
//       return { value : src[ key ], key : key, index : iteration.index, container : src };
//     }
//
//   });
// }

//

/**
 * Returns value from entity( src ) using position provided by argument( index ).
 * For object routine iterates over all properties and returns value when counter reaches( index ).
 *
 * @param {*} src - Source entity.
 * @param {number} index - Specifies position of needed value.
 * @returns {*} Returns value at specified position.
 *
 * @example
 * //returns 1
 * _.entityValueWithIndex( [ 1, 2, 3 ], 0);
 *
 * @example
 * //returns 123
 * _.entityValueWithIndex( { a : 'str', b : 123 }, 1 )
 *
 * @example
 * //returns undefined
 * _.entityValueWithIndex( { a : 'str', b : 123 }, 2 )
 *
 * @function entityValueWithIndex
 * @memberof wTools
*/

function entityValueWithIndex( src,index )
{

  if( _.arrayIs( src ) )
  {
    return src[ index ];
  }
  else if( _.objectIs( src ) )
  {
    var i = 0;
    for( var s in src )
    {
      if( i === index ) return src[ s ];
      i++;
    }
  }
  else if( _.strIs( src ) )
  {
    return src[ index ];
  }

}

//

/**
 * Searchs value( value ) in entity( src ) and returns index/key that represent that value or
 * null if nothing finded.
 *
 * @param {*} src - Source entity.
 * @param {*} value - Specifies value to search.
 * @returns {*} Returns specific index/key or null.
 *
 * @example
 * //returns 2
 * _.entityKeyWithValue( [ 1, 2, 3 ], 3);
 *
 * @example
 * //returns null
 * _.entityKeyWithValue( { a : 'str', b : 123 }, 1 )
 *
 * @example
 * //returns "b"
 * _.entityKeyWithValue( { a : 'str', b : 123 }, 123 )
 *
 * @function entityKeyWithValue
 * @memberof wTools
*/

function entityKeyWithValue( src,value )
{

  var result = null;

  if( _.arrayIs( src ) )
  {
    result = src.indexOf( value );
  }
  else if( _.objectIs( src ) )
  {
    var i = 0;
    for( var s in src )
    {
      if( src[ s ] == value ) return s;
    }
  }
  else if( _.strIs( src ) )
  {
    result = src.indexOf( value );
  }

  if( result === -1 ) result = null;
  return result;
}

//

/**
 * Returns generated options object( o ) for ( entitySelect ) routine.
 * Query( o.query ) can be represented as string or array of strings divided by one of( o.delimeter ).
 * Function parses( o.query ) in to array( o.qarrey ) by splitting string using( o.delimeter ).
 *
 * @param {Object|Array} [ o.container=null ] - Source entity.
 * @param {Array|String} [ o.query=null ] - Source query.
 * @param {*} [ o.set=null ] - Specifies value that replaces selected.
 * @param {Array} [ o.delimeter=[ '.','[',']' ] ] - Specifies array of delimeters for( o.query ) values.
 * @param {Boolean} [ o.usingUndefinedForMissing=false ] - If true returns undefined for Atomic type of( o.container ).
 * @returns {Object} Returns generated options object.
 *
 * @example
 * //returns { container: [ 0, 1, 2, 3 ], qarrey : [ '0', '1', '2' ], query: "0.1.2", set: 1, delimeter: [ '.','[',']' ], usingUndefinedForMissing: 1 }
 * _._entitySelectOptions( { container : [ 0, 1, 2, 3 ], query : '0.1.2', set : 1 } );
 *
 * @function _entitySelectOptions
 * @throws {Exception} If( arguments.length ) is not equal 1 or 2.
 * @throws {Exception} If( o.query ) is not a String or Array.
 * @memberof wTools
*/

function _entitySelectOptions( o )
{

  if( arguments[ 1 ] !== undefined )
  {
    var o = Object.create( null );
    o.container = arguments[ 0 ];
    o.query = arguments[ 1 ];
  }

  if( o.usingSet === undefined && o.set )
  o.usingSet = 1;

  _.assert( arguments.length === 1 || arguments.length === 2 );
  _.routineOptions( _entitySelectOptions,o );
  _.assert( _.strIs( o.query ) || _.numberIs( o.query ) || _.arrayIs( o.query ) );

  /* makeQarrey */

  function makeQarrey( query )
  {
    var qarrey;

    if( _.numberIs( query ) )
    qarrey = [ query ];
    else
    qarrey = _.strSplit
    ({
      src : query,
      delimeter : o.delimeter,
      stripping : 1,
    });

    if( qarrey[ 0 ] === '' )
    qarrey.splice( 0,1 );

    return qarrey;
  }

  /* */

  if( _.arrayIs( o.query ) )
  {
    o.qarrey = [];
    for( var i = 0 ; i < o.query.length ; i++ )
    o.qarrey[ i ] = makeQarrey( o.query[ i ] );
  }
  else
  {
    o.qarrey = makeQarrey( o.query );
  }

  return o;
}

_entitySelectOptions.defaults =
{
  container : null,
  query : null,
  set : null,
  delimeter : [ '.','/','[',']' ],
  usingUndefinedForMissing : 1,
  usingMapIndexedAccess : 1,
  usingSet : 0,
}

//

function _entitySelect( o )
{
  var result;

  if( _.arrayIs( o.query ) )
  {
    debugger;

    result = Object.create( null );
    for( var i = 0 ; i < o.query.length ; i++ )
    {

      // var iteration = Object.create( null );
      // iteration.qarrey = o.qarrey[ i ];
      // iteration.container = o.container;
      // iterator.query = o.query[ i ];

      var optionsForSelect = _.mapExtend( Object.create( null ),o );
      optionsForSelect.query = optionsForSelect.query[ i ];

      // iteration.qarrey = o.qarrey[ i ];
      // iteration.container = o.container;
      // iterator.query = o.query[ i ];

      result[ iterator.query ] = _entitySelectAct( iteration,iterator );
    }

    return result;
  }

  // debugger;
  o = _entitySelectOptions( o );

  var iterator = Object.create( null );
  iterator.set = o.set;
  iterator.delimeter = o.delimeter;
  iterator.usingUndefinedForMissing = o.usingUndefinedForMissing;
  iterator.usingMapIndexedAccess = o.usingMapIndexedAccess;
  iterator.usingSet = o.usingSet;

  iterator.query = o.query;

  var iteration = Object.create( null );
  iteration.qarrey = o.qarrey;
  iteration.container = o.container;

  result = _entitySelectAct( iteration,iterator );

  return result;
}

//

/**
 * Returns value from entity that corresponds to index / key or path provided by( o.qarrey ) from entity( o.container ).
 *
 * @param {Object|Array} [ o.container=null ] - Source entity.
 * @param {Array} [ o.qarrey=null ] - Specifies key/index to select or path to element. If has '*' routine processes each element of container.
 * Example process each element at [ 0 ]: { container : [ [ 1, 2, 3 ] ], qarrey : [ 0, '*' ] }.
 * Example path to element [ 1 ][ 1 ]: { container : [ 0, [ 1, 2 ] ],qarrey : [ 1, 1 ] }.
 * @param {*} [ o.set=null ] - Replaces selected index/key value with this. If defined and specified index/key not exists, routine inserts it.
 * @param {Boolean} [ o.usingUndefinedForMissing=false ] - If true returns undefined for Atomic type of( o.container ).
 * @returns {*} Returns value finded by index/key or path.
 *
 * @function _entitySelectAct
 * @throws {Exception} If container is Atomic type.
 * @memberof wTools
*/

function _entitySelectAct( iteration,iterator )
{

  var result;
  var container = iteration.container;

  var key = iteration.qarrey[ 0 ];
  var key2 = iteration.qarrey[ 1 ];

  if( !iteration.qarrey.length )
  return container;

  _.assert( Object.keys( iterator ).length === 6 );
  _.assert( Object.keys( iteration ).length === 2 );
  _.assert( arguments.length === 2 );

  if( _.atomicIs( container ) )
  {
    if( iterator.usingUndefinedForMissing )
    return undefined;
    else
    throw _.err( 'cant select',iteration.qarrey.join( '.' ),'from atomic',_.strTypeOf( container ) );
  }

  var qarrey = iteration.qarrey.slice( 1 );

  /* */

  function _select( key )
  {

    if( !qarrey.length && iterator.usingSet )
    {
      if( iterator.set === undefined )
      delete container[ key ];
      else
      container[ key ] = iterator.set;
    }

    var field;
    if( iterator.usingMapIndexedAccess && _.numberIs( key ) && _.objectIs( container ) )
    field = _.mapValWithIndex( container, key );
    else
    field = container[ key ];

    if( field === undefined && iterator.usingSet )
    {
      debugger;
      if( !isNaN( key2 ) )
      {
        container[ key ] = field = [];
      }
      else
      {
        container[ key ] = field = Object.create( null );
      }
    }

    if( field === undefined )
    return;

    var newIteration = Object.create( null );
    newIteration.container = field;
    newIteration.qarrey = qarrey;

    return _entitySelectAct( newIteration,iterator );
  }

  /* */

  if( key === '*' )
  {

    result = _.entityTrivialNew( container );
    _.each( container,function( e,k,iteration )
    {
      result[ k ] = _select( k );
    });

  }
  else
  {
    result = _select( key );
  }

  return result;
}

//

function entitySelect( o )
{

  // o = _entitySelectOptions( arguments[ 0 ],arguments[ 1 ] );

  if( arguments[ 1 ] !== undefined )
  {
    var o = Object.create( null );
    o.container = arguments[ 0 ];
    o.query = arguments[ 1 ];
  }

  _.assert( arguments.length === 1 || arguments.length === 2 );

  var result = _entitySelect( o );

  return result;
}

entitySelect.defaults =
{
}

entitySelect.defaults.__proto__ = _entitySelectOptions.defaults;

//

function entitySelectSet( container,query,value )
{

  _.assert( arguments.length === 1 || arguments.length === 3 );

  if( query !== undefined || value !== undefined )
  {
    var o = Object.create( null );
    o.container = arguments[ 0 ];
    o.query = arguments[ 1 ];
    o.set = arguments[ 2 ];
    // var o = _entitySelectOptions( arguments[ 0 ],arguments[ 1 ] );
    // o.set = value;
  }
  else
  {
    // var o = _entitySelectOptions( arguments[ 0 ] );
    _.assert( _.mapOwnKey( o,{ set : 'set' } ) );
  }

  o.usingSet = 1;

  var result = _entitySelect( o );

  return result;
}

entitySelectSet.defaults =
{
  set : null,
  usingSet : 1,
}

entitySelectSet.defaults.__proto__ = _entitySelectOptions.defaults;

//

function entitySelectUnique( o )
{

  if( arguments[ 1 ] !== undefined )
  {
    var o = Object.create( null );
    o.container = arguments[ 0 ];
    o.query = arguments[ 1 ];
  }

  // o = _entitySelectOptions( arguments[ 0 ],arguments[ 1 ] );

  _.assert( arguments.length === 1 || arguments.length === 2 );
  _.assert( _.arrayCount( o.qarrey,'*' ) <= 1,'not implemented' );
  debugger;

  var result = _entitySelect( o );

  if( o.qarrey.indexOf( '*' ) !== -1 )
  if( _.arrayLike( result ) )
  result = _.arrayUnique( result );

  return result;
}

entitySelectUnique.defaults =
{
}

entitySelectUnique.defaults.__proto__ = _entitySelectOptions.defaults;

//

/**
 * Returns generated function that takes single argument( e ) and can be called to check if object( e )
 * has at least one key/value pair that is represented in( condition ).
 * If( condition ) is provided as routine, routine uses it to check condition.
 * Generated function returns origin( e ) if conditions is true, else undefined.
 *
 * @param {object|function} condition - Map to compare with( e ) or custom function.
 * @returns {function} Returns condition check function.
 *
 * @example
 * //returns Object {a: 1}
 * var check = _._entityConditionMake( { a : 1, b : 1, c : 1 } );
 * check( { a : 1 } );
 *
 * @example
 * //returns false
 * function condition( src ){ return src.y === 1 }
 * var check = _._entityConditionMake( condition );
 * check( { a : 2 } );
 *
 * @function _entityConditionMake
 * @throws {exception} If no argument provided.
 * @throws {exception} If( condition ) is not a Routine or Object.
 * @memberof wTools
*/

function _entityConditionMake( condition,levels )
{
  var result;

  _.assert( arguments.length === 2 );
  _.assert( _.routineIs( condition ) || _.objectIs( condition ) );

  if( _.objectIs( condition ) )
  {
    var template = condition;
    condition = function( e )
    {
      if( e === template )
      return e;
      if( !_.objectLike( e ) )
      return;
      var satisfied = _.mapSatisfy
      ({
        template : template,
        src : e,
        levels : levels
      });
      if( satisfied )
      return e;
    };
  }

  return condition;
}

//

/**
 * Function that produces an elements for entityMap result
 * @callback wTools~onEach
 * @param {*} val - The current element being processed in the entity.
 * @param {string|number} key - The index (if entity is array) or key of processed element.
 * @param {Array|Object} src - The src passed to entityMap.
 */

/**
 * Creates new instance with same as( src ) type. Elements of new instance results of calling a provided ( onEach )
 * function on every element of src. If entity is array, the new array has the same length as source.
 *
 * @example
  var numbers = [ 3, 4, 6 ];

  function sqr( v )
  {
    return v * v
  };

  var res = wTools.entityMap(numbers, sqr);
  // [ 9, 16, 36 ]
  // numbers is still [ 3, 4, 6 ]

  function checkSidesOfTriangle( v, i, src )
  {
    var sumOthers = 0,
      l = src.length,
      j;

    for ( j = 0; j < l; j++ )
    {
      if ( i === j ) continue;
      sumOthers += src[ j ];
    }
    return v < sumOthers;
  }

  var res = wTools.entityMap( numbers, checkSidesOfTriangle );
 // [ true, true, true ]
 *
 * @param {ArrayLike|ObjectLike} src - Entity, on each elements of which will be called ( onEach ) function.
 * @param {wTools~onEach} onEach - Function that produces an element of the new entity.
 * @returns {ArrayLike|ObjectLike} New entity.
 * @thorws {Error} If number of arguments less or more than 2.
 * @thorws {Error} If( src ) is not Array or ObjectLike.
 * @thorws {Error} If( onEach ) is not function.
 * @function entityMap
 * @memberof wTools
 */

function entityMap( src,onEach )
{

  _.assert( arguments.length === 2 );
  _.assert( _.objectLike( src ) || _.arrayLike( src ) );
  _.assert( _.routineIs( onEach ) );

  var result = _.entityNew( src );

  if( _.arrayLike( src ) )
  {
    for( var s = 0 ; s < src.length ; s++ )
    result[ s ] = onEach( src[ s ],s,src );
  }
  else if( _.objectLike( src ) )
  {
    for( var s in src )
    {
      result[ s ] = onEach( src[ s ],s,src );
      _.assert( result[ s ] !== undefined,'( entityMap ) onEach should return defined values, to been able return undefined to delete element use ( entityFilter )' )
    }
  }
  else _.assert( 0,'unexpected' );

  return result;
}

//

/**

 * Filters elements of entity( src ) by calling( onEach ) function for each item.
 * Returns result of filtering as new instance of type( src ) with items that succesfully passed ( onEach ) function.
 * @see wTools.entityMap
 *
 * @example
   var numbers = [ 36, -25, 49, 64, -16 ];

   function sqrt( v )
   {
      return ( v > 0 ) ? Math.sqrt( v ) : undefined;
   };

   var res = wTools.entityMap( numbers, sqrt );
 // [ 6, 7, 8 ]
 // numbers are still [ 36, -25, 49, 64, -16 ];
 *
 * @param {ArrayLike|ObjectLike} src - Source entity.
 * @param {wTools~onEach} onEach - Conditional function called for each entities element.
 * @returns {ArrayLike|ObjectLike} Returns new entity that contais filtered items.
 * @thorws {Error} If( arguments.length ) less or more than 2.
 * @thorws {Error} If( src ) is not Array or ObjectLike.
 * @thorws {Error} If( onEach ) is not a function.
 * @function entityFilter
 * @memberof wTools
 */

function _entityFilter( o )
{

  var result;
  var onEach = _entityConditionMake( o.onEach,o.conditionLevels );

  _.assert( arguments.length === 1 );
  _.assert( _.objectLike( o.src ) || _.arrayLike( o.src ),'entityFilter : expects objectLike or arrayLike src, but got',_.strTypeOf( o.src ) );
  _.assert( _.routineIs( onEach ) );

  /* */

  if( _.arrayLike( o.src ) )
  {
    result = _.arrayMakeSimilar( o.src,0 );
    for( var s = 0, d = 0 ; s < o.src.length ; s++, d++ )
    {
      var r = onEach.call( o.src,o.src[ s ],s,o.src );
      if( r === undefined )
      d--;
      else
      result[ d ] = r;
    }
  }
  else
  {
    // result = new o.src.constructor()
    result = _.entityNew( o.src );
    // debugger;

    for( var s in o.src )
    {
      r = onEach.call( o.src,o.src[ s ],s,o.src );
      if( r !== undefined )
      result[ s ] = r;
    }
  }

  /* */

  return result;
}

_entityFilter.defaults =
{
  src : null,
  onEach : null,
  conditionLevels : 1,
}

//

function entityFilter( src,onEach )
{
  _.assert( arguments.length === 2 );
  return _entityFilter
  ({
    src : src,
    onEach : onEach,
    conditionLevels : 1,
  });
}

//

function entityFilterDeep( src,onEach )
{
  _.assert( arguments.length === 2 );
  return _entityFilter
  ({
    src : src,
    onEach : onEach,
    conditionLevels : 1024,
  });
}

//

  /**
   * Groups elements of entities from array( src ) into the object with key( o.key )
   * that contains array of values that corresponds to key( o.key ) from that entities.
   * If function cant find key( o.key ) it replaces key value with undefined.
   *
   * @param { array } [ o.src=null ] - The target array.
   * @param { array|string } [ o.key=null ] - Array of keys to search or one key as string.
   * @param { array|string } [ o.usingOriginal=1 ] - Uses keys from entities to represent elements values.
   * @param { objectLike | string } o - Options.
   * @returns { object } Returns an object with values grouped by key( o.key ).
   *
   * @example
   * // returns
   * //{
   * //  key1 : [ 1, 2, 3 ],
   * //  key3 : [ undefined, undefined, undefined ]
   * //}
   * _.entityGroup( { src : [ {key1 : 1, key2 : 2 },{key1 : 2 },{key1 : 3 }], usingOriginal : 0, key : ['key1','key3']} );
   *
   * @example
   * // returns
   * // {
   * //   a :
   * //   {
   * //     1 : [ { a : 1, b : 2 } ],
   * //     2 : [ { a : 2, b : 3 } ],
   * //     undefined : [ { c : 4 } ]
   * //   }
   * // }
   * _.entityGroup( { src : [ { a : 1, b : 2 }, { a : 2, b : 3}, {  c : 4 }  ], key : ['a'] }  );
   *
   * @function entityGroup
   * @throws {exception} If( arguments.length ) is not equal 1.
   * @throws {exception} If( o.key ) is not a Array or String.
   * @throws {exception} If( o.src ) is not a Array-like or Object-like.
   * @memberof wTools
   */

function entityGroup( o )
{
  var o = o || Object.create( null );

  /* key */

  if( o.key === undefined || o.key === null )
  {

    if( o.usingOriginal === undefined )
    o.usingOriginal = 0;

    if( _.arrayLike( o.key ) )
    o.key = _.mapKeys.apply( _,o.src );
    else
    o.key = _.mapKeys.apply( _,_.mapVals( o.src ) );

  }

  /* */

  var o = _.routineOptions( entityGroup,o );

  _assert( arguments.length === 1 );
  _assert( _.strIs( o.key ) || _.arrayIs( o.key ) );
  _assert( _.objectLike( o.src ) || _.arrayLike( o.src ) );
  _assert( _.arrayIs( o.src ),'not tested' );

  /* */

  function groupForKey( key,result )
  {

    _.each( o.src, function( e,k,iteration )
    {

      var value = o.usingOriginal ? o.src[ iteration.key ] : o.src[ iteration.key ][ key ];
      var dstKey = o.usingOriginal ? o.src[ iteration.key ][ key ] : iteration.key;

      if( o.usingOriginal )
      {
        if( result[ dstKey ] === undefined )
        result[ dstKey ] = [];
        result[ dstKey ].push( value );
      }
      else
      {
        result[ dstKey ] = value;
      }

    });

    return result;
  }

  /* */

  var result;
  if( _.arrayIs( o.key ) )
  {

    result = Object.create( null );
    for( var k = 0 ; k < o.key.length ; k++ )
    {
      debugger;
      var r = o.usingOriginal ? Object.create( null ) : _.entityNew( o.src );
      result[ o.key[ k ] ] = groupForKey( o.key[ k ],r );
    }

  }
  else
  {
    result = Object.create( null );
    groupForKey( o.key,result );
  }

  /**/

  return result;
}

entityGroup.defaults =
{
  src : null,
  key : null,
  usingOriginal : 1,
}

//

function entityVals( src )
{
  var result = [];

  _.assert( arguments.length === 1 );
  _.assert( !_.atomicIs( src ) );

  if( _.arrayLike( src ) )
  return src;

  for( var s in src )
  result.push( src[ s ] );

  return result;
}

//

/**
 * The result of _entityMost routine object.
 * @typedef {Object} wTools~entityMostResult
 * @property {Number} index - Index of found element.
 * @property {String|Number} key - If the search was on map, the value of this property sets to key of found element.
 * Else if search was on array - to index of found element.
 * @property {Number} value - The found result of onElement, if onElement don't set, this value will be same as element.
 * @property {Number} element - The appropriate element for found value.
 */

/**
 * Returns object( wTools~entityMostResult ) that contains min or max element of entity, it depends on( returnMax ).
 *
 * @param {ArrayLike|Object} src - Source entity.
 * @param {Function} onElement  - ( onEach ) function is called for each element of( src ).If undefined routine uses it own function.
 * @param {Boolean} returnMax  - If true - routine returns maximum, else routine returns minimum value from entity.
 * @returns {wTools~entityMostResult} Object with result of search.
 *
 * @example
 * //returns { index: 0, key: 0, value: 1, element: 1 }
 * _._entityMost([ 1, 3, 3, 9, 10 ], undefined, 0 );
 *
 * @example
 * //returns { index: 4, key: 4, value: 10, element: 10 }
 * _._entityMost( [ 1, 3, 3, 9, 10 ], undefined, 1 );
 *
 * @example
 * //returns { index: 4, key: 4, value: 10, element: 10 }
 * _._entityMost( { a : 1, b : 2, c : 3 }, undefined, 0 );
 *
 * @private
 * @function _entityMost
 * @throws {Exception} If( arguments.length ) is not equal 3.
 * @throws {Exception} If( onElement ) function is not implemented.
 * @memberof wTools
 */

function _entityMost( src,onElement,returnMax )
{

  if( onElement === undefined )
  onElement = function( element ){ return element; }

  _.assert( arguments.length === 3 );
  _.assert( onElement.length === 1,'not mplemented' );

  var onCompare = null;

  if( returnMax )
  onCompare = function( a,b )
  {
    return a-b;
  }
  else
  onCompare = function( a,b )
  {
    return b-a;
  }

  _.assert( onElement.length === 1 );
  _.assert( onCompare.length === 2 );
  // _.assert( onCompare.length === 1 || onCompare.length === 2 ); // xxx

  var result = { index : -1, key : undefined, value : undefined, element : undefined };

  if( _.arrayLike( src ) )
  {

    if( src.length === 0 )
    return result;
    result.key = 0;
    result.value = onElement( src[ 0 ] );
    result.element = src[ 0 ];

    for( var s = 0 ; s < src.length ; s++ )
    {
      var value = onElement( src[ s ] );
      if( onCompare( value,result.value ) > 0 )
      {
        result.key = s;
        result.value = value;
        result.element = src[ s ];
      }
    }
    result.index = result.key;

  }
  else
  {

    debugger;
    for( var s in src )
    {
      result.index = 0;
      result.key = s;
      result.value = onElement( src[ s ] );
      result.element = src[ s ]
      break;
    }

    var index = 0;
    for( var s in src )
    {
      var value = onElement( src[ s ] );
      if( onCompare( value,result.value ) > 0 )
      {
        result.index = index;
        result.key = s;
        result.value = value;
        result.element = src[ s ];
      }
      index += 1;
    }

  }

  return result;
}

//

/**
 * Short-cut for _entityMost() routine. Returns object( wTools~entityMostResult ) with smallest value from( src ).
 *
 * @param {ArrayLike|Object} src - Source entity.
 * @param {Function} onElement  - ( onEach ) function is called for each element of( src ).If undefined routine uses it own function.
 * @returns {wTools~entityMostResult} Object with result of search.
 *
 * @example
 *  //returns { index : 2, key : 'c', value 3: , element : 9  };
 *  var obj = { a : 25, b : 16, c : 9 };
 *  var min = wTools.entityMin( obj, Math.sqrt );
 *
 * @see wTools~onEach
 * @see wTools~entityMostResult
 * @function entityMin
 * @throws {Exception} If missed arguments.
 * @throws {Exception} If passed extra arguments.
 * @memberof wTools
 */

function entityMin( src,onElement )
{
  _.assert( arguments.length === 1 || arguments.length === 2 );
  return _entityMost( src,onElement,0 );
}

//

/**
 * Short-cut for _entityMost() routine. Returns object( wTools~entityMostResult ) with biggest value from( src ).
 *
 * @param {ArrayLike|Object} src - Source entity.
 * @param {Function} onElement  - ( onEach ) function is called for each element of( src ).If undefined routine uses it own function.
 * @returns {wTools~entityMostResult} Object with result of search.
 *
 * @example
 *  //returns { index: 0, key: "a", value: 25, element: 25 };
 *  var obj = { a: 25, b: 16, c: 9 };
 *  var max = wTools.entityMax( obj );
 *
 * @see wTools~onEach
 * @see wTools~entityMostResult
 * @function entityMax
 * @throws {Exception} If missed arguments.
 * @throws {Exception} If passed extra arguments.
 * @memberof wTools
 */

function entityMax( src,onElement )
{
  _.assert( arguments.length === 1 || arguments.length === 2 );
  return _entityMost( src,onElement,1 );
}

//

function entitySearch( o )
{
  var result = Object.create( null );

  if( arguments.length === 2 )
  {
    o = { src : arguments[ 0 ], ins : arguments[ 1 ] };
  }

  logger.log( 'entitySearch',o );

  _.routineOptions( entitySearch,o );
  _.assert( arguments.length === 1 || arguments.length === 2 );

  _.assert( o.onDown.length === 0 || o.onDown.length === 3 );
  _.assert( o.onUp.length === 0 || o.onUp.length === 3 );

  var strIns,regexpIns;
  strIns = String( o.ins );

  if( o.searchingCaseInsensitive && _.strIs( o.ins ) )
  regexpIns = new RegExp( ( o.searchingSubstring ? '' : '^' ) + strIns + ( o.searchingSubstring ? '' : '$' ),'i' );

  if( o.condition )
  {
    o.condition = _entityConditionMake( o.condition,1 );
    _.assert( o.condition.length === 0 || o.condition.length === 3 );
  }

  /* */

  function checkCandidate( e,k,iteration,r,path )
  {

    var c = true;
    if( o.condition )
    {
      c = o.condition.call( this,e,k,iteration );
    }

    if( !c )
    return c;

    if( e === o.ins )
    {
      result[ path ] = r;
    }
    else if( regexpIns )
    {
      if( regexpIns.test( e ) )
      result[ path ] = r;
    }
    else if( o.searchingSubstring && _.strIs( e ) && e.indexOf( strIns ) !== -1 )
    {
      result[ path ] = r;
    }

  }

  /* */

  var onUp = o.onUp;
  function handleUp( e,k,iteration )
  {

    if( onUp )
    if( onUp.call( this,e,k,iteration ) === false )
    return false;

    var path = iteration.path;

    var r;
    if( o.returnParent && iteration.down )
    {
      r = iteration.down.src;
      if( o.usingExactPath )
      path = iteration.down.path;
    }
    else
    {
      r = e;
    }

    if( o.searchingValue )
    {
      checkCandidate.call( this,e,k,iteration,r,path );
    }

    if( o.searchingKey )
    {
      checkCandidate.call( this,iteration.key,k,iteration,r,path );
    }

  }

  /* */

  var optionsEach = _.mapScreen( _._each.defaults,o )
  optionsEach.onUp = handleUp;

  _._each( optionsEach );

  return result;
}

entitySearch.defaults =
{

  src : null,
  ins : null,
  condition : null,

  onUp : function(){},
  onDown : function(){},

  own : 1,
  recursive : 1,

  // pathOfParent : 1,
  returnParent : 0,
  usingExactPath : 0,

  searchingKey : 1,
  searchingValue : 1,
  searchingSubstring : 1,
  searchingCaseInsensitive : 0,

}

entitySearch.defaults.__proto__ = _each.defaults;

// --
// default
// --

/*
apply default to each element of map, if present
*/

function defaultApply( src )
{

  _.assert( _.objectIs( src ) || _.arrayLike( src ) );

  var def = src[ _default_ ];

  if( !def )
  return src;

  _.assert( _.objectIs( src ) );

  if( objectIs( src ) )
  {

    for( var s in src )
    {
      if( !_.objectIs( src[ s ] ) )
      continue;
      _.mapSupplement( src[ s ],def );
    }

  }
  else
  {

    for( var s = 0 ; s < src.length ; s++ )
    {
      if( !_.objectIs( src[ s ] ) )
      continue;
      _.mapSupplement( src[ s ],def );
    }

  }

  return src;
}

//

/*
activate default proxy
*/

function defaultProxy( map )
{

  _.assert( _.objectIs( map ) );
  _.assert( arguments.length === 1 );

  var validator =
  {
    set : function( obj, k, e )
    {
      obj[ k ] = _.defaultApply( e );
      return true;
    }
  }

  var result = new Proxy( map, validator );
  // var result = new Proxy( [], validator );

  for( var k in map )
  {
    _.defaultApply( map[ k ] );
  }

  // debugger;
  // var is = _.mapIs( result );
  // var is = _.strTypeOf( result );
  // debugger;

  return result;
}

//

function defaultProxyFlatteningToArray( src )
{
  var result = [];

  _.assert( arguments.length === 1 );
  _.assert( _.objectIs( src ) || _.arrayIs( src ) );

  function flatten( src )
  {

    if( _.arrayIs( src ) )
    {
      for( var s = 0 ; s < src.length ; s++ )
      flatten( src[ s ] );
    }
    else
    {
      if( _.objectIs( src ) )
      result.push( defaultApply( src ) );
      else
      result.push( src );
    }

  }

  flatten( src );

  return result;
}

// --
// error
// --

function errIs( src )
{
  return src instanceof Error || _ObjectToString.call( src ) === '[object Error]';
}

//

function errIsRefined( src )
{
  if( _.errIs( src ) === false )
  return false;
  return src.originalMessage !== undefined;
}

//

function errIsAttended( src )
{
  if( _.errIs( src ) === false )
  return false;
  return src.attentionGiven;
}

//

function errIsAttentionRequested( src )
{
  if( _.errIs( src ) === false )
  return false;
  return src.attentionRequested;
}

//

function errAttentionRequest( err )
{

  _.assert( _.errIs( err ) );

  Object.defineProperty( err, 'attentionGiven',
  {
    enumerable : false,
    configurable : true,
    writable : true,
    value : 0,
  });

  Object.defineProperty( err, 'attentionRequested',
  {
    enumerable : false,
    configurable : true,
    writable : true,
    value : 1,
  });

  return err;
}

//

/**
 * Creates Error object based on passed options.
 * Result error contains in message detailed stack trace and error description.
 * @param {Object} o Options for creating error.
 * @param {String[]|Error[]} o.args array with messages or errors objects, from which will be created Error obj.
 * @param {number} [o.level] using for specifying in error message on which level of stack trace was caught error.
 * @returns {Error} Result Error. If in `o.args` passed Error object, result will be reference to it.
 * @private
 * @throws {Error} Expects single argument if pass les or more than one argument
 * @throws {Error} o.args should be array like, if o.args is not array.
 * @function _err
 * @memberof wTools
 */

function _err( o )
{
  var result;

  if( arguments.length !== 1 )
  throw Error( '_err : expects single argument' );

  if( !_.arrayLike( o.args ) )
  throw Error( '_err : o.args should be array like' );

  if( !_.numberIs( o.level ) )
  o.level = _err.defaults.level;

  if( o.usingSourceCode === undefined )
  o.usingSourceCode = _err.defaults.usingSourceCode;

  if( o.args[ 0 ] === 'not tested' || o.args[ 0 ] === 'unexpected' )
  debugger;

  /* var */

  var originalMessage = '';
  var catches = '';
  var sourceCode = '';
  var stack = '';
  // var fileName,lineNumber;
  var location;
  var errors = [];

  /* Error.stackTraceLimit = 99; */

  /* find error in arguments */

  for( var a = 0 ; a < o.args.length ; a++ )
  {
    var arg = o.args[ a ];

    if( o.args[ a ] instanceof Error )
    {

      if( !result )
      {
        result = o.args[ a ];
        catches = result.catches || '';
        sourceCode = result.sourceCode || '';
      }

      if( arg.attentionRequested === undefined )
      {
        Object.defineProperty( arg, 'attentionRequested',
        {
          enumerable : false,
          configurable : true,
          writable : true,
          value : 0,
        });
      }

      if( arg.originalMessage !== undefined )
      {
        o.args[ a ] = arg.originalMessage;
      }
      else
      {
        o.args[ a ] = arg.message || arg.msg || arg.constructor.name || 'unknown error';
        var fields = _.mapFields( arg );
        if( Object.keys( fields ).length )
        o.args[ a ] += '\n' + _.toStr( fields,{ wrap : 0, multiline : 1, levels : 2 } );
      }

      if( errors.length > 0 )
      o.args[ a ] = '\n' + o.args[ a ];
      errors.push( arg );

      location = _.diagnosticLocation({ error : arg, location : location });

    }

  }

  /* look into non-error arguments to find location */

  if( !result )
  for( var a = 0 ; a < o.args.length ; a++ )
  {
    var arg = o.args[ a ];

    if( !_.atomicIs( arg ) )
    {
      location = _.diagnosticLocation({ error : arg, location : location });
    }

  }

  location = location || Object.create( null );

  /* make new one if no error in arguments */

  if( !result )
  {
    result = new Error( originalMessage + '\n' );
    stack = _.diagnosticStack( result,o.level,-1 );
    if( location.full && stack.indexOf( '\n' ) === -1 )
    stack = location.full;
  }
  else
  {
    if( result.stack !== undefined )
    {
      if( result.originalMessage !== undefined )
      stack = result.stack;
      else
      stack = _.diagnosticStack( result );
    }
    else
    stack = _.diagnosticStack( o.level,-1 );
  }

  /* collect data */

  for( var a = 0 ; a < o.args.length ; a++ )
  {
    var argument = o.args[ a ];
    var str;

    if( argument && !_.atomicIs( argument ) )
    {

      if( _.atomicIs( argument ) ) str = String( argument );
      else if( _.routineIs( argument.toStr ) ) str = argument.toStr();
      else if( _.errIs( argument ) || _.strIs( argument.message ) )
      {
        if( _.strIs( argument.originalMessage ) ) str = argument.originalMessage;
        else if( _.strIs( argument.message ) ) str = argument.message;
        else str = _.toStr( argument );
      }
      else if( _.routineIs( argument.toString ) ) str = argument.toString();
      else str = '[ ' + _.strTypeOf( argument ) + ' ]';

    }
    else if( argument === undefined )
    {
      str = '\n' + String( argument ) + '\n';
    }
    else str = String( argument );

    if( _.strIs( str ) && str[ str.length-1 ] === '\n' )
    originalMessage += str;
    else
    originalMessage += str + ' ';

    if( originalMessage.indexOf( 'caught at' ) !== -1 )
    debugger;

  }

  /* line number */

  if( location.line !== undefined )
  {
    Object.defineProperty( result, 'lineNumber',
    {
      enumerable : false,
      configurable : true,
      writable : true,
      value : location.line,
    });
  }

  /* file name */

  if( location.path !== undefined )
  {
    if( location.full !== undefined )
    originalMessage += '\n' + 'Location : ' + location.full;
    Object.defineProperty( result, 'fileName',
    {
      enumerable : false,
      configurable : true,
      writable : true,
      value : location.path,
    });
  }

  /* where it was caught */

  // catches = '    caught ' + _.diagnosticStack( o.level,o.level+1 ) + '\n' + catches;
  catches = '    caught at ' + _.diagnosticLocation( o.level ).full + '\n' + catches;

  /* source code */

  if( o.usingSourceCode )
  if( result.sourceCode === undefined )
  {
    var c = '';
    location = _.diagnosticLocation({ stack : stack, location : location });
    c = _.diagnosticCode({ location : location });
    if( c && c.length < 400 )
    {
      sourceCode += '\n';
      sourceCode += c;
      sourceCode += '\n ';
    }
  }

  /* join */

  var message = '';

  var briefly = result.briefly && ( result.briefly === undefined || result.briefly === null || result.briefly );
  briefly = briefly || o.briefly;
  if( briefly )
  message += originalMessage;
  else
  message += '\n* Catches :\n' + catches + '\n* Message :\n' + originalMessage + '\n\n* Stack :\n' + stack + '\n';

  if( sourceCode && !briefly )
  message += '\n' + sourceCode;

  try
  {
    Object.defineProperty( result, 'message',
    {
      enumerable : false,
      configurable : true,
      writable : true,
      value : message,
    });
  }
  catch( e )
  {
    debugger;
    result = new Error( message );
  }

  /* stack */

  try
  {
    Object.defineProperty( result, 'stack',
    {
      enumerable : false,
      configurable : true,
      writable : true,
      value : stack,
    });
  }
  catch( err )
  {
  }

  /* briefly */

  if( o.briefly )
  Object.defineProperty( result, 'briefly',
  {
    enumerable : false,
    configurable : true,
    writable : true,
    value : o.briefly,
  });

  /* source code */

  Object.defineProperty( result, 'sourceCode',
  {
    enumerable : false,
    configurable : true,
    writable : true,
    value : sourceCode || null,
  });

  /* original message */

  Object.defineProperty( result, 'originalMessage',
  {
    enumerable : false,
    configurable : true,
    writable : true,
    value : originalMessage,
  });

  /* catches */

  Object.defineProperty( result, 'catches',
  {
    enumerable : false,
    configurable : true,
    writable : true,
    value : catches,
  });

  /* catch count */

  Object.defineProperty( result, 'catchCounter',
  {
    enumerable : false,
    configurable : true,
    writable : true,
    value : result.catchCounter ? result.catchCounter+1 : 1,
  });

  if( originalMessage.indexOf( 'caught at' ) !== -1 )
  {
    debugger;
    console.log( '-' );
    console.log( result.toString() );
    console.log( '-' );
    throw Error( 'err : originalMessage should have no "caught at"' );
  }

  return result;
}

_err.defaults =
{
  level : 0,
  usingSourceCode : 1,
  briefly : null,
  args : null,
}

//

/**
 * Creates error object, with message created from passed `msg` parameters and contains error trace.
 * If passed several strings (or mixed error and strings) as arguments, the result error message is created by
 concatenating them.
 *
 * @example
  function divide( x, y )
  {
    if( y == 0 )
      throw wTools.err( 'divide by zero' )
    return x / y;
  }
  divide( 3, 0 );

 // Error:
 // caught     at divide (<anonymous>:2:29)
 // divide by zero
 // Error
 //   at _err (file:///.../wTools/staging/wTools.s:1418:13)
 //   at wTools.err (file:///.../wTools/staging/wTools.s:1449:10)
 //   at divide (<anonymous>:2:29)
 //   at <anonymous>:1:1
 *
 * @param {...String|Error} msg Accepts list of messeges/errors.
 * @returns {Error} Created Error. If passed existing error as one of parameters, routine modified it and return
 * reference.
 * @function err
 * @memberof wTools
 */

function err()
{
  return _err
  ({
    args : arguments,
    level : 2,
  });
}

//

function errBriefly()
{
  return _err
  ({
    args : arguments,
    level : 2,
    briefly : 1,
  });
}

//

function errAttend( err )
{

  // if( arguments.length !== 1 || !_.errIsRefined(  ) )
  // debugger;

  if( arguments.length !== 1 || !_.errIsRefined( err ) )
  err = _err
  ({
    args : arguments,
    level : 2,
  });

  /* */

  try
  {

    Object.defineProperty( err, 'attentionRequested',
    {
      enumerable : false,
      configurable : true,
      writable : true,
      value : 0,
    });

    Object.defineProperty( err, 'attentionGiven',
    {
      enumerable : false,
      configurable : true,
      writable : true,
      value : 1,
    });

  }
  catch( err )
  {
    c.warn( 'cant assign attentionRequested / attentionGiven properties' );
  }

  /* */

  return err;
}

//

/**
 * Creates error object, with message created from passed `msg` parameters and contains error trace.
 * If passed several strings (or mixed error and strings) as arguments, the result error message is created by
 concatenating them. Prints the created error.
 * If _global_.logger defined, routine will use it to print error, else uses console
 * @see wTools.err
 *
 * @example
   function divide( x, y )
   {
      if( y == 0 )
        throw wTools.errLog('divide by zero')
      return x / y;
   }
   divide (3, 0);

   // Error:
   // caught     at divide (<anonymous>:2:29)
   // divide by zero
   // Error
   //   at _err (file:///.../wTools/staging/wTools.s:1418:13)
   //   at wTools.errLog (file:///.../wTools/staging/wTools.s:1462:13)
   //   at divide (<anonymous>:2:29)
   //   at <anonymous>:1:1
 *
 * @param {...String|Error} msg Accepts list of messeges/errors.
 * @returns {Error} Created Error. If passed existing error as one of parameters, routine modified it and return
 * @function errLog
 * @memberof wTools
 */

function errLog()
{

  var c = _global_.logger || _global_.console;
  var err = _err
  ({
    args : arguments,
    level : 2,
  });

  /* */

  if( _.routineIs( err.toString ) )
  {
    c.error( err.toString() );
  }
  else
  {
    c.error( err );
  }

  /* */

  _.errAttend( err );

  /* */

  debugger;
  return err;
}

//

function errLogOnce( err )
{

  var err = _err
  ({
    args : arguments,
    level : 2,
  });

  if( err.attentionGiven )
  return err;

  return errLog( err );
}

// --
// diagnostics
// --

function _diagnosticStripPath( src )
{
  _.assert( arguments.length === 1 );

  if( _.strIs( src ) )
  {
    src = src.replace( /^\s+/,'' );
    // src = src.replace( /^at/,'' );
    // src = src.replace( /^\s+/,'' );
  }

  return src;
}

//

// function diagnosticScript( path )
// {
//
//   if( typeof document !== 'undefined' && document.scripts )
//   {
//     var scripts = document.scripts;
//     for( var s = 0 ; s < scripts.length ; s++ )
//     if( scripts[ s ].src === path )
//     return scripts[ s ];
//   }
//   else
//   {
//     debugger;
//   }
//
// }

//

function diagnosticLocation( o )
{

  if( _.numberIs( o ) )
  o = { level : o }
  else if( _.strIs( o ) )
  o = { stack : o, level : 0 }
  else if( _.errIs( o ) )
  o = { error : o, level : 0 }
  else if( o === undefined )
  o = { stack : _.diagnosticStack( 1 ) };

  _.routineOptions( diagnosticLocation,o );
  _.assert( arguments.length === 0 || arguments.length === 1 );
  _.assert( _.objectIs( o ),'diagnosticLocation expects integer ( level ) or string ( stack ) or object ( options )' );

  if( !o.location )
  o.location = Object.create( null );

  /* end */

  function end()
  {

    var path = o.location.path;

    /* full */

    if( path )
    {
      o.location.full = path;
      if( o.location.line !== undefined )
      o.location.full += ':' + o.location.line;
    }

    /* name */

    if( path )
    {
      var name = path;
      var i = name.lastIndexOf( '/' );
      if( i !== -1 )
      name = name.substr( i+1 );
      o.location.name = name;
    }

    /* name long */

    if( path )
    {
      var nameLong = o.location.name;
      if( o.location.line !== undefined )
      {
        nameLong += ':' + o.location.line;
        if( o.location.col !== undefined )
        nameLong += ':' + o.location.col;
      }
      o.location.nameLong = nameLong;
    }

    return o.location;
  }

  /* */

  // var fileName,lineNumber;

  // if( o.error && _.strIs( o.error.fileName ) && _.numberIs( o.error.lineNumber ) )
  if( o.error )
  {
    // debugger;
    // var result = { path : o.error.fileName, line : o.error.lineNumber, col : o.error.colNumber }

    o.location.path = _.arrayLeftDefined([ o.location.path, o.error.filename, o.error.fileName ]).element;
    o.location.line = _.arrayLeftDefined([ o.location.line, o.error.line, o.error.linenumber, o.error.lineNumber, o.error.lineNo, o.error.lineno ]).element;
    o.location.col = _.arrayLeftDefined([ o.location.col, o.error.col, o.error.colnumber, o.error.colNumber, o.error.colNo, o.error.colno ]).element;

    return end();
  }

  /* */

  if( !o.stack )
  {
    if( o.error )
    {
      o.stack = _.diagnosticStack( o.error );
    }
    else
    {
      o.stack = _.diagnosticStack();
      o.level += 1;
    }
  }

  if( _.strIs( o.stack ) )
  o.stack = o.stack.split( '\n' );
  o.location.path = o.stack[ o.level ];

  if( !_.strIs( o.location.path ) )
  return end();

  o.location.path = o.location.path.replace( /^\s+/,'' );
  o.location.path = o.location.path.replace( /^\w+@/,'' );
  o.location.path = o.location.path.replace( /^at/,'' );
  o.location.path = o.location.path.replace( /^\s+/,'' );
  o.location.path = o.location.path.replace( /\s+$/,'' );

  if( _.strEnds( o.location.path,')' ) )
  o.location.path = _.strInbetweenOf( o.location.path,'(',')' );

  if( !o.location.path )
  return end();

  /* line / col number from stack */

  var lineNumber,colNumber;
  var postfix = /:(\d+)$/;
  colNumber = postfix.exec( o.location.path );
  if( colNumber )
  {
    o.location.path = _.strRemoveEnd( o.location.path,colNumber[ 0 ] );
    colNumber = colNumber[ 1 ];
    lineNumber = postfix.exec( o.location.path );
    if( lineNumber )
    {
      o.location.path = _.strRemoveEnd( o.location.path,lineNumber[ 0 ] );
      lineNumber = lineNumber[ 1 ];
    }
    else
    {
      lineNumber = colNumber;
      colNumber = undefined;
    }
  }

  lineNumber = parseInt( lineNumber );
  colNumber = parseInt( colNumber );

  if( !isNaN( lineNumber ) )
  o.location.line = lineNumber;

  if( !isNaN( colNumber ) )
  o.location.col = colNumber;

  return end();
}

diagnosticLocation.defaults =
{
  level : 0,
  stack : null,
  error : null,
  location : null,
}

//

function diagnosticCode( o )
{

  _.routineOptions( diagnosticCode,o );
  _.assert( arguments.length === 0 || arguments.length === 1 );

  if( !o.location )
  {
    if( o.error )
    o.location = _.diagnosticLocation({ error : o.error, level : o.level });
    else
    o.location = _.diagnosticLocation({ stack : o.stack, level : o.stack ? o.level : o.level+1 });
  }

  if( !o.location.path || o.location.line === undefined )
  return;

  if( !_.fileProvider )
  return;

  var code = _.fileProvider.fileRead
  ({
    filePath : o.location.path,
    sync : 1,
    throwing : 0,
  })

  if( !code )
  return;

  var result = _.strLinesSelect
  ({
    src : code,
    line : o.location.line,
    numberOfLines : o.numberOfLines,
    selectMode : o.selectMode,
    zero : 1,
    number : 1,
  });

  return result;
}

diagnosticCode.defaults =
{
  level : 0,
  numberOfLines : 3,
  selectMode : 'center',
  stack : null,
  error : null,
  location : null,
}

//

/**
 * Return stack trace as string.
 * @example
  var stack;
  function function1()
  {
    function2();
  }

  function function2()
  {
    function3();
  }

  function function3()
  {
    stack = wTools.diagnosticStack();
  }

  function1();
  console.log( stack );
 //"    at function3 (<anonymous>:10:17)
 // at function2 (<anonymous>:6:2)
 // at function1 (<anonymous>:2:2)
 // at <anonymous>:1:1"
 *
 * @returns {String} Return stack trace from call point.
 * @function stack
 * @memberof wTools
 */

function diagnosticStack( stack,first,last )
{

  if( last-first === 1 )
  debugger;

  if( _.numberIs( arguments[ 0 ] ) || arguments[ 0 ] === undefined )
  {

    var first = arguments[ 0 ] ? arguments[ 0 ] + 1 : 1;
    var last = arguments[ 1 ] >= 0 ? arguments[ 1 ] + 1 : arguments[ 1 ];

    return diagnosticStack( new Error(),first,last );
  }

  if( arguments.length !== 1 && arguments.length !== 2 && arguments.length !== 3 )
  {
    debugger;
    throw Error( 'diagnosticStack : expects one, two or three arguments if error provided' );
  }

  if( !_.numberIs( first ) && first !== undefined )
  {
    debugger;
    throw Error( 'diagnosticStack : expects number ( first ), got ' + _.strTypeOf( first ) );
  }

  if( !_.numberIs( last ) && last !== undefined )
  {
    debugger;
    throw Error( 'diagnosticStack : expects number ( last ), got' + _.strTypeOf( last ) );
  }

  var errIs = 0;
  if( _.errIs( stack ) )
  {
    stack = stack.stack;
    errIs = 1;
  }

  if( !stack )
  return '';

  if( !_.arrayIs( stack ) )
  stack = stack.split( '\n' );

  /* remove redundant lines */

  if( !errIs )
  debugger;

  if( errIs )
  {
    // debugger;
    while( stack.length )
    {
      var splice = 0;
      // if( stack[ 0 ].indexOf( '@' ) !== -1 )
      // debugger;
      // if( stack[ 0 ].indexOf( '@' ) !== -1 )
      // return '';
      splice |= ( stack[ 0 ].indexOf( 'at ' ) === -1 && stack[ 0 ].indexOf( '@' ) === -1 );
      splice |= stack[ 0 ].indexOf( '(vm.js:' ) !== -1;
      splice |= stack[ 0 ].indexOf( '(module.js:' ) !== -1;
      splice |= stack[ 0 ].indexOf( '(internal/module.js:' ) !== -1;
      if( splice )
      stack.splice( 0,1 );
      else break;
    }
    // debugger;
  }

  // if( stack[ 0 ].indexOf( '@' ) === -1 )
  // stack[ 0 ] = _.strCutOffLeft( stack[ 0 ],'@' )[ 1 ];

  if( !stack[ 0 ] )
  return '{ stack is empty }';

  // debugger;
  if( stack[ 0 ].indexOf( 'at ' ) === -1 && stack[ 0 ].indexOf( '@' ) === -1 )
  throw Error( 'diagnosticStack : cant parse stack ' + stack );

  /* */

  var first = first === undefined ? 0 : first;
  var last = last === undefined ? stack.length : last;

  if( _.numberIs( first ) )
  if( first < 0 )
  first = stack.length + first;

  if( _.numberIs( last ) )
  if( last < 0 )
  last = stack.length + last + 1;

  /* */

  // if( last-first === 1 )
  // {
  //   debugger;
  //   // stack = stack[ first ];
  //   //
  //   // if( _.strIs( stack ) )
  //   // {
  //   //   stack = _._diagnosticStripPath( stack );
  //   // }
  //   //
  //   // return stack;
  // }

  if( first !== 0 || last !== stack.length )
  {
    stack = stack.slice( first || 0,last );
  }

  /* */

  stack = String( stack.join( '\n' ) );

  return stack;
}

//

/*
_.diagnosticWatchObject
({
  dst : self,
  names : 'wells',
});
*/

/*
_.diagnosticWatchObject
({
  dst : _global_,
  names : 'logger',
});
*/

//function diagnosticWatchObject( dst,options )
function diagnosticWatchObject( o )
{

  if( arguments.length === 2 )
  {
    o = { dst : arguments[ 0 ], names : arguments[ 1 ] };
  }

  _.assert( arguments.length === 1 || arguments.length === 2 );
  _.assertMapHasOnly( diagnosticWatchObject.defaults,o );

  debugger;
  if( o.names )
  o.names = _.nameFielded( o.names );

  Object.observe( o.dst,function( changes )
  {
    for( var c in changes )
    {
      var change = changes[ c ];
      if( o.names )
      if( !o.names[ change.name ] ) return;
      console.log( change.type,change.name,change.object[ change.name ] );
      //if( !change.object[ change.name ] )
      //console.log( change.name,change.object[ change.name ] );
    }
    //debugger;
  });

}

diagnosticWatchObject.defaults =
{
  dst : null,
  names : null,
}

//

/*

_.diagnosticWatchFields
({
  dst : _global_,
  names : 'Uniforms',
});

_.diagnosticWatchFields
({
  dst : state,
  names : 'filterColor',
});

_.diagnosticWatchFields
({
  dst : _global_,
  names : 'Config',
});

_.diagnosticWatchFields
({
  dst : _global_,
  names : 'logger',
});

*/

function diagnosticWatchFields( o )
{
  var o = o || Object.create( null );

  if( o.names )
  o.names = _.nameFielded( o.names );
  else
  o.names = o.dst;

  _assert( arguments.length === 1 );
  _.assertMapHasOnly( o,diagnosticWatchFields.defaults );
  _.mapComplement( o,diagnosticWatchFields.defaults );
  _assert( o.dst );
  _assert( o.names );

  for( var f in o.names ) ( function()
  {

    var fieldName = f;
    var fieldSymbol = Symbol.for( f );
    //o.dst[ fieldSymbol ] = o.dst[ f ];
    var val = o.dst[ f ];

    /* */

    function read()
    {
      //var result = o.dst[ fieldSymbol ];
      var result = val;
      if( o.printValue )
      console.log( 'reading ' + fieldName + ' ' + _.toStr( result ) );
      else
      console.log( 'reading ' + fieldName );
      return result;
    }

    /* */

    function write( src )
    {
      debugger;
      if( o.printValue )
      console.log( 'writing ' + fieldName + ' ' + _.toStr( src ) );
      else
      console.log( 'writing ' + fieldName );
      debugger;
      //o.dst[ fieldSymbol ] = src;
      val = src;
    }

    /* */

    debugger;
    Object.defineProperty( o.dst, fieldName,
    {
      enumerable : true,
      configurable : true,
      get : read,
      set : write,
    });

  })();

}

diagnosticWatchFields.defaults =
{
  printValue : true,
  names : null,
  dst : null,
}

//

function diagnosticBeep()
{
  console.log( '\x07' );
}

//

/**
 * Checks condition passed by argument( condition ). Works only in DEBUG mode. Uses StackTrace level 2.@see wTools.err
 * If condition is true routine returns without exceptions, otherwise routine generates and throws exception. By default generates error with message 'Assertion failed'.
 * Also generates error using message(s) or existing error object(s) passed after first argument.
 *
 * @param {*} condition - condition to check.
 * @param {String|Error} [ msgs ] - error messages for generated exception.
 *
 * @example
 * var x = 1;
 * wTools.assert( wTools.strIs( x ), 'incorrect variable type->', typeof x, 'expects string' );
 *
 * // caught eval (<anonymous>:2:8)
 * // incorrect variable type-> number expects string
 * // Error
 * //   at _err (file:///.../wTools/staging/wTools.s:3707)
 * //   at assert (file://.../wTools/staging/wTools.s:4041)
 * //   at add (<anonymous>:2)
 * //   at <anonymous>:1
 *
 * @example
 * function add( x, y )
 * {
 *   wTools.assert( arguments.length === 2, 'incorrect arguments count' );
 *   return x + y;
 * }
 * add();
 *
 * // caught add (<anonymous>:3:14)
 * // incorrect arguments count
 * // Error
 * //   at _err (file:///.../wTools/staging/wTools.s:3707)
 * //   at assert (file://.../wTools/staging/wTools.s:4035)
 * //   at add (<anonymous>:3:14)
 * //   at <anonymous>:6
 *
 * @example
 *   function divide ( x, y )
 *   {
 *      wTools.assert( y != 0, 'divide by zero' );
 *      return x / y;
 *   }
 *   divide (3, 0);
 *
 * // caught     at divide (<anonymous>:2:29)
 * // divide by zero
 * // Error
 * //   at _err (file:///.../wTools/staging/wTools.s:1418:13)
 * //   at wTools.errLog (file://.../wTools/staging/wTools.s:1462:13)
 * //   at divide (<anonymous>:2:29)
 * //   at <anonymous>:1:1
 * @throws {Error} If passed condition( condition ) fails.
 * @function assert
 * @memberof wTools
 */

function assert( condition )
{

  /*return;*/

  if( DEBUG === false )
  return;

  if( !condition )
  {
    debugger;
    if( arguments.length === 1 )
    throw _err
    ({
      args : [ 'Assertion failed' ],
      level : 2,
    });
    else if( arguments.length === 2 )
    throw _err
    ({
      args : [ arguments[ 1 ] ],
      level : 2,
    });
    else
    throw _err
    ({
      args : _arraySlice( arguments,1 ),
      level : 2,
    });
  }

  return;
}

//

function assertWithoutBreakpoint( condition )
{

  /*return;*/

  if( DEBUG === false )
  return;

  if( !condition )
  {
    if( arguments.length === 1 )
    throw _err
    ({
      args : [ 'Assertion failed' ],
      level : 2,
    });
    else if( arguments.length === 2 )
    throw _err
    ({
      args : [ arguments[ 1 ] ],
      level : 2,
    });
    else
    throw _err
    ({
      args : _arraySlice( arguments,1 ),
      level : 2,
    });
  }

  return;
}

//

/**
 * Checks if map passed by argument( src ) not contains undefined properties. Works only in DEBUG mode. Uses StackTrace level 2.@see wTools.err
 * If routine found undefined property it generates and throws exception, otherwise returns without exception.
 * Also generates error using message passed after first argument.
 *
 * @param {Object} src - source map.
 * @param {String} [ msgs ] - error message for generated exception.
 *
 * @example
 * var map = { a : '1', b : undefined };
 * wTools.assertMapHasNoUndefine( map );
 *
 * // caught <anonymous>:2:8
 * // Object  should have no undefines, but has : b
 * //
 * // at _err (file:///.../wTools/staging/wTools.s:3707)
 * // at assertMapHasNoUndefine (file:///.../wTools/staging/wTools.s:4087)
 * // at <anonymous>:2
 *
 * @example
 * var map = { a : undefined, b : '1' };
 * wTools.assertMapHasNoUndefine( map, '"map"');
 *
 * // caught <anonymous>:2:8
 * // Object "map" should have no undefines, but has : a
 * //
 * // at _err (file:///.../wTools/staging/wTools.s:3707)
 * // at assertMapHasNoUndefine (file:///.../wTools/staging/wTools.s:4087)
 * // at <anonymous>:2
 *
 * @function assertMapHasNoUndefine
 * @throws {Exception} If no arguments provided.
 * @throws {Exception} If map( src ) contains undefined property.
 * @memberof wTools
 *
 */

function assertMapHasNoUndefine( src )
{

  if( DEBUG === false )
  return;

  _.assert( arguments.length === 1 || arguments.length === 2 )

  var l = arguments.length;
  var hasMsg = _.strIs( arguments[ l-1 ] );

  for( var s in src )
  if( src[ s ] === undefined )
  {
    debugger;
    throw _err
    ({
      args : [ ( 'Object ' + ( hasMsg ? _.arraySlice( arguments,1,arguments.length ) : '' ) + ' should have no undefines, but has' ) + ' : ' + s ],
      level : 2,
    });
  }

}

//

/**
 * Checks if map passed by argument( src ) has only properties represented in object(s) passed after first argument. Checks all enumerable properties.
 * Works only in DEBUG mode. Uses StackTrace level 2.@see wTools.err
 * If routine found some unique properties in source it generates and throws exception, otherwise returns without exception.
 * Also generates error using message passed as last argument.
 *
 * @param {Object} src - source map.
 * @param {...Object} target - object(s) to compare with.
 * @param {String} [ msgs ] - error message as last argument.
 *
 * @example
 * var a = { a : 1, c : 3 };
 * var b = { a : 2, b : 3 };
 * wTools.assertMapHasOnly( a, b );
 *
 * // caught <anonymous>:3:8
 * // Object should have no fields : c
 * //
 * // at _err (file:///.../wTools/staging/wTools.s:3707)
 * // at assertMapHasOnly (file:///.../wTools/staging/wTools.s:4188)
 * // at <anonymous>:3
 *
 * @example
 * var x = { d : 1 };
 * var a = Object.create( x );
 * var b = { a : 1 };
 * wTools.assertMapHasOnly( a, b, 'message' )
 *
 * // caught <anonymous>:4:8
 * // message Object should have no fields : d
 * //
 * // at _err (file:///.../wTools/staging/wTools.s:3707)
 * // at assertMapHasOnly (file:///.../wTools/staging/wTools.s:4188)
 * // at <anonymous>:4
 *
 * @function assertMapHasOnly
 * @throws {Exception} If map( src ) contains unique property.
 * @memberof wTools
 *
 */

function assertMapHasOnly( src )
{

  if( DEBUG === false )
  return;

  var l = arguments.length;
  var hasMsg = _.strIs( arguments[ l-1 ] );
  var args = hasMsg ? _.arraySlice( arguments,0,l-1 ) : arguments;
  var but = Object.keys( _.mapBut.apply( this,args ) );

  if( but.length > 0 )
  {
    if( _.strJoin && !hasMsg )
    console.error( 'Consider extending Composes by :\n' + _.strJoin( '  ',but,' : null,' ).join( '\n' ) );
    debugger;
    throw _err
    ({
      args : [ hasMsg ? arguments[ l-1 ] + '\n' : '','Object should have no fields :',but.join( ',' ) ],
      level : 2,
    });
  }

}

//

function assertMapHasOnlyWithUndefines( src )
{

  if( DEBUG === false )
  return;

  var l = arguments.length;
  var hasMsg = _.strIs( arguments[ l-1 ] );
  var args = hasMsg ? _.arraySlice( arguments,0,l-1 ) : arguments;
  var but = Object.keys( _.mapButWithUndefines.apply( this,args ) );

  if( but.length > 0 )
  {
    if( _.strJoin && !hasMsg )
    console.error( 'Consider extending Composes by :\n' + _.strJoin( '  ',but,' : null,' ).join( '\n' ) );
    debugger;
    throw _err
    ({
      args : [ hasMsg ? arguments[ l-1 ] : '','Object should have no fields :',but.join( ',' ) ],
      level : 2,
    });
  }

}

//

/**
 * Checks if map passed by argument( src ) has only properties represented in object(s) passed after first argument. Checks only own properties of the objects.
 * Works only in DEBUG mode. Uses StackTrace level 2.@see wTools.err
 * If routine found some unique properties in source it generates and throws exception, otherwise returns without exception.
 * Also generates error using message passed as last argument.
 *
 * @param {Object} src - source map.
 * @param {...Object} target - object(s) to compare with.
 * @param {String} [ msgs ] - error message as last argument.
 *
 * @example
 * var x = { d : 1 };
 * var a = Object.create( x );
 * a.a = 5;
 * var b = { a : 2 };
 * wTools.assertMapOwnOnly( a, b ); //no exception
 *
 * @example
 * var a = { d : 1 };
 * var b = { a : 2 };
 * wTools.assertMapOwnOnly( a, b );
 *
 * // caught <anonymous>:3:10
 * // Object should have no own fields : d
 * //
 * // at _err (file:///.../wTools/staging/wTools.s:3707)
 * // at assertMapOwnOnly (file:///.../wTools/staging/wTools.s:4215)
 * // at <anonymous>:3
 *
 * @example
 * var a = { x : 0, y : 2 };
 * var b = { c : 0, d : 3};
 * var c = { a : 1 };
 * wTools.assertMapOwnOnly( a, b, c, 'error msg' );
 *
 * // caught <anonymous>:4:8
 * // error msg Object should have no own fields : x,y
 * //
 * // at _err (file:///.../wTools/staging/wTools.s:3707)
 * // at assertMapOwnOnly (file:///.../wTools/staging/wTools.s:4215)
 * // at <anonymous>:4
 *
 * @function assertMapOwnOnly
 * @throws {Exception} If map( src ) contains unique property.
 * @memberof wTools
 *
 */

function assertMapOwnOnly( src )
{

  if( DEBUG === false )
  return;

  var l = arguments.length;
  var hasMsg = _.strIs( arguments[ l-1 ] );
  var args = hasMsg ? _.arraySlice( arguments,0,l-1 ) : arguments;
  var but = Object.keys( _.mapOwnBut.apply( this,args ) );

  if( but.length > 0 )
  {
    if( _.strJoin && !hasMsg )
    console.error( 'Consider extending Composes by :\n' + _.strJoin( '  ',but,' : null,' ).join( '\n' ) );
    debugger;
    throw _err
    ({
      args : [ hasMsg ? arguments[ l-1 ] : '','Object should have no own fields :',but.join( ',' ) ],
      level : 2,
    });
  }

}

//

/**
 * Checks if map passed by argument( src ) has all properties represented in object passed by argument( all ). Checks all enumerable properties.
 * Works only in DEBUG mode. Uses StackTrace level 2.@see wTools.err
 * If routine did not find some properties in source it generates and throws exception, otherwise returns without exception.
 * Also generates error using message passed as last argument( msg ).
 *
 * @param {Object} src - source map.
 * @param {Object} all - object to compare with.
 * @param {String} [ msgs ] - error message.
 *
 * @example
 * var x = { a : 1 };
 * var a = Object.create( x );
 * var b = { a : 2 };
 * wTools.assertMapHasAll( a, b );// no exception
 *
 * @example
 * var a = { d : 1 };
 * var b = { a : 2 };
 * wTools.assertMapHasAll( a, b );
 *
 * // caught <anonymous>:3:10
 * // Object should have fields : a
 * //
 * // at _err (file:///.../wTools/staging/wTools.s:3707)
 * // at assertMapHasAll (file:///.../wTools/staging/wTools.s:4242)
 * // at <anonymous>:3
 *
 * @example
 * var a = { x : 0, y : 2 };
 * var b = { x : 0, d : 3};
 * wTools.assertMapHasAll( a, b, 'error msg' );
 *
 * // caught <anonymous>:4:9
 * // error msg Object should have fields : d
 * //
 * // at _err (file:///.../wTools/staging/wTools.s:3707)
 * // at assertMapHasAll (file:///.../wTools/staging/wTools.s:4242)
 * // at <anonymous>:3
 *
 * @function assertMapHasAll
 * @throws {Exception} If map( src ) not contains some properties from argument( all ).
 * @memberof wTools
 *
 */

function assertMapHasAll( src,all,msg )
{

  if( DEBUG === false )
  return;

  _assert( arguments.length === 2 || arguments.length === 3 );
  _assert( arguments.length === 2 || _.strIs( msg ) );

  var l = arguments.length;
  var hasMsg = _.strIs( arguments[ l-1 ] );
  var but = Object.keys( _.mapBut( all,src ) );

  if( but.length > 0 )
  {
    debugger;
    throw _err
    ({
      args : [ hasMsg ? arguments[ l-1 ] : '','Object should have fields :',but.join( ',' ) ],
      level : 2,
    });
  }

}

//

/**
 * Checks if map passed by argument( src ) has all properties represented in object passed by argument( all ). Checks only own properties of the objects.
 * Works only in DEBUG mode. Uses StackTrace level 2.@see wTools.err
 * If routine did not find some properties in source it generates and throws exception, otherwise returns without exception.
 * Also generates error using message passed as last argument( msg ).
 *
 * @param {Object} src - source map.
 * @param {Object} all - object to compare with.
 * @param {String} [ msgs ] - error message.
 *
 * @example
 * var a = { a : 1 };
 * var b = { a : 2 };
 * wTools.assertMapOwnAll( a, b );// no exception
 *
 * @example
 * var a = { a : 1 };
 * var b = { a : 2, b : 2 }
 * wTools.assertMapOwnAll( a, b );
 *
 * // caught <anonymous>:3:8
 * // Object should have own fields : b
 * //
 * // at _err (file:///.../wTools/staging/wTools.s:3707)
 * // at assertMapHasAll (file:///.../wTools/staging/wTools.s:4269)
 * // at <anonymous>:3
 *
 * @example
 * var a = { x : 0 };
 * var b = { x : 1, y : 0};
 * wTools.assertMapHasAll( a, b, 'error msg' );
 *
 * // caught <anonymous>:4:9
 * // error msg Object should have fields : y
 * //
 * // at _err (file:///.../wTools/staging/wTools.s:3707)
 * // at assertMapOwnAll (file:///.../wTools/staging/wTools.s:4269)
 * // at <anonymous>:3
 *
 * @function assertMapOwnAll
 * @throws {Exception} If map( src ) not contains some properties from argument( all ).
 * @memberof wTools
 *
 */

function assertMapOwnAll( src,all,msg )
{

  if( DEBUG === false )
  return;

  _assert( arguments.length === 2 || arguments.length === 3 );
  _assert( arguments.length === 2 || _.strIs( msg ) );

  var l = arguments.length;
  var hasMsg = _.strIs( arguments[ l-1 ] );
  var but = Object.keys( _.mapOwnBut( all,src ) );

  if( but.length > 0 )
  {
    debugger;
    throw _err
    ({
      args : [ hasMsg ? arguments[ l-1 ] : '','Object should have own fields :',but.join( ',' ) ],
      level : 2,
    });
  }

}

//

function assertInstanceOrClass( _Self,_this )
{

  _.assert( arguments.length === 2 );
  _.assert
  (
    _this === _Self ||
    _this instanceof _Self ||
    Object.isPrototypeOf.call( _Self,_this ) ||
    Object.isPrototypeOf.call( _Self,_this.prototype )
  );

}

//

function assertOwnNoConstructor( ins )
{
  _.assert( arguments.length === 1 );
  _.assert( _.objectLike( ins ) );
  _.assert( !_propertyIsEumerable.call( ins,'constructor' ) && !_hasOwnProperty.call( ins,'constructor' ) );
}

//

function assertNotTested( src )
{

  debugger;
  _.assert( false,'not tested : ' + stack( 1 ) );

}

//

/**
 * Checks if map passed by argument( src ) has no properties represented in object(s) passed after first argument. Checks all enumerable properties.
 * Works only in DEBUG mode. Uses StackTrace level 2.@see wTools.err
 * If routine found some properties in source it generates and throws exception, otherwise returns without exception.
 * Also generates error using message passed as last argument( msg ).
 *
 * @param {Object} src - source map.
 * @param {...Object} target - object(s) to compare with.
 * @param {String} [ msg ] - error message as last argument.
 *
 * @example
 * var a = { a : 1 };
 * var b = { b : 2 };
 * wTools.assertMapHasNone( a, b );// no exception
 *
 * @example
 * var x = { a : 1 };
 * var a = Object.create( x );
 * var b = { a : 2, b : 2 }
 * wTools.assertMapHasNone( a, b );
 *
 * // caught <anonymous>:4:8
 * // Object should have no fields : a
 * //
 * // at _err (file:///.../wTools/staging/wTools.s:3707)
 * // at assertMapHasAll (file:///.../wTools/staging/wTools.s:4518)
 * // at <anonymous>:4
 *
 * @example
 * var a = { x : 0, y : 1 };
 * var b = { x : 1, y : 0 };
 * wTools.assertMapHasNone( a, b, 'error msg' );
 *
 * // caught <anonymous>:3:9
 * // error msg Object should have no fields : x,y
 * //
 * // at _err (file:///.../wTools/staging/wTools.s:3707)
 * // at assertMapOwnAll (file:///.../wTools/staging/wTools.s:4518)
 * // at <anonymous>:3
 *
 * @function assertMapHasNone
 * @throws {Exception} If map( src ) contains some properties from other map(s).
 * @memberof wTools
 *
 */

function assertMapHasNone( src )
{

  if( DEBUG === false )
  return;

  var l = arguments.length;
  var hasMsg = _.strIs( arguments[ l-1 ] );
  var args = hasMsg ? _.arraySlice( arguments,0,l-1 ) : arguments;
  var none = _.mapScreens.apply( this,args );

  for( var n in none )
  {
    for( var a = 1 ; a < arguments.length ; a++ )
    if( arguments[ a ][ n ] !== src[ n ] )
    break;
    if( a === arguments.length )
    delete none[ n ];
  }
  var keys = Object.keys( none );
  if( keys.length )
  {
    debugger;
    throw _err
    ({
      args : [ hasMsg ? arguments[ l-1 ] : '','Object should have no fields :', keys.join( ',' ) ],
      level : 2,
    });
  }

}

//

function assertMapOwnNone( src,none )
{

  if( DEBUG === false )
  return;

  var l = arguments.length;
  var hasMsg = _.strIs( arguments[ l-1 ] );
  if( hasMsg ) l -= 1;

  if( l > 2 )
  {
    var args =_ArraySlice.call( arguments,1,l ); debugger;
    none = _.mapCopy.apply( this,args );
  }

  var has = Object.keys( _._mapScreen
  ({
    filter : _.filter.srcOwn(),
    screenObjects : none,
    srcObjects : src,
  }));

  if( has.length )
  {
    debugger;
    throw _err
    ({
      args : [ hasMsg ? arguments[ l-1 ] : '','Object should have no own fields :',has.join( ',' ) ],
      level : 2,
    });
  }

}

//

/**
 * If condition failed, routine prints warning messages passed after condition argument
 * @example
  function checkAngles( a, b, c )
  {
     wTools.assertWarn( (a + b + c) === 180, 'triangle with that angles does not exists' );
  };
  checkAngles( 120, 23, 130 );

 // triangle with that angles does not exists
 * @param condition Condition to check.
 * @param messages messages to print.
 * @function assertWarn
 * @memberof wTools
 */

function assertWarn( condition )
{

  if( DEBUG )
  return;

  if( !condition )
  {
    console.warn.apply( console,[].slice.call( arguments,1 ) );
  }

}

// --
// type test
// --

/**
 * The arrayIs() routine determines whether the passed value is an Array.
 *
 * If the (src) is an Array, true is returned,
 * otherwise false is.
 *
 * @param { * } src - The object to be checked.
 *
 * @example
 * // returns true
 * arrayIs( [ 1, 2 ] );
 *
 * @example
 * // returns false
 * arrayIs( 10 );
 *
 * @returns { boolean } Returns true if (src) is an Array.
 * @function arrayIs
 * @memberof wTools
 */

function arrayIs( src )
{
  return _ObjectToString.call( src ) === '[object Array]';
}

//

/**
 * The arrayLike() routine determines whether the passed value is an array-like or an Array.
 * Imortant : arrayLike returns false for Object, even if the object has length field.
 *
 * If (src) is an array-like or an Array, true is returned,
 * otherwise false is.
 *
 * @param { * } src - The object to be checked.
 *
 * @example
 * // returns true
 * arrayLike( [ 1, 2 ] );
 *
 * @example
 * // returns false
 * arrayLike( 10 );
 *
 * @example
 * // returns true
 * var isArr = ( function() {
 *   return _.arrayLike( arguments );
 * } )('Hello there!');
 *
 * @returns { boolean } Returns true if (src) is an array-like or an Array.
 * @function arrayLike.
 * @memberof wTools
 */

function arrayLike( src )
{
  if( atomicIs( src ) )
  return false;

  if( _.routineIs( src ) )
  return false;
  if( _.objectIs( src ) )
  return false;
  if( _.strIs( src ) )
  return false;

  if( !_.numberIs( src.length ) )
  return false;
  if( Object.propertyIsEnumerable.call( src,'length' ) )
  return false;

  return true;
}

//

/**
 * The hasLength() routine determines whether the passed value has the property (length).
 *
 * If (src) is equal to the (undefined) or (null) false is returned.
 * If (src) has the property (length) true is returned.
 * Otherwise false is.
 *
 * @param { * } src - The object to be checked.
 *
 * @example
 * // returns true
 * hasLength( [ 1, 2 ] );
 *
 * @example
 * // returns true
 * hasLength( 'Hello there!' );
 *
 * @example
 * // returns true
 * var isLength = ( function() {
 *   return _.hasLength( arguments );
 * } )('Hello there!');
 *
 * @example
 * // returns false
 * hasLength( 10 );
 *
 * @example
 * // returns false
 * hasLength( { } );
 *
 * @returns { boolean } Returns true if (src) has the property (length).
 * @function hasLength
 * @memberof wTools
 */

function hasLength( src )
{
  if( src === undefined || src === null ) return false;
  if( _.numberIs( src.length ) ) return true;
  return false;
}

/**
 * Function objectIs checks incoming param whether it is object.
 * Returns "true" if incoming param is object. Othervise "false" returned.
 *
 * @example
 * // returns true
 * var obj = {x : 100};
 * objectIs(obj);
 * @example
 * // returns false
 * objectIs(10);
 *
 * @param {*} src.
 * @return {Boolean}.
 * @function objectIs
 * @memberof wTools
 */

function objectIs( src )
{
  return _ObjectToString.call( src ) === '[object Object]';
}

//

function objectLike( src )
{

  if( objectIs( src ) )
  return true;

  if( atomicIs( src ) )
  return false;

  if( _.arrayLike( src ) )
  return false;

  if( _.routinePureIs( src ) )
  return false;

  // if( Object.getPrototypeOf( src ) === Function.__proto__ )
  // debugger;
  //
  // if( Object.getPrototypeOf( src ) === Function.__proto__ )
  // return false;

  for( var k in src )
  return true;

  // if( Object.getOwnPropertyNames( src ).length )
  // return true;

  return false;
}

//

function objectLikeOrRoutine( src )
{
  if( routineIs( src ) )
  return true;
  return objectLike( src );
}

//

/**
 * The mapIs() routine determines whether the passed value is an Object,
 * and not inherits through the prototype chain.
 *
 * If the (src) is an Object, true is returned,
 * otherwise false is.
 *
 * @param { * } src - Entity to check.
 *
 * @example
 * // returns true
 * mapIs( { a : 7, b : 13 } );
 *
 * @example
 * // returns false
 * mapIs( 13 );
 *
 * @example
 * // returns false
 * mapIs( [ 3, 7, 13 ] );
 *
 * @returns { Boolean } Returns true if (src) is an Object, and not inherits through the prototype chain.
 * @function mapIs
 * @memberof wTools
 */

function mapIs( src )
{

  if( !_.objectIs( src ) )
  return false;

  var proto = Object.getPrototypeOf( src );

  if( proto === null )
  return true;

  if( proto.constructor && proto.constructor.name !== 'Object' )
  return false;

  if( Object.getPrototypeOf( proto ) === null )
  return true;

  _.assert( proto === null || proto,'unexpected' );

  return false;
}

//

function mapLike( src )
{

  if( mapIs( src ) )
  return true;

  if( src.constructor === Object || src.constructor === null )
  debugger;

  if( src.constructor === Object || src.constructor === null )
  return true;

  return false;
}

//

function symbolIs( src )
{
  var result = _ObjectToString.call( src ) === '[object Symbol]';
  return result;
}

//

function bufferRawIs( src )
{
  var type = _ObjectToString.call( src );
  var result = type === '[object ArrayBuffer]';
  return result;
}

//

function bufferTypedIs( src )
{
  var type = _ObjectToString.call( src );

  if( !/\wArray/.test( type ) || _.bufferNodeIs( src ) )
  return false;

  // if( typeof Buffer !== 'undefined' )
  // if( src instanceof Buffer )
  // return false;

  return true;
}

//

function bufferViewIs( src )
{
  var type = _ObjectToString.call( src );
  var result = type === '[object DataView]';
  return result;
}

//

function bufferNodeIs( src )
{
  if( typeof Buffer !== 'undefined' )
  return src instanceof Buffer;
  return false;
}

//

function bufferAnyIs( src )
{
  return bufferTypedIs( src ) || bufferViewIs( src )  || bufferRawIs( src ) || bufferNodeIs( src );
}

//

function argumentsIs( src )
{
  return _ObjectToString.call( src ) === '[object Arguments]';
}

//

function vectorIs( src )
{
  if( src && src._vectorArray )
  return true;
  else return false;
}

//

/**
 * Function numberIs checks incoming param whether it is number.
 * Returns "true" if incoming param is object. Othervise "false" returned.
 *
 * @example
 * //returns true
 * numberIs( 5 );
 * @example
 * // returns false
 * numberIs( 'song' );
 *
 * @param {*} src.
 * @return {Boolean}.
 * @function numberIs.
 * @memberof wTools
 */

function numberIs( src )
{
  return _ObjectToString.call( src ) === '[object Number]';
}

//

function numberIsNotNan( src )
{
  return _.numberIs( src ) && !isNaN( src );
}

//

function numberIsRegular( src )
{
  return _.numberIs( src ) && !isNaN( src ) && src !== +Infinity && src !== -Infinity;
}

//

function numberIsFinite( src )
{

  if( !_.numberIs( src ) )
  return false;

  return isFinite( src );
}

//

function numberIsInt( src )
{

  if( !_.numberIs( src ) )
  return false;

  return Math.floor( src ) === src;
}

//

function numbersAreFinite( src )
{

  if( _.arrayLike( src ) )
  {
    for( var s = 0 ; s < src.length ; s++ )
    if( !numbersAreFinite( src[ s ] ) )
    return false;
    return true;
  }

  if( !_.numberIs( src ) )
  return false;

  return isFinite( src );
}

//

function numbersArePositive( src )
{

  if( _.arrayLike( src ) )
  {
    for( var s = 0 ; s < src.length ; s++ )
    if( !numbersArePositive( src[ s ] ) )
    return false;
    return true;
  }

  if( !_.numberIs( src ) )
  return false;

  return src >= 0;
}

//

function numbersAreInt( src )
{

  if( _.arrayLike( src ) )
  {
    for( var s = 0 ; s < src.length ; s++ )
    if( !numbersAreInt( src[ s ] ) )
    return false;
    return true;
  }

  if( !_.numberIs( src ) )
  return false;

  return Math.floor( src ) === src;
}

//

function dateIs( src )
{
  return _ObjectToString.call( src ) === '[object Date]';
}

//

function boolIs( src )
{
  return _ObjectToString.call( src ) === '[object Boolean]';
}

//

function boolLike( src )
{
  var type = _ObjectToString.call( src );
<<<<<<< HEAD
  var result = type === '[object DataView]';
  return result;
}

//

function bufferNodeIs( src )
{
  if( typeof Buffer !== 'undefined' )
  return src instanceof Buffer;
  return false;
}

//

function bufferAnyIs( src )
{
  return bufferTypedIs( src ) || bufferViewIs( src )  || bufferRawIs( src ) || bufferNodeIs( src );
}

//

function argumentsIs( src )
{
  return _ObjectToString.call( src ) === '[object Arguments]';
}

//

function vectorIs( src )
{
  if( src && src._vectorBuffer )
  return true;
  else return false;
}

//

function spaceIs( src )
{
  if( !src )
  return false;
  if( !_.Space )
  return false;
  if( src instanceof _.Space )
  return true;
}

//

function boolIs( src )
{
  return _ObjectToString.call( src ) === '[object Boolean]';
}
=======
  return type === '[object Boolean]' || type === '[object Number]';
}

//

// function boolIs( src )
// {
//   return _ObjectToString.call( src ) === '[object Boolean]';
// }
>>>>>>> e7cb9b5b

//

function routineIs( src )
{
  // if( !src )
  // return false;
  // if( !( Object.getPrototypeOf( src ) === Function.__proto__ ) )
  // return false;
  // return true;
  return _ObjectToString.call( src ) === '[object Function]';
}

//

function routinePureIs( src )
{
  if( !src )
  return false;
  if( !( Object.getPrototypeOf( src ) === Function.__proto__ ) )
  return false;
  return true;
  // return _ObjectToString.call( src ) === '[object Function]';
}

//

function routineHasName( src )
{
  if( !routineIs( src ) )
  return false;
  if( !src.name )
  return false;
  return true;
}

//

function regexpIs( src )
{
  return _ObjectToString.call( src ) === '[object RegExp]';
}

//

function regexpObjectIs( src )
{
  if( !_.RegexpObject )
  return false;
  return src instanceof _.RegexpObject;
}

//

function definedIs( src )
{
  return src !== undefined && src !== null && src !== NaN;
}

//

function eventIs( src )
{
  if( src instanceof Event )
  return true;
  if( typeof jQuery === 'undefined' )
  return false;
  if( src instanceof jQuery.Event )
  return true;
  return false;
}

//

function htmlIs( src )
{
  return _ObjectToString.call( src ).indexOf( '[object HTML' ) !== -1;
}

//

function jqueryIs( src )
{
  if( typeof jQuery === 'undefined' )
  return;
  return src instanceof jQuery;
}

//

function canvasIs( src )
{
  if( _.jqueryIs( src ) )
  src = src[ 0 ];
  if( !domIs( src ) )
  return false;
  return src.tagName === 'CANVAS';
}

//

function domIs( src )
{
  if( !_global_.Node )
  return false;
  return src instanceof Node;
}

//

function domLike( src )
{
  if( !_global_.Node )
  return false;
  if( src instanceof Node )
  return true;
  return jqueryIs( src );
}

//

function domableIs( src )
{
  return strIs( src ) || domIs( src ) || jqueryIs( src );
}

//

function consequenceIs( src )
{
  return src instanceof wConsequence;
}

//

function describedIs( src )
{
  if( _.atomicIs( src ) )
  return false;
  if( src.Composes )
  return true;
  return false;
}

//

function atomicIs( src )
{
  if( src === null || src === undefined )
  return true;
  var t = _ObjectToString.call( src );
  return t === '[object Symbol]' || t === '[object Number]' || t === '[object Boolean]' || t === '[object String]';
}

//

function typeOf( src )
{
  if( src === null || src === undefined )
  return null
  else if( numberIs( src ) || boolIs( src ) || strIs( src ) )
  {
    return src.constructor;
  }
  else if( src.constructor )
  {
    _assert( _.routineIs( src.constructor ) && src instanceof src.constructor );
    return src.constructor;
  }
  else
  {
    return null;
  }
}

//

function typeIsBuffer( src )
{
  if( !src ) return false;
  if( !_.numberIs( src.BYTES_PER_ELEMENT ) ) return false;
  if( !_.strIs( src.name ) ) return false;
  return src.name.indexOf( 'Array' ) !== -1;

/*
  var types = [ _global_.Int8Array, _global_.Uint8Array, _global_.Uint8ClampedArray, _global_.Int16Array, _global_.Uint16Array, _global_.Int32Array, _global_.Uint32Array, _global_.Float32Array, _global_.Float64Array ];
  for( var t = 0 ; t < types.length ; t++ )
  {
    var type = types[ t ];
    if( !type ) continue;
    if( src === type ) return true;
  }
  return false;
*/

}

//

function workerIs( src )
{
  _.assert( arguments.length === 0 || arguments.length === 1 );
  if( arguments.length === 1 )
  {
    if( typeof WorkerGlobalScope !== 'undefined' && src instanceof WorkerGlobalScope )
    return true;
    if( typeof Worker !== 'undefined' && src instanceof Worker )
    return true;
    return false;
  }
  else
  {
    return typeof WorkerGlobalScope !== 'undefined';
  }
}

// --
// bool
// --

function boolFrom( src )
{
  if( strIs( src ) )
  {
    src = src.toLowerCase();
    if( src == '0' ) return false;
    if( src == 'false' ) return false;
    if( src == 'null' ) return false;
    if( src == 'undefined' ) return false;
    if( src == '' ) return false;
    return true;
  }
  return Boolean( src );
}

// --
// str
// --

/*
function toStrFast( src ) {

  var result = '';
  if( arrayIs( src ) )
  {
    if( src.length > 0 ) result = toStr( src[0] );
    for( var i = 1 ; i < src.length ; i++ )
    result += ', ' + toStr( src[i] );
  }
  else if( src instanceof THREE.Vector2 )
  {
    result = '( ' + toStr( src.x ) + ', ' + toStr( src.y ) + ' )';
  }
  else if( src instanceof THREE.Vector3 )
  {
    result = '( ' + toStr( src.x ) + ', ' + toStr( src.y ) + ', ' + toStr( src.z ) + ' )';
  }
  else if( src instanceof THREE.Vector4 )
  {
    result = '( ' + toStr( src.x ) + ', ' + toStr( src.y ) + ', ' + toStr( src.z ) + ', ' + toStr( src.w ) + ' )';
  }
  else if( src instanceof THREE.Matrix4 )
  {
    for( var i = 0 ; i < 4*4 ; i+=4 )
    result += '\n( ' + toStr( src.elements[i+0] ) + ', ' + toStr( src.elements[i+1] ) + ', ' + toStr( src.elements[i+2] ) + ', ' + toStr( src.elements[i+3] ) + ' )';
  }
  else
  {
    result = src;
  }
  return result;

}
*/

// --
// number
// --

function numberFrom( src )
{
  if( strIs( src ) )
  {
    return parseFloat( src );
  }
  return Number( src );
}

//

function numbersFrom( src )
{
  if( _.strIs( src ) )
  return _.numberFrom( src );

  if( _.arrayLike( src ) )
  {
    var result = [];
    for( var s = 0 ; s < src.length ; s++ )
    result[ s ] = _.numberFrom( src[ s ] );
  }
  else if( _.objectIs( src ) )
  {
    var result = Object.create( null );
    for( var s in src )
    result[ s ] = _.numberFrom( src[ s ] );
  }

  return result;
}

//

function numberRandomInRange( range )
{

  _assert( arguments.length === 1 && _.arrayIs( range ),'numberRandomInRange :','expects range( array ) as argument' );
  _assert( range.length === 2 );

  return _random()*( range[ 1 ] - range[ 0 ] ) + range[ 0 ];

}

//

function numberRandomInt( range )
{

  _assert( _.arrayIs( range ) || _.numberIs( range ) );
  _assert( range.length === 2 );

  if( _.numberIs( range ) )
  range = range >= 0 ? [ 0,range ] : [ range,0 ];
  else if( _.arrayIs( range ) )
  range = range;
  else throw _.err( 'numberRandomInt','unexpected argument' );

  var result = Math.floor( range[ 0 ] + Math.random()*( range[ 1 ] - range[ 0 ] ) );

  return result;
}

//

function numberRandomIntBut( range )
{
  var result;
  var attempts = 10;

  if( _.numberIs( range ) )
  range = [ 0,range ];
  else if( _.arrayIs( range ) )
  range = range;
  else throw _.err( 'numberRandomInt','unexpected argument' );

  for( var attempt = 0 ; attempt < attempts ; attempt++ )
  {
    /*result = _.numberRandomInt( range ); */
    var result = Math.floor( range[ 0 ] + Math.random()*( range[ 1 ] - range[ 0 ] ) );

    var bad = false;
    for( var a = 1 ; a < arguments.length ; a++ )
    if( _.routineIs( arguments[ a ] ) )
    {
      if( !arguments[ a ]( result ) )
      bad = true;
    }
    else
    {
      if( result === arguments[ a ] )
      bad = true;
    }
    if( bad ) continue;
    return result;
  }

  console.warn( 'numberRandomIntBut :','NaN' );
  throw _.err( 'numberRandomIntBut :','NaN' );

  result = NaN;
  return result;
}

// --
// str
// --

/**
 * Function strIs checks incoming param whether it is string.
 * Returns "true" if incoming param is string. Othervise "false" returned
 *
 * @example
 * //returns true
 * strIsIs('song');
 * @example
 * // returns false
 * strIs(5);
 *
 * @param {*} src.
 * @return {Boolean}.
 * @function strIs.
 * @memberof wTools
 */

function strIs( src )
{
  var result = _ObjectToString.call( src ) === '[object String]';
  return result;
}

//

function strIsNotEmpty( src )
{
  if( !src )
  return false;
  var result = _ObjectToString.call( src ) === '[object String]';
  return result;
}

//

/**
  * Return type of src.
  * @example
      var str = _.strTypeOf( 'testing' );
  * @param {*} src
  * @return {string}
  * string name of type src
  * @function strTypeOf
  * @memberof wTools
  */

function strTypeOf( src )
{

  _.assert( arguments.length === 1 );

  if( !_.atomicIs( src ) )
  if( src.constructor && src.constructor.name )
  return src.constructor.name;

  var result = _.strPrimitiveTypeOf( src );

  if( result === 'Object' )
  {
    if( Object.getPrototypeOf( src ) === null )
    result = 'Map:Pure';
    else if( src.__proto__ !== Object.__proto__ )
    result = 'Object:Fake';
  }

  return result;
}

//

/**
  * Return primitive type of src.
  * @example
      var str = _.strPrimitiveTypeOf('testing');
  * @param {*} src
  * @return {string}
  * string name of type src
  * @function strPrimitiveTypeOf
  * @memberof wTools
  */

function strPrimitiveTypeOf( src )
{

  var name = _ObjectToString.call( src );
  var result = /\[(\w+) (\w+)\]/.exec( name );

  if( !result )
  throw _.err( 'strTypeOf :','unknown type',name );
  return result[ 2 ];
}

//

/**
  * Return in one string value of all arguments.
  * @example
   var args = _.str('test2');
  * @return {string}
  * If no arguments return empty string
  * @function str
  * @memberof wTools
  */

function str()
{
  var result = '';
  var line;

  if( !arguments.length )
  return result;

  for( var a = 0 ; a < arguments.length ; a++ )
  {
    var src = arguments[ a ];

    if( _.str )
    line = _.toStr( src,{ stringWrapper : '' } );
    else if( src && src.toStr )
    line = src.toStr();
    else
    line = String( src );

    result += line + ' ';
  }

  return result;
}

//

/**
  * Finds occurrence of( end ) at the end of source( src ) and removes it if exists.
  * Returns begin part of a source string if occurrence was finded or empty string if arguments are equal, otherwise returns undefined.
  *
  * @param { String } src - The source string.
  * @param { String } end - String to find.
  *
  * @example
  * _.strBeginOf( 'abc', 'c' );
  * //returns 'ab'
  *
  * @example
  * _.strBeginOf( 'abc', 'x' );
  * //returns undefined
  *
  * @returns { String } Returns part of source string without tail( end ) or undefined.
  * @throws { Exception } If all arguments are not strings;
  * @throws { Exception } If ( argumets.length ) is not equal 2.
  * @function strBeginOf
  * @memberof wTools
  */

function strBeginOf( src,end )
{

  _.assert( _.strIs( src ),'expects string ( src )' );
  _.assert( _.strIs( end ),'expects string ( end )' );
  _.assert( arguments.length === 2 );

  var i = src.indexOf( end,src.length - end.length );
  var result = i >= 0 ? src.substr( 0,i ) : undefined;

  if( i === -1 )
  debugger;

  return result;
}

//

/**
  * Finds occurrence of( begin ) at the begining of source( src ) and removes it if exists.
  * Returns end part of a source string if occurrence was finded or empty string if arguments are equal, otherwise returns undefined.
  * otherwise returns undefined.
  *
  * @param { String } src - The source string.
  * @param { String } begin - String to find.
  *
  * @example
  * _.strEndOf( 'abc', 'a' );
  * //returns 'bc'
  *
  * @example
  * _.strEndOf( 'abc', 'c' );
  * //returns undefined
  *
  * @returns { String } Returns part of source string without head( begin ) or undefined.
  * @throws { Exception } If all arguments are not strings;
  * @throws { Exception } If ( argumets.length ) is not equal 2.
  * @function strEndOf
  * @memberof wTools
  */

function strEndOf( src,begin )
{

  _.assert( _.strIs( src ),'expects string ( src )' );
  _.assert( _.strIs( begin ),'expects string ( begin )' );
  _.assert( arguments.length === 2 );

  var i = src.lastIndexOf( begin,0 );
  var result = i >= 0 ? src.substr( i+begin.length ) : undefined;

  // if( i >= 0 )
  // debugger;
  // else
  // debugger;

  return result;
}

//

/**
  * Returns part of a source string( src ) between first occurrence of( begin ) and last occurrence of( end ).
  * Returns result if ( begin ) and ( end ) exists in source( src ) and index of( end ) is bigger the index of( begin ).
  * Otherwise returns undefined.
  *
  * @param { String } src - The source string.
  * @param { String } begin - String to find from begin of source.
  * @param { String } end - String to find from end source.
  *
  * @example
  * _.strInbetweenOf( 'abcd', 'a', 'd' );
  * //returns 'bc'
  *
  * @example
  * _.strInbetweenOf( 'aaabccc', 'a', 'c' );
  * //returns 'aabcc'
  *
  * @example
  * _.strInbetweenOf( 'aaabccc', 'a', 'a' );
  * //returns 'a'
  *
  * @example
  * _.strInbetweenOf( 'abc', 'a', 'a' );
  * //returns undefined
  *
  * @example
  * _.strInbetweenOf( 'abcd', 'x', 'y' )
  * //returns undefined
  *
  * @example
  * //index of begin is bigger then index of end
  * _.strInbetweenOf( 'abcd', 'c', 'a' )
  * //returns undefined
  *
  * @returns { string } Returns part of source string between ( begin ) and ( end ) or undefined.
  * @throws { Exception } If all arguments are not strings;
  * @throws { Exception } If ( argumets.length ) is not equal 3.
  * @function strInbetweenOf
  * @memberof wTools
  */

function strInbetweenOf( src,begin,end )
{

  _.assert( _.strIs( src ),'expects string ( src )' );
  _.assert( _.strIs( begin ),'expects string ( begin )' );
  _.assert( _.strIs( end ),'expects string ( end )' );
  _.assert( arguments.length === 3 );

  var f = src.indexOf( begin );
  if( f === -1 )
  return;

  var l = src.lastIndexOf( end );
  if( l === -1 || l <= f )
  return;

  var result = src.substring( f+1,l );

  return result;
}

//

/**
  * Compares two strings.
  * @param { String } src - Source string.
  * @param { String } begin - String to find at begin of source.
  *
  * @example
  * var scr = _.strBegins( "abc","a" );
  * // returns true
  *
  * @example
  * var scr = _.strBegins( "abc","b" );
  * // returns false
  *
  * @returns { Boolean } Returns true if param( begin ) is match with first chars of param( src ), otherwise returns false.
  * @function strBegins
  * @throws { Exception } If one of arguments is not a String.
  * @throws { Exception } If( arguments.length ) is not equal 2.
  * @memberof wTools
  */

function strBegins( src,begin )
{

  _.assert( _.strIs( src ),'expects string' );
  _.assert( _.strIs( begin ),'expects string' );
  _.assert( arguments.length === 2 );

  return src.lastIndexOf( begin,0 ) === 0;
}

//

/**
  * Compares two strings.
  * @param { String } src - Source string.
  * @param { String } end - String to find at end of source.
  *
  * @example
  * var scr = _.strEnds( "abc","c" );
  * // returns true
  *
  * @example
  * var scr = _.strEnds( "abc","b" );
  * // returns false
  *
  * @return { Boolean } Returns true if param( end ) is match with last chars of param( src ), otherwise returns false.
  * @function strEnds
  * @throws { Exception } If one of arguments is not a String.
  * @throws { Exception } If( arguments.length ) is not equal 2.
  * @memberof wTools
  */

function strEnds( src,end )
{

  _.assert( _.strIs( src ),'expects string' );
  _.assert( _.strIs( end ),'expects string' );
  _.assert( arguments.length === 2 );

  return src.indexOf( end,src.length - end.length ) !== -1;
}

//

/**
 * Finds substring prefix ( begin ) occurrence from the very begining of source ( src ) and removes it.
 * Returns original string if source( src ) does not have occurrence of ( prefix ).
 *
 * @param { String } src - Source string to parse.
 * @param { String } prefix - String that is to be dropped.
 * @returns { String } Returns string with result of prefix removement.
 *
 * @example
 * //returns mple
 * _.strRemoveBegin( 'example','exa' );
 *
 * @example
 * //returns example
 * _.strRemoveBegin( 'example','abc' );
 *
 * @function strRemoveBegin
 * @throws { Exception } Throws a exception if( src ) is not a String.
 * @throws { Exception } Throws a exception if( prefix ) is not a String.
 * @throws { Exception } Throws a exception if( arguments.length ) is not equal 2.
 * @memberof wTools
 *
 */

function strRemoveBegin( src,begin )
{
  if( !strBegins( src,begin ) )
  return src;
  return src.substr( begin.length,src.length );
}

//

/**
 * Removes occurrence of postfix ( end ) from the very end of string( src ).
 * Returns original string if no occurrence finded.
 * @param { String } src - Source string to parse.
 * @param { String } postfix - String that is to be dropped.
 * @returns { String } Returns string with result of postfix removement.
 *
 * @example
 * //returns examp
 * _.strRemoveEnd( 'example','le' );
 *
 * @example
 * //returns example
 * _.strRemoveEnd( 'example','abc' );
 *
 * @function strRemoveEnd
 * @throws { Exception } Throws a exception if( src ) is not a String.
 * @throws { Exception } Throws a exception if( postfix ) is not a String.
 * @throws { Exception } Throws a exception if( arguments.length ) is not equal 2.
 * @memberof wTools
 *
 */

function strRemoveEnd( src,end )
{
  if( !strEnds( src,end ) )
  return src;
  return src.substring( 0,src.length-end.length );
}

//

/**
  * Prepends string( begin ) to the source( src ) if prefix( begin ) is not match with first chars of string( src ),
  * otherwise returns original string.
  * @param { String } src - Source string to parse.
  * @param { String } begin - String to prepend.
  *
  * @example
  * _.strPrependOnce( 'test', 'test' );
  * //returns 'test'
  *
  * @example
  * _.strPrependOnce( 'abc', 'x' );
  * //returns 'xabc'
  *
  * @returns { String } Returns result of prepending string( begin ) to source( src ) or original string.
  * @function strPrependOnce
  * @memberof wTools
  */

function strPrependOnce( src,begin )
{
  if( src.lastIndexOf( begin,0 ) === 0 )
  return src;
  else
  return begin + src;
}

//

/**
  * Appends string( begin ) to the source( src ) if postfix( end ) is not match with last chars of string( src ),
  * otherwise returns original string.
  * @param {string} src - Source string to parse.
  * @param {string} end - String to append.
  *
  * @example
  * _.strAppendOnce( 'test', 'test' );
  * //returns 'test'
  *
  * @example
  * _.strAppendOnce( 'abc', 'x' );
  * //returns 'abcx'
  *
  * @returns {string} Returns result of appending string( end ) to source( src ) or original string.
  * @function strAppendOnce
  * @memberof wTools
  */

function strAppendOnce( src,end )
{
  if( src.indexOf( end,src.length - end.length ) !== -1 )
  return src;
  else
  return src + end;
}

// --
// regexp
// --

/*
var regexpModeNames = namesCoded
({
  includeAny : 'includeAny',
  includeAll : 'includeAll',
  excludeAny : 'excludeAny',
  excludeAll : 'excludeAll',
});

var regexpModeNamesToExtend = namesCoded
({
  includeAll : 'includeAll',
  excludeAny : 'excludeAny',
});

var regexpModeNamesToReplace = namesCoded
({
  includeAny : 'includeAny',
  excludeAll : 'excludeAll',
});
*/

//

function regexpIdentical( src1,src2 )
{
  _.assert( arguments.length === 2 );

  if( !_.regexpIs( src1 ) || !_.regexpIs( src2 ) )
  return false;

  return src1.source === src2.source && src1.flags === src2.flags;
}

//

/**
 * Escapes special characters with a slash (\). Supports next set of characters : .*+?^=! :${}()|[]/\
 *
 * @example
 * wTools.regexpEscape('Hello. How are you?'); // "Hello\. How are you\?"
 * @param {String} src Regexp string
 * @returns {String} Escaped string
 * @function regexpEscape
 * @memberof wTools
 */

function regexpEscape( src )
{
  _.assert( _.strIs( src ) || _.arrayIs( src ) );
  _.assert( arguments.length === 1 );
  if( _.arrayIs( src ) )
  {
    var result = [];
    for( var s = 0 ; s < src.length ; s++ )
    {
      _.assert( _.strIs( src[ s ] ) )
      result[ s ] = regexpEscape( src[ s ] );
    }
    return result;
  }
  return src.replace( /([.*+?^=!:${}()|\[\]\/\\])/g, "\\$1" );
}

//

/**
 * Turn a *-wildcard style glob into a regular expression
 * @example
 * var glob = '* /www/*.js';
 * wTools.regexpForGlob(glob);
 * // /^.\/[^\/]*\/www\/[^\/]*\.js$/m
 * @param {String} glob *-wildcard style glob
 * @returns {RegExp} RegExp that represent passed glob
 * @throw {Error} If missed argument, or got more than one argumet
 * @throw {Error} If glob is not string
 * @function regexpForGlob
 * @memberof wTools
 */

function regexpForGlob( glob )
{
  var result = '';
  _.assert( arguments.length === 1 );
  _.assert( _.strIs( glob ) );

  var w = 0;
  glob.replace( /(\*\*[\/\\]?)|\?|\*/g, function( matched,a,offset,str )
  {

    result += regexpEscape( glob.substr( w,offset-w ) );
    w = offset + matched.length;

    if( matched === '?' )
    result += '.';
    else if( matched === '*' )
    result += '[^\\\/]*';
    else if( matched.substr( 0,2 ) === '**' )
    result += '.*';
    else _.assert( 0,'unexpected' );

  });

  result += regexpEscape( glob.substr( w,glob.length-w ) );
  if( result[ 0 ] !== '^' )
  {
    result = _.strPrependOnce( result,'./' );
    result = _.strPrependOnce( result,'^' );
  }
  result = _.strAppendOnce( result,'$' );

  return RegExp( result,'m' );
}

//

/**
 * Make regexp from string.
 *
 * @example
 * wTools.regexpMakeExpression('Hello. How are you?'); // /Hello\. How are you\?/
 * @param {String} src - string or regexp
 * @returns {String} Regexp
 * @throws {Error} Throw error with message 'unknown type of expression, expects regexp or string, but got' error
 if src not string or regexp
 * @function regexpMakeExpression
 * @memberof wTools
 */

function regexpMakeExpression( src,flags )
{

  _.assert( arguments.length === 1 || arguments.length === 2 );

  if( _.regexpIs( src ) )
  return src;

  _.assert( flags === undefined || _.strIs( flags ) );

  if( _.strIs( src ) )
  return new RegExp( _.regexpEscape( src ),flags );

  debugger;
  throw _.err( 'regexpMakeExpression :','unknown type of expression, expects regexp or string, but got',_.strTypeOf( src ) );
}

//

  /**
   *  Generates "but" regular expression pattern. Accepts a list of words, which will be used in regexp.
   *  The result regexp matches the strings that do not contain any of those words.
   *
   * @example
   * wTools.regexpBut_('yellow', 'red', 'green'); //   /^(? :(?!yellow|red|green).)+$/
   *
   * var options = {
   *    but : ['yellow', 'red', 'green'],
   *    atLeastOnce : false
   * };
   * wTools.regexpBut_(options); // /^(? :(?!yellow|red|green).)*$/
   *
   * @param {Object} [options] options for generate regexp. If this argument omitted then default options will be used
   * @param {String[]} [options.but=null] a list of words,from each will consist regexp
   * @param {boolean} [options.atLeastOne=true] indicates whether search matches at least once
   * @param {...String} [words] a list of words, from each will consist regexp. This arguments can be used instead
   * options object.
   * @returns {RegExp} Result regexp
   * @throws {Error} If passed arguments are not strings or options object.
   * @throws {Error} If options contains any different from 'but' or 'atLeastOnce' properties.
   * @function regexpBut_
   * @memberof wTools
   */

function regexpBut_( options )
{
  var args = arguments;
  var atLeastOnce = regexpBut_.defaults.atLeastOnce;
  if( arguments.length === 1 && _.objectIs( options ) )
  {
    _.assertMapHasOnly( options,regexpBut_.defaults );
    _.mapComplement( options,regexpBut_.defaults );
    args = options.but;
    atLeastOnce = options.atLeastOnce;
  }

  var words = _.__arrayFlatten( [], args );
  var result = '^(?:(?!';

  for( var w = 0 ; w < words.length ; w++ )
  _.assert( _.strIs( words[ w ] ) );

  result += words.join( '|' );

  if( atLeastOnce )
  result += ').)+$';
  else
  result += ').)*$';

  return new RegExp( result );
}

regexpBut_.defaults =
{
  but : null,
  atLeastOnce : true,
}

//

/**
 * Wraps regexp(s) into array and returns it. If in `src` passed string - turn it into regexp
 *
 * @example
 * wTools.regexpArrayMake( ['red', 'white', /[a-z]/] ); // [ /red/, /white/, /[a-z]/ ]
 * @param {String[]|String} src - array of strings/regexps or single string/regexp
 * @returns {RegExp[]} Array of regexps
 * @throw {Error} if `src` in not string, regexp, or array
 * @function regexpArrayMake
 * @memberof wTools
 */

function regexpArrayMake( src )
{

  _.assert( _.arrayIs( src ) || _.regexpIs( src ) || _.strIs( src ),'expects array/regexp/string, got ' + _.strTypeOf( src ) );

  src = _.__arrayFlatten( [], _.arrayAs( src ) );

  for( var k = src.length-1 ; k >= 0 ; k-- )
  {
    var e = src[ k ]

    if( e === null )
    {
      src.splice( k,1 );
      continue;
    }

    src[ k ] = _.regexpMakeExpression( e );

  }

  return src;
}

//

  /**
   * regexpArrayIndex() returns the index of the first regular expression that matches substring
    Otherwise, it returns -1.
   * @example
   *
     var str = "The RGB color model is an additive color model in which red, green, and blue light are added together in various ways to reproduce a broad array of colors";
     var regArr1 = [/white/, /green/, /blue/];
     wTools.regexpArrayIndex(regArr1, str); // 1

   * @param {RegExp[]} arr Array for regular expressions.
   * @param {String} ins String, inside which will be execute search
   * @returns {number} Index of first matching or -1.
   * @throws {Error} If first argument is not array.
   * @throws {Error} If second argument is not string.
   * @throws {Error} If element of array is not RegExp.
   * @function regexpArrayIndex
   * @memberof wTools
   */

function regexpArrayIndex( arr,ins )
{
  _.assert( _.arrayIs( arr ) );
  _.assert( _.strIs( ins ) );

  for( var a = 0 ; a < arr.length ; a++ )
  {
    var regexp = arr[ a ];
    _.assert( _.regexpIs( regexp ) );
    if( regexp.test( ins ) )
    return a;
  }

  return -1;
}

//

/**
 * Checks if any regexp passed in `arr` is found in string `ins`
 * If match was found - returns match index
 * If no matches found and regexp array is not empty - returns false
 * If regexp array is empty - returns some default value passed in the `none` input param
 *
 * @example
 * var str = "The RGB color model is an additive color model in which red, green, and blue light are added together in various ways to reproduce a broad array of colors";
 *
 * var regArr2 = [/yellow/, /blue/, /red/];
 * wTools._regexpArrayAny(regArr2, str, false); // 1
 *
 * var regArr3 = [/yellow/, /white/, /greey/]
 * wTools._regexpArrayAny(regArr3, str, false); // false
 * @param {String[]} arr Array of regular expressions strings
 * @param {String} ins - string that is tested by regular expressions passed in `arr` parameter
 * @param {*} none - Default return value if array is empty
 * @returns {*} Returns the first match index, false if input array of regexp was empty or default value otherwise
 * @thows {Error} If missed one of arguments
 * @function _regexpArrayAny
 * @memberof wTools
 */

function _regexpArrayAny( arr,ins,none )
{

  _.assert( _.arrayIs( arr ) || _.regexpIs( src ) );
  _.assert( arguments.length === 3 );

  var arr = _.arrayAs( arr );
  for( var m = 0 ; m < arr.length ; m++ )
  {
    if( arr[ m ].test( ins ) )
    return m;
  }

  return arr.length ? false : none;
}

//

/**
 * Checks if all regexps passed in `arr` are found in string `ins`
 * If any of regex was not found - returns match index
 * If regexp array is not empty and all regexps passed test - returns true
 * If regexp array is empty - returns some default value passed in the `none` input param
 *
 * @example
 * var str = "The RGB color model is an additive color model in which red, green, and blue light are added together in various ways to reproduce a broad array of colors";
 *
 * var regArr1 = [/red/, /green/, /blue/];
 * wTools._regexpArrayAll(regArr1, str, false); // true
 *
 * var regArr2 = [/yellow/, /blue/, /red/];
 * wTools._regexpArrayAll(regArr2, str, false); // 0
 * @param {String[]} arr Array of regular expressions strings
 * @param {String} ins - string that is tested by regular expressions passed in `arr` parameter
 * @param {*} none - Default return value if array is empty
 * @returns {*} Returns the first match index, false if input array of regexp was empty or default value otherwise
 * @thows {Error} If missed one of arguments
 * @function _regexpArrayAll
 * @memberof wTools
 */

function _regexpArrayAll( arr,ins,none )
{
  _.assert( _.arrayIs( arr ) || _.regexpIs( src ) );
  _.assert( arguments.length === 3 );

  var arr = _.arrayAs( arr );
  for( var m = 0 ; m < arr.length ; m++ )
  {
    if( !arr[ m ].test( ins ) )
    return m;
  }

  return arr.length ? true : none;
}

//

  /**
   * Make RegexpObject from different type sources.
      If passed RegexpObject or map with properties similar to RegexpObject but with string in values, then the second
   parameter is not required;
      All strings in sources will be turned into RegExps.
      If passed single RegExp/String or array of RegExps/Strings, then routine will return RegexpObject with
   `defaultMode` as key, and array of RegExps created from first parameter as value.
      If passed array of RegexpObject, mixed with ordinary RegExps/Strings, the result object will be created by merging
   with shrinking (see [shrink]{@link wTools#shrink}) RegexpObjects and RegExps that associates
   with `defaultMode` key.
   *
   * @example
     var src = [
         /hello/,
         'world',
         {
            includeAny : ['yellow', 'blue', 'red'],
            includeAll : [/red/, /green/, /brown/],
            excludeAny : [/yellow/, /white/, /grey/],
            excludeAll : [/red/, /green/, /blue/]
         }
     ];
     wTools.regexpMakeObject(src, 'excludeAll');

     // {
     //    includeAny: [/yellow/, /blue/, /red/],
     //    includeAll: [/red/, /green/, /brown/],
     //    excludeAny: [/yellow/, /white/, /grey/],
     //    excludeAll: [/hello/, /world/]
     // }
   * @param {RegexpObject|String|RegExp|RegexpObject[]|String[]|RegExp[]} src Source for making RegexpObject
   * @param {String} [defaultMode] key for result RegexpObject map. Can be one of next strings: 'includeAny',
   'includeAll','excludeAny' or 'excludeAll'.
   * @returns {RegexpObject} Result RegexpObject
   * @throws {Error} Missing arguments if call without argument
   * @throws {Error} Missing arguments if passed array without `defaultMode`
   * @throws {Error} Unknown mode `defaultMode`
   * @throws {Error} Unknown src if first argument is not array, map, string or regexp.
   * @throws {Error} Unexpected if type of array element is not string regexp or RegexpObject.
   * @throws {Error} Unknown regexp filters if passed map has unexpected properties (see RegexpObject).
   * @function regexpMakeObject
   * @memberof wTools
   */

function regexpMakeObject( src,defaultMode )
{

  return _.RegexpObject( src,defaultMode );

}

// --
// routine
// --

/**
 * Internal implementation.
 * @param {object} object - object to check.
 * @return {object} object - name in key/value format.
 * @function _routineBind
 * @memberof wTools
 */

function _routineBind( o )
{

  _assert( arguments.length === 1 );
  _assert( _.boolIs( o.seal ) );
  _assert( _.routineIs( o.routine ),'expects routine' );
  _assert( _.arrayLike( o.args ) || _.argumentsIs( o.args ) || o.args === undefined );

  // if( _global_.wConsequence )
  // if( wConsequence.prototype.got === o.routine )
  // debugger;

  var routine = o.routine;
  var args = o.args;
  var context = o.context;

  if( _FunctionBind )
  {

    if( context !== undefined && args === undefined )
    {
      // if( o.seal === true )
      // throw _.err( 'not tested, not clear what convetion was meant. use [] as third argument or rotineJoin' );
      if( o.seal === true )
      {
        return function sealedContext()
        {
          return routine.call( context );
        }
      }
      else
      {
        return _FunctionBind.call( routine, context );
      }
    }
    else if( context !== undefined )
    {
      if( o.seal === true )
      {
        return function sealedContextAndArguments()
        {
          return routine.apply( context, args );
        }
      }
      else
      {
        var a = _.__arrayAppendArray( [ context ],args );
        return _FunctionBind.apply( routine, a );
      }
    }
    else if( args === undefined && !o.seal )
    {
      return routine;
    }
    else
    {
      if( !args )
      args = [];

      if( o.seal === true )
      return function sealedArguments()
      {
        return routine.apply( undefined, args );
      }
      else
      return function joinedArguments()
      {
        var a = args.slice();
        _.__arrayAppendArray( a,arguments );
        return routine.apply( this, a );
      }

    }

  }

  //

  throw _.err( 'not implemented' );

}

//

/**
 * The routineBind() routine creates a new function with its 'this' (context) set to the provided `context`
 value. Unlike Function.prototype.bind() routine if `context` is undefined`, in new function 'this' context will not be
 sealed. Argumetns `args` of target function which are passed before arguments of binded function during calling of
 target function.
 * Besides the aforementioned difference, routineBind routine accepts function as argument, that makes it more useful
    than Function.prototype.bind().
 * @example
    var o = {
        z: 5
    };

    var y = 4;

    function sum(x, y) {
       return x + y + this.z;
    }
    var newSum = wTools.routineBind(sum, o, [3]);
    newSum(y); // 12

   function f1(){ console.log( this ) };
   var f2 = f1.bind( undefined ); // context of new function sealed to undefined (or global object);
   f2.call( o ); // try to call new function with context set to { z: 5 }
   var f3 = _.routineBind( f1 ); // new function, 'this' is undefined/global object.
   f3.call( o ) // print  { z: 5 }
 * @param {Function} routine Function which will be used as base for result function.
 * @param {Object} context The value that will be set as 'this' keyword in new function
 * @param {Array<*>} args Arguments to prepend to arguments provided to the bound function when invoking the target
 function. Must be wraped into array.
 * @returns {Function} New created function with preceding this, and args.
 * @throws {Error} When first argument is not callable throws error with text 'first argument must be a routine'
 * @thorws {Error} If passed arguments more than 3 throws error with text 'expects 3 or less arguments'
 * @function routineBind
 * @memberof wTools
 */

function routineBind( routine, context, args )
{

  _assert( _.routineIs( routine ),'routineBind :','first argument must be a routine' );
  _assert( arguments.length <= 3,'routineBind :','expects 3 or less arguments' );

  return _routineBind
  ({
    routine : routine,
    context : context,
    args : args,
    seal : false,
  });

}

//

/**
 * The routineJoin() routine creates a new function with its 'this' (context) set to the provided `context`
 value. Argumetns `args` of target function which are passed before arguments of binded function during
 calling of target function. Unlike routineBind routine, position of `context` parameter is more intuitive.
 * @example
   var o = {
        z: 5
    };

   var y = 4;

   function sum(x, y) {
       return x + y + this.z;
    }
   var newSum = wTools.routineJoin(o, sum, [3]);
   newSum(y); // 12

   function f1(){ console.log( this ) };
   var f2 = f1.bind( undefined ); // context of new function sealed to undefined (or global object);
   f2.call( o ); // try to call new function with context set to { z: 5 }
   var f3 = _.routineJoin( undefined,f1 ); // new function.
   f3.call( o ) // print  { z: 5 }

 * @param {Object} context The value that will be set as 'this' keyword in new function
 * @param {Function} routine Function which will be used as base for result function.
 * @param {Array<*>} args Argumetns of target function which are passed before arguments of binded function during
 calling of target function. Must be wraped into array.
 * @returns {Function} New created function with preceding this, and args.
 * @see wTools.routineBind
 * @throws {Error} When second argument is not callable throws error with text 'first argument must be a routine'
 * @thorws {Error} If passed arguments more than 3 throws error with text 'expects 3 or less arguments'
 * @function routineJoin
 * @memberof wTools
 */

function routineJoin( context, routine, args )
{

  _assert( _.routineIs( routine ),'routineJoin :','second argument must be a routine' );
  _assert( arguments.length <= 3,'routineJoin :','expects 3 or less arguments' );

  return _routineBind
  ({
    routine : routine,
    context : context,
    args : args,
    seal : false,
  });

}

//

  /**
   * Return new function with sealed context and arguments.
   *
   * @example
   var o = {
        z: 5
    };

   function sum(x, y) {
       return x + y + this.z;
    }
   var newSum = wTools.routineSeal(o, sum, [3, 4]);
   newSum(y); // 12
   * @param {Object} context The value that will be set as 'this' keyword in new function
   * @param {Function} routine Function which will be used as base for result function.
   * @param {Array<*>} args Arguments wrapped into array. Will be used as argument to `routine` function
   * @returns {Function} Result function with sealed context and arguments.
   * @function routineJoin
   * @memberof wTools
   */

function routineSeal( context, routine, args )
{

  _assert( _.routineIs( routine ),'routineSeal :','second argument must be a routine' );
  _assert( arguments.length <= 3,'routineSeal :','expects 3 or less arguments' );

  return _routineBind
  ({
    routine : routine,
    context : context,
    args : args,
    seal : true,
  });

}

//

  /**
   * Return function that will call passed routine function with delay.
   * @param {number} delay delay in milliseconds
   * @param {Function} routine function that will be called with delay.
   * @returns {Function} result function
   * @throws {Error} If arguments less then 2
   * @throws {Error} If `delay` is not a number
   * @throws {Error} If `routine` is not a function
   * @function routineDelayed
   * @memberof wTools
   */

function routineDelayed( delay,routine )
{

  _.assert( arguments.length >= 2 );
  _.assert( _.numberIs( delay ) );
  _.assert( _.routineIs( routine ) );

  if( arguments.length > 2 )
  {
    _assert( arguments.length <= 4 );
    routine = _.routineJoin.call( _,arguments[ 1 ],arguments[ 2 ],arguments[ 3 ] );
  }

  return function delayed()
  {
    _.timeOut( delay,this,routine,arguments );
  }

}

//

function routinesJoin()
{
  var result,routines,index;
  var args = _.arraySlice( arguments );

  _.assert( arguments.length >= 1 && arguments.length <= 3  );

  /* */

  function makeResult()
  {

    _.assert( _.objectIs( routines ) || _.arrayIs( routines ) || _.routineIs( routines ) );

    if( _.routineIs( routines ) )
    routines = [ routines ];

    result = _.entityNew( routines );

  }

  /* */

  if( arguments.length === 1 )
  {
    routines = arguments[ 0 ];
    index = 0;
    makeResult();
  }
  else if( arguments.length === 2 )
  {
    routines = arguments[ 1 ];
    index = 1;
    makeResult();
  }
  else if( arguments.length === 3 )
  {
    routines = arguments[ 1 ];
    index = 1;
    makeResult();
  }
  else _.assert( 0,'unexpected' );

  /* */

  if( _.arrayIs( routines ) )
  for( var r = 0 ; r < routines.length ; r++ )
  {
    args[ index ] = routines[ r ];
    result[ r ] = _.routineJoin.apply( this,args );
  }
  else
  for( var r in routines )
  {
    args[ index ] = routines[ r ];
    result[ r ] = _.routineJoin.apply( this,args );
  }

  /* */

  return result;
}

//

/**
 * Call each routines in array with passed context and arguments.
    The context and arguments are same for each called functions.
    Can accept only routines without context and args.
    Can accept single routine instead array.
 * @example
    var x = 2, y = 3,
        o { z : 6 };

    function sum( x, y )
    {
        return x + y + this.z;
    },
    prod = function( x, y )
    {
        return x * y * this.z;
    },
    routines = [ sum, prod ];
    var res = wTools.routinesCall( o, routines, [ x, y ] );
 // [ 11, 36 ]
 * @param {Object} [context] Context in which calls each function.
 * @param {Function[]} routines Array of called function
 * @param {Array<*>} [args] Arguments that will be passed to each functions.
 * @returns {Array<*>} Array with results of functions invocation.
 * @function routinesCall
 * @memberof wTools
 */

function routinesCall()
{
  var result;

  _.assert( arguments.length >= 1 && arguments.length <= 3 );

  /* */

  function makeResult()
  {

    _.assert( _.objectIs( routines ) || _.arrayIs( routines ) || _.routineIs( routines ) );

    if( _.routineIs( routines ) )
    routines = [ routines ];

    result = _.entityNew( routines );

  }

  /* */

  if( arguments.length === 1 )
  {
    var routines = arguments[ 0 ];

    makeResult();

    if( _.arrayIs( routines ) )
    for( var r = 0 ; r < routines.length ; r++ )
    {
      result[ r ] = routines[ r ]();
    }
    else
    for( var r in routines )
    {
      result[ r ] = routines[ r ]();
    }

  }
  else if( arguments.length === 2 )
  {
    var context = arguments[ 0 ];
    var routines = arguments[ 1 ];

    makeResult();

    if( _.arrayIs( routines ) )
    for( var r = 0 ; r < routines.length ; r++ )
    {
      result[ r ] = routines[ r ].call( context );
    }
    else
    for( var r in routines )
    {
      result[ r ] = routines[ r ].call( context );
    }

  }
  else if( arguments.length === 3 )
  {
    var context = arguments[ 0 ];
    var routines = arguments[ 1 ];
    var args = arguments[ 2 ];

    _.assert( _.arrayLike( args ) );

    makeResult();

    if( _.arrayIs( routines ) )
    for( var r = 0 ; r < routines.length ; r++ )
    {
      result[ r ] = routines[ r ].apply( context,args );
    }
    else
    for( var r in routines )
    {
      result[ r ] = routines[ r ].apply( context,args );
    }

  }
  else _.assert( 0,'unexpected' );

  return result;
}

//

function methodsCall( contexts,methods,args )
{
  var result = [];

  if( args === undefined )
  args = [];

  var isContextsArray = _.arrayLike( contexts );
  var isMethodsArray = _.arrayLike( methods );
  var l1 = isContextsArray ? contexts.length : 1;
  var l2 = isMethodsArray ? methods.length : 1;
  var l = Math.max( l1,l2 );

  _.assert( l >= 0 );
  _.assert( arguments.length === 2 || arguments.length === 3 );

  if( !l )
  return result;

  var contextGet;
  if( isContextsArray )
  contextGet = ( i ) => contexts[ i ];
  else
  contextGet = ( i ) => contexts;

  var methodGet;
  if( isMethodsArray )
  methodGet = ( i ) => methods[ i ];
  else
  methodGet = ( i ) => methods;

  for( var i = 0 ; i < l ; i++ )
  {
    var context = contextGet( i );
    var routine = context[ methodGet( i ) ];
    _.assert( _.routineIs( routine ) );
    result[ i ] = routine.apply( context,args )
  }

  return result;
}

//

function routineOptions( routine,options )
{

  if( options === undefined )
  options = Object.create( null );

  _.assert( arguments.length === 2,'routineOptions : expects 2 arguments' );
  _.assert( _.routineIs( routine ),'routineOptions : expects routine' );
  _.assert( _.objectIs( routine.defaults ),'routineOptions : expects routine with defined defaults' );
  _.assert( _.objectIs( options ),'routineOptions : expects object' );

  _.assertMapHasOnly( options,routine.defaults );
  _.mapComplement( options,routine.defaults );
  _.assertMapHasNoUndefine( options );

  return options;
}

//

function routineOptionsWithUndefines( routine,options )
{

  if( options === undefined )
  options = Object.create( null );

  _.assert( arguments.length === 2,'routineOptionsWithUndefines : expects 2 arguments' );
  _.assert( _.routineIs( routine ),'routineOptionsWithUndefines : expects routine' );
  _.assert( _.objectIs( routine.defaults ),'routineOptionsWithUndefines : expects routine with defined defaults' );
  _.assert( _.objectIs( options ),'routineOptionsWithUndefines : expects object' );

  _.assertMapHasOnlyWithUndefines( options,routine.defaults );
  _.mapComplementWithUndefines( options,routine.defaults );

  return options;
}

//

function routineOptionsFromThis( routine,_this,constructor )
{

  _.assert( arguments.length === 3,'routineOptionsFromThis : expects 3 arguments' );

  var options = _this || Object.create( null );
  if( Object.isPrototypeOf.call( constructor,_this ) || constructor === _this )
  options = Object.create( null );

  return _.routineOptions( routine,options );
}

//

function routineInputMultiplicator_functor( o )
{

  if( _.routineIs( o ) || _.strIs( o ) )
  o = { routine : o }

  o = _.routineOptions( routineInputMultiplicator_functor,o );

  var routineName = o.routine;
  var routine = o.routine;
  var fieldFilter = o.fieldFilter;
  var bypassFilteredOut = o.bypassFilteredOut;

  if( strIs( routine ) )
  routine = function methodCall()
  {
    return this[ routineName ].apply( this,arguments );
  }

  _.assert( _.routineIs( routine ) );

  /* */

  function inputMultiplicator( src )
  {

    _.assert( arguments.length === 1 );

    if( _.arrayIs( src ) )
    {
      var result = [];
      for( var r = 0 ; r < src.length ; r++ )
      result[ r ] = routine.call( this,src[ r ] );
      return result;
    }

    if( _.mapIs( src ) )
    {
      var result = Object.create( null );
      for( var r in src )
      result[ r ] = routine.call( this,src[ r ] );
      return result;
    }

    return routine.call( this,src );

    _.assert( 0,'unknown argument',_.strTypeOf( src ) );

  }

  /* */

  function inputMultiplicatorWithFilter( src )
  {

    _.assert( arguments.length === 1 );

    if( _.arrayIs( src ) )
    {
      var result = [];
      for( var r = 0 ; r < src.length ; r++ )
      if( fieldFilter( src[ r ],r,src ) )
      result.push( routine.call( this,src[ r ] ) );
      else if( bypassFilteredOut )
      result.push( src[ r ] );
      return result;
    }

    if( _.mapIs( src ) )
    {
      var result = Object.create( null );
      for( var r in src )
      if( fieldFilter( src[ r ],r,src ) )
      result[ r ] = routine.call( this,src[ r ] );
      else if( bypassFilteredOut )
      result[ r ] = src[ r ];
      return result;
    }

    return routine.call( this,src );

    _.assert( 0,'unknown argument',_.strTypeOf( src ) );

  }

  /* */

  return fieldFilter ? inputMultiplicatorWithFilter : inputMultiplicator;
}

routineInputMultiplicator_functor.defaults =
{
  routine : null,
  fieldFilter : null,
  bypassFilteredOut : 1,
}

//

function _equalizerFromMapper( mapper )
{

  if( mapper === undefined )
  mapper = function mapper( a,b ){ return a === b };

  _.assert( 0,'not tested' )
  _.assert( arguments.length === 1 );
  _.assert( mapper.length === 1 || mapper.length === 2 );

  if( mapper.length === 1 )
  {
    var equalizer = function equalizerFromMapper( a,b )
    {
      return mapper( a ) === mapper( b );
    }
    return equalizer;
  }

  return mapper;
}

//

function _comparatorFromMapper( mapper )
{

  if( mapper === undefined )
  mapper = function mapper( a,b ){ return a-b };

  _.assert( arguments.length === 1 );
  _.assert( mapper.length === 1 || mapper.length === 2 );

  if( mapper.length === 1 )
  {
    var comparator = function comparatorFromMapper( a,b )
    {
      return mapper( a ) - mapper( b );
    }
    return comparator;
  }

  return mapper;
}

//
//
// function routines( src )
// {
//   var result = Object.create( null );
//
//   _.assert( arguments.length === 1 );
//   _.assert( _.objectLike( src ) );
//
//   var keys = _._mapKeys
//   ({
//     src : src,
//     own : 0,
//     enumerable : 1,
//   });
//
//   for( var k = 0 ; k < keys.length ; k++ )
//   {
//     if( _.routineIs( src[ keys[ k ] ] ) )
//     result[ keys[ k ] ] = src[ keys[ k ] ];
//   }
//
//   return result;
// }

// --
// time
// --

function timeReady( onReady )
{

  _assert( arguments.length === 0 || arguments.length === 1 || arguments.length === 2 );
  _assert( _.numberIs( arguments[ 0 ] ) || _.routineIs( arguments[ 0 ] ) || arguments[ 0 ] === undefined );

  var timeOut = 0;
  if( _.numberIs( arguments[ 0 ] ) )
  {
    timeOut = arguments[ 0 ];
    onReady = arguments[ 1 ];
  }

  if( typeof window !== 'undefined' && typeof document !== 'undefined' && document.readyState != 'complete' )
  {
    var con = typeof wConsequence !== 'undefined' ? new wConsequence() : null;

    // function handleTimeOut()
    // {
    //   if( !con && onReady )
    //   onReady();
    //   else if( onReady )
    //   con.first( onReady );
    //   else
    //   con.give();
    // }

    function handleReady()
    {
      if( typeof wConsequence !== 'undefined' )
      return _.timeOut( timeOut,onReady ).doThen( con );
      else
      setTimeout( onReady,timeOut );
    }

    window.addEventListener( 'load',handleReady );
    return con;
  }
  else
  {
    if( typeof wConsequence !== 'undefined' )
    return _.timeOut( timeOut,onReady );
    else
    setTimeout( onReady,timeOut );
  }

}

//

function timeReadyJoin( context,routine,args )
{

  routine = _.routineJoin( context,routine,args );

  var result = _.routineJoin( undefined,_.timeReady,[ routine ] );

  function _timeReady()
  {
    var args = arguments;
    routine = _.routineJoin( context === undefined ? this : this,routine,args );
    return _.timeReady( routine );
  }

  return _timeReady;
}

//

function timeOnce( delay,onBegin,onEnd )
{

  var con = new wConsequence();
  var taken = false;
  var options;
  var optionsDefault =
  {
    delay : null,
    onBegin : null,
    onEnd : null,
  }

  if( _.objectIs( delay ) )
  {
    options = delay;
    _assert( arguments.length === 1 );
    _.assertMapHasOnly( options,optionsDefault );
    delay = options.delay;
    onBegin = options.onBegin;
    onEnd = options.onEnd;
  }
  else
  {
    _assert( 2 <= arguments.length && arguments.length <= 3 );
  }

  _assert( delay >= 0 );
  _assert( _.atomicIs( onBegin ) || _.routineIs( onBegin ) || _.objectIs( onBegin ) );
  _assert( _.atomicIs( onEnd ) || _.routineIs( onEnd ) || _.objectIs( onEnd ) );

  return function timeOnce()
  {

    if( taken )
    {
      /*console.log( 'timeOnce :','was taken' );*/
      return;
    }
    taken = true;

    if( onBegin )
    {
      if( _.routineIs( onBegin ) ) onBegin.apply( this,arguments );
      else if( _.objectIs( onBegin ) ) onBegin.give( arguments );
      con.give();
    }

    _.timeOut( delay,function()
    {

      if( onEnd )
      {
        if( _.routineIs( onEnd ) ) onEnd.apply( this,arguments );
        else if( _.objectIs( onEnd ) ) onEnd.give( arguments );
        con.give();
      }
      taken = false;

    });

    return con;
  }

}

//

function timeOut( delay,onReady )
{
  var con = new wConsequence();

  _assert( arguments.length <= 4 );
  _assert( _.numberIs( delay ) );

  if( arguments[ 1 ] !== undefined && arguments[ 2 ] === undefined && arguments[ 3 ] === undefined )
  _assert( _.routineIs( onReady ) || onReady instanceof wConsequence );
  else if( arguments[ 2 ] !== undefined || arguments[ 3 ] !== undefined )
  _assert( _.routineIs( arguments[ 2 ] ) );

  function onEnd()
  {
    var result;

    if( onReady )
    con.first( onReady );
    else
    con.give( timeOut );
  }

  if( arguments[ 2 ] !== undefined || arguments[ 3 ] !== undefined )
  {
    onReady = _.routineJoin.call( _,arguments[ 1 ],arguments[ 2 ],arguments[ 3 ] );
  }

  if( delay > 0 )
  setTimeout( onEnd,delay );
  else
  _fastTimeOut( onEnd );

  return con;
}

var _fastTimeOut = typeof module === 'undefined' ? function( h ){ return setTimeout( h,0 ) } : process.nextTick;

//

function timeOutError( delay,onReady )
{
  var result = _.timeOut.apply( this,arguments );

  result.doThen( function( err,data )
  {
    if( err )
    throw err;

    var err = _.err( 'Time out!' );

    Object.defineProperty( err, 'timeOut',
    {
      enumerable : false,
      configurable : false,
      writable : false,
      value : 1,
    });

    return wConsequence().error( err );
  });

  return result;
}

//

function timePeriodic( delay,onReady )
{
  var con = new wConsequence();
  var id;

  _.assert( arguments.length === 2 );

  // if( arguments.length > 2 )
  // {
  //   throw _.err( 'Not tested' );
  //   _assert( arguments.length <= 4 );
  //   onReady = _.routineJoin( arguments[ 2 ],onReady[ 3 ],arguments[ 4 ] );
  // }

  _assert( _.numberIs( delay ) );

  function handlePeriodicCon( err )
  {
    if( err ) clearInterval( id );
  }

  var _onReady = null;

  if( _.routineIs( onReady ) )
  _onReady = function()
  {
    var result = onReady.call();
    if( result === false )
    clearInterval( id );
    wConsequence.give( con,null );
    con.doThen( handlePeriodicCon );
  }
  else if( onReady instanceof wConsquence )
  _onReady = function()
  {
    var result = onReady.ping();
    if( result === false )
    clearInterval( id );
    wConsequence.give( con,null );
    con.doThen( handlePeriodicCon );
  }
  else if( onReady === undefined )
  _onReady = function()
  {
    wConsequence.give( con,null );
    con.doThen( handlePeriodicCon );
  }
  else throw _.err( 'unexpected type of onReady' );

  id = setInterval( _onReady,delay );

  return con;
}

//

function _timeNow_functor()
{
  var now;

  _assert( arguments.length === 0 );

  if( typeof performance !== 'undefined' && performance.now !== undefined )
  now = _.routineJoin( performance,performance.now );
  else if( Date.now )
  now = _.routineJoin( Date,Date.now );
  else
  now = function(){ return Date().getTime() };

  return now;
}

//

function timeSpent( description,time )
{
  var now = timeNow();

  if( arguments.length === 1 )
  {
    time = arguments[ 0 ];
    description = 'Spent';
  }

  _assert( 1 <= arguments.length && arguments.length <= 2 );
  _assert( _.numberIs( time ) );
  _assert( _.strIs( description ) );

  if( description && description !== ' ' )
  description = description + ' : ';

  var result = description + ( 0.001*( now-time ) ).toFixed( 3 ) + 's';

  return result;
}

//

function dateToStr( date )
{
  var y = date.getFullYear();
  var m = date.getMonth() + 1;
  var d = date.getDate();
  if( m < 10 ) m = '0' + m;
  if( d < 10 ) d = '0' + d;
  var result = [ y,m,d ].join( '.' );
  return result;
}

// --
// buffer
// --

/**
 * The bufferRelen() routine returns a new or the same typed array (src) with a new or the same length (len).
 *
 * It creates the variable (result) checks, if (len) is more than (src.length),
 * if true, it creates and assigns to (result) a new typed array with the new length (len) by call the function (arrayMakeSimilar(src, len))
 * and copies each element from the (src) into the (result) array while ensuring only valid data types, if data types are invalid they are replaced with zero.
 * Otherwise, if (len) is less than (src.length) it returns a new typed array from 0 to the (len) indexes, but not including (len).
 * Otherwise, it returns an initial typed array.
 *
 * @see {@link wTools.arrayMakeSimilar} - See for more information.
 *
 * @param { typedArray } src - The source typed array.
 * @param { Number } len - The length of a typed array.
 *
 * @example
 * // returns [ 3, 7, 13, 0 ]
 * var ints = new Int8Array( [ 3, 7, 13 ] );
 * _.bufferRelen( ints, 4 );
 *
 * @example
 * // returns [ 3, 7, 13 ]
 * var ints2 = new Int16Array( [ 3, 7, 13, 33, 77 ] );
 * _.bufferRelen( ints2, 3 );
 *
 * @example
 * // returns [ 3, 0, 13, 0, 77, 0 ]
 * var ints3 = new Int32Array( [ 3, 7, 13, 33, 77 ] );
 * _.bufferRelen( ints3, 6 );
 *
 * @returns { typedArray } - Returns a new or the same typed array (src) with a new or the same length (len).
 * @function bufferRelen
 * @memberof wTools
 */

function bufferRelen( src,len )
{

  _.assert( _.bufferTypedIs( src ) );
  _.assert( arguments.length === 2 );
  _.assert( _.numberIs( len ) );

  var result = src;

  if( len > src.length )
  {
    result = arrayMakeSimilar( src, len );
    result.set( src );
  }
  else if( len < src.length )
  {
    result = src.subarray( 0,len );
  }

  return result;
}

//

function bufferResize( src,size )
{
  var result = src;

  if( !( src instanceof ArrayBuffer ) )
  throw _.err( '_.bufferResize :','"src" is not instance of "ArrayBuffer"' );

  if( size > src.byteLength )
  {
    result = arrayMakeSimilar( src, size );
    var resultTyped = new Uint8Array( result,0,result.byteLength );
    var srcTyped = new Uint8Array( src,0,src.byteLength );
    resultTyped.set( srcTyped );
  }
  else if( size < src.byteLength )
  {
    result = src.slice( 0,size );
  }

  return result;
}

//

function bufferBytesGet( src )
{

  if( src instanceof ArrayBuffer )
  {
    return new Uint8Array( src );
  }
  else if( typeof Buffer !== 'undefined' && src instanceof Buffer )
  {
    return new Uint8Array( src.buffer,src.byteOffset,src.byteLength );
  }
  else if( _.bufferTypedIs( src ) )
  {
    return new Uint8Array( src.buffer,src.byteOffset,src.byteLength );
  }
  else if( _.strIs( src ) )
  {
    return new Uint8Array( _.utf8ToBuffer( src ) );
  }
  else throw _.err( '_.bufferBytesGet :','wrong argument' );

}

//

  /**
   * The bufferRetype() routine converts and returns a new instance of (bufferType) constructor.
   *
   * @param { typedArray } src - The typed array.
   * @param { typedArray } bufferType - The type of typed array.
   *
   * @example
   * // returns [ 513, 1027, 1541 ]
   * var view1 = new Int8Array( [ 1, 2, 3, 4, 5, 6 ] );
   * _.bufferRetype(view1, Int16Array);
   *
   * @example
   * // returns [ 1, 2, 3, 4, 5, 6 ]
   * var view2 = new Int16Array( [ 513, 1027, 1541 ] );
   * _.bufferRetype(view2, Int8Array);
   *
   * @returns { typedArray } Returns a new instance of (bufferType) constructor.
   * @function bufferRetype
   * @throws { Error } Will throw an Error if (src) is not a typed array object.
   * @throws { Error } Will throw an Error if (bufferType) is not a type of the typed array.
   * @memberof wTools
   */

function bufferRetype( src,bufferType )
{

  _.assert( _.bufferTypedIs( src ) );
  _.assert( _.typeIsBuffer( bufferType ) );

  var o = src.byteOffset;
  var l = Math.floor( src.byteLength / bufferType.BYTES_PER_ELEMENT );
  var result = new bufferType( src.buffer,o,l );

  return result;
}

//

function bufferMove( dst,src )
{

  if( arguments.length === 2 )
  {

    _.assert( _.arrayLike( dst ) );
    _.assert( _.arrayLike( src ) );

    if( dst.length !== src.length )
    throw _.err( '_.bufferMove :','"dst" and "src" must have same length' );

    if( dst.set )
    {
      dst.set( src );
      return dst;
    }

    for( var s = 0 ; s < src.length ; s++ )
    dst[ s ] = src[ s ];

  }
  else if( arguments.length === 1 )
  {

    var options = arguments[ 0 ];
    _.assertMapHasOnly( options,bufferMove.defaults );

    var src = options.src;
    var dst = options.dst;

    if( _.bufferRawIs( dst ) )
    {
      dst = new Uint8Array( dst );
      if( _.bufferTypedIs( src ) && !( src instanceof Uint8Array ) )
      src = new Uint8Array( src.buffer,src.byteOffset,src.byteLength );
    }

    _.assert( _.arrayLike( dst ) );
    _.assert( _.arrayLike( src ) );

    options.dstOffset = options.dstOffset || 0;

    if( dst.set )
    {
      dst.set( src,options.dstOffset );
      return dst;
    }

    for( var s = 0, d = options.dstOffset ; s < src.length ; s++, d++ )
    dst[ d ] = src[ s ];

  }
  else _.assert( 0,'unexpected' );

  return dst;
}

bufferMove.defaults =
{
  dst : null,
  src : null,
  dstOffset : null,
}

//

function bufferToStr( src )
{
  var result = '';

  if( src instanceof ArrayBuffer )
  src = new Uint8Array( src,0,src.byteLength );

  _.assert( arguments.length === 1 );
  _.assert( _.bufferAnyIs( src ) );

  if( bufferNodeIs( src ) )
  return src.toString( 'utf8' );

  try
  {
    result = String.fromCharCode.apply( null, src );
  }
  catch( e )
  {
    for( var i = 0 ; i < src.byteLength ; i++ )
    {
      result += String.fromCharCode( src[i] );
    }
  }

  return result;
}

//

function bufferToDom( xmlBuffer ) {

  var result;

  if( typeof DOMParser !== 'undefined' && DOMParser.prototype.parseFromBuffer )
  {

    var parser = new DOMParser();
    result = parser.parseFromBuffer( xmlBuffer,xmlBuffer.byteLength,'text/xml' );
    throw _.err( 'not tested' );

  }
  else
  {

    var xmlStr = _.bufferToStr( xmlBuffer );
    result = this.strToDom( xmlStr );

  }

  return result;
}

//

function bufferLeftBufferIndex( src,ins )
{

  if( !_.bufferTypedIs( src ) )
  src = _.bufferBytesGet( src );

  if( !_.bufferTypedIs( ins ) )
  ins = _.bufferBytesGet( ins );

  _.assert( _.bufferTypedIs( src ) );
  _.assert( _.bufferTypedIs( ins ) );

/*
    var srcw = _.bufferRetype( src,Uint32Array );
    var insw = _.bufferRetype( ins,Uint32Array );
    debugger;
*/

  var o = -1
  do
  {

    o += 1;
    var o = src.indexOf( ins[ 0 ],o );

    for( var i = 0 ; i < ins.length ; i++ )
    if( src[ o+i ] !== ins[ i ] )
    break;

    if( i === ins.length )
    return o;

  }
  while( o !== -1 );

  return -1;
}

//

function bufferFromArrayOfArray( array,options ){

  if( _.objectIs( array ) )
  {
    options = array;
    array = options.buffer;
  }

  var options = options || Object.create( null );
  var array = options.buffer = array || options.buffer;

  //

  if( options.BufferType === undefined ) options.BufferType = Float32Array;
  if( options.sameLength === undefined ) options.sameLength = 1;
  if( !options.sameLength ) throw _.err( '_.bufferFromArrayOfArray :','differemt length of arrays is not implemented' );

  if( !array.length ) return new options.BufferType();

  var atomsPerElement = _.numberIs( array[ 0 ].length ) ? array[ 0 ].length : array[ 0 ].len;

  if( !_.numberIs( atomsPerElement ) ) throw _.err( '_.bufferFromArrayOfArray :','cant find out element length' );

  var length = array.length * atomsPerElement;
  var result = new options.BufferType( length );
  var i = 0;

  for( var a = 0 ; a < array.length ; a++ )
  {

    var element = array[ a ];

    for( var e = 0 ; e < atomsPerElement ; e++ )
    {

      result[ i ] = element[ e ];
      i += 1;

    }

  }

  return result;
}

//

function bufferFrom( o )
{
  var result;

  _assert( arguments.length === 1 );
  _assert( _.objectIs( o ) );
  _assert( _.routineIs( o.bufferConstructor ),'expects bufferConstructor' );
  _.assertMapHasOnly( o,bufferFrom.defaults );

  /* buffer */

  if( _.bufferTypedIs( o.src ) )
  {
    if( o.src.constructor === o.bufferConstructor )
    return o.src;

    debugger;

    result = new o.bufferConstructor( o.src );
    return result;
  }

  /* number */

  if( _.numberIs( o.src ) )
  o.src = [ o.src ];

  /* verification */

  _.assert( _.objectLike( o.src ) || _.arrayLike( o.src ),'bufferFrom expects object-like or array-like as o.src' );

  /* length */

  var length = o.src.length;
  if( !_.numberIs( length ) )
  {

    var length = 0;
    while( o.src[ length ] !== undefined )
    length += 1;

  }

  /* make */

  if( _.arrayIs( o.src ) )
  result = new o.bufferConstructor( o.src );
  else if ( _.arrayLike( o.src ) )
  {
    result = new o.bufferConstructor( o.src );
    throw _.err( 'not tested' );
  }
  else
  {
    result = new o.bufferConstructor( length );
    for( var i = 0 ; i < length ; i++ )
    result[ i ] = o.src[ i ];
  }

  return result;
}

bufferFrom.defaults =
{
  src : null,
  bufferConstructor : null,
}

//
  /**
   * The bufferRawFromBuffer() routine returns a new ArrayBuffer from (buffer.byteOffset) to the end of an ArrayBuffer of a typed array (buffer)
   * or returns the same ArrayBuffer of the (buffer), if (buffer.byteOffset) is not provided.
   *
   * @param { typedArray } buffer - Entity to check.
   *
   * @example
   * // returns [ 0, 0, 0, 0, 0, 0, 0, 0, 0, 0 ]
   * var buffer1 = new ArrayBuffer(10);
   * var view1 = new Int8Array( buffer1 );
   * _.bufferRawFromBuffer( view1 );
   *
   * @example
   * // returns [ 0, 0, 0, 0, 0, 0 ]
   * var buffer2 = new ArrayBuffer(10);
   * var view2 = new Int8Array( buffer2, 2 );
   * _.bufferRawFromBuffer( view2 );
   *
   * @returns { ArrayBuffer } Returns a new or the same ArrayBuffer.
   * If (buffer) is instance of '[object ArrayBuffer]', it returns buffer.
   * @function bufferRawFromBuffer
   * @throws { Error } Will throw an Error if (arguments.length) is not equal to the 1.
   * @throws { Error } Will throw an Error if (buffer) is not a typed array.
   * @memberof wTools
   */

function bufferRawFromBuffer( buffer )
{

  _.assert( arguments.length === 1 );
  _.assert( _.bufferTypedIs( buffer ) || _.bufferRawIs( buffer ) );

  if( _.bufferRawIs( buffer ) )
  return buffer;

  var result = buffer.buffer;

  if( buffer.byteOffset || buffer.byteLength !== result.byteLength )
  result = result.slice( buffer.byteOffset || 0,buffer.byteLength );

  _.assert( _.bufferRawIs( result ) );

  return result;
}

//

function bufferRawFrom( buffer )
{
  var result;

  _.assert( arguments.length === 1 );

  if( buffer instanceof ArrayBuffer )
  return buffer;

  if( _.bufferNodeIs( buffer ) )
  {

    result = new Uint8Array( buffer ).buffer;

  }
  else if( _.bufferTypedIs( buffer ) || _.bufferViewIs( buffer ) )
  {

    buffer = buffer.buffer;
    if( buffer.byteOffset || buffer.byteLength !== result.byteLength )
    result = result.slice( buffer.byteOffset || 0,buffer.byteLength );

  }
  else if( _.strIs( buffer ) )
  {

    result = _.utf8ToBuffer( buffer ).buffer;

  }
  else if( _global_.File && buffer instanceof File )
  {
    var fileReader = new FileReaderSync();
    result = fileReader.readAsArrayBuffer( buffer );
    throw _.err( 'not tested' );
  }
  else throw _.err( 'bufferRawFrom : unknown source' );

  _.assert( _.bufferRawIs( result ) );

  return result;
}

//

function buffersSerialize( o )
{
  var self = this;
  var size = 0;
  var o = o || Object.create( null );

  _.assertMapHasNoUndefine( o );
  _.assertMapHasOnly( o,buffersSerialize.defaults );
  _.mapComplement( o,buffersSerialize.defaults );
  _.assert( _.objectIs( o.store ) );

  var store = o.store;
  var storeAttributes = store[ 'attributes' ] = store[ 'attributes' ] || Object.create( null );
  var attributes = o.onAttributesGet.call( o.context );
  var buffers = [];

  /* eval size */

  for( var a = 0 ; a < attributes.length ; a++ )
  {

    var name = attributes[ a ][ 0 ];
    var attribute = attributes[ a ][ 1 ];
    var buffer = o.onBufferGet.call( o.context,attribute );

    _.assert( _.bufferTypedIs( buffer ) || buffer === null,'expects buffer or null, got : ' + _.strTypeOf( buffer ) );

    var bufferSize = buffer ? buffer.length*buffer.BYTES_PER_ELEMENT : 0;

    if( o.dropAttribute && o.dropAttribute[ name ] )
    continue;

    var descriptor = Object.create( null );
    descriptor.attribute = attribute;
    descriptor.name = name;
    descriptor.buffer = buffer;
    descriptor.bufferSize = bufferSize;
    descriptor.sizeOfAtom = buffer ? buffer.BYTES_PER_ELEMENT : 0;
    buffers.push( descriptor );

    size += bufferSize;

  }

  /* make buffer */

  if( !store[ 'buffer' ] )
  store[ 'buffer' ] = new ArrayBuffer( size );

  var dstBuffer = _.bufferBytesGet( store[ 'buffer' ] );

  _.assert( store[ 'buffer' ].byteLength === size );
  if( store[ 'buffer' ].byteLength < size )
  throw _.err( 'buffersSerialize :','buffer does not have enough space' );

  /* sort by atom size */

  buffers.sort( function( a,b )
  {
    return b.sizeOfAtom - a.sizeOfAtom;
  });

  /* store into single buffer */

  var offset = 0;
  for( var b = 0 ; b < buffers.length ; b++ )
  {

    var name = buffers[ b ].name;
    var attribute = buffers[ b ].attribute;
    var buffer = buffers[ b ].buffer;
    var bytes = buffer ? _.bufferBytesGet( buffer ) : new Uint8Array();
    var bufferSize = buffers[ b ].bufferSize;

    if( o.dropAttribute && o.dropAttribute[ name ] )
    continue;

    _.bufferMove( dstBuffer.subarray( offset,offset+bufferSize ),bytes );

    var serialized = store[ 'attributes' ][ name ] =
    {
      'bufferConstructorName' : buffer ? buffer.constructor.name : 'null',
      'sizeOfAtom' : buffer ? buffer.BYTES_PER_ELEMENT : 0,
      'offsetInCommonBuffer' : offset,
      'size' : bytes.length,
    }

    if( attribute.copyCustom )
    serialized[ 'fields' ] = attribute.copyCustom
    ({

      dst : Object.create( null ),
      src : attribute,

      copyingComposes : 3,
      copyingAggregates : 3,
      copyingAssociates : 1,

      technique : 'data',

    });

    offset += bufferSize;

  }

  /* return */

  return store;
}

buffersSerialize.defaults =
{

  context : null,
  store : null,

  dropAttribute : {},

  onAttributesGet : function()
  {
    return _.mapPairs( this.attributes );
  },
  onBufferGet : function( attribute )
  {
    return attribute.buffer;
  },

}

//

function buffersDeserialize( o )
{
  var o = o || Object.create( null );
  var store = o.store;
  var commonBuffer = store[ 'buffer' ];

  _.assertMapHasNoUndefine( o );
  _.assertMapHasOnly( o,buffersDeserialize.defaults );
  _.mapComplement( o,buffersDeserialize.defaults );
  _.assert( _.objectIs( o.store ) );
  _.assert( _.bufferRawIs( commonBuffer ) || _.bufferTypedIs( commonBuffer ) );

  commonBuffer = _.bufferRawFromBuffer( commonBuffer );

  for( var a in store[ 'attributes' ] )
  {
    var attribute = store[ 'attributes' ][ a ];

    var bufferConstructor = attribute[ 'bufferConstructorName' ] === 'null' ? null : _global_[ attribute[ 'bufferConstructorName' ] ];
    var offset = attribute[ 'offsetInCommonBuffer' ];
    var size = attribute[ 'size' ];
    var sizeOfAtom = attribute[ 'sizeOfAtom' ];
    var fields = attribute[ 'fields' ];

    _.assert( _.routineIs( bufferConstructor ) || bufferConstructor === null,'unknown attribute\' constructor :',attribute[ 'bufferConstructorName' ] )
    _.assert( _.numberIs( offset ),'unknown attribute\' offset in common buffer :',offset )
    _.assert( _.numberIs( size ),'unknown attribute\' size of buffer :',size )
    _.assert( _.numberIs( sizeOfAtom ),'unknown attribute\' sizeOfAtom of buffer :',sizeOfAtom )

    if( attribute.offset+size > commonBuffer.byteLength )
    throw _.err( 'cant deserialize attribute','"'+a+'"','it is out of common buffer' );

    /* logger.log( 'bufferConstructor( ' + commonBuffer + ',' + offset + ',' + size / sizeOfAtom + ' )' ); */

    var buffer = bufferConstructor ? new bufferConstructor( commonBuffer,offset,size / sizeOfAtom ) : null;

    o.onAttribute.call( o.context,fields,buffer,a );

  }

}

buffersDeserialize.defaults =
{
  store : null,
  context : null,
  onAttribute : function( attributeOptions,buffer )
  {
    attributeOptions.buffer = buffer;
    new this.AttributeOfGeometry( attributeOptions ).addTo( this );
  },
}

//

var bufferToNodeBuffer = ( function( buffer )
{

  var toBuffer = null;

  return function bufferToNodeBuffer( buffer )
  {

    _.assert( arguments.length === 1 );
    _.assert( _.bufferTypedIs( buffer ) || _.bufferRawIs( buffer ) || _.bufferNodeIs( buffer ),'bufferToNodeBuffer : expects typed or raw buffer, but got',_.strTypeOf( buffer ) );

    if( _.bufferNodeIs( buffer ) )
    return buffer;

    /* */

    if( toBuffer === null )
    try
    {
      toBuffer = require( 'typedarray-to-buffer' );
    }
    catch( err )
    {
      toBuffer = false;
    }

    /* */

    if( !buffer.length && !buffer.byteLength )
    buffer = new Buffer([]);
    else if( toBuffer )
    try
    {
      buffer = toBuffer( buffer );
    }
    catch( err )
    {
      debugger;
      buffer = toBuffer( buffer );
    }
    else _.assert( 0,'unexpected' );

    return buffer;
  }

})();

// --
// array
// --

/*

alteration Routines :

- array { Op } { Tense } { How }
- array { Op } { Tense } Array { How }
- array { Op } { Tense } Arrays { How }
- arrayFlatten { Tense } { How }

alteration Op : Append , Prepend , Remove
alteration Tense : - , ed
alteration How : - , Once , OnceStrictly

// 60 routines

*/

// --
// array maker
// --

/**
 * The arrayMakeSimilar() routine returns a new array or a new TypedArray with length equal (length)
 * or new TypedArray with the same length of the initial array if second argument is not provided.
 *
 * @param { arrayLike } ins - The instance of an array.
 * @param { Number } [ length = ins.length ] - The length of the new array.
 *
 * @example
 * // returns [ , ,  ]
 * var arr = _.arrayMakeSimilar( [ 1, 2, 3 ] );
 *
 * @example
 * // returns [ , , ,  ]
 * var arr = _.arrayMakeSimilar( [ 1, 2, 3 ], 4 );
 *
 * @returns { arrayLike }  Returns an array with a certain (length).
 * @function arrayMakeSimilar
 * @throws { Error } If the passed arguments is less than two.
 * @throws { Error } If the (length) is not a number.
 * @throws { Error } If the first argument in not an array like object.
 * @throws { Error } If the (length === undefined) and (_.numberIs(ins.length)) is not a number.
 * @memberof wTools
 */

function arrayMakeSimilar( ins,src )
{
  var result, length;

  if( src === undefined )
  {
    length = ins.length;
  }
  else
  {
    if( _.arrayLike( src ) )
    length = src.length;
    else
    length = src
  }

  if( _.argumentsIs( ins ) )
  ins = [];

<<<<<<< HEAD
  _.assert( arguments.length === 1 || arguments.length === 2 );
  _.assert( _.numberIs( length ) );
  _.assert( _.arrayLike( ins ),'unknown type of array',_.strTypeOf( ins ) );

  if( _.arrayLike( src ) )
  {

    if( ins.constructor === Array )
    debugger;
    else
    debugger;

    if( ins.constructor === Array )
    result = new( _.routineJoin( ins.constructor, ins.constructor, src ) );
    else
    result = new ins.constructor( src );

    // var a = Array.bind.apply( Array, src );
    // result = new a;
    // var r2 = new( _.routineJoin( ins.constructor, ins.constructor,  ) );
  }
  else
  {
    result = new ins.constructor( length );
  }
  // else _.assert( 0,'unknown type of array',_.strTypeOf( ins ) );
=======
  _.assert( _.numberIs( length ) );

  if( _.argumentsIs( ins ) || _.arrayIs( ins ) )
  result = new Array( length );
  else if( _.bufferTypedIs( ins ) || ins instanceof ArrayBuffer )
  result = new ins.constructor( length );
  else _.assert( 0,'unknown type of array' );
>>>>>>> e7cb9b5b

  return result;
}

//

/**
 * The arrayMakeRandom() routine returns an array which contains random numbers.
 *
 * @param { Object } o - The options for getting random numbers.
 * @param { Number } o.length - The length of an array.
 * @param { Array } [ o.range = [ 0, 1 ] ] - The range of numbers.
 * @param { Boolean } [ o.int = false ] - Floating point numbers or not.
 *
 * @example
 * // returns [ 6, 2, 4, 7, 8 ]
 * var arr = _.arrayMakeRandom
 * ({
 *   length : 5,
 *   range : [ 1, 9 ],
 *   int : true,
 * });
 *
 * @returns { Array } - Returns an array of random numbers.
 * @function arrayMakeRandom
 * @memberof wTools
 */

function arrayMakeRandom( o )
{
  var result = [];

  if( _.numberIs( o ) )
  {
    o = { length : o };
  }

  _.assert( arguments.length === 1 );
  _.routineOptions( arrayMakeRandom,o );

  debugger;

  for( var i = 0 ; i < o.length ; i++ )
  {
    result[ i ] = o.range[ 0 ] + Math.random()*( o.range[ 1 ] - o.range[ 0 ] );
    if( o.int )
    result[ i ] = Math.floor( result[ i ] );
  }

  return result;
}

arrayMakeRandom.defaults =
{
  int : 0,
  range : [ 0,1 ],
  length : 1,
}

//

// /**
//  * The arrayNewOfSameLength() routine returns a new empty array
//  * or a new TypedArray with the same length as in (ins).
//  *
//  * @param { arrayLike } ins - The instance of an array.
//  *
//  * @example
//  * // returns [ , , , , ]
//  * var arr = _.arrayNewOfSameLength( [ 1, 2, 3, 4, 5 ] );
//  *
//  * @returns { arrayLike } - The new empty array with the same length as in (ins).
//  * @function arrayNewOfSameLength
//  * @throws { Error } If missed argument, or got more than one argument.
//  * @throws { Error } If the first argument in not array like object.
//  * @memberof wTools
//  */

// function arrayNewOfSameLength( ins )
// {
//
//   _.assert( arguments.length === 1 );
//
//   if( _.atomicIs( ins ) ) return;
//   if( !_.arrayIs( ins ) && !_.bufferTypedIs( ins ) ) return;
//   var result = arrayMakeSimilar( ins,ins.length );
//   return result;
// }

//

/**
 * The arrayFromNumber() routine returns a new array
 * which containing the static elements only type of Number.
 *
 * It takes two argument (dst) and (length)
 * checks if the (dst) is a Number, If the (length) is greater than or equal to zero.
 * If true, it returns the new array of static (dst) numbers.
 * Otherwise, if the first argument (dst) is an Array,
 * and its (dst.length) is equal to the (length),
 * it returns the original (dst) Array.
 * Otherwise, it throws an Error.
 *
 * @param { ( Number | Array ) } dst - A number or an Array.
 * @param { Number } length - The length of the new array.
 *
 * @example
 * // returns [ 3, 3, 3, 3, 3, 3, 3 ]
 * var arr = _.arrayFromNumber( 3, 7 );
 *
 * @example
 * // returns [ 3, 7, 13 ]
 * var arr = _.arrayFromNumber( [ 3, 7, 13 ], 3 );
 *
 * @returns { Number[] | Array } - Returns the new array of static numbers or the original array.
 * @function arrayFromNumber
 * @throws { Error } If missed argument, or got less or more than two argument.
 * @throws { Error } If type of the first argument is not a number or array.
 * @throws { Error } If the second argument is less than 0.
 * @throws { Error } If (dst.length) is not equal to the (length).
 * @memberof wTools
 */

function arrayFromNumber( dst,length )
{
  _.assert( arguments.length === 2 );
  _.assert( _.numberIs( dst ) || _.arrayIs( dst ),'expects array of number as argument' );
  _.assert( length >= 0 );

  if( _.numberIs( dst ) )
  dst = arrayFill({ times : length , value : dst });
  else if( dst.length !== length )
  throw _.err( 'expects array of length',length,'but got',dst );

  return dst;
}

//

/**
 * The arrayFromRange() routine generate array of arithmetic progression series,
 * from the range[ 0 ] to the range[ 1 ] with increment 1.
 *
 * It iterates over loop from (range[0]) to the (range[ 1 ] - range[ 0 ]),
 * and assigns to the each index of the (result) array (range[ 0 ] + 1).
 *
 * @param { arrayLike } range - The first (range[ 0 ]) and the last (range[ 1 ] - range[ 0 ]) elements of the progression.
 *
 * @example
 * // returns [ 1, 2, 3, 4 ]
 * var range = _.arrayFromRange( [ 1, 5 ] );
 *
 * @example
 * // returns [ 0, 1, 2, 3, 4 ]
 * var range = _.arrayFromRange( 5 );
 *
 * @returns { array } Returns an array of numbers for the requested range with increment 1.
 * May be an empty array if adding the step would not converge toward the end value.
 * @function arrayFromRange
 * @throws { Error } If passed arguments is less than one or more than one.
 * @throws { Error } If the first argument is not an array-like object.
 * @throws { Error } If the length of the (range) is not equal to the two.
 * @memberof wTools
 */

function arrayFromRange( range )
{

  if( _.numberIs( range ) )
  range = [ 0,range ];

  _.assert( arguments.length === 1 );
  _.assert( _.arrayLike( range ) );
  _.assert( range.length === 2 );

  var result = [];
  var first = range[ 0 ];
  var len = range[ 1 ] - range[ 0 ];

  for( var i = 0 ; i < len ; i++ )
  result[ i ] = first + i;

  return result;
}

//

/**
 * The arrayFrom() routine converts an object-like (src) into Array.
 *
 * @param { * } src - To convert into Array.
 *
 * @example
 * // returns [ 3, 7, 13, 'abc', false, undefined, null, {} ]
 * _.arrayFrom( [ 3, 7, 13, 'abc', false, undefined, null, {} ] );
 *
 * @example
 * // returns [ [ 'a', 3 ], [ 'b', 7 ], [ 'c', 13 ] ]
 * _.arrayFrom( { a : 3, b : 7, c : 13 } );
 *
 * @example
 * // returns [ 3, 7, 13, 3.5, 5, 7.5, 13 ]
 * _.arrayFrom( "3, 7, 13, 3.5abc, 5def, 7.5ghi, 13jkl" );
 *
 * @example
 * // returns [ 3, 7, 13, 'abc', false, undefined, null, { greeting: 'Hello there!' } ]
 * var args = ( function() {
 *   return arguments;
 * } )( 3, 7, 13, 'abc', false, undefined, null, { greeting: 'Hello there!' } );
 * _.arrayFrom( args );
 *
 * @returns { Array } Returns an Array.
 * @function arrayFrom
 * @throws { Error } Will throw an Error if (src) is not an object-like.
 * @memberof wTools
 */

function arrayFrom( src )
{

  _.assert( arguments.length === 1 );

  if( _.arrayIs( src ) )
  return src;

  if( _.objectIs( src ) )
  return _.mapToArray( src );

  if( _.strIs( src ) )
  {
    var sep = ( src.indexOf( ',' ) !== -1 ) ? ',' : ' '; //???
    return src.split(/[, ]+/).map( function( s ){ if( s.length ) return parseFloat(s); } );
  }

  if( _.argumentsIs( src ) )
  return _ArraySlice.call( src );

  _.assert( 0,'arrayFrom : unknown source : ' + _.strTypeOf( src ) ); //???
}

//

/**
 * The arrayAs() routine copies passed argument to the array.
 *
 * @param { * } src - The source value.
 *
 * @example
 * // returns [ false ]
 * var arr = _.arrayAs( false );
 *
 * @example
 * // returns [ { a : 1, b : 2 } ]
 * var arr = _.arrayAs( { a : 1, b : 2 } );
 *
 * @returns { Array } - If passed null or undefined than return the empty array. If passed an array then return it.
 * Otherwise return an array which contains the element from argument.
 * @function arrayAs
 * @memberof wTools
 */

function arrayAs( src )
{

  if( src === null || src === undefined ) return [];
  else if( _.arrayIs( src ) ) return src;
  else return [ src ];

}

//

function _arrayClone( src )
{

  _.assert( arguments.length === 1 );
  _.assert( _.arrayLike( src ) || _.bufferAnyIs( src ) );
  _.assert( !_.bufferNodeIs( src ),'not tested' );

  if( _.bufferViewIs( src ) )
  debugger;

  if( _.bufferTypedIs( src ) || _.bufferRawIs( src ) || _.bufferNodeIs( src ) )
  return new src.constructor( src );
  else if( _.arrayIs( src ) )
  return src.slice();
  else if( _.bufferViewIs( src ) )
  return new src.constructor( src.buffer,src.byteOffset,src.byteLength );

  _.assert( 0,'unknown kind of buffer',_.strTypeOf( src ) );
}

//

function arrayClone()
{
  var result;
  var length = 0;

  if( arguments.length === 1 )
  {
    return _._arrayClone( arguments[ 0 ] );
  }

  /* eval length */

  for( var a = 0 ; a < arguments.length ; a++ )
  {
    var argument = arguments[ a ];

    if( argument === undefined )
    throw _.err( 'arrayClone','argument is not defined' );

    if( _.arrayLike( argument ) ) length += argument.length;
    else if( _.bufferRawIs( argument ) ) length += argument.byteLength;
    else length += 1;
  }

  /* make result */

  if( _.arrayIs( arguments[ 0 ] ) || _.bufferTypedIs( arguments[ 0 ] ) )
  result = arrayMakeSimilar( arguments[ 0 ],length );
  else if( _.bufferRawIs( arguments[ 0 ] ) )
  result = new ArrayBuffer( length );

  var bufferDst;
  var offset = 0;
  if( _.bufferRawIs( arguments[ 0 ] ) )
  {
    bufferDst = new Uint8Array( result );
  }

  /* copy */

  for( var a = 0, c = 0 ; a < arguments.length ; a++ )
  {
    var argument = arguments[ a ];
    if( _.bufferRawIs( argument ) )
    {
      bufferDst.set( new Uint8Array( argument ), offset );
      offset += argument.byteLength;
    }
    else if( _.bufferTypedIs( arguments[ 0 ] ) )
    {
      result.set( argument, offset );
      offset += argument.length;
    }
    else if( _.arrayLike( argument ) )
    for( var i = 0 ; i < argument.length ; i++ )
    {
      result[ c ] = argument[ i ];
      c += 1;
    }
    else
    {
      result[ c ] = argument;
      c += 1;
    }
  }

  /* !!! not optimal */

  return result;
}

// --
// array converter
// --

/**
 * The arrayToMap() converts an (array) into Object.
 *
 * @param { arrayLike } array - To convert into Object.
 *
 * @example
 * // returns {  }
 * _.arrayToMap( [  ] );
 *
 * @example
 * // returns { '0' : 3, '1' : [ 1, 2, 3 ], '2' : 'abc', '3' : false, '4' : undefined, '5' : null, '6' : {} }
 * _.arrayToMap( [ 3, [ 1, 2, 3 ], 'abc', false, undefined, null, {} ] );
 *
 * @example
 * // returns { '0' : 3, '1' : 'abc', '2' : false, '3' : undefined, '4' : null, '5' : { greeting: 'Hello there!' } }
 * var args = ( function() {
 *   return arguments;
 * } )( 3, 'abc', false, undefined, null, { greeting: 'Hello there!' } );
 * _.arrayToMap( args );
 *
 * @returns { Object } Returns an Object.
 * @function arrayToMap
 * @throws { Error } Will throw an Error if (array) is not an array-like.
 * @memberof wTools
 */

function arrayToMap( array )
{
  var result = Object.create( null );

  _.assert( arguments.length === 1 );
  _.assert( _.arrayLike( array ) );

  for( var a = 0 ; a < array.length ; a++ )
  result[ a ] = array[ a ];
  return result;
}

//

/**
 * The arrayToStr() routine joins an array (src) and returns one string containing each array element separated by space,
 * only types of integer or floating point.
 *
 * @param { arrayLike } src - The source array.
 * @param { objectLike } [ options = {  } ] options - The options.
 * @param { Number } [ options.precision = 5 ] - The precision of numbers.
 * @param { String } [ options.type = 'mixed' ] - The type of elements.
 *
 * @example
 * // returns "1 2 3 "
 * _.arrayToStr( [ 1, 2, 3 ], { type : 'int' } );
 *
 * @example
 * // returns "3.500 13.77 7.330"
 * _.arrayToStr( [ 3.5, 13.77, 7.33 ], { type : 'float', precission : 4 } );
 *
 * @returns { String } Returns one string containing each array element separated by space,
 * only types of integer or floating point.
 * If (src.length) is empty, it returns the empty string.
 * @function arrayToStr
 * @throws { Error } Will throw an Error If (options.type) is not the number or float.
 * @memberof wTools
 */

function arrayToStr( src,options )
{

  var result = '';
  var options = options || Object.create( null );

  if( options.precission === undefined ) options.precission = 5;
  if( options.type === undefined ) options.type = 'mixed';

  if( !src.length ) return result;

  if( options.type === 'float' )
  {
    for( var s = 0 ; s < src.length-1 ; s++ )
    {
      result += src[ s ].toPrecision( options.precission ) + ' ';
    }
    result += src[ s ].toPrecision( options.precission );
  }
  else if( options.type === 'int' )
  {
    for( var s = 0 ; s < src.length-1 ; s++ )
    {
      result += String( src[ s ] ) + ' ';
    }
    result += String( src[ s ] ) + ' ';
  }
  else
  {
    throw _.err( 'not tested' );
    for( var s = 0 ; s < src.length-1 ; s++ )
    {
      result += String( src[ s ] ) + ' ';
    }
    result += String( src[ s ] ) + ' ';
  }

  return result;
}

// --
// array transformer
// --

/**
 * The arraySub() routine returns a shallow copy of a portion of an array
 * or a new TypedArray that contains
 * the elements from (begin) index to the (end) index,
 * but not including (end).
 *
 * @param { Array } src - Source array.
 * @param { Number } begin - Index at which to begin extraction.
 * @param { Number } end - Index at which to end extraction.
 *
 * @example
 * // returns [ 3, 4 ]
 * var arr = _.arraySub( [ 1, 2, 3, 4, 5 ], 2, 4 );
 *
 * @example
 * // returns [ 2, 3 ]
 * _.arraySub( [ 1, 2, 3, 4, 5 ], -4, -2 );
 *
 * @example
 * // returns [ 1, 2, 3, 4, 5 ]
 * _.arraySub( [ 1, 2, 3, 4, 5 ] );
 *
 * @returns { Array } - Returns a shallow copy of a portion of an array into a new Array.
 * @function arraySub
 * @throws { Error } If the passed arguments is more than three.
 * @throws { Error } If the first argument is not an array.
 * @memberof wTools
 */

function arraySub( src,begin,end )
{

  _.assert( arguments.length <= 3 );
  _.assert( _.arrayLike( src ),'unknown type of (-src-) argument' );
  _.assert( _.routineIs( src.slice ) || _.routineIs( src.subarray ) );

  if( _.routineIs( src.subarray ) )
  return src.subarray( begin,end );

  return src.slice( begin,end );
}

//

/**
 * Changes length of provided array( array ) by copying it elements to newly created array using begin( f ),
 * end( l ) positions of the original array and value to fill free space after copy( val ). Length of new array is equal to ( l ) - ( f ).
 * If ( l ) < ( f ) - value of index ( f ) will be assigned to ( l ).
 * If ( l ) === ( f ) - returns empty array.
 * If ( l ) > ( array.length ) - returns array that contains elements with indexies from ( f ) to ( array.length ),
 * and free space filled by value of ( val ) if it was provided.
 * If ( l ) < ( array.length ) - returns array that contains elements with indexies from ( f ) to ( l ).
 * If ( l ) < 0 and ( l ) > ( f ) - returns array filled with some amount of elements with value of argument( val ).
 * If ( f ) < 0 - prepends some number of elements with value of argument( var ) to the result array.
 * @param { Array/Buffer } array - source array or buffer;
 * @param { Number } [ f = 0 ] - index of a first element to copy into new array;
 * @param { Number } [ l = array.length ] - index of a last element to copy into new array;
 * @param { * } val - value used to fill the space left after copying elements of the original array.
 *
 * @example
 * //Just partial copy of origin array
 * var arr = [ 1, 2, 3, 4 ]
 * var result = _.arrayGrow( arr, 0, 2 );
 * console.log( result );
 * //[ 1, 2 ]
 *
 * @example
 * //Increase size, fill empty with zeroes
 * var arr = [ 1 ]
 * var result = _.arrayGrow( arr, 0, 5, 0 );
 * console.log( result );
 * //[ 1, 0, 0, 0, 0 ]
 *
 * @example
 * //Take two last elements from original, other fill with zeroes
 * var arr = [ 1, 2, 3, 4, 5 ]
 * var result = _.arrayGrow( arr, 3, 8, 0 );
 * console.log( result );
 * //[ 4, 5, 0, 0, 0 ]
 *
 * @example
 * //Add two zeroes at the beginning
 * var arr = [ 1, 2, 3, 4, 5 ]
 * var result = _.arrayGrow( arr, -2, arr.length, 0 );
 * console.log( result );
 * //[ 0, 0, 1, 2, 3, 4, 5 ]
 *
 * @example
 * //Add two zeroes at the beginning and two at end
 * var arr = [ 1, 2, 3, 4, 5 ]
 * var result = _.arrayGrow( arr, -2, arr.length + 2, 0 );
 * console.log( result );
 * //[ 0, 0, 1, 2, 3, 4, 5, 0, 0 ]
 *
 * @example
 * //Source can be also a Buffer
 * var buffer = new Buffer( '123' );
 * var result = _.arrayGrow( buffer, 0, buffer.length + 2, 0 );
 * console.log( result );
 * //[ 49, 50, 51, 0, 0 ]
 *
 * @returns { Array } Returns resized copy of a part of an original array.
 * @function arrayGrow
 * @throws { Error } Will throw an Error if( array ) is not a Array or Buffer.
 * @throws { Error } Will throw an Error if( f ) or ( l ) is not a Number.
 * @throws { Error } Will throw an Error if not enough arguments provided.
 * @memberof wTools
 */

function arrayGrow( array,f,l,val )
{
  _.assert( _.arrayLike( array ) );

  var result;
  var f = f !== undefined ? f : 0;
  var l = l !== undefined ? l : array.length;

  _.assert( _.numberIs( f ) );
  _.assert( _.numberIs( l ) );
  _.assert( 1 <= arguments.length && arguments.length <= 4 );

  if( l < f )
  l = f;

  if( _.bufferTypedIs( array ) )
  result = new array.constructor( l-f );
  else
  result = new Array( l-f );

  /* */

  var lsrc = Math.min( array.length,l );
  for( var r = Math.max( f,0 ) ; r < lsrc ; r++ )
  result[ r-f ] = array[ r ];

  /* */

  if( val !== undefined )
  {
    for( var r = 0 ; r < -f ; r++ )
    {
      result[ r ] = val;
    }
    for( var r = lsrc-f ; r < result.length ; r++ )
    {
      result[ r ] = val;
    }
  }

  return result;
}

//

/**
 * Returns a copy of original array( array ) that contains elements from index( f ) to index( l ),
 * but not including ( l ).
 *
 * If ( l ) is omitted or ( l ) > ( array.length ), arraySlice extracts through the end of the sequence ( array.length ).
 * If ( f ) > ( l ), end index( l ) becomes equal to begin index( f ).
 * If ( f ) < 0, zero is assigned to begin index( f ).

 * @param { Array/Buffer } array - Source array or buffer.
 * @param { Number } [ f = 0 ] f - begin zero-based index at which to begin extraction.
 * @param { Number } [ l = array.length ] l - end zero-based index at which to end extraction.
 *
 * @example
 * _.arraySlice( [ 1, 2, 3, 4, 5, 6, 7 ], 2, 6 );
 * // returns [ 3, 4, 5, 6 ]
 *
 * @example
 * // begin index is less then zero
 * _.arraySlice( [ 1, 2, 3, 4, 5, 6, 7 ], -1, 2 );
 * // returns [ 1, 2 ]
 *
 * @example
 * //end index is bigger then length of array
 * _.arraySlice( [ 1, 2, 3, 4, 5, 6, 7 ], 5, 100 );
 * // returns [ 6, 7 ]
 *
 * @returns { Array } Returns a shallow copy of elements from the original array.
 * @function arraySlice
 * @throws { Error } Will throw an Error if ( array ) is not an Array or Buffer.
 * @throws { Error } Will throw an Error if ( f ) is not a Number.
 * @throws { Error } Will throw an Error if ( l ) is not a Number.
 * @throws { Error } Will throw an Error if no arguments provided.
 * @memberof wTools
*/

function arraySlice( array,f,l )
{
  _.assert( _.arrayLike( array ) );

  var result;
  var f = f !== undefined ? f : 0;
  var l = l !== undefined ? l : array.length;

  _.assert( _.numberIs( f ) );
  _.assert( _.numberIs( l ) );

  if( f < 0 )
  f = 0;
  if( l > array.length )
  l = array.length;
  if( l < f )
  l = f;

  if( _.bufferTypedIs( array ) )
  result = new array.constructor( l-f );
  else
  result = new Array( l-f );

  for( var r = f ; r < l ; r++ )
  result[ r-f ] = array[ r ];

  return result;
}

//

/* srcBuffer = _.arrayMultislice( [ originalBuffer,f ],[ originalBuffer,0,srcAttribute.atomsPerElement ] ); */

function arrayMultislice()
{
  var length = 0;

  if( arguments.length === 0 )
  return [];

  for( var a = 0 ; a < arguments.length ; a++ )
  {

    var src = arguments[ a ];
    var f = src[ 1 ];
    var l = src[ 2 ];

    _.assert( _.arrayLike( src ) && _.arrayLike( src[ 0 ] ),'expects array of array' );
    var f = f !== undefined ? f : 0;
    var l = l !== undefined ? l : src[ 0 ].length;
    if( l < f )
    l = f;

    _.assert( _.numberIs( f ) );
    _.assert( _.numberIs( l ) );

    src[ 1 ] = f;
    src[ 2 ] = l;

    length += l-f;

  }

  var result = new arguments[ 0 ][ 0 ].constructor( length );
  var r = 0;

  for( var a = 0 ; a < arguments.length ; a++ )
  {

    var src = arguments[ a ];
    var f = src[ 1 ];
    var l = src[ 2 ];

    for( var i = f ; i < l ; i++, r++ )
    result[ r ] = src[ 0 ][ i ];

  }

  return result;
}

//

/**
 * The arrayDuplicate() routine returns an array with duplicate values of a certain number of times.
 *
 * @param { objectLike } [ o = {  } ] o - The set of arguments.
 * @param { arrayLike } o.src - The given initial array.
 * @param { arrayLike } o.result - To collect all data.
 * @param { Number } [ o.numberOfAtomsPerElement = 1 ] o.numberOfAtomsPerElement - The certain number of times
 * to append the next value from (srcArray or o.src) to the (o.result).
 * If (o.numberOfAtomsPerElement) is greater that length of a (srcArray or o.src) it appends the 'undefined'.
 * @param { Number } [ o.numberOfDuplicatesPerElement = 2 ] o.numberOfDuplicatesPerElement = 2 - The number of duplicates per element.
 *
 * @example
 * // returns [ 'a', 'a', 'b', 'b', 'c', 'c' ]
 * _.arrayDuplicate( [ 'a', 'b', 'c' ] );
 *
 * @example
 * // returns [ 'abc', 'def', 'abc', 'def', 'abc', 'def' ]
 * var options = {
 *   src : [ 'abc', 'def' ],
 *   result : [  ],
 *   numberOfAtomsPerElement : 2,
 *   numberOfDuplicatesPerElement : 3
 * };
 * _.arrayDuplicate( options, {} );
 *
 * @example
 * // returns [ 'abc', 'def', undefined, 'abc', 'def', undefined, 'abc', 'def', undefined ]
 * var options = {
 *   src : [ 'abc', 'def' ],
 *   result : [  ],
 *   numberOfAtomsPerElement : 3,
 *   numberOfDuplicatesPerElement : 3
 * };
 * _.arrayDuplicate( options, { a : 7, b : 13 } );
 *
 * @returns { Array } Returns an array with duplicate values of a certain number of times.
 * @function arrayDuplicate
 * @throws { Error } Will throw an Error if ( o ) is not an objectLike.
 * @memberof wTools
 */

function arrayDuplicate( o )
{
  _.assert( arguments.length === 1 || arguments.length === 2 );

  if( arguments.length === 2 )
  {
    o = { src : arguments[ 0 ], numberOfDuplicatesPerElement : arguments[ 1 ] };
  }
  else
  {
    if( !_.objectIs( o ) )
    o = { src : o };
  }

  _.assert( _.numberIs( o.numberOfDuplicatesPerElement ) || o.numberOfDuplicatesPerElement === undefined );
  _.routineOptions( arrayDuplicate,o );
  _.assert( _.arrayLike( o.src ), 'arrayDuplicate expects o.src as arrayLike entity' );
  _.assert( _.numberIsInt( o.src.length / o.numberOfAtomsPerElement ) );

  if( o.numberOfDuplicatesPerElement === 1 )
  {
    if( o.result )
    {
      _.assert( _.arrayLike( o.result ) || _.bufferTypedIs( o.result ), 'Expects o.result as arrayLike or TypedArray if numberOfDuplicatesPerElement equals 1' );

      if( _.bufferTypedIs( o.result ) )
      o.result = _.arrayCopy( o.result, o.src );
      else if( _.arrayLike( o.result ) )
      o.result.push.apply( o.result, o.src );
    }
    else
    {
      o.result = o.src;
    }
    return o.result;
  }

  var length = o.src.length * o.numberOfDuplicatesPerElement;
  var numberOfElements = o.src.length / o.numberOfAtomsPerElement;

  if( o.result )
  _.assert( o.result.length >= length );

  o.result = o.result || arrayMakeSimilar( o.src,length );

  var rlength = o.result.length;

  for( var c = 0, cl = numberOfElements ; c < cl ; c++ )
  {

    for( var d = 0, dl = o.numberOfDuplicatesPerElement ; d < dl ; d++ )
    {

      for( var e = 0, el = o.numberOfAtomsPerElement ; e < el ; e++ )
      {
        var indexDst = c*o.numberOfAtomsPerElement*o.numberOfDuplicatesPerElement + d*o.numberOfAtomsPerElement + e;
        var indexSrc = c*o.numberOfAtomsPerElement+e;
        o.result[ indexDst ] = o.src[ indexSrc ];
      }

    }

  }

  _.assert( o.result.length === rlength );

  return o.result;
}

arrayDuplicate.defaults =
{
  src : null,
  result : null,
  numberOfAtomsPerElement : 1,
  numberOfDuplicatesPerElement : 2,
}

//

/**
 * The arrayMask() routine returns a new instance of array that contains the certain value(s) from array (srcArray),
 * if an array (mask) contains the truth-value(s).
 *
 * The arrayMask() routine checks, how much an array (mask) contain the truth value(s),
 * and from that amount of truth values it builds a new array, that contains the certain value(s) of an array (srcArray),
 * by corresponding index(es) (the truth value(s)) of the array (mask).
 * If amount is equal 0, it returns an empty array.
 *
 * @param { arrayLike } srcArray - The source array.
 * @param { arrayLike } mask - The target array.
 *
 * @example
 * // returns [  ]
 * _.arrayMask( [ 1, 2, 3, 4 ], [ undefined, null, 0, '' ] );
 *
 * @example
 * // returns [ "c", 4, 5 ]
 * _arrayMask( [ 'a', 'b', 'c', 4, 5 ], [ 0, '', 1, 2, 3 ] );
 *
 * @example
 * // returns [ 'a', 'b', 5, 'd' ]
 * _.arrayMask( [ 'a', 'b', 'c', 4, 5, 'd' ], [ 3, 7, 0, '', 13, 33 ] );
 *
 * @returns { arrayLike } Returns a new instance of array that contains the certain value(s) from array (srcArray),
 * if an array (mask) contains the truth-value(s).
 * If (mask) contains all falsy values, it returns an empty array.
 * Otherwise, it returns a new array with certain value(s) of an array (srcArray).
 * @function arrayMask
 * @throws { Error } Will throw an Error if (arguments.length) is less or more that two.
 * @throws { Error } Will throw an Error if (srcArray) is not an array-like.
 * @throws { Error } Will throw an Error if (mask) is not an array-like.
 * @throws { Error } Will throw an Error if length of both (srcArray and mask) is not equal.
 * @memberof wTools
 */

function arrayMask( srcArray, mask )
{

  var atomsPerElement = mask.length;
  var length = srcArray.length / atomsPerElement;

  _.assert( arguments.length === 2 );
  _.assert( _.arrayLike( srcArray ),'arrayMask :','expects array-like as srcArray' );
  _.assert( _.arrayLike( mask ),'arrayMask :','expects array-like as mask' );
  _.assert
  (
    _.numberIsInt( length ),
    'arrayMask :','expects mask that has component for each atom of srcArray',
    _.toStr
    ({
      'atomsPerElement' : atomsPerElement,
      'srcArray.length' : srcArray.length,
    })
  );

  var preserve = 0;
  for( var m = 0 ; m < mask.length ; m++ )
  if( mask[ m ] )
  preserve += 1;

  var dstArray = new srcArray.constructor( length*preserve );

  if( !preserve )
  return dstArray;

  var c = 0;
  for( var i = 0 ; i < length ; i++ )
  for( var m = 0 ; m < mask.length ; m++ )
  if( mask[ m ] )
  {
    dstArray[ c ] = srcArray[ i*atomsPerElement + m ];
    c += 1;
  }

  return dstArray;
}

//

function arrayUnmask( o )
{

  _.assert( arguments.length === 1 || arguments.length === 2 );

  if( arguments.length === 2 )
  o =
  {
    src : arguments[ 0 ],
    mask : arguments[ 1 ],
  }

  _.assertMapHasOnly( o,arrayUnmask.defaults );
  _.assert( _.arrayLike( o.src ),'arrayUnmask : expects o.src as ArrayLike' );

  debugger;

  var atomsPerElement = o.mask.length;

  var atomsPerElementPreserved = 0;
  for( var m = 0 ; m < o.mask.length ; m++ )
  if( o.mask[ m ] )
  atomsPerElementPreserved += 1;

  var length = o.src.length / atomsPerElementPreserved;
  if( Math.floor( length ) !== length )
  throw _.err( 'arrayMask :','expects mask that has component for each atom of o.src',_.toStr({ 'atomsPerElementPreserved' : atomsPerElementPreserved, 'o.src.length' : o.src.length  }) );

  var dstArray = new o.src.constructor( atomsPerElement*length );

  var e = [];
  for( var i = 0 ; i < length ; i++ )
  {

    for( var m = 0, p = 0 ; m < o.mask.length ; m++ )
    if( o.mask[ m ] )
    {
      e[ m ] = o.src[ i*atomsPerElementPreserved + p ];
      p += 1;
    }
    else
    {
      e[ m ] = 0;
    }

    if( o.onEach )
    o.onEach( e,i );

    for( var m = 0 ; m < o.mask.length ; m++ )
    dstArray[ i*atomsPerElement + m ] = e[ m ];

  }

  return dstArray;
}

arrayUnmask.defaults =
{
  src : null,
  mask : null,
  onEach : null,
}

//

function arrayIsUniqueMap( o )
{

  if( _.arrayLike( o ) )
  o = { src : o };

  _.assert( arguments.length === 1 );
  _.assert( _.arrayLike( o.src ) );
  _.assertMapHasOnly( o,arrayIsUniqueMap.defaults );

  /**/

  if( o.onElement )
  {
    // throw _.err( 'not tested' );
    o.src = _.entityMap( o.src,( e ) => o.onElement( e ) );
  }

  /**/

  var number = o.src.length;
  var isUnique = _.arrayMakeSimilar( o.src );
  var index;

  for( var i = 0 ; i < o.src.length ; i++ )
  isUnique[ i ] = 1;

  for( var i = 0 ; i < o.src.length ; i++ )
  {

    index = i;

    if( !isUnique[ i ] )
    continue;

    var currentUnique = 1;
    do
    {
      var index = o.src.indexOf( o.src[ i ],index+1 );
      if( index !== -1 )
      {
        isUnique[ index ] = 0;
        number -= 1;
        currentUnique = 0;
      }
    }
    while( index !== -1 );

    if( !o.includeFirst )
    if( !currentUnique )
    {
      isUnique[ i ] = 0;
      number -= 1;
    }

  }

  return { number : number, array : isUnique };
}

arrayIsUniqueMap.defaults =
{
  src : null,
  onElement : null,
  includeFirst : 0,
}

//

function arrayUnique( src,onElement )
{

  var isUnique = arrayIsUniqueMap
  ({
    src : src,
    onElement : onElement,
    includeFirst : 1,
  });
  var result = arrayMakeSimilar( src,isUnique.number );

  var c = 0;
  for( var i = 0 ; i < src.length ; i++ )
  if( isUnique.array[ i ] )
  {
    result[ c ] = src[ i ];
    c += 1;
  }

  return result;
}

//

/**
 * The arraySelect() routine selects elements from (srcArray) by indexes of (indicesArray).
 *
 * @param { arrayLike } srcArray - Values for the new array.
 * @param { ( arrayLike | object ) } [ indicesArray = indicesArray.indices ] - Indexes of elements from the (srcArray) or options object.
 *
 * @example
 * // returns [ 3, 4, 5 ]
 * var arr = _.arraySelect( [ 1, 2, 3, 4, 5 ], [ 2, 3, 4 ] );
 *
 * @example
 * // returns [ undefined, undefined ]
 * var arr = _.arraySelect( [ 1, 2, 3 ], [ 4, 5 ] );
 *
 * @returns { arrayLike } - Returns a new array with the length equal (indicesArray.length) and elements from (srcArray).
   If there is no element with necessary index than the value will be undefined.
 * @function arraySelect
 * @throws { Error } If passed arguments is not array like object.
 * @throws { Error } If the atomsPerElement property is not equal to 1.
 * @memberof wTools
 */

function arraySelect( srcArray,indicesArray )
{
  var atomsPerElement = 1;

  if( _.objectIs( indicesArray ) )
  {
    atomsPerElement = indicesArray.atomsPerElement || 1;
    indicesArray = indicesArray.indices;
  }

  _assert( arguments.length === 2 );
  _assert( _.bufferTypedIs( srcArray ) || _.arrayIs( srcArray ) );
  _assert( _.bufferTypedIs( indicesArray ) || _.arrayIs( indicesArray ) );

  var result = new srcArray.constructor( indicesArray.length );

  if( atomsPerElement === 1 )
  for( var i = 0, l = indicesArray.length ; i < l ; i += 1 )
  {
    result[ i ] = srcArray[ indicesArray[ i ] ];
  }
  else
  for( var i = 0, l = indicesArray.length ; i < l ; i += 1 )
  {
    // throw _.err( 'not tested' );
    for( var a = 0 ; a < atomsPerElement ; a += 1 )
    result[ i*atomsPerElement+a ] = srcArray[ indicesArray[ i ]*atomsPerElement+a ];
  }

  return result;
}

// --
// array manipulator
// --

/**
 * The arraySwap() routine reverses the elements by indices (index1) and (index2) in the (dst) array.
 *
 * @param { Array } dst - The initial array.
 * @param { Number } index1 - The first index.
 * @param { Number } index2 - The second index.
 *
 * @example
 * // returns [ 5, 2, 3, 4, 1 ]
 * var arr = _.arraySwap( [ 1, 2, 3, 4, 5 ], 0, 4 );
 *
 * @returns { Array } - Returns the (dst) array that has been modified in place by indexes (index1) and (index2).
 * @function arraySwap
 * @throws { Error } If the first argument in not an array.
 * @throws { Error } If the second argument is less than 0 and more than a length initial array.
 * @throws { Error } If the third argument is less than 0 and more than a length initial array.
 * @memberof wTools
 */

function arraySwap( dst,index1,index2 )
{

  if( arguments.length === 1 )
  {
    index1 = 0;
    index2 = 1;
  }

  _assert( arguments.length === 1 || arguments.length === 3 );
  _assert( _.arrayLike( dst ),'arraySwap :','argument must be array' );
  _assert( 0 <= index1 && index1 < dst.length,'arraySwap :','index1 is out of bound' );
  _assert( 0 <= index2 && index2 < dst.length,'arraySwap :','index2 is out of bound' );

  var e = dst[ index1 ];
  dst[ index1 ] = dst[ index2 ];
  dst[ index2 ] = e;

  return dst;
}

//

// !!!
// should give same outcomes
// _.arrayCutin( [ 1,2,3,4 ],[ 1 ] )
// [ 1,2,3,4 ].splice( 1 )

/**
 * Removes range( range ) of elements from provided array( dstArray ) and adds elements from array( srcArray )
 * at the start position of provided range( range ) if( srcArray ) was provided.
 * On success returns array with deleted element(s), otherwise returns empty array.
 * For TypedArray's and buffers returns modified copy of ( dstArray ) or original array if nothing changed.
 *
 * @param { Array|TypedArray|Buffer } dstArray - The target array, TypedArray( Int8Array,Int16Array,Uint8Array ... etc ) or Buffer( ArrayBuffer, Buffer ).
 * @param { Array|Number } range - The range of elements or index of single element to remove from ( dstArray ).
 * @param { Array } srcArray - The array of elements to add to( dstArray ) at the start position of provided range( range ).
 * If one of ( range ) indexies is not specified it will be setted to zero.
 * If ( range ) start index is greater than the length of the array ( dstArray ), actual starting index will be set to the length of the array ( dstArray ).
 * If ( range ) start index is negative, will be setted to zero.
 * If ( range ) start index is greater than end index, the last will be setted to value of start index.
 *
 * @example
 * _.arrayCutin( [ 1, 2, 3, 4 ], 2 );
 * // returns [ 3 ]
 *
 * @example
 * _.arrayCutin( [ 1, 2, 3, 4 ], [ 1, 2 ] );
 * // returns [ 2 ]
 *
 * @example
 * _.arrayCutin( [ 1, 2, 3, 4 ], [ 0, 5 ] );
 * // returns [ 1, 2, 3, 4 ]
 *
 * @example
 * _.arrayCutin( [ 1, 2, 3, 4 ], [ -1, 5 ] );
 * // returns [ 1, 2, 3, 4 ]
 *
 * @example
 * var dst = [ 1, 2, 3, 4 ];
 * _.arrayCutin( dst, [ 0, 3 ], [ 0, 0, 0 ] );
 * console.log( dst );
 * // returns [ 0, 0, 0, 4 ]
 *
 * @example
 * var dst = new Int32Array( 4 );
 * dst.set( [ 1, 2, 3, 4 ] )
 * _.arrayCutin( dst, 0 );
 * // returns [ 2, 3, 4 ]
 *
 * @returns { Array|TypedArray|Buffer } For array returns array with deleted element(s), otherwise returns empty array.
 * For other types returns modified copy or origin( dstArray ).
 * @function arrayCutin
 * @throws { Error } If ( arguments.length ) is not equal to two or three.
 * @throws { Error } If ( dstArray ) is not an Array.
 * @throws { Error } If ( srcArray ) is not an Array.
 * @throws { Error } If ( range ) is not an Array.
 * @memberof wTools
 */

function arrayCutin( dstArray,range,srcArray )
{

  if( _.numberIs( range ) )
  range = [ range, range + 1 ];

  _.assert( arguments.length === 2 || arguments.length === 3 );
  _.assert( _.arrayIs( dstArray ) || _.bufferAnyIs( dstArray ) );
  _.assert( _.arrayIs( range ) );
  _.assert( srcArray === undefined || _.arrayIs( srcArray ) );

  var length = _.definedIs( dstArray.length ) ? dstArray.length : dstArray.byteLength;
  var first = range[ 0 ] !== undefined ? range[ 0 ] : 0;
  var last = range[ 1 ] !== undefined ? range[ 1 ] : length;
  var result;

  if( first < 0 )
  first = 0;
  if( first > length)
  first = length;
  if( last > length)
  last = length;
  if( last < first )
  last = first;

  var args = srcArray ? srcArray.slice() : [];
  args.unshift( last-first );
  args.unshift( first );

  if( _.bufferAnyIs( dstArray ) )
  {
    if( first === last )
    return dstArray;

    var newLength = length - args[ 1 ];
    var srcArrayLength = 0;

    if( srcArray )
    {
      srcArrayLength = _.definedIs( srcArray.length ) ? srcArray.length : srcArray.byteLength;
      newLength += srcArrayLength;
    }

    if( _.bufferRawIs( dstArray ) )
    {
      result = new ArrayBuffer( newLength );
    }
    else if( _.bufferNodeIs( dstArray ) )
    {
      result = new Buffer( newLength );
    }
    else
    {
      result = arrayMakeSimilar( dstArray, newLength );
    }

    if( first > 0 )
    for( var i = 0; i < first; ++i )
    result[ i ] = dstArray[ i ];

    if( srcArray )
    for( var i = first, j = 0; j < srcArrayLength; )
    result[ i++ ] = srcArray[ j++ ];

    for( var j = last, i = first + srcArrayLength; j < length; )
    result[ i++ ] = dstArray[ j++ ];

    return result;
  }
  else
  {
    result = dstArray.splice.apply( dstArray,args );
  }

  return result;
}

//

/**
 * The arrayPut() routine puts all values of (arguments[]) after the second argument to the (dstArray)
 * in the position (dstOffset) and changes values of the following index.
 *
 * @param { arrayLike } dstArray - The source array.
 * @param { Number } [ dstOffset = 0 ] dstOffset - The index of element where need to put the new values.
 * @param {*} arguments[] - One or more argument(s).
 * If the (argument) is an array it iterates over array and adds each element to the next (dstOffset++) index of the (dstArray).
 * Otherwise, it adds each (argument) to the next (dstOffset++) index of the (dstArray).
 *
 * @example
 * // returns [ 1, 2, 'str', true, 7, 8, 9 ]
 * var arr = _.arrayPut( [ 1, 2, 3, 4, 5, 6, 9 ], 2, 'str', true, [ 7, 8 ] );
 *
 * @example
 * // returns [ 'str', true, 7, 8, 5, 6, 9 ]
 * var arr = _.arrayPut( [ 1, 2, 3, 4, 5, 6, 9 ], 0, 'str', true, [ 7, 8 ] );
 *
 * @returns { arrayLike } - Returns an array containing the changed values.
 * @function arrayPut
 * @throws { Error } Will throw an Error if (arguments.length) is less than one.
 * @throws { Error } Will throw an Error if (dstArray) is not an array-like.
 * @throws { Error } Will throw an Error if (dstOffset) is not a Number.
 * @memberof wTools
 */

function arrayPut( dstArray, dstOffset )
{
  _.assert( arguments.length >= 1 );
  _.assert( _.arrayLike( dstArray ) );
  _.assert( _.numberIs( dstOffset ) );

  dstOffset = dstOffset || 0;

  for( var a = 2 ; a < arguments.length ; a++ )
  {
    var argument = arguments[ a ];
    var aIs = _.arrayIs( argument ) || _.bufferTypedIs( argument );

    if( aIs && _.bufferTypedIs( dstArray ) )
    {
      dstArray.set( argument,dstOffset );
      dstOffset += argument.length;
    }
    else if( aIs )
    for( var i = 0 ; i < argument.length ; i++ )
    {
      dstArray[ dstOffset ] = argument[ i ];
      dstOffset += 1;
    }
    else
    {
      dstArray[ dstOffset ] = argument;
      dstOffset += 1;
    }

  }

  return dstArray;
}

//

/**
 * The arrayFill() routine fills all the elements of the given or a new array from the 0 index to an (options.times) index
 * with a static value.
 *
 * @param { ( Object | Number | Array ) } o - The options to fill the array.
 * @param { Number } [ o.times = result.length ] o.times - The count of repeats.
   If in the function passed an Array, the times will be equal the length of the array. If Number than this value.
 * @param { Number } [ o.value = 0 ] - The value for the filling.
 *
 * @example
 * // returns [ 3, 3, 3, 3, 3 ]
 * var arr = _.arrayFill( { times : 5, value : 3 } );
 *
 * @example
 * // returns [ 0, 0, 0, 0 ]
 * var arr = _.arrayFill( 4 );
 *
 * @example
 * // returns [ 0, 0, 0 ]
 * var arr = _.arrayFill( [ 1, 2, 3 ] );
 *
 * @returns { Array } - Returns an array filled with a static value.
 * @function arrayFill
 * @throws { Error } If missed argument, or got more than one argument.
 * @throws { Error } If passed argument is not an object.
 * @throws { Error } If the last element of the (o.result) is not equal to the (o.value).
 * @memberof wTools
 */

function arrayFill( o )
{
  _assert( arguments.length === 1 || arguments.length === 2 );
  _assert( _.objectIs( o ) || _.numberIs( o ) || _.arrayIs( o ),'arrayFill :','"o" must be object' );

  if( arguments.length === 1 )
  {
    if( _.numberIs( o ) )
    o = { times : o };
    else if( _.arrayIs( o ) )
    o = { result : o };
  }
  else
  {
    o = { result : arguments[ 0 ], value : arguments[ 1 ] };
  }

  _.assertMapHasOnly( o,arrayFill.defaults );
  if( o.result )
  _.assert( _.arrayLike( o.result ) );

  var result = o.result || [];
  var times = o.times !== undefined ? o.times : result.length;
  var value = o.value !== undefined ? o.value : 0;

  if( _.routineIs( result.fill ) )
  {
    if( result.length < times )
    result.length = times;
    result.fill( value,0,times );
  }
  else
  {
    for( var t = 0 ; t < times ; t++ )
    result[ t ] = value;
  }

  _assert( result[ times-1 ] === value );
  return result;
}

arrayFill.defaults =
{
  result : null,
  times : null,
  value : null,
}

//

/**
 * The arraySupplement() routine returns an array (dstArray), that contains values from following arrays only type of numbers.
 * If the initial (dstArray) isn't contain numbers, they are replaced.
 *
 * It finds among the arrays the biggest array, and assigns to the variable (length), iterates over from 0 to the (length),
 * creates inner loop that iterates over (arguments[...]) from the right (arguments.length - 1) to the (arguments[0]) left,
 * checks each element of the arrays, if it contains only type of number.
 * If true, it adds element to the array (dstArray) by corresponding index.
 * Otherwise, it skips and checks following array from the last executable index, previous array.
 * If the last executable index doesn't exist, it adds 'undefined' to the array (dstArray).
 * After that it returns to the previous array, and executes again, until (length).
 *
 * @param { arrayLike } dstArray - The initial array.
 * @param { ...arrayLike } arguments[...] - The following array(s).
 *
 * @example
 * // returns ?
 * _.arraySupplement( [ 4, 5 ], [ 1, 2, 3 ], [ 6, 7, 8, true, 9 ], [ 'a', 'b', 33, 13, 'e', 7 ] );
 * @returns { arrayLike } - Returns an array that contains values only type of numbers.
 * @function arraySupplement
 * @throws { Error } Will throw an Error if (dstArray) is not an array-like.
 * @throws { Error } Will throw an Error if (arguments[...]) is/are not the array-like.
 * @memberof wTools
 */

function arraySupplement( dstArray )
{
  var result = dstArray;
  if( result === null )
  result = [];

  var length = result.length;
  _assert( _.arrayLike( result ) || _.numberIs( result ),'expects object as argument' );

  for( a = arguments.length-1 ; a >= 1 ; a-- )
  {
    _assert( _.arrayLike( arguments[ a ] ),'argument is not defined :',a );
    length = Math.max( length,arguments[ a ].length );
  }

  if( _.numberIs( result ) )
  result = arrayFill
  ({
    value : result,
    times : length,
  });

  for( var k = 0 ; k < length ; k++ )
  {

    if( k in dstArray && isFinite( dstArray[ k ] ) )
    continue;

    var a;
    for( a = arguments.length-1 ; a >= 1 ; a-- )
    if( k in arguments[ a ] && !isNaN( arguments[ a ][ k ] ) )
    break;

    if( a === 0 )
    continue;

    result[ k ] = arguments[ a ][ k ];

  }

  return result;
}

//

/**
 * The arrayExtendScreening() routine iterates over (arguments[...]) from the right to the left (arguments[1]),
 * and returns a (dstArray) containing the values of the following arrays,
 * if the following arrays contains the indexes of the (screenArray).
 *
 * @param { arrayLike } screenArray - The source array.
 * @param { arrayLike } dstArray - To add the values from the following arrays,
 * if the following arrays contains indexes of the (screenArray).
 * If (dstArray) contains values, the certain values will be replaced.
 * @param { ...arrayLike } arguments[...] - The following arrays.
 *
 * @example
 * // returns [ 5, 6, 2 ]
 * _.arrayExtendScreening( [ 1, 2, 3 ], [  ], [ 0, 1, 2 ], [ 3, 4 ], [ 5, 6 ] );
 *
 * @example
 * // returns [ 'a', 6, 2, 13 ]
 * _.arrayExtendScreening( [ 1, 2, 3 ], [ 3, 'abc', 7, 13 ], [ 0, 1, 2 ], [ 3, 4 ], [ 'a', 6 ] );
 *
 * @example
 * // returns [ 3, 'abc', 7, 13 ]
 * _.arrayExtendScreening( [  ], [ 3, 'abc', 7, 13 ], [ 0, 1, 2 ], [ 3, 4 ], [ 'a', 6 ] )
 *
 * @returns { arrayLike } Returns a (dstArray) containing the values of the following arrays,
 * if the following arrays contains the indexes of the (screenArray).
 * If (screenArray) is empty, it returns a (dstArray).
 * If (dstArray) is equal to the null, it creates a new array,
 * and returns the corresponding values of the following arrays by the indexes of a (screenArray).
 * @function arrayExtendScreening
 * @throws { Error } Will throw an Error if (screenArray) is not an array-like.
 * @throws { Error } Will throw an Error if (dstArray) is not an array-like.
 * @throws { Error } Will throw an Error if (arguments[...]) is/are not an array-like.
 * @memberof wTools
 */

function arrayExtendScreening( screenArray,dstArray )
{
  var result = dstArray;
  if( result === null ) result = [];

  _assert( _.arrayLike( screenArray ),'expects object as screenArray' );
  _assert( _.arrayLike( result ),'expects object as argument' );
  for( a = arguments.length-1 ; a >= 2 ; a-- )
  _assert( arguments[ a ],'argument is not defined :',a );

  for( var k = 0 ; k < screenArray.length ; k++ )
  {

    if( screenArray[ k ] === undefined )
    continue;

    var a;
    for( a = arguments.length-1 ; a >= 2 ; a-- )
    if( k in arguments[ a ] ) break;
    if( a === 1 )
    continue;

    result[ k ] = arguments[ a ][ k ];

  }

  return result;
}

//

function arrayShuffle( dst,times )
{
  _.assert( arguments.length === 1 || arguments.length === 2 );
  _.assert( _.arrayLike( dst ) );

  if( times === undefined )
  times = dst.length;

  var l = dst.length;
  var e1,e2;
  for( var t1 = 0 ; t1 < times ; t1++ )
  {
    var t2 = Math.floor( Math.random() * l );
    e1 = dst[ t1 ];
    e2 = dst[ t2 ];
    dst[ t1 ] = e2;
    dst[ t2 ] = e1;
  }

  return dst;
}

//

// function arraySpliceArray( dstArray,srcArray,first,replace )
// {
//   debugger;
//
//   _.assert( arguments.length === 4 );
//   _.assert( _.arrayIs( dstArray ) );
//   _.assert( _.arrayIs( srcArray ) );
//   _.assert( _.numberIs( first ) );
//   _.assert( _.numberIs( replace ) );
//
//   var args = [ first,replace ];
//   args.push.apply( args,srcArray );
//
//   dstArray.splice.apply( dstArray,args );
//
//   return dstArray;
// }
//
// //
//
// function arraySplice( dstArray,first,replace,srcArray )
// {
//
//   _.assert( _.arrayIs( dstArray ) );
//   _.assert( _.arrayIs( srcArray ) );
//
//   var first = first !== undefined ? first : 0;
//   var replace = replace !== undefined ? replace : dstArray.length;
//   var result = dstArray.slice( first,first+replace );
//
//   var srcArray = srcArray.slice();
//   srcArray.unshift( replace );
//   srcArray.unshift( first );
//
//   dstArray.splice.apply( dstArray,srcArray );
//
//   return result;
// }

// --
// array sequential search
// --

/**
 * The arrayLeftIndexOf() routine returns the index of the first matching (ins) element in a array (arr)
 * that corresponds to the condition in the callback function.
 *
 * It iterates over an array (arr) from the left to the right,
 * and checks by callback function (equalizer(arr[a], ins)).
 * If callback function returns true, it returns corresponding index.
 * Otherwise, it returns -1.
 *
 * @param { arrayLike } arr - The target array.
 * @param { * } ins - The value to compare.
 * @param { wTools~compareCallback } [equalizer] equalizer - A callback function.
 * By default, it checks the equality of two arguments.
 *
 * @example
 * // returns 0
 * _.arrayLeftIndexOf( [ 1, 2, 3 ], 1 );
 *
 * @example
 * // returns -1
 * _.arrayLeftIndexOf( [ 1, 2, 3 ], 4 );
 *
 * @example
 * // returns 3
 * _.arrayLeftIndexOf( [ 1, 2, 3, 4 ], 3, function( el, ins ) { return el > ins } );
 *
 * @example
 * // returns 3
 * _.arrayLeftIndexOf( 'abcdef', 'd' );
 *
 * @example
 * // returns 2
 * function arr() {
 *   return arguments;
 * }( 3, 7, 13 );
 * _.arrayLeftIndexOf( arr, 13 );
 *
 * @returns { Number } Returns the corresponding index, if a callback function (equalizer) returns true.
 * Otherwise, it returns -1.
 * @function arrayLeftIndexOf
 * @throws { Error } Will throw an Error if (arguments.length) is not equal to the 2 or 3.
 * @throws { Error } Will throw an Error if (equalizer.length) is not equal to the 1 or 2.
 * @throws { Error } Will throw an Error if (equalizer) is not a Function.
 * @memberof wTools
 */

function arrayLeftIndexOf( arr,ins,equalizer )
{

  if( ins === undefined )
  debugger;

  _.assert( arguments.length === 1 || arguments.length === 2 || arguments.length === 3 );
  _.assert( !equalizer || equalizer.length === 1 || equalizer.length === 2 );
  _.assert( !equalizer || _.routineIs( equalizer ) );

  if( !equalizer )
  {
    if( _.argumentsIs( arr ) )
    {
      var array = _ArraySlice.call( arr );
      return array.indexOf( ins );
    }

    return arr.indexOf( ins );
  }
  else if( equalizer.length === 2 )
  for( var a = 0 ; a < arr.length ; a++ )
  {

    if( equalizer( arr[ a ],ins ) )
    return a;

  }
  else
  {

    for( var a = 0 ; a < arr.length ; a++ )
    {

      if( equalizer( arr[ a ] ) === ins )
      return a;

    }

  }

  return -1;
}

//

function arrayRightIndexOf( arr,ins,equalizer )
{

  if( ins === undefined )
  debugger;

  _.assert( arguments.length === 1 || arguments.length === 2 || arguments.length === 3 );
  _.assert( !equalizer || equalizer.length === 1 || equalizer.length === 2 );
  _.assert( !equalizer || _.routineIs( equalizer ) );

  if( !equalizer )
  {
    if( _.argumentsIs( arr ) )
    {
      var array = _ArraySlice.call( arr );
      return array.lastIndexOf( ins );
    }

    return arr.lastIndexOf( ins );
  }
  else if( equalizer.length === 2 )
  for( var a = arr.length-1 ; a >= 0 ; a-- )
  {

    if( equalizer( arr[ a ],ins ) )
    return a;

  }
  else
  {

    for( var a = arr.length-1 ; a >= 0 ; a-- )
    {

      if( equalizer( arr[ a ] ) === ins )
      return a;

    }

  }

  return -1;
}

//

/**
 * The arrayLeft() routine returns a new object containing the properties, (index, element),
 * corresponding to a found value (ins) from an array (arr).
 *
 * It creates the variable (i), assigns and calls to it the function (_.arrayLeftIndexOf( arr, ins, equalizer )),
 * that returns the index of the value (ins) in the array (arr).
 * [wTools.arrayLeftIndexOf()]{@link wTools.arrayLeftIndexOf}
 * If (i) is more or equal to the zero, it returns the object containing the properties ({ index : i, element : arr[ i ] }).
 * Otherwise, it returns the empty object.
 *
 * @see {@link wTools.arrayLeftIndexOf} - See for more information.
 *
 * @param { arrayLike } arr - Entity to check.
 * @param { * } ins - Element to locate in the array.
 * @param { wTools~compareCallback } equalizer - A callback function.
 *
 * @example
 * // returns { index : 3, element : 'str' }
 * _.arrayLeft( [ 1, 2, false, 'str', 5 ], 'str', function( a, b ) { return a === b } );
 *
 * @example
 * // returns {  }
 * _.arrayLeft( [ 1, 2, 3, 4, 5 ], 6 );
 *
 * @returns { Object } Returns a new object containing the properties, (index, element),
 * corresponding to the found value (ins) from the array (arr).
 * Otherwise, it returns the empty object.
 * @function arrayLeft
 * @throws { Error } Will throw an Error if (equalizer) is not a Function.
 * @memberof wTools
 */

function arrayLeft( arr,ins,equalizer )
{
  var result = Object.create( null );
  var i = _.arrayLeftIndexOf( arr,ins,equalizer );

  _.assert( arguments.length === 2 || arguments.length === 3 );

  if( i >= 0 )
  {
    result.index = i;
    result.element = arr[ i ];
  }

  return result;
}

//

function arrayRight( arr,ins,equalizer )
{
  var result = Object.create( null );
  var i = _.arrayRightIndexOf( arr,ins,equalizer );

  _.assert( arguments.length === 2 || arguments.length === 3 );

  if( i >= 0 )
  {
    result.index = i;
    result.element = arr[ i ];
  }

  return result;
}

//

function arrayLeftDefined( arr )
{

  _.assert( arguments.length === 1 );

  return _.arrayLeft( arr,true,function( e ){ return e !== undefined; } );
}

//

function arrayRightDefined( arr )
{

  _.assert( arguments.length === 1 );

  return _.arrayRight( arr,true,function( e ){ return e !== undefined; } );
}

//

/**
 * The arrayCount() routine returns the count of matched elements in the (src) array.
 *
 * @param { Array } src - The source array.
 * @param { * } instance - The value to search.
 *
 * @example
 * // returns 2
 * var arr = _.arrayCount( [ 1, 2, 'str', 10, 10, true ], 10 );
 *
 * @returns { Number } - Returns the count of matched elements in the (src).
 * @function arrayCount
 * @throws { Error } If passed arguments is less than two or more than two.
 * @throws { Error } If the first argument is not an array-like object.
 * @memberof wTools
 */

function arrayCount( src,instance )
{
  var result = 0;

  _assert( arguments.length === 2 );
  _assert( _.arrayLike( src ),'arrayCount :','expects ArrayLike' );

  var index = src.indexOf( instance );
  while( index !== -1 )
  {
    result += 1;
    index = src.indexOf( instance,index+1 );
  }

  return result;
}

//

/**
 * The arrayCountUnique() routine returns the count of matched pairs ([ 1, 1, 2, 2, ., . ]) in the array (src).
 *
 * @param { arrayLike } src - The source array.
 * @param { Function } [ onElement = function( e ) { return e } ] - A callback function.
 *
 * @example
 * // returns 3
 * _.arrayCountUnique( [ 1, 1, 2, 'abc', 'abc', 4, true, true ] );
 *
 * @example
 * // returns 0
 * _.arrayCountUnique( [ 1, 2, 3, 4, 5 ] );
 *
 * @returns { Number } - Returns the count of matched pairs ([ 1, 1, 2, 2, ., . ]) in the array (src).
 * @function arrayCountUnique
 * @throws { Error } If passed arguments is less than one or more than two.
 * @throws { Error } If the first argument is not an array-like object.
 * @throws { Error } If the second argument is not a Function.
 * @memberof wTools
 */

function arrayCountUnique( src,onElement )
{
  var found = [];
  var onElement = onElement || function( e ){ return e };

  _.assert( arguments.length === 1 || arguments.length === 2 );
  _.assert( _.arrayLike( src ),'arrayCountUnique :','expects ArrayLike' );
  _.assert( _.routineIs( onElement ) );
  _.assert( onElement.length === 1 );

  for( var i1 = 0 ; i1 < src.length ; i1++ )
  {
    var element1 = onElement( src[ i1 ] );
    if( found.indexOf( element1 ) !== -1 )
    continue;

    for( var i2 = i1+1 ; i2 < src.length ; i2++ )
    {

      var element2 = onElement( src[ i2 ] );
      if( found.indexOf( element2 ) !== -1 )
      continue;

      if( element1 === element2 )
      found.push( element1 );

    }

  }

  return found.length;
}

// --
// checker
// --

/**
 * The arrayCompare() routine returns the first difference between the values of the first array from the second.
 *
 * @param { arrayLike } src1 - The first array.
 * @param { arrayLike } src2 - The second array.
 *
 * @example
 * // returns 3
 * var arr = _.arrayCompare( [ 1, 5 ], [ 1, 2 ] );
 *
 * @returns { Number } - Returns the first difference between the values of the two arrays.
 * @function arrayCompare
 * @throws { Error } Will throw an Error if (arguments.length) is less or more than two.
 * @throws { Error } Will throw an Error if (src1 and src2) are not the array-like.
 * @throws { Error } Will throw an Error if (src2.length) is less or not equal to the (src1.length).
 * @memberof wTools
 */

function arrayCompare( src1,src2 )
{
  _.assert( arguments.length === 2 );
  _.assert( _.arrayLike( src1 ) && _.arrayLike( src2 ) );
  _.assert( src2.length >= src1.length );

  var result = 0;

  for( var s = 0 ; s < src1.length ; s++ )
  {

    result = src1[ s ] - src2[ s ];
    if( result !== 0 )
    return result;

  }

  return result;
}

//

/**
 * The arrayIdentical() routine checks the equality of two arrays.
 *
 * @param { arrayLike } src1 - The first array.
 * @param { arrayLike } src2 - The second array.
 *
 * @example
 * // returns true
 * var arr = _.arrayIdentical( [ 1, 2, 3 ], [ 1, 2, 3 ] );
 *
 * @returns { Boolean } - Returns true if all values of the two arrays are equal. Otherwise, returns false.
 * @function arrayIdentical
 * @throws { Error } Will throw an Error if (arguments.length) is less or more than two.
 * @memberof wTools
 */

function arrayIdentical( src1,src2 )
{
  _.assert( arguments.length === 2 );
  _.assert( _.arrayLike( src1 ) );
  _.assert( _.arrayLike( src2 ) );

  var result = true;

  if( src1.length !== src2.length )
  return false;

  for( var s = 0 ; s < src1.length ; s++ )
  {

    result = src1[ s ] === src2[ s ];

    if( result === false )
    return false;

  }

  return result;
}

//

function arrayHas( insArray, element )
{
  _.assert( arguments.length === 2 );
  return insArray.indexOf( element ) !== -1;
}

//

/**
 * The arrayHasAny() routine checks if the (src) array has at least one value of the following arguments.
 *
 * It iterates over array-like (arguments[]) copies each argument to the array (ins) by the routine
 * [arrayAs()]{@link wTools.arrayAs}
 * Checks, if (src) array has at least one value of the (ins) array.
 * If true, it returns true.
 * Otherwise, it returns false.
 *
 * @see {@link wTools.arrayAs} - See for more information.
 *
 * @param { arrayLike } src - The source array.
 * @param {...*} arguments - One or more argument(s).
 *
 * @example
 * // returns true
 * var arr = _.arrayHasAny( [ 5, 'str', 42, false ], false, 7 );
 *
 * @returns { Boolean } - Returns true, if (src) has at least one value of the following argument(s), otherwise false is returned.
 * @function arrayHasAny
 * @throws { Error } If the first argument in not an array.
 * @memberof wTools
 */

function arrayHasAny( src )
{
  _assert( _.arrayIs( src ) || _.bufferTypedIs( src ),'arrayHasAny :','array expected' );

  for( var a = 1 ; a < arguments.length ; a++ )
  {

    var ins = _.arrayAs( arguments[ a ] );

    for( var i = 0 ; i < ins.length ; i++ )
    if( src.indexOf( ins[ i ] ) !== -1 )
    return true;

  }

  return false;
}

//

function arrayAll( src )
{
  _.assert( arguments.length === 1 );
  _.assert( _.arrayLike( src ) );

  for( var s = 0 ; s < src.length ; src++ )
  if( !src[ s ] )
  return false;

  return true;
}

//

function arrayAny( src )
{
  _.assert( arguments.length === 1 );
  _.assert( _.arrayLike( src ) );

  debugger;
  for( var s = 0 ; s < src.length ; src++ )
  if( src[ s ] )
  return true;

  debugger;
  return false;
}

//

function arrayNone( src )
{
  _.assert( arguments.length === 1 );
  _.assert( _.arrayLike( src ) );

  debugger;
  for( var s = 0 ; s < src.length ; src++ )
  if( src[ s ] )
  return false;

  debugger;
  return true;
}

// --
// array etc
// --

function arrayIndicesOfGreatest( srcArray,numberOfElements,comparator )
{
  var result = [];
  var l = srcArray.length;

  debugger;
  throw _.err( 'not tested' );

  comparator = _._comparatorFromMapper( comparator );

  function rcomparator( a,b )
  {
    return comparator( srcArray[ a ],srcArray[ b ] );
  };

  for( var i = 0 ; i < l ; i += 1 )
  {

    if( result.length < numberOfElements )
    {
      _.arraySortedAdd( result, i, rcomparator );
      continue;
    }

    _.arraySortedAdd( result, i, rcomparator );
    result.splice( result.length-1,1 );

  }

  return result;
}

//

/**
 * The arraySum() routine returns the sum of an array (src).
 *
 * @param { arrayLike } src - The source array.
 * @param { Function } [ onElement = function( e ) { return e } ] - A callback function.
 *
 * @example
 * // returns 15
 * _.arraySum( [ 1, 2, 3, 4, 5 ] );
 *
 * @example
 * // returns 29
 * _.arraySum( [ 1, 2, 3, 4, 5 ], function( e ) { return e * 2 } );
 *
 * @example
 * // returns 94
 * _.arraySum( [ true, false, 13, '33' ], function( e ) { return e * 2 } );
 *
 * @returns { Number } - Returns the sum of an array (src).
 * @function arraySum
 * @throws { Error } If passed arguments is less than one or more than two.
 * @throws { Error } If the first argument is not an array-like object.
 * @throws { Error } If the second argument is not a Function.
 * @memberof wTools
 */

function arraySum( src,onElement )
{
  var result = 0;

  _assert( arguments.length === 1 || arguments.length === 2 );
  _assert( _.arrayLike( src ),'arraySum :','expects ArrayLike' );

  if( onElement === undefined )
  onElement = function( e ){ return e; };

  _.assert( _.routineIs( onElement ) );

  for( var i = 0 ; i < src.length ; i++ )
  {
    result += onElement( src[ i ],i,src );
  }

  return result;
}

// --
// array prepend
// --

/**
 * Method adds a value of argument( ins ) to the beginning of an array( dstArray ).
 *
 * @param { Array } dstArray - The destination array.
 * @param { * } ins - The element to add.
 *
 * @example
 * // returns [ 5, 1, 2, 3, 4 ]
 * _.arrayPrepend( [ 1, 2, 3, 4 ], 5 );
 *
 * @example
 * // returns [ 5, 1, 2, 3, 4, 5 ]
 * _.arrayPrepend( [ 1, 2, 3, 4, 5 ], 5 );
 *
 * @returns { Array } Returns updated array, that contains new element( ins ).
 * @function arrayPrepend
 * @throws { Error } An Error if ( dstArray ) is not an Array.
 * @throws { Error } An Error if ( arguments.length ) is less or more than two.
 * @memberof wTools
 */

function __arrayPrepend( dstArray, ins )
{
  __arrayPrepended.apply( this,arguments );
  return dstArray;
}

//

// function __arrayPrependOnce( dstArray, ins, onEqualize )
// {
//
//   _.assert( _.arrayIs( dst ) );
//   _.assert( arguments.length === 2 );
//
//   // if( !dst )
//   // return [ src ];
//
//   var i = dst.indexOf( src );
//
//   if( i === -1 )
//   {
//     dst.unshift( src );
//     return dst.length - 1;
//   }
//
//   return i;
// }

//

/**
 * Method adds a value of argument( ins ) to the beginning of an array( dstArray )
 * if destination( dstArray ) doesn't have the value of ( ins ).
 * Additionaly takes callback( onEqualize ) that checks if element from( dstArray ) is equal to( ins ).
 *
 * @param { Array } dstArray - The destination array.
 * @param { * } ins - The value to add.
 * @param { wTools~compareCallback } onEqualize - A callback function. By default, it checks the equality of two arguments.
 *
 * @example
 * // returns [ 5, 1, 2, 3, 4 ]
 * _.arrayPrependOnce( [ 1, 2, 3, 4 ], 5 );
 *
 * @example
 * // returns [ 1, 2, 3, 4, 5 ]
 * _.arrayPrependOnce( [ 1, 2, 3, 4, 5 ], 5 );
 *
 * @example
 * // returns [ 'Dmitry', 'Petre', 'Mikle', 'Oleg' ]
 * _.arrayPrependOnce( [ 'Petre', 'Mikle', 'Oleg' ], 'Dmitry' );
 *
 * @example
 * // returns [ 'Petre', 'Mikle', 'Oleg', 'Dmitry' ]
 * _.arrayPrependOnce( [ 'Petre', 'Mikle', 'Oleg', 'Dmitry' ], 'Dmitry' );
 *
 * @example
 * function onEqualize( a, b )
 * {
 *  return a.value === b.value;
 * };
 * _.arrayPrependOnce( [ { value : 1 }, { value : 2 } ], { value : 1 }, onEqualize );
 * // returns [ { value : 1 }, { value : 2 } ]
 *
 * @returns { Array } If an array ( dstArray ) doesn't have a value ( ins ) it returns the updated array ( dstArray ) with the new length,
 * otherwise, it returns the original array ( dstArray ).
 * @function arrayPrependOnce
 * @throws { Error } An Error if ( dstArray ) is not an Array.
 * @throws { Error } An Error if ( onEqualize ) is not an Function.
 * @throws { Error } An Error if ( arguments.length ) is not equal two or three.
 * @memberof wTools
 */

function __arrayPrependOnce( dstArray, ins, onEqualize )
{
  __arrayPrependedOnce.apply( this,arguments );
  return dstArray;
}

//

/**
 * Method adds a value of argument( ins ) to the beginning of an array( dstArray )
 * if destination( dstArray ) doesn't have the value of ( ins ).
 * Additionaly takes callback( onEqualize ) that checks if element from( dstArray ) is equal to( ins ).
 * Returns updated array( dstArray ) if( ins ) was added, otherwise throws an Error.
 *
 * @param { Array } dstArray - The destination array.
 * @param { * } ins - The value to add.
 * @param { wTools~compareCallback } onEqualize - A callback function. By default, it checks the equality of two arguments.
 *
 * @example
 * // returns [ 5, 1, 2, 3, 4 ]
 * _.arrayPrependOnceStrictly( [ 1, 2, 3, 4 ], 5 );
 *
 * @example
 * // throws error
 * _.arrayPrependOnceStrictly( [ 1, 2, 3, 4, 5 ], 5 );
 *
 * @example
 * // returns [ 'Dmitry', 'Petre', 'Mikle', 'Oleg' ]
 * _.arrayPrependOnceStrictly( [ 'Petre', 'Mikle', 'Oleg' ], 'Dmitry' );
 *
 * @example
 * // throws error
 * _.arrayPrependOnceStrictly( [ 'Petre', 'Mikle', 'Oleg', 'Dmitry' ], 'Dmitry' );
 *
 * @example
 * function onEqualize( a, b )
 * {
 *  return a.value === b.value;
 * };
 * _.arrayPrependOnceStrictly( [ { value : 1 }, { value : 2 } ], { value : 0 }, onEqualize );
 * // returns [ { value : 0 }, { value : 1 }, { value : 2 } ]
 *
 * @returns { Array } If an array ( dstArray ) doesn't have a value ( ins ) it returns the updated array ( dstArray ) with the new length,
 * otherwise, it throws an Error.
 * @function arrayPrependOnceStrictly
 * @throws { Error } An Error if ( dstArray ) is not an Array.
 * @throws { Error } An Error if ( onEqualize ) is not an Function.
 * @throws { Error } An Error if ( arguments.length ) is not equal two or three.
 * @throws { Error } An Error if ( ins ) already exists on( dstArray ).
 * @memberof wTools
 */

function __arrayPrependOnceStrictly( dstArray, ins, onEqualize )
{

  // _.assert( _.arrayIs( dstArray ) );
  // _.assert( arguments.length === 2 || arguments.length === 3 );
  // _.assert( onEqualize === undefined || _.routineIs( onEqualize ) );
  // _.assert( _.arrayLeftIndexOf( dstArray, ins, onEqualize ) === -1,'array should have only unique elements, but has several',ins );
  //
  // dstArray.unshift( ins );

  var result = __arrayPrependedOnce.apply( this, arguments );
  _.assert( result !== -1,'array should have only unique elements, but has several',ins );

  return dstArray;
}

//

/**
 * Method adds a value of argument( ins ) to the beginning of an array( dstArray )
 * and returns zero if value was succesfully added.
 *
 * @param { Array } dstArray - The destination array.
 * @param { * } ins - The element to add.
 *
 * @example
 * // returns 0
 * _.arrayPrepended( [ 1, 2, 3, 4 ], 5 );
 *
 * @returns { Array } Returns updated array, that contains new element( ins ).
 * @function arrayPrepended
 * @throws { Error } An Error if ( dstArray ) is not an Array.
 * @throws { Error } An Error if ( arguments.length ) is not equal to two.
 * @memberof wTools
 */

function __arrayPrepended( dstArray, ins )
{
  _.assert( arguments.length === 2  );
  _.assert( _.arrayIs( dstArray ) );

  dstArray.unshift( ins );
  return 0;
}

//

/**
 * Method adds a value of argument( ins ) to the beginning of an array( dstArray )
 * if destination( dstArray ) doesn't have the value of ( ins ).
 * Additionaly takes callback( onEqualize ) that checks if element from( dstArray ) is equal to( ins ).
 *
 * @param { Array } dstArray - The destination array.
 * @param { * } ins - The value to add.
 * @param { wTools~compareCallback } onEqualize - A callback function. By default, it checks the equality of two arguments.
 *
 * @example
 * // returns 0
 * _.arrayPrependedOnce( [ 1, 2, 3, 4 ], 5 );
 *
 * @example
 * // returns -1
 * _.arrayPrependedOnce( [ 1, 2, 3, 4, 5 ], 5 );
 *
 * @example
 * // returns 0
 * _.arrayPrependedOnce( [ 'Petre', 'Mikle', 'Oleg' ], 'Dmitry' );
 *
 * @example
 * // returns -1
 * _.arrayPrependedOnce( [ 'Petre', 'Mikle', 'Oleg', 'Dmitry' ], 'Dmitry' );
 *
 * @example
 * function onEqualize( a, b )
 * {
 *  return a.value === b.value;
 * };
 * _.arrayPrependedOnce( [ { value : 1 }, { value : 2 } ], { value : 1 }, onEqualize );
 * // returns -1
 *
 * @returns { Array } Returns zero if elements was succesfully added, otherwise returns -1.
 *
 * @function arrayPrependedOnce
 * @throws { Error } An Error if ( dstArray ) is not an Array.
 * @throws { Error } An Error if ( onEqualize ) is not an Function.
 * @throws { Error } An Error if ( arguments.length ) is not equal two or three.
 * @memberof wTools
 */

function __arrayPrependedOnce( dstArray, ins, onEqualize )
{
  _.assert( arguments.length === 2 || arguments.length === 3 );
  _.assert( _.arrayIs( dstArray ) );

  var i = _.arrayLeftIndexOf( dstArray, ins, onEqualize );

  if( i === -1 )
  {
    dstArray.unshift( ins );
    return 0;
  }
  return -1;
}

//

/**
 * Method adds all elements from array( insArray ) to the beginning of an array( dstArray ).
 *
 * @param { Array } dstArray - The destination array.
 * @param { ArrayLike } insArray - The source array.
 *
 * @example
 * // returns [ 5, 1, 2, 3, 4 ]
 * _.__arrayPrependArray( [ 1, 2, 3, 4 ], [ 5 ] );
 *
 * @example
 * // returns [ 5, 1, 2, 3, 4, 5 ]
 * _.__arrayPrependArray( [ 1, 2, 3, 4, 5 ], [ 5 ] );
 *
 * @returns { Array } Returns updated array, that contains elements from( insArray ).
 * @function __arrayPrependArray
 * @throws { Error } An Error if ( dstArray ) is not an Array.
 * @throws { Error } An Error if ( insArray ) is not an ArrayLike entity.
 * @throws { Error } An Error if ( arguments.length ) is less or more than two.
 * @memberof wTools
 */

function __arrayPrependArray( dstArray, insArray )
{
  // var result = dstArray;
  //
  // _assert( _.arrayIs( dstArray ),'__arrayPrependArray :','expects array' );
  //
  // for( var a = arguments.length - 1 ; a > 0 ; a-- )
  // {
  //   var argument = arguments[ a ];
  //
  //   if( argument === undefined )
  //   throw _.err( '__arrayPrependArray','argument is not defined' );
  //
  //   if( _.arrayLike( argument ) ) result.unshift.apply( dstArray,argument );
  //   else result.unshift( argument );
  // }
  //
  // return result;

  __arrayPrependedArray.apply( this, arguments );
  return dstArray;
}

//

// function _arrayPrependArrayOnce( dstArray )
// {
//   var result = dstArray;
//
//   _assert( _.arrayIs( dstArray ),'_arrayPrependArrayOnce :','expects array' );
//
//   for( var a = arguments.length - 1 ; a > 0 ; a-- )
//   {
//     var argument = arguments[ a ];
//
//     _assert( argument !== undefined,'_arrayPrependArrayOnce','argument is not defined' );
//
//     if( _.arrayLike( argument ) )
//     {
//       for( var i = argument.length-1 ; i >= 0 ; i-- )
//       if( result.indexOf( argument[ i ] ) === -1 )
//       result.unshift( argument[ i ] );
//     }
//     else
//     {
//       if( result.indexOf( argument ) === -1 )
//       result.unshift( argument );
//     }
//
//   }
//
//   return result;
// }

//

/**
 * Method adds all unique elements from array( insArray ) to the beginning of an array( dstArray )
 * Additionaly takes callback( onEqualize ) that checks if element from( dstArray ) is equal to( ins ).
 *
 * @param { Array } dstArray - The destination array.
 * @param { ArrayLike } insArray - The source array.
 * @param { wTools~compareCallback } onEqualize - A callback function. By default, it checks the equality of two arguments.
 *
 * @example
 * // returns [ 0, 1, 2, 3, 4 ]
 * _.arrayPrependArrayOnce( [ 1, 2, 3, 4 ], [ 0, 1, 2, 3, 4 ] );
 *
 * @example
 * // returns [ 'Petre', 'Mikle', 'Oleg', 'Dmitry' ]
 * _.arrayPrependArrayOnce( [ 'Petre', 'Mikle', 'Oleg', 'Dmitry' ], [ 'Dmitry' ] );
 *
 * @example
 * function onEqualize( a, b )
 * {
 *  return a.value === b.value;
 * };
 * _.arrayPrependArrayOnce( [ { value : 1 }, { value : 2 } ], [ { value : 1 } ], onEqualize );
 * // returns [ { value : 1 }, { value : 2 } ]
 *
 * @returns { Array } Returns updated array( dstArray ) or original if nothing added.
 * @function arrayPrependArrayOnce
 * @throws { Error } An Error if ( dstArray ) is not an Array.
 * @throws { Error } An Error if ( insArray ) is not an ArrayLike entity.
 * @throws { Error } An Error if ( onEqualize ) is not an Function.
 * @throws { Error } An Error if ( arguments.length ) is not equal two or three.
 * @memberof wTools
 */

function __arrayPrependArrayOnce( dstArray, insArray, onEqualize )
{
  __arrayPrependedArrayOnce.apply( this, arguments );
  return dstArray;
}

//

/**
 * Method adds all unique elements from array( insArray ) to the beginning of an array( dstArray )
 * Additionaly takes callback( onEqualize ) that checks if element from( dstArray ) is equal to( ins ).
 * Returns updated array( dstArray ) if all elements from( insArray ) was added, otherwise throws error.
 * Even error was thrown, elements that was prepended to( dstArray ) stays in the destination array.
 *
 * @param { Array } dstArray - The destination array.
 * @param { ArrayLike } insArray - The source array.
 * @param { wTools~compareCallback } onEqualize - A callback function. By default, it checks the equality of two arguments.
 *
 * @example
 * // returns [ 0, 1, 2, 3, 4 ]
 * _.arrayPrependArrayOnceStrictly( [ 1, 2, 3, 4 ], [ 0, 1, 2, 3, 4 ] );
 *
 * @example
 * function onEqualize( a, b )
 * {
 *  return a.value === b.value;
 * };
 * _.arrayPrependArrayOnceStrictly( [ { value : 1 }, { value : 2 } ], { value : 1 }, onEqualize );
 * // returns [ { value : 1 }, { value : 2 } ]
 *
 * * @example
 * var dst = [ 'Petre', 'Mikle', 'Oleg', 'Dmitry' ];
 * _.arrayPrependArrayOnceStrictly( dst, [ 'Antony', 'Dmitry' ] );
 * // throws error, but dstArray was updated by one element from insArray
 *
 * @returns { Array } Returns updated array( dstArray ) or throws an error if not all elements from source
 * array( insArray ) was added.
 * @function arrayPrependArrayOnceStrictly
 * @throws { Error } An Error if ( dstArray ) is not an Array.
 * @throws { Error } An Error if ( insArray ) is not an ArrayLike entity.
 * @throws { Error } An Error if ( onEqualize ) is not an Function.
 * @throws { Error } An Error if ( arguments.length ) is not equal two or three.
 * @memberof wTools
 */

function __arrayPrependArrayOnceStrictly( dstArray, insArray, onEqualize )
{
  var result = __arrayPrependedArrayOnce.apply( this, arguments );
  _.assert( result === insArray.length );

  return dstArray;
}

//

/**
 * Method adds all elements from array( insArray ) to the beginning of an array( dstArray ).
 * Returns count of added elements.
 *
 * @param { Array } dstArray - The destination array.
 * @param { ArrayLike } insArray - The source array.
 *
 * @example
 * var dst = [ 1, 2, 3, 4 ];
 * _.arrayPrependedArray( dst, [ 5, 6, 7 ] );
 * // returns 3
 * console.log( dst );
 * //returns [ 5, 6, 7, 1, 2, 3, 4 ]
 *
 * @returns { Array } Returns count of added elements.
 * @function arrayPrependedArray
 * @throws { Error } An Error if ( dstArray ) is not an Array.
 * @throws { Error } An Error if ( insArray ) is not an ArrayLike entity.
 * @throws { Error } An Error if ( arguments.length ) is less or more than two.
 * @memberof wTools
 */

function __arrayPrependedArray( dstArray, insArray )
{
  _.assert( arguments.length === 2 );
  _.assert( _.arrayIs( dstArray ),'arrayPrependedArray :','expects array' );
  _.assert( _.arrayLike( insArray ),'arrayPrependedArray :','expects arrayLike' );

  dstArray.unshift.apply( dstArray,insArray );
  return insArray.length;
}

//

/**
 * Method adds all unique elements from array( insArray ) to the beginning of an array( dstArray )
 * Additionaly takes callback( onEqualize ) that checks if element from( dstArray ) is equal to( ins ).
 * Returns count of added elements.
 *
 * @param { Array } dstArray - The destination array.
 * @param { ArrayLike } insArray - The source array.
 * @param { wTools~compareCallback } onEqualize - A callback function. By default, it checks the equality of two arguments.
 *
 * @example
 * // returns 3
 * _.arrayPrependedArrayOnce( [ 1, 2, 3 ], [ 4, 5, 6] );
 *
 * @example
 * // returns 1
 * _.arrayPrependedArrayOnce( [ 0, 2, 3, 4 ], [ 1, 1, 1 ] );
 *
 * @example
 * // returns 0
 * _.arrayPrependedArrayOnce( [ 'Petre', 'Mikle', 'Oleg', 'Dmitry' ], [ 'Dmitry' ] );
 *
 * @example
 * function onEqualize( a, b )
 * {
 *  return a.value === b.value;
 * };
 * _.arrayPrependedArrayOnce( [ { value : 1 }, { value : 2 } ], [ { value : 1 } ], onEqualize );
 * // returns 0
 *
 * @returns { Array } Returns count of added elements.
 * @function arrayPrependedArrayOnce
 * @throws { Error } An Error if ( dstArray ) is not an Array.
 * @throws { Error } An Error if ( insArray ) is not an ArrayLike entity.
 * @throws { Error } An Error if ( onEqualize ) is not an Function.
 * @throws { Error } An Error if ( arguments.length ) is not equal two or three.
 * @memberof wTools
 */

function __arrayPrependedArrayOnce( dstArray, insArray, onEqualize )
{
  _.assert( _.arrayIs( dstArray ) );
  _.assert( _.arrayLike( insArray ) );
  _.assert( dstArray !== insArray );
  _.assert( arguments.length === 2 || arguments.length === 3 );

  var result = 0;

  for( var i = insArray.length - 1; i >= 0; i-- )
  {
    if( _.arrayLeftIndexOf( dstArray, insArray[ i ], onEqualize ) === -1 )
    {
      dstArray.unshift( insArray[ i ] );
      result += 1;
    }
  }

  return result;
}

//

/**
 * Method adds all elements from provided arrays to the beginning of an array( dstArray ) in same order
 * that they are in( arguments ).
 * If argument provided after( dstArray ) is not a ArrayLike entity it will be prepended to destination array as usual element.
 * If argument is an ArrayLike entity and contains inner arrays, routine looks for elements only on first two levels.
 * Example: _.arrayPrependArrays( [], [ [ 1 ], [ [ 2 ] ] ] ) -> [ 1, [ 2 ] ];
 * Throws an error if one of arguments is undefined. Even if error was thrown, elements that was prepended to( dstArray ) stays in the destination array.
 *
 * @param { Array } dstArray - The destination array.
 * @param{ arrayLike | * } arguments[...] - Source arguments.
 *
 * @example
 * // returns [ 5, 6, 7, 1, 2, 3, 4 ]
 * _.arrayPrependArrays( [ 1, 2, 3, 4 ], [ 5 ], [ 6 ], 7 );
 *
 * @example
 * var dst = [ 1, 2, 3, 4 ];
 * _.arrayPrependArrays( dst, [ 5 ], [ 6 ], undefined );
 * // throws error, but dst becomes equal [ 5, 6, 1, 2, 3, 4 ]
 *
 * @returns { Array } Returns updated array( dstArray ).
 * @function arrayPrependArrays
 * @throws { Error } An Error if ( dstArray ) is not an Array.
 * @throws { Error } An Error if one of ( arguments ) is undefined.
 * @memberof wTools
 */

function __arrayPrependArrays( dstArray, insArray )
{
  __arrayPrependedArrays.apply( this, arguments );
  return dstArray;
}

//

/**
 * Method adds all unique elements from provided arrays to the beginning of an array( dstArray ) in same order
 * that they are in( arguments ).
 * If argument provided after( dstArray ) is not a ArrayLike entity it will be prepended to destination array as usual element.
 * If argument is an ArrayLike entity and contains inner arrays, routine looks for elements only on first two levels.
 * Example: _.arrayPrependArrays( [], [ [ 1 ], [ [ 2 ] ] ] ) -> [ 1, [ 2 ] ];
 * Throws an error if one of arguments is undefined. Even if error was thrown, elements that was prepended to( dstArray ) stays in the destination array.

 * @param { Array } dstArray - The destination array.
 * @param{ arrayLike | * } arguments[...] - Source arguments.
 *
 * @example
 * // returns [ 5, 6, 7, 1, 2, 3, 4 ]
 * _.arrayPrependArraysOnce( [ 1, 2, 3, 4 ], [ 5 ], 5, [ 6 ], 6, 7, [ 7 ] );
 *
 * @example
 * var dst = [ 1, 2, 3, 4 ];
 * _.arrayPrependArraysOnce( dst, [ 5 ], 5, [ 6 ], 6, undefined );
 * // throws error, but dst becomes equal [ 5, 6, 1, 2, 3, 4 ]
 *
 * @returns { Array } Returns updated array( dstArray ).
 * @function arrayPrependArraysOnce
 * @throws { Error } An Error if ( dstArray ) is not an Array.
 * @throws { Error } An Error if one of ( arguments ) is undefined.
 * @memberof wTools
 */

function __arrayPrependArraysOnce( dstArray,insArray, onEqualize )
{
  __arrayPrependedArraysOnce.apply( this, arguments );
  return dstArray;
}

//

/**
 * Method adds all unique elements from provided arrays to the beginning of an array( dstArray ) in same order
 * that they are in( arguments ).
 * Throws an error if one of arguments is undefined.
 * If argument provided after( dstArray ) is not a ArrayLike entity it will be prepended to destination array as usual element.
 * If argument is an ArrayLike entity and contains inner arrays, routine looks for elements only on first two levels.
 * Example: _.arrayPrependArraysOnce( [], [ [ 1 ], [ [ 2 ] ] ] ) -> [ 1, [ 2 ] ];
 * After copying checks if all elements( from first two levels ) was copied, if true returns updated array( dstArray ), otherwise throws an error.
 * Even if error was thrown, elements that was prepended to( dstArray ) stays in the destination array.

 * @param { Array } dstArray - The destination array.
 * @param { arrayLike | * } arguments[...] - Source arguments.
 * @param { wTools~compareCallback } onEqualize - A callback function that can be provided through routine`s context. By default, it checks the equality of two arguments.
 *
 * @example
 * // returns [ 5, 6, 7, 8, 1, 2, 3, 4 ]
 * _.arrayPrependArraysOnceStrictly( [ 1, 2, 3, 4 ], 5, [ 6, [ 7 ] ], 8 );
 *
 * @example
 * // throws error
 * _.arrayPrependArraysOnceStrictly( [ 1, 2, 3, 4 ], [ 5 ], 5, [ 6 ], 6, 7, [ 7 ] );
 *
 * @example
 * function onEqualize( a, b )
 * {
 *  return a === b;
 * };
 * var dst = [];
 * var arguments = [ dst, [ 1, [ 2 ], [ [ 3 ] ] ], 4 ];
 * _.arrayPrependArraysOnceStrictly.apply( { onEqualize : onEqualize }, arguments );
 * //returns [ 1, 2, [ 3 ], 4 ]
 *
 * @returns { Array } Returns updated array( dstArray ).
 * @function arrayPrependArraysOnceStrictly
 * @throws { Error } An Error if ( dstArray ) is not an Array.
 * @throws { Error } An Error if one of ( arguments ) is undefined.
 * @throws { Error } An Error if count of added elements is not equal to count of elements from( arguments )( only first two levels inside of array are counted ).
 * @memberof wTools
 */

function __arrayPrependArraysOnceStrictly( dstArray, insArray, onEqualize )
{
  var result = __arrayPrependedArraysOnce.apply( this, arguments );

  var expected = 0;

  for( var i = insArray.length - 1; i >= 0; i-- )
  {
    if( _.arrayLike( insArray[ i ] ) )
    expected += insArray[ i ].length;
    else
    expected += 1;
  }

  _.assert( result === expected );

  return dstArray;
}

//

/**
 * Method adds all elements from provided arrays to the beginning of an array( dstArray ) in same order
 * that they are in( arguments ).
 * If argument provided after( dstArray ) is not a ArrayLike entity it will be prepended to destination array as usual element.
 * If argument is an ArrayLike entity and contains inner arrays, routine looks for elements only on first two levels.
 * Example: _.arrayPrependArrays( [], [ [ 1 ], [ [ 2 ] ] ] ) -> [ 1, [ 2 ] ];
 * Throws an error if one of arguments is undefined. Even if error was thrown, elements that was prepended to( dstArray ) stays in the destination array.
 *
 * @param { Array } dstArray - The destination array.
 * @param{ arrayLike | * } arguments[...] - Source arguments.
 *
 * @example
 * // returns 3
 * _.arrayPrependedArrays( [ 1, 2, 3, 4 ], [ 5 ], [ 6 ], 7 );
 *
 * @example
 * var dst = [ 1, 2, 3, 4 ];
 * _.arrayPrependedArrays( dst, [ 5 ], [ 6 ], undefined );
 * // throws error, but dst becomes equal [ 5, 6, 1, 2, 3, 4 ]
 *
 * @returns { Array } Returns count of added elements.
 * @function arrayPrependedArrays
 * @throws { Error } An Error if ( dstArray ) is not an Array.
 * @memberof wTools
 */

function __arrayPrependedArrays( dstArray, insArray )
{
  _.assert( arguments.length === 2 );
  _.assert( _.arrayIs( dstArray ),'arrayPrependedArrays :','expects array' );
  _.assert( _.arrayLike( insArray ),'arrayPrependedArrays :','expects arrayLike entity' );

  var result = 0;

  for( var a = insArray.length - 1; a >= 0; a-- )
  {
    if( _.arrayLike( insArray[ a ] ) )
    {
      dstArray.unshift.apply( dstArray, insArray[ a ] );
      result += insArray[ a ].length;
    }
    else
    {
      dstArray.unshift( insArray[ a ] );
      result += 1;
    }
  }

  return result;
}

//

/**
 * Method adds all unique elements from provided arrays to the beginning of an array( dstArray ) in same order
 * that they are in( arguments ).
 * If argument provided after( dstArray ) is not a ArrayLike entity it will be prepended to destination array as usual element.
 * If argument is an ArrayLike entity and contains inner arrays, routine looks for elements only on first two levels.
 * Example: _.arrayPrependArrays( [], [ [ 1 ], [ [ 2 ] ] ] ) -> [ 1, [ 2 ] ];
 * Throws an error if one of arguments is undefined. Even if error was thrown, elements that was prepended to( dstArray ) stays in the destination array.
 *
 * @param { Array } dstArray - The destination array.
 * @param{ arrayLike | * } arguments[...] - Source arguments.
 *
 * @example
 * // returns 0
 * _.arrayPrependedArraysOnce( [ 1, 2, 3, 4, 5, 6, 7 ], [ 5 ], [ 6 ], 7 );
 *
 * @example
 * // returns 3
 * _.arrayPrependedArraysOnce( [ 1, 2, 3, 4 ], [ 5 ], 5, [ 6 ], 6, 7, [ 7 ] );
 *
 * @example
 * var dst = [ 1, 2, 3, 4 ];
 * _.arrayPrependedArraysOnce( dst, [ 5 ], [ 6 ], undefined );
 * // throws error, but dst becomes equal [ 5, 6, 1, 2, 3, 4 ]
 *
 * @returns { Array } Returns count of added elements.
 * @function arrayPrependedArraysOnce
 * @throws { Error } An Error if ( dstArray ) is not an Array.
 * @memberof wTools
 */

function __arrayPrependedArraysOnce( dstArray, insArray, onEqualize )
{
  _.assert( arguments.length === 2 || arguments.length === 3 );
  _.assert( _.arrayIs( dstArray ),'arrayPrependedArraysOnce :','expects array' );
  _.assert( _.arrayLike( insArray ),'arrayPrependedArraysOnce :','expects arrayLike entity' );

  var result = 0;

  function _prependOnce( argument )
  {
    var index = _.arrayLeftIndexOf( dstArray, argument, onEqualize );
    if( index === -1 )
    {
      dstArray.unshift( argument );
      result += 1;
    }
  }

  for( var a = insArray.length - 1; a >= 0; a-- )
  {
    if( _.arrayLike( insArray[ a ] ) )
    {
      var array = insArray[ a ];
      for( var i = array.length - 1; i >= 0; i-- )
      _prependOnce( array[ i ] );
    }
    else
    {
      _prependOnce( insArray[ a ] );
    }
  }

  return result;
}

// --
// array append
// --

function __arrayAppend( dstArray, ins )
{
  __arrayAppended.apply( this, arguments );
  return dstArray;
}

//

/**
 * The __arrayAppendOnce() routine adds at the end of an array (dst) a value (src),
 * if the array (dst) doesn't have the value (src).
 *
 * @param { Array } dst - The source array.
 * @param { * } src - The value to add.
 *
 * @example
 * // returns [ 1, 2, 3, 4, 5 ]
 * _.__arrayAppendOnce( [ 1, 2, 3, 4 ], 5 );
 *
 * @example
 * // returns [ 1, 2, 3, 4, 5 ]
 * _.__arrayAppendOnce( [ 1, 2, 3, 4, 5 ], 5 );
 *
 * @example
 * // returns [ 'Petre', 'Mikle', 'Oleg', 'Dmitry' ]
 * _.__arrayAppendOnce( [ 'Petre', 'Mikle', 'Oleg' ], 'Dmitry' );
 *
 * @example
 * // returns [ 'Petre', 'Mikle', 'Oleg', 'Dmitry' ]
 * _.__arrayAppendOnce( [ 'Petre', 'Mikle', 'Oleg', 'Dmitry' ], 'Dmitry' );
 *
 * @returns { Array } If an array (dst) doesn't have a value (src) it returns the updated array (dst) with the new length,
 * otherwise, it returns the original array (dst).
 * @function __arrayAppendOnce
 * @throws { Error } Will throw an Error if (dst) is not an Array.
 * @throws { Error } Will throw an Error if (arguments.length) is less or more than two.
 * @memberof wTools
 */

// function __arrayAppendOnce( dstArray,ins,onEqualize )
// {
//
//   _.assert( _.arrayIs( dstArray ) );
//   _.assert( arguments.length === 2 || arguments.length === 3 );
//   _.assert( onEqualize === undefined || _.routineIs( onEqualize ) );
//
//   var i;
//
//   if( !onEqualize )
//   i = dstArray.indexOf( ins );
//   else
//   {
//     for( i = 0 ; i < dstArray.length ; i++ )
//     if( onEqualize( dstArray[ i ],i,dstArray ) === ins )
//     break;
//     if( i === dstArray.length )
//     i = -1;
//   }
//
//   if( i === -1 )
//   {
//     dstArray.push( ins );
//     return dstArray.length - 1;
//   }
//
//   return i;
// }

//

function __arrayAppendOnce( dstArray,ins,onEqualize )
{
  __arrayAppendedOnce.apply( this, arguments );

  return dstArray;
}

//

function __arrayAppendOnceStrictly( dstArray,ins,onEqualize )
{

  // _.assert( _.arrayIs( dstArray ) );
  // _.assert( arguments.length === 2 || arguments.length === 3 );
  // _.assert( onEqualize === undefined || _.routineIs( onEqualize ) );
  // _.assert( _.arrayLeftIndexOf( dstArray,ins,onEqualize ) === -1,'array should have only unique elements, but has several',ins );

  // else if( Config.debug )
  // {
  //   for( d = 0 ; d < dst.length ; d++ )
  //   if( onElement( dst[ d ],d,dst ) === ins )
  //   _.assert( 0,'array should have only unique elements, but has several',ins )
  // }

  var result = __arrayAppendedOnce.apply( this, arguments );
  _.assert( result !== -1,'array should have only unique elements, but has several',ins );

  return dstArray;
}

//

function __arrayAppended( dstArray, ins )
{
  _.assert( arguments.length === 2  );
  _.assert( _.arrayIs( dstArray ) );

  dstArray.push( ins );
  return dstArray.length - 1;
}

//

function __arrayAppendedOnce( dstArray,ins,onEqualize )
{
  _.assert( arguments.length === 2 || arguments.length === 3 );
  _.assert( _.arrayIs( dstArray ) );

  var i = _.arrayLeftIndexOf( dstArray,ins,onEqualize );

  if( i === -1 )
  {
    dstArray.push( ins );
    return dstArray.length - 1;
  }
  return -1;
}

//

/**
 * The __arrayAppendArrayOnce() routine returns an array of elements from (dst)
 * and appending only unique following arguments to the end.
 *
 * It creates two variables the (result) - array and the (argument) - elements of array-like object (arguments[]),
 * iterate over array-like object (arguments[]) and assigns to the (argument) each element,
 * checks, if (argument) is equal to the 'undefined'.
 * If true, it throws an Error.
 * if (argument) is an array-like.
 * If true, it iterate over array (argument) and checks if (result) has the same values as the (argument).
 * If false, it adds elements of (argument) to the end of the (result) array.
 * Otherwise, it checks if (result) has not the same values as the (argument).
 * If true, it adds elements to the end of the (result) array.
 *
 * @param { Array } dst - Initial array.
 * @param {*} arguments[] - One or more argument(s).
 *
 * @example
 * // returns [ 1, 2, 'str', {}, 5 ]
 * var arr = _.__arrayAppendArrayOnce( [ 1, 2 ], 'str', 2, {}, [ 'str', 5 ] );
 *
 * @returns { Array } - Returns an array (dst) with only unique following argument(s) that were added to the end of the (dst) array.
 * @function __arrayAppendArrayOnce
 * @throws { Error } If the first argument is not array.
 * @throws { Error } If type of the argument is equal undefined.
 * @memberof wTools
 */

// function __arrayAppendArrayOnce( dstArray )
// {
//   var result = dstArray;
//
//   _assert( _.arrayIs( dstArray ),'__arrayAppendArrayOnce :','expects array' );
//
//   for( var a = 1 ; a < arguments.length ; a++ )
//   {
//     var argument = arguments[ a ];
//
//     if( argument === undefined )
//     throw _.err( '__arrayAppendArrayOnce','argument is not defined' );
//
//     if( _.arrayLike( argument ) )
//     {
//       for( var i = 0 ; i < argument.length ; i++ )
//       if( result.indexOf( argument[ i ] ) === -1 )
//       result.push( argument[ i ] );
//     }
//     else
//     {
//       if( result.indexOf( argument ) === -1 )
//       result.push( argument );
//     }
//
//   }
//
//   return result;
// }

//

function __arrayAppendArrayOnce( dstArray, insArray, onEqualize )
{
  __arrayAppendedArrayOnce.apply( this,arguments )
  return dstArray;
}

//

function __arrayAppendArrayOnceStrictly( dstArray, insArray, onEqualize )
{
  var result = __arrayAppendedArrayOnce.apply( this,arguments )
  _.assert( result === insArray.length );

  return dstArray;
}

//

function __arrayAppendedArray( dstArray, insArray )
{
  _.assert( arguments.length === 2 )
  _.assert( _.arrayIs( dstArray ),'arrayPrependedArray :','expects array' );
  _.assert( _.arrayLike( insArray ),'arrayPrependedArray :','expects arrayLike' );

  dstArray.push.apply( dstArray,insArray );
  return insArray.length;
}

//

function __arrayAppendedArrayOnce( dstArray, insArray, onEqualize )
{
  _.assert( _.arrayLike( dstArray ) );
  _.assert( _.arrayLike( insArray ) );
  _.assert( dstArray !== insArray );
  _.assert( arguments.length === 2 || arguments.length === 3 );

  var result = 0;

  for( var i = 0; i < insArray.length; i++ )
  {
    if( _.arrayLeftIndexOf( dstArray, insArray[ i ], onEqualize ) === -1 )
    {
      dstArray.push( insArray[ i ] );
      result += 1;
    }
  }

  return result;
}

//

/**
 * The __arrayAppendArray() routine adds one or more elements to the end of the (dst) array
 * and returns the new length of the array.
 *
 * It creates two variables the (result) - array and the (argument) - elements of array-like object (arguments[]),
 * iterate over array-like object (arguments[]) and assigns to the (argument) each element,
 * checks, if (argument) is equal to the 'undefined'.
 * If true, it throws an Error.
 * If (argument) is an array-like.
 * If true, it merges the (argument) into the (result) array.
 * Otherwise, it adds element to the result.
 *
 * @param { Array } dst - Initial array.
 * @param {*} arguments[] - One or more argument(s) to add to the end of the (dst) array.
 *
 * @example
 * // returns [ 1, 2, 'str', false, { a : 1 }, 42, 3, 7, 13 ];
 * var arr = _.__arrayAppendArray( [ 1, 2 ], 'str', false, { a : 1 }, 42, [ 3, 7, 13 ] );
 *
 * @returns { Array } - Returns an array (dst) with all of the following argument(s) that were added to the end of the (dst) array.
 * @function __arrayAppendArray
 * @throws { Error } If the first argument is not an array.
 * @throws { Error } If type of the argument is equal undefined.
 * @memberof wTools
 */

function __arrayAppendArray( dstArray, insArray )
{
  // var result = dstArray;
  //
  // _assert( _.arrayIs( dstArray ),'expects array' );
  //
  // for( var a = 1 ; a < arguments.length ; a++ )
  // {
  //   var argument = arguments[ a ];
  //
  //   if( argument === undefined )
  //   throw _.err( 'argument is not defined' );
  //
  //   if( _.arrayLike( argument ) )
  //   result.push.apply( result,argument );
  //   else
  //   result.push( argument );
  // }
  //
  // return result;

  __arrayAppendedArray.apply( this, arguments );
  return dstArray;
}

//

function __arrayAppendArrays( dstArray )
{
  __arrayAppendedArrays.apply( this, arguments );
  return dstArray;
}

//

function __arrayAppendArraysOnce( dstArray, insArray, onEqualize )
{
  __arrayAppendedArraysOnce.apply( this, arguments );
  return dstArray;
}

//

function __arrayAppendArraysOnceStrictly( dstArray, insArray, onEqualize )
{
  var result = __arrayAppendedArraysOnce.apply( this, arguments );

  var expected = 0;
  for( var i = insArray.length - 1; i >= 0; i-- )
  {
    if( _.arrayLike( insArray[ i ] ) )
    expected += insArray[ i ].length;
    else
    expected += 1;
  }

  _.assert( result === expected );

  return dstArray;
}

//

function __arrayAppendedArrays( dstArray, insArray )
{
  _.assert( arguments.length === 2 );
  _.assert( _.arrayIs( dstArray ),'arrayAppendedArrays :','expects array' );
  _.assert( _.arrayLike( insArray ),'arrayAppendedArrays :','expects arrayLike entity' );

  var result = 0;

  for( var a = 0, len = insArray.length; a < len; a++ )
  {
    if( _.arrayLike( insArray[ a ] ) )
    {
      dstArray.push.apply( dstArray, insArray[ a ] );
      result += insArray[ a ].length;
    }
    else
    {
      dstArray.push( insArray[ a ] );
      result += 1;
    }
  }

  return result;
}

//

function __arrayAppendedArraysOnce( dstArray, insArray, onEqualize )
{
  _.assert( arguments.length === 2 || arguments.length === 3 );
  _.assert( _.arrayIs( dstArray ),'arrayAppendedArraysOnce :','expects array' );
  _.assert( _.arrayLike( insArray ),'arrayAppendedArraysOnce :','expects arrayLike entity' );

  var result = 0;

  function _appendOnce( argument )
  {
    var index = _.arrayLeftIndexOf( dstArray, argument, onEqualize );
    if( index === -1 )
    {
      dstArray.push( argument );
      result += 1;
    }
  }

  for( var a = 0, len = insArray.length; a < len; a++ )
  {
    if( _.arrayLike( insArray[ a ] ) )
    {
      var array = insArray[ a ];
      for( var i = 0, alen = array.length; i < alen; i++ )
      _appendOnce( array[ i ] );
    }
    else
    {
      _appendOnce( insArray[ a ] );
    }
  }

  return result;
}

// --
// array remove
// --

// function __arrayRemove( dstArray, ins, onEqualize )
// {
//   __arrayRemoved.apply( this, arguments );
//   return dstArray;
// }

/**
 * The __arrayRemoveOnce() routine removes the first matching element from (dstArray)
 * that corresponds to the condition in the callback function and returns a modified array.
 *
 * It takes two (dstArray, ins) or three (dstArray, ins, onElement) arguments,
 * checks if arguments passed two, it calls the routine
 * [__arrayRemovedOnce( dstArray, ins )]{@link wTools.__arrayRemovedOnce}
 * Otherwise, if passed three arguments, it calls the routine
 * [__arrayRemovedOnce( dstArray, ins, onElement )]{@link wTools.__arrayRemovedOnce}
 * @see  wTools.__arrayRemovedOnce
 * @param { Array } dstArray - The source array.
 * @param { * } ins - The value to remove.
 * @param { wTools~compareCallback } [ onElement ] - The callback that compares (ins) with elements of the array.
 * By default, it checks the equality of two arguments.
 *
 * @example
 * // returns [ 1, 2, 3, 'str' ]
 * var arr = _.__arrayRemoveOnce( [ 1, 'str', 2, 3, 'str' ], 'str' );
 *
 * @example
 * // returns [ 3, 7, 13, 33 ]
 * var arr = _.__arrayRemoveOnce( [ 3, 7, 33, 13, 33 ], 13, function ( el, ins ) {
 *   return el > ins;
 * });
 *
 * @returns { Array } - Returns the modified (dstArray) array with the new length.
 * @function __arrayRemoveOnce
 * @throws { Error } If the first argument is not an array.
 * @throws { Error } If passed less than two or more than three arguments.
 * @throws { Error } If the third argument is not a function.
 * @memberof wTools
 */

function __arrayRemoveOnce( dstArray,ins,onEqualize )
{
  _.assert( arguments.length === 2 || arguments.length === 3 );

  // if( arguments.length === 2 )
  // __arrayRemovedOnce( dstArray,ins );
  // else if( onElement )
  __arrayRemovedOnce.apply( this, arguments );

  return dstArray;
}

//

function __arrayRemoveOnceStrictly( dstArray,ins,onEqualize )
{
  // _.assert( arguments.length === 2 || arguments.length === 3 );
  // _.assert( _.arrayLeftIndexOf( dstArray,ins,onEqualize ) !== -1,'array should have only unique elements, but has several',ins );

  // if( arguments.length === 2 )
  // __arrayRemovedOnce( dstArray,ins );
  // else if( onElement )

  var result = __arrayRemovedOnce.apply( this, arguments );
  _.assert( result !== -1,'array not contains element',ins );

  return dstArray;
}

//

/**
 * Callback for compare two value.
 *
 * @callback __arrayRemoved~compareCallback
 * @param { * } el - The element of the array.
 * @param { * } ins - The value to compare.
 */

/**
 * The __arrayRemoved() routine removes all (ins) values from (dstArray)
 * that corresponds to the condition in the callback function and returns the amount of them.
 *
 * It takes two (dstArray, ins) or three (dstArray, ins, onElement) arguments,
 * checks if (onElement) is equal to the 'undefined'.
 * If true, it assigns by default callback function that checks the equality of two arguments.
 * Otherwise, it uses given callback function (onElement).
 * Then it iterates over (dstArray) from the end to the beginning, checks if (onElement) returns true.
 * If true, it removes the value (ins) from (dstArray) array by corresponding index, and increases (result++).
 *
 * @param { Array } dstArray - The source array.
 * @param { * } ins - The value to remove.
 * @param { compareCallback } [ onElement ] - The callback that compares (ins) with elements of the array.
 * By default, it checks the equality of two arguments.
 *
 * @example
 * // returns 4
 * var arr = _.__arrayRemoved( [ 1, 2, 3, 4, 5, 5, 5 ], 5, function ( el, ins ) {
 *   return el < ins;
 * });
 *
 * @example
 * // returns 3
 * var arr = _.__arrayRemoved( [ 1, 2, 3, 4, 5, 5, 5 ], 5 );
 *
 * @returns { Number } - Returns the amount of the removed elements.
 * @function __arrayRemoved
 * @throws { Error } If the first argument is not an array-like.
 * @throws { Error } If passed less than two or more than three arguments.
 * @throws { Error } If the third argument is not a function.
 * @memberof wTools
 */

// function __arrayRemoved( dstArray,ins,onEqualize )
// {
//   _.assert( _.arrayLike( dstArray ) );
//   _.assert( arguments.length === 2 || arguments.length === 3 );
//
//   if( arguments.length === 3 )
//   _.assert( _.routineIs( onEqualize ) );
//
//   var result = 0;
//
//   if( onEqualize === undefined )
//   onEqualize = function( a,b ){ return a === b };
//
//   for( var d = dstArray.length-1 ; d >= 0 ; d-- )
//   if( onEqualize( dstArray[ d ],ins ) )
//   {
//     dstArray.splice( d,1 );
//     result += 1;
//   }
//
//   return result;
// }

// function __arrayRemoved( dstArray, ins, onEqualize )
// {
//   _.assert( arguments.length === 2 || arguments.length === 3 );
//   _assert( _.arrayIs( dstArray ),'arrayRemoved :','expects array' );
//
//   var index = _.arrayLeftIndexOf( dstArray, ins, onEqualize );
//
//   if( index !== -1 )
//   {
//     dstArray.splice( index,1 );
//   }
//
//   return index;
// }

//

/**
 * The callback function to compare two values.
 *
 * @callback wTools~compareCallback
 * @param { * } el - The element of the array.
 * @param { * } ins - The value to compare.
 */

/**
 * The __arrayRemovedOnce() routine returns the index of the first matching element from (dstArray)
 * that corresponds to the condition in the callback function and remove this element.
 *
 * It takes two (dstArray, ins) or three (dstArray, ins, onElement) arguments,
 * checks if arguments passed two, it calls built in function (dstArray.indexOf(ins))
 * that looking for the value of the (ins) in the (dstArray).
 * If true, it removes the value (ins) from (dstArray) array by corresponding index.
 * Otherwise, if passed three arguments, it calls the routine
 * [arrayLeftIndexOf( dstArray, ins, onElement )]{@link wTools.arrayLeftIndexOf}
 * If callback function (onElement) returns true, it returns the index that will be removed from (dstArray).
 * @see {@link wTools.arrayLeftIndexOf} - See for more information.
 *
 * @param { Array } dstArray - The source array.
 * @param { * } ins - The value to remove.
 * @param { wTools~compareCallback } [ onElement ] - The callback that compares (ins) with elements of the array.
 * By default, it checks the equality of two arguments.
 *
 * @example
 * // returns 1
 * var arr = _.__arrayRemovedOnce( [ 2, 4, 6 ], 4, function ( el ) {
 *   return el;
 * });
 *
 * @example
 * // returns 0
 * var arr = _.__arrayRemovedOnce( [ 2, 4, 6 ], 2 );
 *
 * @returns { Number } - Returns the index of the value (ins) that was removed from (dstArray).
 * @function __arrayRemovedOnce
 * @throws { Error } If the first argument is not an array-like.
 * @throws { Error } If passed less than two or more than three arguments.
 * @throws { Error } If the third argument is not a function.
 * @memberof wTools
 */

function __arrayRemovedOnce( dstArray,ins,onEqualize )
{
  _.assert( _.arrayLike( dstArray ) );
  _.assert( arguments.length === 2 || arguments.length === 3 );

  // var index = -1;
  //
  // if( onElement === undefined )
  // {
  //
  //   index = dstArray.indexOf( ins );
  //
  // }
  // else if( onElement )
  // {
  //
  //   _.assert( _.routineIs( onElement ) );
  //   _.assert( onElement.length === 1 || onElement.length === 2 );
  //   index = arrayLeftIndexOf( dstArray,ins,onElement );
  //
  // }
  // else _.assert( 0,'unexpected' );

  var index = _.arrayLeftIndexOf( dstArray, ins, onEqualize );
  if( index >= 0 )
  dstArray.splice( index, 1 );

  return index;
}

//

function __arrayRemoveArray( dstArray, insArray )
{
  __arrayRemovedArray.apply( this, arguments );
  return dstArray;
}

//

function __arrayRemoveArrayOnce( dstArray,insArray,onEqualize )
{
  __arrayRemovedArrayOnce.apply( this, arguments );
  return dstArray;
}

//

function __arrayRemoveArrayOnceStrictly( dstArray,insArray,onEqualize )
{
  var result = __arrayRemovedArrayOnce.apply( this, arguments );
  _.assert( result === insArray.length );

  return dstArray;
}

//

function __arrayRemovedArray( dstArray, insArray )
{
  _.assert( arguments.length === 2 )
  _.assert( _.arrayIs( dstArray ) );
  _.assert( _.arrayLike( insArray ) );
  _.assert( dstArray !== insArray );

  var result = 0;
  var index = -1;

  for( var i = 0, len = insArray.length; i < len ; i++ )
  {
    index = dstArray.indexOf( insArray[ i ] );
    while( index !== -1 )
    {
      dstArray.splice( index,1 );
      result += 1;
      index = dstArray.indexOf( insArray[ i ], index );
    }
  }

  return result;
}

//

/**
 * The callback function to compare two values.
 *
 * @callback arrayRemovedArrayOnce~onElement
 * @param { * } el - The element of the (dstArray[n]) array.
 * @param { * } ins - The value to compare (insArray[n]).
 */

/**
 * The arrayRemovedArrayOnce() determines whether a (dstArray) array has the same values as in a (insArray) array,
 * and returns amount of the deleted elements from the (dstArray).
 *
 * It takes two (dstArray, insArray) or three (dstArray, insArray, onEqualize) arguments, creates variable (var result = 0),
 * checks if (arguments[..]) passed two, it iterates over the (insArray) array and calls for each element built in function (dstArray.indexOf(insArray[i])).
 * that looking for the value of the (insArray[i]) array in the (dstArray) array.
 * If true, it removes the value (insArray[i]) from (dstArray) array by corresponding index,
 * and incrementing the variable (result++).
 * Otherwise, if passed three (arguments[...]), it iterates over the (insArray) and calls for each element the routine
 *
 * If callback function (onEqualize) returns true, it returns the index that will be removed from (dstArray),
 * and then incrementing the variable (result++).
 *
 * @see wTools.arrayLeftIndexOf
 *
 * @param { arrayLike } dstArray - The target array.
 * @param { arrayLike } insArray - The source array.
 * @param { function } onEqualize - The callback function. By default, it checks the equality of two arguments.
 *
 * @example
 * // returns 0
 * _.arrayRemovedArrayOnce( [  ], [  ] );
 *
 * @example
 * // returns 2
 * _.arrayRemovedArrayOnce( [ 1, 2, 3, 4, 5 ], [ 6, 2, 7, 5, 8 ] );
 *
 * @example
 * // returns 4
 * var got = _.arrayRemovedArrayOnce( [ 1, 2, 3, 4, 5 ], [ 6, 2, 7, 5, 8 ], function( a, b ) {
 *   return a < b;
 * } );
 *
 * @returns { number }  Returns amount of the deleted elements from the (dstArray).
 * @function arrayRemovedArrayOnce
 * @throws { Error } Will throw an Error if (dstArray) is not an array-like.
 * @throws { Error } Will throw an Error if (insArray) is not an array-like.
 * @throws { Error } Will throw an Error if (arguments.length < 2  || arguments.length > 3).
 * @memberof wTools
 */

function __arrayRemovedArrayOnce( dstArray,insArray,onEqualize )
{
  _.assert( _.arrayIs( dstArray ) );
  _.assert( _.arrayLike( insArray ) );
  _.assert( dstArray !== insArray );
  _.assert( arguments.length === 2 || arguments.length === 3 );

  var result = 0;
  var index = -1;

  for( var i = 0, len = insArray.length; i < len ; i++ )
  {
    index = _.arrayLeftIndexOf( dstArray,insArray[ i ],onEqualize );

    if( index >= 0 )
    {
      dstArray.splice( index,1 );
      result += 1;
    }
  }

  return result;
}

//

function __arrayRemoveArrays( dstArray, insArray )
{
  __arrayRemovedArrays.apply( this, arguments );
  return dstArray;
}

//

function __arrayRemoveArraysOnce( dstArray, insArray, onEqualize )
{
  __arrayRemovedArraysOnce.apply( this, arguments );
  return dstArray;
}

//

function __arrayRemoveArraysOnceStrictly( dstArray, insArray, onEqualize )
{
  var result = __arrayRemovedArraysOnce.apply( this, arguments );

  var expected = 0;
  for( var i = insArray.length - 1; i >= 0; i-- )
  {
    if( _.arrayLike( insArray[ i ] ) )
    expected += insArray[ i ].length;
    else
    expected += 1;
  }

  _.assert( result === expected );

  return dstArray;
}

//

function __arrayRemovedArrays( dstArray, insArray )
{
  _.assert( arguments.length === 2 );
  _.assert( _.arrayIs( dstArray ),'arrayRemovedArrays :','expects array' );
  _.assert( _.arrayLike( insArray ),'arrayRemovedArrays :','expects arrayLike entity' );

  var result = 0;

  function _remove( argument )
  {
    var index = dstArray.indexOf( argument );
    while( index !== -1 )
    {
      dstArray.splice( index,1 );
      result += 1;
      index = dstArray.indexOf( argument, index );
    }
  }

  for( var a = insArray.length - 1; a >= 0; a-- )
  {
    if( _.arrayLike( insArray[ a ] ) )
    {
      var array = insArray[ a ];
      for( var i = array.length - 1; i >= 0; i-- )
      _remove( array[ i ] );
    }
    else
    {
      _remove( insArray[ a ] );
    }
  }

  return result;
}

//

function __arrayRemovedArraysOnce( dstArray, insArray, onEqualize )
{
  _.assert( arguments.length === 2 || arguments.length === 3 );
  _.assert( _.arrayIs( dstArray ),'arrayRemovedArraysOnce :','expects array' );
  _.assert( _.arrayLike( insArray ),'arrayRemovedArraysOnce :','expects arrayLike entity' );

  var result = 0;

  function _removeOnce( argument )
  {
    var index = _.arrayLeftIndexOf( dstArray, argument, onEqualize );
    if( index >= 0 )
    {
      dstArray.splice( index, 1 );
      result += 1;
    }
  }

  for( var a = insArray.length - 1; a >= 0; a-- )
  {
    if( _.arrayLike( insArray[ a ] ) )
    {
      var array = insArray[ a ];
      for( var i = array.length - 1; i >= 0; i-- )
      _removeOnce( array[ i ] );
    }
    else
    {
      _removeOnce( insArray[ a ] );
    }
  }

  return result;
}

//

/**
 * Callback for compare two value.
 *
 * @callback arrayRemoveAll~compareCallback
 * @param { * } el - Element of the array.
 * @param { * } ins - Value to compare.
 */

/**
 * The arrayRemoveAll() routine removes all (ins) values from (dstArray)
 * that corresponds to the condition in the callback function and returns the modified array.
 *
 * It takes two (dstArray, ins) or three (dstArray, ins, onElement) arguments,
 * checks if arguments passed two, it calls the routine
 * [__arrayRemoved( dstArray, ins )]{@link wTools.__arrayRemoved}
 * Otherwise, if passed three arguments, it calls the routine
 * [__arrayRemoved( dstArray, ins, onElement )]{@link wTools.__arrayRemoved}
 *
 * @see wTools.__arrayRemoved
 *
 * @param { Array } dstArray - The source array.
 * @param { * } ins - The value to remove.
 * @param { wTools~compareCallback } [ onElement ] - The callback that compares (ins) with elements of the array.
 * By default, it checks the equality of two arguments.
 *
 * @example
 * // returns [ 2, 2, 3, 5 ]
 * var arr = _.arrayRemoveAll( [ 1, 2, 2, 3, 5 ], 2, function ( el, ins ) {
 *   return el < ins;
 * });
 *
 * @example
 * // returns [ 1, 3, 5 ]
 * var arr = _.arrayRemoveAll( [ 1, 2, 2, 3, 5 ], 2 );
 *
 * @returns { Array } - Returns the modified (dstArray) array with the new length.
 * @function arrayRemoveAll
 * @throws { Error } If the first argument is not an array-like.
 * @throws { Error } If passed less than two or more than three arguments.
 * @throws { Error } If the third argument is not a function.
 * @memberof wTools
 */

function __arrayRemoveAll( dstArray,ins,onEqualize )
{

  // if( arguments.length === 2 )
  // arrayRemovedAll( dstArray,ins );
  // else if( arguments.length === 3 )
  // arrayRemovedAll( dstArray,ins,onEqualize );
  __arrayRemovedAll.apply( this, arguments );

  return dstArray;
}

//

function __arrayRemovedAll( dstArray, ins, onEqualize  )
{
  _.assert( arguments.length === 2 || arguments.length === 3 );
  _assert( _.arrayIs( dstArray ),'arrayRemovedAll :','expects array' );

  var index = _.arrayLeftIndexOf( dstArray, ins, onEqualize );
  var result = 0;

  while( index >= 0 )
  {
    dstArray.splice( index,1 );
    result += 1;
    index = _.arrayLeftIndexOf( dstArray, ins, onEqualize );
  }

  return result;
}

// --
// array flatten
// --

/**
 * The __arrayFlatten() routine returns an array that contains all the passed arguments.
 *
 * It creates two variables the (result) - array and the (src) - elements of array-like object (arguments[]),
 * iterate over array-like object (arguments[]) and assigns to the (src) each element,
 * checks if (src) is not equal to the 'undefined'.
 * If true, it adds element to the result.
 * If (src) is an Array and if element(s) of the (src) is not equal to the 'undefined'.
 * If true, it adds to the (result) each element of the (src) array.
 * Otherwise, if (src) is an Array and if element(s) of the (src) is equal to the 'undefined' it throws an Error.
 *
 * @param {...*} arguments - One or more argument(s).
 *
 * @example
 * // returns [ 'str', {}, 1, 2, 5, true ]
 * var arr = _.__arrayFlatten( 'str', {}, [ 1, 2 ], 5, true );
 *
 * @returns { Array } - Returns an array of the passed argument(s).
 * @function __arrayFlatten
 * @throws { Error } If (arguments[...]) is an Array and has an 'undefined' element.
 * @memberof wTools
 */

// function __arrayFlatten()
// {
//   var result = _.arrayIs( this ) ? this : [];
//
//   for( var a = 0 ; a < arguments.length ; a++ )
//   {
//
//     var src = arguments[ a ];
//
//     if( !_.arrayLike( src ) )
//     {
//       if( src !== undefined ) result.push( src );
//       continue;
//     }
//
//     for( var s = 0 ; s < src.length ; s++ )
//     {
//       if( _.arrayIs( src[ s ] ) )
//       _.__arrayFlatten.call( result,src[ s ] );
//       else if( src[ s ] !== undefined )
//       result.push( src[ s ] );
//       else if( src[ s ] === undefined )
//       throw _.err( 'array should have no undefined' );
//     }
//
//   }
//
//   return result;
// }

//

function __arrayFlatten( dstArray, insArray )
{
  __arrayFlattened.apply( this, arguments );
  return dstArray;
}

//

function __arrayFlattenOnce( dstArray, insArray, onEqualize )
{
  __arrayFlattenedOnce.apply( this, arguments );
  return dstArray;
}

//

function __arrayFlattenOnceStrictly( dstArray, insArray, onEqualize )
{
  var result = __arrayFlattenedOnce.apply( this, arguments );

  function _count( arr )
  {
    var expected = 0;
    for( var i = arr.length - 1; i >= 0; i-- )
    {
      if( _.arrayLike( arr[ i ] ) )
      expected += _count( arr[ i ] );
      else
      expected += 1;
    }
    return expected;
  }

 _.assert( result === _count( insArray ) );

 return dstArray;
}

//

function __arrayFlattened( dstArray, insArray )
{
  _.assert( arguments.length === 2 );
  _.assert( _.objectIs( this ) );
  _.assert( _.arrayIs( dstArray ) );
  _.assert( _.arrayLike( insArray ) );

  var result = 0;

  for( var i = 0, len = insArray.length; i < len; i++ )
  {
    if( _.arrayLike( insArray[ i ] ) )
    {
      var c = _.__arrayFlattened( dstArray, insArray[ i ] );
      result += c;
    }
    else if( insArray[ i ] === undefined )
    {
      throw _.err( 'array should have no undefined' );
    }
    else
    {
      dstArray.push( insArray[ i ] );
      result += 1;
    }
  }

  return result;
}

//

function __arrayFlattenedOnce( dstArray, insArray, onEqualize )
{
  _.assert( arguments.length === 2 || arguments.length === 3 );
  _.assert( _.objectIs( this ) );
  _.assert( _.arrayIs( dstArray ) );
  _.assert( _.arrayLike( insArray ) );

  var result = 0;

  for( var i = 0, len = insArray.length; i < len; i++ )
  {
    if( _.arrayLike( insArray[ i ] ) )
    {
      var c = _.__arrayFlattenedOnce( dstArray, insArray[ i ], onEqualize );
      result += c;
    }
    else if( insArray[ i ] === undefined )
    {
      throw _.err( 'array should have no undefined' );
    }
    else
    {
      var index = _.arrayLeftIndexOf( dstArray, insArray[ i ], onEqualize );
      if( index === -1 )
      {
        dstArray.push( insArray[ i ] );
        result += 1;
      }
    }
  }

  return result;
}

// --
// array replace
// --

/**
 * The __arrayReplaceOnce() routine returns the index of the (dstArray) array which will be replaced by (sub),
 * if (dstArray) has the value (ins).
 *
 * It takes three arguments (dstArray, ins, sub), calls built in function (dstArray.indexOf(ins)),
 * that looking for value (ins) in the (dstArray).
 * If true, it replaces (ins) value of (dstArray) by (sub) and returns the index of the (ins).
 * Otherwise, it returns (-1) index.
 *
 * @param { Array } dstArray - The source array.
 * @param { * } ins - The value to find.
 * @param { * } sub - The value to replace.
 *
 * @example
 * // returns -1
 * _.__arrayReplaceOnce( [ 2, 4, 6, 8, 10 ], 12, 14 );
 *
 * @example
 * // returns 1
 * _.__arrayReplaceOnce( [ 1, undefined, 3, 4, 5 ], undefined, 2 );
 *
 * @example
 * // returns 3
 * _.__arrayReplaceOnce( [ 'Petre', 'Mikle', 'Oleg', 'Dmitry' ], 'Dmitry', 'Bob' );
 *
 * @example
 * // returns 4
 * _.__arrayReplaceOnce( [ true, true, true, true, false ], false, true );
 *
 * @returns { number }  Returns the index of the (dstArray) array which will be replaced by (sub),
 * if (dstArray) has the value (ins).
 * @function __arrayReplaceOnce
 * @throws { Error } Will throw an Error if (dstArray) is not an array.
 * @throws { Error } Will throw an Error if (arguments.length) is less than three.
 * @memberof wTools
 */

function __arrayReplaceOnce( dstArray,ins,sub,onEqualize )
{
  __arrayReplacedOnce.apply( this, arguments );
  return dstArray;
}

//

function __arrayReplaceOnceStrictly( dstArray,ins,sub,onEqualize )
{
  var result = __arrayReplacedOnce.apply( this, arguments );
  _.assert( result !== -1, '__arrayReplaceOnceStrictly: ins not exists in dstArray' );
  return dstArray;
}

//

function __arrayReplacedOnce( dstArray,ins,sub,onEqualize )
{
  _.assert( _.arrayLike( dstArray ) );
  _.assert( arguments.length === 3 || arguments.length === 4 );

  var index = -1;

  index = _.arrayLeftIndexOf( dstArray,ins,onEqualize );

  if( index >= 0 )
  dstArray.splice( index,1,sub );

  return index;
}

//

function __arrayReplaceArrayOnce( dstArray,ins,sub,onEqualize  )
{
  __arrayReplacedArrayOnce.apply( this,arguments );
  return dstArray;
}

//

function __arrayReplaceArrayOnceStrictly( dstArray,ins,sub,onEqualize  )
{
  var result = __arrayReplacedArrayOnce.apply( this,arguments );
  _.assert( result === ins.length );
  return dstArray;
}

//

function __arrayReplacedArrayOnce( dstArray,ins,sub,onEqualize )
{
  _.assert( _.arrayLike( dstArray ) );
  _.assert( _.arrayLike( ins ) );
  _.assert( arguments.length === 3 || arguments.length === 4 );

  var index = -1;
  var result = 0;

  for( var i = 0, len = ins.length; i < len; i++ )
  {
    index = _.arrayLeftIndexOf( dstArray,ins[ i ],onEqualize )
    if( index >= 0 )
    {
      dstArray.splice( index,1,sub );
      result += 1;
    }
  }

  return result;
}

//


function __arrayReplaceArraysOnce( dstArray, ins, sub, onEqualize )
{
  __arrayReplacedArraysOnce.apply( this, arguments );
  return dstArray;
}

//


function __arrayReplaceArraysOnceStrictly( dstArray, ins, sub, onEqualize )
{
  var result = __arrayReplacedArraysOnce.apply( this, arguments );

  var expected = 0;
  for( var i = 0, len = ins.length; i < len; i++ )
  expected += ins[ i ].length;

  _.assert( expected === result );

  return dstArray;
}

//

function __arrayReplacedArraysOnce( dstArray, ins, sub, onEqualize )
{
  _.assert( arguments.length === 3 || arguments.length === 4 );
  _.assert( _.arrayLike( dstArray ) );
  _.assert( _.arrayLike( ins ) );
  _.assert( _.arrayLike( sub ) );
  _.assert( ins.length === sub.length );

  var result = 0;

  function _subGet( i, j )
  {
    if( !_.arrayLike( sub[ i ] ) )
    return sub[ i ];

    var subArray = sub[ i ];
    if( j < subArray.length )
    return subArray[ j ];
    else
    return subArray[ subArray.length - 1 ];
  }

  for( var i = 0, alen = ins.length; i < alen; i++ )
  {
    _.assert( _.arrayLike( ins[ i ] ) );

    var insArray = ins[ i ];

    if( _.arrayLike( sub[ i ] ) )
    _.assert( insArray.length >= sub[ i ].length  );

    for( var j = 0, slen = insArray.length; j < slen; j++ )
    {
      var index = _.arrayLeftIndexOf( dstArray, insArray[ j ], onEqualize );
      if( index >= 0 )
      {
        dstArray.splice( index, 1, _subGet( i, j ) );
        result += 1;
      }
    }
  }

  return result;
}

//

function __arrayReplaceAll( dstArray,ins,sub,onEqualize )
{
  __arrayReplacedAll.apply( this, arguments );
  return dstArray;
}

//

function __arrayReplacedAll( dstArray,ins,sub,onEqualize )
{
  _.assert( _.arrayLike( dstArray ) );
  _.assert( arguments.length === 3 || arguments.length === 4 );

  var index = -1;
  var result = 0;

  index = _.arrayLeftIndexOf( dstArray,ins,onEqualize );

  while( index !== -1 )
  {
    dstArray.splice( index,1,sub );
    result += 1;
    index = _.arrayLeftIndexOf( dstArray,ins,onEqualize );
  }

  return result;
}

//

/**
 * The arrayUpdate() routine adds a value (sub) to an array (dstArray) or replaces a value (ins) of the array (dstArray) by (sub),
 * and returns the last added index or the last replaced index of the array (dstArray).
 *
 * It creates the variable (index) assigns and calls to it the function (__arrayReplaceOnce( dstArray, ins, sub ).
 * [__arrayReplaceOnce( dstArray, ins, sub )]{@link wTools.__arrayReplaceOnce}.
 * Checks if (index) equal to the -1.
 * If true, it adds to an array (dstArray) a value (sub), and returns the last added index of the array (dstArray).
 * Otherwise, it returns the replaced (index).
 *
 * @see wTools.__arrayReplaceOnce
 *
 * @param { Array } dstArray - The source array.
 * @param { * } ins - The value to change.
 * @param { * } sub - The value to add or replace.
 *
 * @example
 * // returns 3
 * var add = _.arrayUpdate( [ 'Petre', 'Mikle', 'Oleg' ], 'Dmitry', 'Dmitry' );
 * console.log( add ) = > [ 'Petre', 'Mikle', 'Oleg', 'Dmitry' ];
 *
 * @example
 * // returns 5
 * var add = _.arrayUpdate( [ 1, 2, 3, 4, 5 ], 6, 6 );
 * console.log( add ) => [ 1, 2, 3, 4, 5, 6 ];
 *
 * @example
 * // returns 4
 * var replace = _.arrayUpdate( [ true, true, true, true, false ], false, true );
 * console.log( replace ) => [ true, true true, true, true ];
 *
 * @returns { number } Returns the last added or the last replaced index.
 * @function arrayUpdate
 * @throws { Error } Will throw an Error if (dstArray) is not an array-like.
 * @throws { Error } Will throw an Error if (arguments.length) is less or more than three.
 * @memberof wTools
 */

function arrayUpdate( dstArray,ins,sub )
{
  _.assert( _.arrayLike( dstArray ) );
  _.assert( arguments.length === 3 );

  var index = __arrayReplacedOnce.apply( this, arguments );

  if( index === -1 )
  {
    dstArray.push( sub );
    index = dstArray.length - 1;
  }

  return index;
}



// --
// array set
// --

function arraySetBut( src,but )
{
  var result = [];

  _.assert( arguments.length === 2 );
  _.assert( _.arrayLike( src ) );
  _.assert( _.arrayLike( but ) );

  for( var i = 0 ; i < src.length ; i++ )
  {

    if( but.indexOf( src[ i ] ) === -1 )
    result.push( src[ i ] );

  }

  return result;
}

//

function arraySetDiff( src1,src2 )
{
  var result = [];

  _.assert( arguments.length === 2 );
  _.assert( _.arrayLike( src1 ) );
  _.assert( _.arrayLike( src2 ) );

  for( var i = 0 ; i < src1.length ; i++ )
  {
    if( src2.indexOf( src1[ i ] ) === -1 )
    result.push( src1[ i ] );
  }

  for( var i = 0 ; i < src2.length ; i++ )
  {
    if( src1.indexOf( src2[ i ] ) === -1 )
    result.push( src2[ i ] );
  }

  return result;
}

//

function arraySetIntersection( src )
{
  var result = [];

  _.assert( _.arrayLike( src ) );

  for( var i = 0 ; i < src.length ; i++ )
  {

    for( var a = 1 ; a < arguments.length ; a++ )
    {

      _.assert( _.arrayLike( arguments[ a ] ) );

      throw _.err( 'Not tested' );
      if( arguments[ a ].indexOf( src[ i ] ) !== -1 )
      {
        throw _.err( 'Not tested' );
        break;
      }
    }

    if( a === arguments.length )
    result.push( src[ i ] );

  }

  return result;
}

//
/*
function arraySetContainAll( src )
{
  var result = [];

  _.assert( _.arrayLike( src ) );

  for( var a = 1 ; a < arguments.length ; a++ )
  {

    _.assert( _.arrayLike( arguments[ a ] ) );

    if( src.length > arguments[ a ].length )
    return false;

    for( var i = 0 ; i < src.length ; i++ )
    {

      throw _.err( 'Not tested' );
      if( arguments[ a ].indexOf( src[ i ] ) !== -1 )
      {
        throw _.err( 'Not tested' );
        return false;
      }

    }

  }

  return true;
}
*/
//
  /**
   * The arraySetContainAll() routine returns true, if at least one of the following arrays (arguments[...]),
   * contains all the same values as in the (src) array.
   *
   * @param { arrayLike } src - The source array.
   * @param { ...arrayLike } arguments[...] - The target array.
   *
   * @example
   * // returns true
   * _.arraySetContainAll( [ 1, 'b', 'c', 4 ], [ 1, 2, 3, 4, 5, 'b', 'c' ] );
   *
   * @example
   * // returns false
   * _.arraySetContainAll( [ 'abc', 'def', true, 26 ], [ 1, 2, 3, 4 ], [ 26, 'abc', 'def', true ] );
   *
   * @returns { boolean } Returns true, if at least one of the following arrays (arguments[...]),
   * contains all the same values as in the (src) array.
   * If length of the (src) is more than the next argument, it returns false.
   * Otherwise, it returns false.
   * @function arraySetContainAll
   * @throws { Error } Will throw an Error if (src) is not an array-like.
   * @throws { Error } Will throw an Error if (arguments[...]) is not an array-like.
   * @memberof wTools
   */

function arraySetContainAll( src )
{
  _.assert( _.arrayLike( src ) );

  for( var a = 1 ; a < arguments.length ; a++ )
  {

    _.assert( _.arrayLike( arguments[ a ] ) );

    if( src.length > arguments[ a ].length )
    return false;

    for( var i = 0 ; i < src.length ; i++ )
    {

      if( arguments[ a ].indexOf( src[ i ] ) === -1 )
      return false;

    }

  }

  return true;
}

//

/**
 * The arraySetContainSomething() routine returns true, if at least one of the following arrays (arguments[...]),
 * contains the first matching value from (src).
 *
 * @param { arrayLike } src - The source array.
 * @param { ...arrayLike } arguments[...] - The target array.
 *
 * @example
 * // returns true
 * _.arraySetContainSomething( [ 33, 4, 5, 'b', 'c' ], [ 1, 'b', 'c', 4 ], [ 33, 13, 3 ] );
 *
 * @example
 * // returns true
 * _.arraySetContainSomething( [ 'abc', 'def', true, 26 ], [ 1, 2, 3, 4 ], [ 26, 'abc', 'def', true ] );
 *
 * @example
 * // returns false
 * _.arraySetContainSomething( [ 1, 'b', 'c', 4 ], [ 3, 5, 'd', 'e' ], [ 'abc', 33, 7 ] );
 *
 * @returns { Boolean } Returns true, if at least one of the following arrays (arguments[...]),
 * contains the first matching value from (src).
 * Otherwise, it returns false.
 * @function arraySetContainSomething
 * @throws { Error } Will throw an Error if (src) is not an array-like.
 * @throws { Error } Will throw an Error if (arguments[...]) is not an array-like.
 * @memberof wTools
 */

function arraySetContainSomething( src )
{
  _.assert( _.arrayLike( src ) );

  for( var a = 1 ; a < arguments.length ; a++ )
  {

    _.assert( _.arrayLike( arguments[ a ] ) );

    for( var i = 0 ; i < src.length ; i++ )
    {

      if( arguments[ a ].indexOf( src[ i ] ) !== -1 )
      {
        return true;
      }

    }

  }

  return false;
}

// /*function arraySameSet( src1,src2 )*/
// function arraySetIdentical( src1,src2 )
// {
//   if( src1.length !== src2.length ) return false;
//   var src = src1.slice();
//   var nil = Object.create( null );
//
//   for( var s = 0 ; s < src2.length ; s++ )
//   {
//     var i = src.indexOf( src2[ s ] );
//     if( i === -1 )
//     return false;
//     src[ i ] = nil;
//   }
//
//   return true;
// }

//

function arraySetIdentical( ins1,ins2 )
{

  _.assert( arguments.length === 2 );
  _.assert( _.arrayLike( ins1 ) );
  _.assert( _.arrayLike( ins2 ) );

  if( ins1.length !== ins2.length )
  return false;

  var result = _.arraySetDiff( ins1,ins2 );

  return result.length === 0;
}

// --
// map move
// --

/**
 * @callback mapClone~onCopyField
 * @param { objectLike } dstContainer - destination object.
 * @param { objectLike } srcContainer - source object.
 * @param { string } key - key to coping from one object to another.
 * @param { function } onCopyField - handler of fields.
 */

/**
 * The mapClone() routine is used to clone the values of all
 * enumerable own properties from (srcObject) object to an (options.dst) object.
 *
 * It creates two variables:
 * var options = options || {}, result = options.dst || {}.
 * Iterate over (srcObject) object, checks if (srcObject) object has own properties.
 * If true, it calls the provided callback function ( options.onCopyField( result, srcObject, k ) ) for each key (k),
 * and copies each [ key, value ] of the (srcObject) to the (result),
 * and after cycle, returns clone with prototype of srcObject.
 *
 * @param { objectLike } srcObject - The source object.
 * @param { Object } o - The options.
 * @param { objectLike } [options.dst = Object.create( null )] - The target object.
 * @param { mapClone~onCopyField } [options.onCopyField()] - The callback function to copy each [ key, value ]
 * of the (srcObject) to the (result).
 *
 * @example
 * // returns Example { sex : 'Male', name : 'Peter', age : 27 }
 * function Example() {
 *   this.name = 'Peter';
 *   this.age = 27;
 * }
 * mapClone( new Example(), { dst : { sex : 'Male' } } );
 *
 * @returns { objectLike }  The (result) object gets returned.
 * @function mapClone
 * @throws { Error } Will throw an Error if ( o ) is not an Object,
 * if ( arguments.length > 2 ), if (key) is not a String or
 * if (srcObject) has not own properties.
 * @memberof wTools
 */

function mapClone( srcObject,o )
{
  var o = o || Object.create( null );
  var result = o.dst || Object.create( null );

  _assert( _.mapIs( o ) );
  _assert( arguments.length <= 2,'mapClone :','expects srcObject as argument' );
  _assert( objectLike( srcObject ),'mapClone :','expects srcObject as argument' );

  if( !o.onCopyField )
  o.onCopyField = function( dstContainer,srcContainer,key )
  {
    _.assert( _.strIs( key ) );
    dstContainer[ key ] = srcContainer[ key ];
  }

  for( var k in srcObject )
  {
    if( _hasOwnProperty.call( srcObject,k ) )
    o.onCopyField( result,srcObject,k,o.onCopyField );
  }

  Object.setPrototypeOf( result, Object.getPrototypeOf( srcObject ) );

  return result;
}

  // /**
  //  * @callback _.filter.dstNotHas()
  //  * @param { objectLike } dstObject - The target object.
  //  * @param { objectLike } argument - The next object.
  //  * @param { string } key - The key of the (argument) object.
  //  */

/**
 * The mapExtendFiltering() creates a new [ key, value ]
 * from the next objects if callback function (filter) returns true.
 *
 * It calls a provided callback function (filter) once for each key in an (argument),
 * and adds to the (srcObject) all the [ key, value ] for which callback
 * function (filter) returns true.
 *
 * @param { function } filter - The callback function to test each [ key, value ]
 * of the (dstObject) object.
 * @param { objectLike } dstObject - The target object.
 * @param { ...objectLike } arguments[] - The next object.
 *
 * @example
 * // returns { a : 1, b : 2, c : 3 }
 * _.mapExtendFiltering( _.filter.dstNotHas(), { a : 1, b : 2 }, { a : 1 , c : 3 } );
 *
 * @returns { objectLike } Returns the unique [ key, value ].
 * @function mapExtendFiltering
 * @throws { Error } Will throw an Error if ( arguments.length < 3 ), (filter)
 * is not a Function, (result) and (argument) are not the objects.
 * @memberof wTools
 */

function mapExtendFiltering( filter,dstObject )
{
  var result = dstObject;
  var filter = _.filter.makeMapper( filter );

  if( result === null )
  result = Object.create( null );

  _assert( arguments.length >= 3,'expects more arguments' );
  _assert( _.routineIs( filter ),'expects filter' );
  _assert( _.objectLikeOrRoutine( result ),'expects objectLikeOrRoutine as argument' );

  for( var a = 2 ; a < arguments.length ; a++ )
  {
    var argument = arguments[ a ];

    _.assert( !_.atomicIs( argument ),'mapExtendFiltering : expects object-like entity to extend, but got :',_.strTypeOf( argument ) );

    for( var k in argument )
    {

      filter.call( this,dstObject,argument,k );

    }

  }

  return result;
}

//

/**
 * The mapExtend() is used to copy the values of all properties
 * from one or more source objects to a target object.
 *
 * It takes first object (dstObject)
 * creates variable (result) and assign first object.
 * Checks if arguments equal two or more and if (result) is an object.
 * If true,
 * it extends (result) from the next objects.
 *
 * @param{ objectLike } dstObject - The target object.
 * @param{ ...objectLike } arguments[] - The source object(s).
 *
 * @example
 * // returns { a : 7, b : 13, c : 3, d : 33, e : 77 }
 * mapExtend( { a : 7, b : 13 }, { c : 3, d : 33 }, { e : 77 } );
 *
 * @returns { objectLike } It will return the target object.
 * @function mapExtend
 * @throws { Error } Will throw an error if ( arguments.length < 2 ),
 * if the (dstObject) is not an Object.
 * @memberof wTools
 */

function mapExtend( dstObject,srcObject )
{
  var result = dstObject;

  if( result === null )
  result = Object.create( null );

  if( arguments.length === 2 && Object.getPrototypeOf( srcObject ) === null )
  // if( arguments.length === 2 )
  return Object.assign( result,srcObject );

  assert( arguments.length >= 2 );
  assert( objectLikeOrRoutine( result ),'mapExtend :','expects object as the first argument' );

  for( var a = 1 ; a < arguments.length ; a++ )
  {
    var argument = arguments[ a ];

    for( var k in argument )
    {
      result[ k ] = argument[ k ];
    }

  }

  return result;
}

//

function mapExtendToThis()
{
  var result = this;

  if( !result )
  result = Object.create( null );

  assert( arguments.length >= 1 );
  assert( objectLike( result ),'mapExtendToThis :','expects object as this' );

  for( var a = 0 ; a < arguments.length ; a++ )
  {

    var argument = arguments[ a ];
    for( var k in argument )
    {
      result[ k ] = argument[ k ];
    }

  }

  return result;
}

  //

  // /**
  //  * @callback  _.filter.dstNotHas()
  //  * @param { objectLike } dstObject - The target object.
  //  * @param { objectLike } argument - The next object.
  //  * @param { string } key - The key of the (argument) object.
  //  */

/**
 * The mapSupplement() routine returns an object with unique [ key, value ].
 *
 * It creates the variable (args), assign to a copy of pseudo array (arguments),
 * adds a callback function ( _.filter.dstNotHas() ) to the beginning of the (args)
 * and returns an object with unique [ key, value ].
 *
 * @param { ...objectLike } arguments[] - The source object(s).
 *
 * @example
 * // returns { a : 1, b : 2, c : 3 }
 * mapSupplement( { a : 1, b : 2 }, { a : 1, c : 3 } );
 *
 * @returns { objectLike } Returns an object with unique [ key, value ].
 * @function mapSupplement
 * @memberof wTools
 */

/* !!! need to explain how undefined handled */

function mapSupplement( dst )
{
  var args = _.arraySlice( arguments );
  args.unshift( _.filter.dstNotHas() );
  return mapExtendFiltering.apply( this,args );
}

//

function mapSupplementOwn( dst )
{
  var args = _.arraySlice( arguments );
  args.unshift( _.filter.dstNotOwn() );
  return mapExtendFiltering.apply( this,args );
}

//

// /**
//  * @callback  _.filter.dstNotHasCloning()
//  * @param { objectLike } dstContainer - The target object.
//  * @param { objectLike } srcContainer - The next object.
//  * @param { string } key - The key of the (srcContainer) object.
//  */

/**
 * The mapComplement() routine returns an object
 * filled by all unique, clone [ key, value ].
 *
 * It creates the variable (args), assign to a copy of pseudo array (arguments),
 * adds a specific callback function (_.filter.dstNotHasCloning())
 * to the beginning of the (args)
 * and returns an object filled by all unique clone [key, value].
 *
 * @param { ...objectLike } arguments[] - The source object(s).
 *
 * @example
 * // returns { a : 1, b : 'yyy', c : 3 };
 * _.mapComplement( { a : 1, b : 'yyy' }, { a : 12 , c : 3 } );
 *
 * @returns { objectLike } Returns an object filled by all unique, clone [ key, value ].
 * @function mapComplement
 * @memberof wTools
 */

/* !!! need to explain how undefined handled */

function mapComplement( dst )
{
  var args = _.arraySlice( arguments );
  args.unshift( _.filter.dstNotOwnNotUndefinedCloning() );
  return mapExtendFiltering.apply( this,args );
}

//

function mapComplementWithUndefines( dst )
{
  var args = _.arraySlice( arguments );
  args.unshift( _.filter.dstNotOwnCloning() );
  return mapExtendFiltering.apply( this,args );
}

//

/**
 * The mapCopy() routine is used to copy the values of all properties
 * from one or more source objects to the new object.
 *
 * @param { ...objectLike } arguments[] - The source object(s).
 *
 * @example
 * // returns { a : 7, b : 13, c : 3, d : 33, e : 77 }
 * _.mapCopy( { a : 7, b : 13 }, { c : 3, d : 33 }, { e : 77 } );
 *
 * @returns { objectLike } It will return the new object filled by [ key, value ]
 * from one or more source objects.
 * @function mapCopy
 * @memberof wTools
 */

function mapCopy()
{
  var args = _.arraySlice( arguments );
  args.unshift( Object.create( null ) );
  return _.mapExtend.apply( _,args );
}

//

// function mapCopyFiltering( filter )
// {
//   var args = _.arraySlice( arguments,1 );
//   args.unshift( Object.create( null ) );
//
//   debugger;
//
//   var args = _.__arrayAppendArrays( [],[ Object.create( null ),arguments ] );
//   return _.mapExtend.apply( _,args );
// }

//

function mapExtendByArray( dst,src,val )
{

  _.assert( _.objectIs( dst ) );
  _.assert( _.arrayIs( src ) );
  _.assert( arguments.length === 3 );

  for( var s = 0 ; s < src.length ; s++ )
  dst[ src[ s ] ] = val;

}

//

function mapDelete( dst,ins )
{

  _.assert( arguments.length === 2 );
  _.assert( _.objectLike( dst ) );
  _.assert( _.objectLike( ins ) );

  for( var i in ins )
  {
    delete dst[ i ];
  }

  return dst;
}

// --
// map recursive
// --

function mapSupplementRecursive()
{
  _.assert( this === Self );
  return _.mapExtendRecursive.apply( { filterField : _.fieldFilter.dstNotHas(), filterUp : true },arguments );
}

//

function mapExtendRecursive( dst,src )
{
  var filter = this;

  _.assert( arguments.length >= 2 );

  if( filter === Self )
  filter = null;

  if( filter )
  {
    filter = _mapFieldFilterMake( filter );
    for( var a = 1 ; a < arguments.length ; a++ )
    {
      src = arguments[ a ];
      _mapExtendRecursiveFiltering( filter,dst,src );
    }
  }
  else
  {
    for( var a = 1 ; a < arguments.length ; a++ )
    {
      src = arguments[ a ];
      _mapExtendRecursive( dst,src );
    }
  }

  return dst;
}

//

function _filterTrue(){ return true };
_filterTrue.functionKind = 'field-filter';
function _filterFalse(){ return true };
_filterFalse.functionKind = 'field-filter';

function _mapFieldFilterMake( filter )
{

  _.assert( arguments.length === 1 );

  if( _.routineIs( filter ) )
  filter = { filterUp : filter, filterField : filter }

  if( filter.filterUp === undefined )
  filter.filterUp = filter.filterField;
  else if( filter.filterUp === true )
  filter.filterUp = _filterTrue;
  else if( filter.filterUp === false )
  filter.filterUp = _filterFalse;

  if( filter.filterField === true )
  filter.filterField = _filterTrue;
  else if( filter.filterField === false )
  filter.filterField = _filterFalse;

  _.assert( _.routineIs( filter.filterUp ) );
  _.assert( _.routineIs( filter.filterField ) );

  _.assert( filter.filterUp.functionKind === 'field-filter' );
  _.assert( filter.filterField.functionKind === 'field-filter' );

  return filter;
}

//

function _mapExtendRecursiveFiltering( filter,dst,src )
{

  _.assert( _.objectIs( src ) );

  for( var s in src )
  {

    if( _.objectIs( src[ s ] ) )
    {

      if( filter.filterUp( dst,src,s ) === true )
      {
        if( !_.objectIs( dst[ s ] ) )
        dst[ s ] = Object.create( null );
        _mapExtendRecursiveFiltering( filter,dst[ s ],src[ s ] );
      }

    }
    else
    {

      if( filter.filterField( dst,src,s ) === true )
      dst[ s ] = src[ s ];

    }

  }

}

//

function _mapExtendRecursive( dst,src )
{

  _.assert( _.objectIs( src ) );

  for( var s in src )
  {

    if( _.objectIs( src[ s ] ) )
    {

      if( !_.objectIs( dst[ s ] ) )
      dst[ s ] = Object.create( null );
      _mapExtendRecursive( dst[ s ],src[ s ] );

    }
    else
    {

      dst[ s ] = src[ s ];

    }

  }

}

// --
// map getter
// --

/**
 * The mapFirstPair() routine returns first pair [ key, value ] as array.
 *
 * @param { objectLike } srcObject - An object like entity of get first pair.
 *
 * @example
 * // returns [ 'a', 3 ]
 * _.mapFirstPair( { a : 3, b : 13 } );
 *
 * @example
 * // returns 'undefined'
 * _.mapFirstPair( {  } );
 *
 * @example
 * // returns [ '0', [ 'a', 7 ] ]
 * _.mapFirstPair( [ [ 'a', 7 ] ] );
 *
 * @returns { Array } Returns pair [ key, value ] as array if (srcObject) has fields, otherwise, undefined.
 * @function mapFirstPair
 * @throws { Error } Will throw an Error if (arguments.length) less than one, if (srcObject) is not an object-like.
 * @memberof wTools
 */

function mapFirstPair( srcObject )
{

  _.assert( arguments.length === 1 );
  _.assert( _.objectLike( srcObject ) );

  for( var s in srcObject )
  {
    return [ s,srcObject[ s ] ];
  }

}

//

function mapInvert( src,dst )
{
  var o = this === Self ? Object.create( null ) : this;

  if( src )
  o.src = src;

  if( dst )
  o.dst = dst;

  _.routineOptions( mapInvert,o );

  o.dst = o.dst || Object.create( null );

  _.assert( arguments.length === 1 || arguments.length === 2 );
  _.assert( _.objectLike( o.src ) );

  var del
  if( o.duplicate === 'delete' )
  del = Object.create( null );

  /* */

  for( var k in o.src )
  {
    var e = o.src[ k ];
    if( o.duplicate === 'delete' )
    if( o.dst[ e ] !== undefined )
    {
      del[ e ] = k;
      continue;
    }
    if( o.duplicate === 'array' || o.duplicate === 'array-with-value' )
    {
      if( o.dst[ e ] === undefined )
      o.dst[ e ] = o.duplicate === 'array-with-value' ? [ e ] : [];
      o.dst[ e ].push( k );
    }
    else
    {
      _.assert( o.dst[ e ] === undefined,'Cant invert the map, it has several keys with value',o.src[ k ] );
      o.dst[ e ] = k;
    }
  }

  /* */

  if( o.duplicate === 'delete' )
  _.mapDelete( o.dst,del );

  return o.dst;
}

mapInvert.defaults =
{
  src : null,
  dst : null,
  duplicate : 'error',
}

//

function mapInvertDroppingDuplicates( src,dst )
{
  var dst = dst || Object.create( null );

  _.assert( arguments.length === 1 || arguments.length === 2 );
  _.assert( _.objectLike( src ) );

  var drop;

  for( var s in src )
  {
    if( dst[ src[ s ] ] !== undefined )
    {
      drop = drop || Object.create( null );
      drop[ src[ s ] ] = true;
    }
    dst[ src[ s ] ] = s;
  }

  if( drop )
  for( var d in drop )
  {
    delete dst[ d ];
  }

  return dst;
}

//

function mapsFlatten( o )
{

  _.assert( arguments.length === 1 );
  _.routineOptions( mapsFlatten,o );
  _.assert( _.arrayIs( o.maps ) )

  o.result = o.result || Object.create( null );

  function extend( r,s )
  {
    if( o.assertUniqueness )
    _.assertMapHasNone( r,s );
    _.mapExtend( r,s );
  }

  for( var a = 0 ; a < o.maps.length ; a++ )
  {

    var src = o.maps[ a ];

    if( !_.arrayLike( src ) )
    {
      _.assert( _.objectIs( src ) );
      if( src !== undefined )
      extend( o.result, src );
      continue;
    }

    for( var s = 0 ; s < src.length ; s++ )
    {
      if( _.arrayIs( src[ s ] ) )
      mapsFlatten
      ({
        maps : src[ s ],
        result : o.result,
        assertUniqueness : o.assertUniqueness,
      });
      else if( _.objectIs( src[ s ] ) )
      extend( o.result, src );
      else
      throw _.err( 'array should have only maps' );
    }

  }

  return o.result;
}

mapsFlatten.defaults =
{
  maps : null,
  result : null,
  assertUniqueness : 1,
}

//

/**
 * The mapToArray() converts an object (src) into array [ [ key, value ] ... ].
 *
 * It takes an object (src) creates an empty array,
 * checks if ( arguments.length === 1 ) and (src) is an object.
 * If true, it returns a list of [ [ key, value ] ... ] pairs.
 * Otherwise it throws an Error.
 *
 * @param { objectLike } src - object to get a list of [ key, value ] pairs.
 *
 * @example
 * // returns [ [ 'a', 3 ], [ 'b', 13 ], [ 'c', 7 ] ]
 * _.mapToArray( { a : 3, b : 13, c : 7 } );
 *
 * @returns { array } Returns a list of [ [ key, value ] ... ] pairs.
 * @function mapToArray
 * @throws { Error } Will throw an Error if( arguments.length !== 1 ) or (src) is not an object.
 * @memberof wTools
 */

function mapToArray( src )
{
  var result = [];

  _.assert( arguments.length === 1 );
  _.assert( _.objectIs( src ) );

  for( var s in src )
  {
    result.push( [ s,src[s] ] );
  }

  return result;
}

//

/**
 * The mapValWithIndex() returns value of (src) by corresponding (index).
 *
 * It takes (src) and (index), creates a variable ( i = 0 ),
 * checks if ( index > 0 ), iterate over (src) object-like and match
 * if ( i == index ).
 * If true, it returns value of (src).
 * Otherwise it increment ( i++ ) and iterate over (src) until it doesn't match index.
 *
 * @param { objectLike } src - An object-like.
 * @param { number } index - To find the position an element.
 *
 * @example
 * // returns 7
 * _.mapValWithIndex( [ 3, 13, 'c', 7 ], 3 );
 *
 * @returns { * } Returns value of (src) by corresponding (index).
 * @function mapValWithIndex
 * @throws { Error } Will throw an Error if( arguments.length > 2 ) or (src) is not an Object.
 * @memberof wTools
 */

function mapValWithIndex( src,index )
{

  _.assert( arguments.length === 2 );
  _.assert( _.objectLike( src ) );


  if( index < 0 ) return;

  var i = 0;
  for( var s in src )
  {
    if( i == index ) return src[s];
    i++;
  }
}

//

/**
 * The mapKeyWithIndex() returns key of (src) by corresponding (index).
 *
 * It takes (src) and (index), creates a variable ( i = 0 ),
 * checks if ( index > 0 ), iterate over (src) object-like and match
 * if ( i == index ).
 * If true, it returns value of (src).
 * Otherwise it increment ( i++ ) and iterate over (src) until it doesn't match index.
 *
 * @param { objectLike } src - An object-like.
 * @param { number } index - To find the position an element.
 *
 * @example
 * // returns '1'
 * _.mapKeyWithIndex( [ 'a', 'b', 'c', 'd' ], 1 );
 *
 * @returns { string } Returns key of (src) by corresponding (index).
 * @function mapKeyWithIndex
 * @throws { Error } Will throw an Error if( arguments.length > 2 ) or (src) is not an Object.
 * @memberof wTools
 */

function mapKeyWithIndex( src,index )
{

   _.assert( arguments.length === 2 );
   _.assert( _.objectLike( src ) );

  if( index < 0 ) return;

  var i = 0;
  for( var s in src )
  {
    if( i == index ) return s;
    i++;
  }

}

//

/**
 * The mapToStr() routine converts and returns the passed object (src) to the string.
 *
 * It takes an object and two strings (keyValSep) and (tupleSep),
 * checks if (keyValSep and tupleSep) are strings.
 * If false, it assigns them defaults (' : ') to the (keyValSep) and
 * ('; ') to the tupleSep.
 * Otherwise, it returns a string representing the passed object (src).
 *
 * @param { objectLike } src - The object to convert to the string.
 * @param { string } [ keyValSep = ' : ' ] keyValSep - colon.
 * @param { string } [ tupleSep = '; ' ] tupleSep - semicolon.
 *
 * @example
 * // returns 'a : 1; b : 2; c : 3; d : 4'
 * _.mapToStr( { a : 1, b : 2, c : 3, d : 4 }, ' : ', '; ' );
 *
 * @example
 * // returns '0 : 1; 1 : 2; 2 : 3';
 * _.mapToStr( [ 1, 2, 3 ], ' : ', '; ' );
 *
 * @example
 * // returns '0 : a; 1 : b; 2 : c';
 * _.mapToStr( 'abc', ' : ', '; ' );
 *
 * @returns { string } Returns a string (result) representing the passed object (src).
 * @function mapToStr
 * @memberof wTools
 */

function mapToStr( o )
{

  _.routineOptions( mapToStr,o );
  _.assert( arguments.length === 1 );

  var result = '';
  for( var s in o.src )
  {
    result += s + o.valKeyDelimeter + o.src[ s ] + o.entryDelimeter;
  }

  result = result.substr( 0,result.length-o.entryDelimeter.length );

  return result
}

mapToStr.defaults =
{
  src : null,
  valKeyDelimeter : ':',
  entryDelimeter : ';',
}

//

function mapIndexForValue( src,ins )
{

  for( var s in src )
  {
    if( src[ s ] === ins )
    return s;
  }

  return;
}

// --
// map properties
// --

function _mapEnumerableKeys( src,own )
{
  var result = [];

  _.assert( arguments.length === 2 );
  // _.objectLike( src );

  if( own )
  {
    for( var k in src )
    if( Object.hasOwnProperty.call( src,k ) )
    result.push( k );
  }
  else
  {
    for( var k in src )
    result.push( k );
  }

  return result;
}


//

function _mapKeys( o )
{
  var result = [];

  _.routineOptions( _mapKeys,o );
  _.assert( arguments.length === 1 );
  _.assert( _.objectLike( o ) );
  _.assert( !( o.src instanceof Map ),'not implemented' );
  _.assert( o.selectFilter === null || _.routineIs( o.selectFilter ) );

  /* */

  function filter( src,keys )
  {

    if( !o.selectFilter )
    {
      _.__arrayAppendArrayOnce( result,keys );
    }
    else for( var k = 0 ; k < keys.length ; k++ )
    {
      var e = o.selectFilter( src,keys[ k ] );
      if( e !== undefined )
      _.__arrayAppendOnce( result,e );
      // if( e === undefined )
      // debugger;
    }
  }

  /* */

  if( o.enumerable )
  {

    filter( o.src,_._mapEnumerableKeys( o.src,o.own ) );

  }
  else
  {

    if( o.own  )
    {
      debugger;
      filter( o.src,Object.getOwnPropertyNames( o.src ) );
    }
    else
    {
      debugger;
      var proto = o.src;
      result = [];
      do
      {
        debugger;
        filter( proto,Object.getOwnPropertyNames( proto ) );
        proto = Object.getPrototypeOf( proto );
      }
      while( proto );
    }

    // result = o.own ? _.mapOwnKeys( o.src ) : _.mapKeys( o.src );
  }

  /* */

  return result;
}

_mapKeys.defaults =
{
  src : null,
  own : 0,
  enumerable : 1,
  selectFilter : null,
}

//

/**
 * This routine returns an array of a given objects enumerable properties,
 * in the same order as that provided by a for...in loop.
 * Accept single object. Each element of result array is unique.
 * Unlike standard [Object.keys]{@https://developer.mozilla.org/en/docs/Web/JavaScript/Reference/Global_Objects/Object/keys}
 * which accept object only mapKeys accept any object-like entity.
 *
 * @see {@link wTools.mapOwnKeys} - Similar routine taking into account own elements only.
 * @see {@link wTools.mapVals} - Similar routine returning values.
 *
 * @example
 * // returns [ "a", "b" ]
 * _.mapKeys({ a : 7, b : 13 });
 *
 * @example
 * // returns [ "a" ]
 * var o = { own : 1, enumerable : 0 };
 * _.mapKeys.call( o, { a : 1 } );
 *
 * @param { objectLike } src - object of interest to extract keys.
 * @param { objectLike } o - routine options can be provided through routine`s context.
 * @param { boolean } [ o.own = false ] - count only object`s own properties.
 * @param { boolean } [ o.enumerable = true ] - count only object`s enumerable properties.
 * @return { array } Returns an array with unique string elements.
 * corresponding to the enumerable properties found directly upon object or empty array
 * if nothing found.
 * @function mapKeys
 * @throws { Exception } Throw an exception if (src) is not an objectLike entity.
 * @throws { Error } Will throw an Error if unknown option is provided.
 * @memberof wTools
 */

function mapKeys( src )
{
  var result;
  var o = this === Self ? Object.create( null ) : this;

  _.assert( arguments.length === 1 );
  _.assertMapHasOnly( o,mapKeys.defaults );
  _.assert( !_.atomicIs( src ) );

  o.src = src;

  if( o.enumerable )
  result = _._mapEnumerableKeys( o.src,o.own );
  else
  result = _._mapKeys( o );

  return result;
}

mapKeys.defaults =
{
  own : 0,
  enumerable : 1,
}

//

/**
 * The mapOwnKeys() returns an array of a given object`s own enumerable properties,
 * in the same order as that provided by a for...in loop. Each element of result array is unique.
 *
 * @param { objectLike } src - The object whose properties keys are to be returned.
 * @param { objectLike } o - routine options can be provided through routine`s context.
 * @param { boolean } [ o.enumerable = true ] - count only object`s enumerable properties.
 *
 * @example
 * // returns [ "a", "b" ]
 * _.mapOwnKeys({ a : 7, b : 13 });
 *
 * * @example
 * // returns [ "a" ]
 * var o = { enumerable : 0 };
 * _.mapOwnKeys.call( o, { a : 1 } );
 *
 * @return { array } Returns an array whose elements are strings
 * corresponding to the own enumerable properties found directly upon object or empty
 * array if nothing found.
 * @function mapOwnKeys
 * @throws { Error } Will throw an Error if (src) is not an objectLike entity.
 * @throws { Error } Will throw an Error if unknown option is provided.
 * @memberof wTools
*/

function mapOwnKeys( src )
{
  var result;
  var o = this === Self ? Object.create( null ) : this;

  _.assert( arguments.length === 1 );
  _.assertMapHasOnly( o,mapOwnKeys.defaults );
  _.assert( !_.atomicIs( src ) );

  o.src = src;
  o.own = 1;

  if( o.enumerable )
  result = _._mapEnumerableKeys( o.src,o.own );
  else
  result = _._mapKeys( o );

  if( !o.enumerable )
  debugger;

  return result;
}

mapOwnKeys.defaults =
{
  enumerable : 1,
}

//

/**
 * The mapAllKeys() returns all properties of provided object as array,
 * in the same order as that provided by a for...in loop. Each element of result array is unique.
 *
 * @param { objectLike } src - The object whose properties keys are to be returned.
 *
 * @example
 * // returns [ "a", "b", "__defineGetter__", ... "isPrototypeOf" ]
 * var x = { a : 1 };
 * var y = { b : 2 };
 * Object.setPrototypeOf( x, y );
 * _.mapAllKeys( x );
 *
 * @return { array } Returns an array whose elements are strings
 * corresponding to the all properties found on the object.
 * @function mapAllKeys
 * @throws { Error } Will throw an Error if (src) is not an objectLike entity.
 * @memberof wTools
*/

function mapAllKeys( src )
{
  var o = this === Self ? Object.create( null ) : this;

  _.assert( arguments.length === 1 );
  _.assertMapHasOnly( o,mapAllKeys.defaults );
  _.assert( !_.atomicIs( src ) );

  o.src = src;
  o.own = 0;
  o.enumerable = 0;

  var result = _._mapKeys( o );

  debugger;
  return result;
}

mapAllKeys.defaults =
{
}

// function mapOwnKeys( src )
// {
//   var result = [];
//
//   if( arguments.length === 0 )
//   return result;
//
//   _.assert( _.objectLike( src ) );
//
//   if( arguments.length === 1 )
//   if( _.objectIs( src ) && Object.keys )
//   return Object.keys( src );
//
//   for( var s in src )
//   if( _hasOwnProperty.call( src,s ) )
//   result.push( s );
//
//   for( var a = 1 ; a < arguments.length ; a++ )
//   {
//     var src = arguments[ a ];
//     for( var s in src )
//     if( _hasOwnProperty.call( src,s ) )
//     _.__arrayAppendOnce( result,s );
//   }
//
//   return result;
// }

//

// /**
//  * This routine returns an array of a given objects enumerable properties,
//  * in the same order as that provided by a for...in loop.
//  * Accept several objects or single. Each element of result array is unique.
//  * Unlike standard [Object.keys]{@https://developer.mozilla.org/en/docs/Web/JavaScript/Reference/Global_Objects/Object/keys}
//  * which accept object only mapKeys accept any object-like entity.
//  *
//  * @see {@link wTools.mapOwnKeys} - Similar routine taking into account own elements only.
//  * @see {@link wTools.mapVals} - Similar routine returning values.
//  *
//  * @example
//  * // returns [ "a", "b" ]
//  * _.mapKeys({ a : 7, b : 13 });
//  *
//  * @param { ...objectLike } src - objects of interest to extract keys.
//  * @return { array } Returns an array with unique string elements.
//  * corresponding to the enumerable properties found directly upon object.
//  * @function mapKeys
//  * @throws { Exception } Throw an exception if (src) is not an object-like entity.
//  * @memberof wTools
//  */

// function mapKeys( src )
// {
//   var result = [];
//
//   if( arguments.length === 0 )
//   return result;
//
//   _.assert( _.objectLike( src ) || errIs( src ));
//
//   for( var s in src )
//   result.push( s );
//
//   for( var a = 1 ; a < arguments.length ; a++ )
//   {
//     var src = arguments[ a ];
//     _.assert( _.objectLike( src ) || errIs( src ) );
//     for( var s in src )
//     _.__arrayAppendOnce( result,s );
//   }
//
//   return result;
// }

//

function _mapVals( o )
{

  _.routineOptions( _mapVals,o );
  _.assert( arguments.length === 1 );
  _.assert( o.selectFilter === null || _.routineIs( o.selectFilter ) );

  var selectFilter = o.selectFilter;

  if( o.selectFilter )
  debugger;

  if( !o.selectFilter )
  o.selectFilter = function getVal( src,k )
  {
    return src[ k ]
  }

  var result = _._mapKeys( o );

  return result;
}

_mapVals.defaults =
{
  src : null,
  own : 0,
  enumerable : 1,
  selectFilter : null,
}

//

/**
 * The mapVals() routine returns an array of a given object's
 * enumerable property values, in the same order as that provided by a for...in loop.
 *
 * It takes an object (src) creates an empty array,
 * checks if (src) is an object.
 * If true, it returns an array of values,
 * otherwise it returns an empty array.
 *
 * @param { objectLike } src - The object whose property values are to be returned.
 * @param { objectLike } o - routine options can be provided through routine`s context.
 * @param { boolean } [ o.own = false ] - count only object`s own properties.
 * @param { boolean } [ o.enumerable = true ] - count only object`s enumerable properties.
 *
 * @example
 * // returns [ "7", "13" ]
 * _.mapVals( { a : 7, b : 13 } );
 *
 * @example
 * var o = { own : 1 };
 * var a = { a : 7 };
 * var b = { b : 13 };
 * Object.setPrototypeOf( a, b );
 * _.mapVals.call( o, a )
 * // returns [ 7 ]
 *
 * @returns { array } Returns an array whose elements are strings.
 * corresponding to the enumerable property values found directly upon object.
 * @function mapVals
 * @throws { Error } Will throw an Error if (src) is not an objectLike entity.
 * @throws { Error } Will throw an Error if unknown option is provided.
 * @memberof wTools
 */

function mapVals( src )
{
  var o = this === Self ? Object.create( null ) : this;

  _.assert( arguments.length === 1 );
  _.assertMapHasOnly( o,mapVals.defaults );
  _.assert( !_.atomicIs( src ) );

  o.src = src;

  var result = _._mapVals( o );

  return result;
}

mapVals.defaults =
{
  own : 0,
  enumerable : 1,
}

//

/**
 * The mapOwnVals() routine returns an array of a given object's
 * own enumerable property values,
 * in the same order as that provided by a for...in loop.
 *
 * It takes an object (src) creates an empty array,
 * checks if (src) is an object.
 * If true, it returns an array of values,
 * otherwise it returns an empty array.
 *
 * @param { objectLike } src - The object whose property values are to be returned.
 * @param { objectLike } o - routine options can be provided through routine`s context.
 * @param { boolean } [ o.enumerable = true ] - count only object`s enumerable properties.
 *
 * @example
 * // returns [ "7", "13" ]
 * _.mapOwnVals( { a : 7, b : 13 } );
 *
 * @example
 * var o = { enumerable : 0 };
 * var a = { a : 7 };
 * Object.defineProperty( a, 'x', { enumerable : 0, value : 1 } )
 * _.mapOwnVals.call( o, a )
 * // returns [ 7, 1 ]
 *
 * @returns { array } Returns an array whose elements are strings.
 * corresponding to the enumerable property values found directly upon object.
 * @function mapOwnVals
 * @throws { Error } Will throw an Error if (src) is not an objectLike entity.
 * @throws { Error } Will throw an Error if unknown option is provided.
 * @memberof wTools
 */

function mapOwnVals( src )
{
  var o = this === Self ? Object.create( null ) : this;

  _.assert( arguments.length === 1 );
  _.assertMapHasOnly( o,mapVals.defaults );
  _.assert( !_.atomicIs( src ) );

  o.src = src;
  o.own = 1;

  var result = _._mapVals( o );

  debugger;
  return result;
}

mapOwnVals.defaults =
{
  enumerable : 1,
}

//

/**
 * The mapAllVals() returns values of all properties of provided object as array,
 * in the same order as that provided by a for...in loop.
 *
 * It takes an object (src) creates an empty array,
 * checks if (src) is an object.
 * If true, it returns an array of values,
 * otherwise it returns an empty array.
 *
 * @param { objectLike } src - The object whose property values are to be returned.
 *
 * @example
 * // returns [ "7", "13", function __defineGetter__(), ... function isPrototypeOf() ]
 * _.mapAllVals( { a : 7, b : 13 } );
 *
 * @returns { array } Returns an array whose elements are strings.
 * corresponding to the enumerable property values found directly upon object.
 * @function mapAllVals
 * @throws { Error } Will throw an Error if (src) is not an objectLike entity.
 * @memberof wTools
 */

function mapAllVals( src )
{
  var o = this === Self ? Object.create( null ) : this;

  _.assert( arguments.length === 1 );
  _.assertMapHasOnly( o,mapAllVals.defaults );
  _.assert( !_.atomicIs( src ) );

  o.src = src;
  o.own = 0;
  o.enumerable = 0;

  var result = _._mapVals( o );

  debugger;
  return result;
}

mapAllVals.defaults =
{
}

// function mapOwnValues( src )
// {
//   var result = [];
//
//   _.assert( arguments.length === 1 );
//   _.assert( _.objectLike( src ) );
//
//   for( var s in src )
//   {
//     if( _hasOwnProperty.call( src,s ) )
//     result.push( src[ s ] );
//   }
//
//   return result;
// }
//
// //
//
// /**
//  * The mapVals() routine returns an array of a given object's
//  * own enumerable property values,
//  * in the same order as that provided by a for...in loop.
//  *
//  * It takes an object (src) creates an empty array,
//  * checks if (src) is an object.
//  * If true, it returns an array of values,
//  * otherwise it returns an empty array.
//  *
//  * @param { objectLike } src - The object whose property values are to be returned.
//  *
//  * @example
//  * // returns [ "7", "13" ]
//  * _.mapVals( { a : 7, b : 13 } );
//  *
//  * @returns { array } Returns an array whose elements are strings.
//  * corresponding to the enumerable property values found directly upon object.
//  * @function mapVals
//  * @throws { Error } Will throw an Error if (src) is not an Object.
//  * @memberof wTools
// */
//
// function mapVals( src )
// {
//   var result = [];
//
//   _.assert( arguments.length === 1 );
//   _.assert( _.objectLike( src ) );
//
//   for( var s in src )
//   result.push( src[ s ] );
//
//   return result;
// }

//

function _mapPairs( o )
{

  _.routineOptions( _mapPairs,o );
  _.assert( arguments.length === 1 );
  _.assert( o.selectFilter === null || _.routineIs( o.selectFilter ) );
  _.assert( !_.atomicIs( o.src ) );

  var selectFilter = o.selectFilter;

  if( o.selectFilter )
  debugger;

  debugger;
  if( !o.selectFilter )
  o.selectFilter = function getVal( src,k )
  {
    debugger;
    return [ k,src[ k ] ];
  }

  var result = _._mapKeys( o );

  return result;
}

_mapPairs.defaults =
{
  src : null,
  own : 0,
  enumerable : 1,
  selectFilter : null,
}

//

/**
 * The mapPairs() converts an object into a list of unique [ key, value ] pairs.
 *
 * It takes an object (src) creates an empty array,
 * checks if (src) is an object.
 * If true, it returns a list of [ key, value ] pairs if they exist,
 * otherwise it returns an empty array.
 *
 * @param { objectLike } src - Object to get a list of [ key, value ] pairs.
 * @param { objectLike } o - routine options can be provided through routine`s context.
 * @param { boolean } [ o.own = false ] - count only object`s own properties.
 * @param { boolean } [ o.enumerable = true ] - count only object`s enumerable properties.
 *
 * @example
 * // returns [ [ "a", 7 ], [ "b", 13 ] ]
 * _.mapPairs( { a : 7, b : 13 } );
 *
 * @example
 * var a = { a : 1 };
 * var b = { b : 2 };
 * Object.setPrototypeOf( a, b );
 * _.mapPairs.call( { own : 1 }, a );
 * //returns [ [ "a", 1 ] ]
 *
 * @returns { array } A list of [ key, value ] pairs.
 * @function mapPairs
 * @throws { Error } Will throw an Error if (src) is not an objectLike entity.
 * @throws { Error } Will throw an Error if unknown option is provided.
 * @memberof wTools
 */

function mapPairs( src )
{
  var o = this === Self ? Object.create( null ) : this;

  _.assert( arguments.length === 1 );
  _.assertMapHasOnly( o,mapPairs.defaults );

  o.src = src;

  var result = _._mapPairs( o );

  debugger;
  return result;
}

mapPairs.defaults =
{
  own : 0,
  enumerable : 1,
}

//

/**
 * The mapOwnPairs() converts an object's own properties into a list of [ key, value ] pairs.
 *
 *
 * It takes an object ( src ) creates an empty array,
 * checks if ( src ) is an object.
 * If true, it returns a list of [ key, value ] pairs of object`s own properties if they exist,
 * otherwise it returns an empty array.
 *
 * @param { objectLike } src - Object to get a list of [ key, value ] pairs.
 * @param { objectLike } o - routine options can be provided through routine`s context.
 * @param { boolean } [ o.enumerable = true ] - count only object`s enumerable properties.
 *
 * @example
 * // returns [ [ "a", 7 ], [ "b", 13 ] ]
 * _.mapOwnPairs( { a : 7, b : 13 } );
 *
 * @example
 * var a = { a : 1 };
 * var b = { b : 2 };
 * Object.setPrototypeOf( a, b );
 * _.mapOwnPairs( a );
 * //returns [ [ "a", 1 ] ]
 *
 * @example
 * var a = { a : 1 };
 * _.mapOwnPairs.call( { enumerable : 0 }, a );
 *
 * @returns { array } A list of [ key, value ] pairs.
 * @function mapOwnPairs
 * @throws { Error } Will throw an Error if ( src ) is not an objectLike entity.
 * @throws { Error } Will throw an Error if unknown option is provided.
 * @memberof wTools
 */

function mapOwnPairs( src )
{
  var o = this === Self ? Object.create( null ) : this;

  _.assert( arguments.length === 1 );
  _.assertMapHasOnly( o,mapPairs.defaults );

  o.src = src;
  o.own = 1;

  var result = _._mapPairs( o );

  debugger;
  return result;
}

mapOwnPairs.defaults =
{
  enumerable : 1,
}

//

/**
 * The mapAllPairs() converts all properties of the object( src ) into a list of unique [ key, value ] pairs.
 *
 * It takes an object ( src ) creates an empty array,
 * checks if ( src ) is an object.
 * If true, it returns a list of [ key, value ] pairs that repesents all properties of provided object( src ),
 * otherwise it returns an empty array.
 *
 * @param { objectLike } src - Object to get a list of [ key, value ] pairs.
 *
 * @example
 * // returns [ [ "a", 7 ], [ "b", 13 ], ... [ "isPrototypeOf", function isPrototypeOf() ] ]
 * _.mapAllPairs( { a : 7, b : 13 } );
 *
 * @example
 * var a = { a : 1 };
 * var b = { b : 2 };
 * Object.setPrototypeOf( a, b );
 * _.mapAllPairs( a );
 * //returns [ [ "a", 1 ],[ "b", 2 ], ... [ "isPrototypeOf", function isPrototypeOf() ]  ]
 *
 * @returns { array } A list of [ key, value ] pairs.
 * @function mapAllPairs
 * @throws { Error } Will throw an Error if ( src ) is not an objectLike entity.
 * @memberof wTools
 */

function mapAllPairs( src )
{
  var o = this === Self ? Object.create( null ) : this;

  _.assert( arguments.length === 1 );
  _.assertMapHasOnly( o,mapAllPairs.defaults );

  o.src = src;
  o.own = 0;
  o.enumerable = 0;

  var result = _._mapPairs( o );

  debugger;
  return result;
}

mapAllPairs.defaults =
{
}

// function mapPairs( src )
// {
//   var result = [];
//
//   _.assert( _.objectLike( src ) );
//
//   for( var s in src )
//   result.push([ s, src[ s ] ]);
//
//   return result;
// }

//

function _mapProperties( o )
{
  var result = Object.create( null );

  _.routineOptions( _mapProperties,o );
  _.assert( arguments.length === 1 );
  _.assert( o.src instanceof Object || _.objectLike( o.src ) );

  var keys = _._mapKeys( o );

  for( var k = 0 ; k < keys.length ; k++ )
  {
    result[ keys[ k ] ] = o.src[ keys[ k ] ];
  }

  return result;
}

_mapProperties.defaults =
{
  src : null,
  own : 0,
  enumerable : 1,
  selectFilter : null,
}

//

/**
 * The mapProperties() gets enumerable properties of the object( src ) and returns them as new map.
 *
 * It takes an object ( src ) creates an empty map,
 * checks if ( src ) is an object.
 * If true, it copies unique enumerable properties of the provided object to the new map using
 * their original name/value and returns the result,
 * otherwise it returns empty map.
 *
 * @param { objectLike } src - Object to get a map of enumerable properties.
 * @param { objectLike } o - routine options can be provided through routine`s context.
 * @param { boolean } [ o.own = false ] - count only object`s own properties.
 * @param { boolean } [ o.enumerable = true ] - count only object`s enumerable properties.
 *
 * @example
 * // returns { a : 7, b : 13 }
 * _.mapProperties( { a : 7, b : 13 } );
 *
 * @example
 * var a = { a : 1 };
 * var b = { b : 2 };
 * Object.setPrototypeOf( a, b );
 * _.mapProperties( a );
 * //returns { a : 1, b : 2 }
 *
 * @example
 * var a = { a : 1 };
 * var b = { b : 2 };
 * Object.setPrototypeOf( a, b );
 * _.mapProperties.call( { own : 1 }, a )
 * //returns { a : 1 }
 *
 * @returns { object } A new map with unique enumerable properties from source( src ).
 * @function mapProperties
 * @throws { Error } Will throw an Error if ( src ) is not an objectLike entity.
 * @throws { Error } Will throw an Error if unknown option is provided.
 * @memberof wTools
 */

function mapProperties( src )
{
  var o = this === Self ? Object.create( null ) : this;

  _.assert( arguments.length === 1 );
  _.routineOptions( mapProperties,o );

  o.src = src;

  var result = _._mapProperties( o );
  return result;
}

mapProperties.defaults =
{
  own : 0,
  enumerable : 1,
}

//

/**
 * The mapOwnProperties() gets the object's( src ) own enumerable properties and returns them as new map.
 *
 * It takes an object ( src ) creates an empty map,
 * checks if ( src ) is an object.
 * If true, it copies object's own enumerable properties to the new map using
 * their original name/value and returns the result,
 * otherwise it returns empty map.
 *
 * @param { objectLike } src - Source to get a map of object`s own enumerable properties.
 * @param { objectLike } o - routine options can be provided through routine`s context.
 * @param { boolean } [ o.enumerable = true ] - count only object`s enumerable properties.
 *
 * @example
 * // returns { a : 7, b : 13 }
 * _.mapOwnProperties( { a : 7, b : 13 } );
 *
 * @example
 * var a = { a : 1 };
 * var b = { b : 2 };
 * Object.setPrototypeOf( a, b );
 * _.mapOwnProperties( a );
 * //returns { a : 1 }
 *
 * @example
 * var a = { a : 1 };
 * Object.defineProperty( a, 'b', { enumerable : 0, value : 2 } );
 * _.mapOwnProperties.call( { enumerable : 0 }, a )
 * //returns { a : 1, b : 2 }
 *
 * @returns { object } A new map with source( src ) own enumerable properties.
 * @function mapOwnProperties
 * @throws { Error } Will throw an Error if ( src ) is not an objectLike entity.
 * @throws { Error } Will throw an Error if unknown option is provided.
 * @memberof wTools
 */

function mapOwnProperties( src )
{
  var o = this === Self ? Object.create( null ) : this;

  _.assert( arguments.length === 1 );
  _.routineOptions( mapOwnProperties,o );

  o.src = src;
  o.own = 1;

  var result = _._mapProperties( o );
  return result;
}

mapOwnProperties.defaults =
{
  enumerable : 1,
}

//

/**
 * The mapAllProperties() gets all properties from provided object( src ) and returns them as new map.
 *
 * It takes an object ( src ) creates an empty map,
 * checks if ( src ) is an object.
 * If true, it copies all unique object's properties to the new map using
 * their original name/value and returns the result,
 * otherwise it returns empty map.
 *
 * @param { objectLike } src - Source to get a map of all object`s properties.
 *
 * @example
 * // returns { a : 7, b : 13, __defineGetter__ : function...}
 * _.mapAllProperties( { a : 7, b : 13 } );
 *
 * @example
 * var a = { a : 1 };
 * var b = { b : 2 };
 * Object.setPrototypeOf( a, b );
 * _.mapAllProperties( a );
 * //returns { a : 1, b : 2, __defineGetter__ : function...}
 *
 * @returns { object } A new map with all unique properties from source( src ).
 * @function mapAllProperties
 * @throws { Error } Will throw an Error if ( src ) is not an objectLike entity.
 * @throws { Error } Will throw an Error if unknown option is provided.
 * @memberof wTools
 */

function mapAllProperties( src )
{
  var o = this === Self ? Object.create( null ) : this;

  _.assert( arguments.length === 1 );
  _.routineOptions( mapAllProperties,o );

  o.src = src;
  o.own = 0;
  o.enumerable = 0;

  var result = _._mapProperties( o );
  return result;
}

mapAllProperties.defaults =
{
}

//

/**
 * The mapRoutines() gets enumerable properties that contains routines as value from the object( src ) and returns them as new map.
 *
 * It takes an object ( src ) creates an empty map,
 * checks if ( src ) is an object.
 * If true, it copies unique enumerable properties that holds routines from source( src ) to the new map using
 * original name/value of the property and returns the result, otherwise it returns empty map.
 *
 * @param { objectLike } src - Source to get a map of object`s properties.
 * @param { objectLike } o - routine options, can be provided through routine`s context.
 * @param { boolean } [ o.own = false ] - count only object`s own properties.
 * @param { boolean } [ o.enumerable = true ] - count only object`s enumerable properties.
 *
 * @example
 * // returns { f : function(){} }
 * _.mapRoutines( { a : 7, b : 13, f : function(){} } );
 *
 * @example
 * var a = { a : 1 };
 * var b = { b : 2, f : function(){} };
 * Object.setPrototypeOf( a, b );
 * _.mapRoutines( a )
 * //returns { f : function(){} }
 *
 * @example
 * var a = { a : 1 };
 * var b = { b : 2, f : function(){} };
 * Object.setPrototypeOf( a, b );
 * _.mapRoutines.call( { own : 1 }, a )
 * //returns {}
 *
 * @returns { object } A new map with unique enumerable routine properties from source( src ).
 * @function mapRoutines
 * @throws { Error } Will throw an Error if ( src ) is not an objectLike entity.
 * @throws { Error } Will throw an Error if unknown option is provided.
 * @memberof wTools
 */


function mapRoutines( src )
{
  var o = this === Self ? Object.create( null ) : this;

  _.assert( arguments.length === 1 );
  _.routineOptions( mapRoutines,o );

  o.src = src;
  o.selectFilter = function selectRoutine( src,k )
  {
    debugger;
    if( _.routineIs( src[ k ] ) )
    return k;
    debugger;
  }

  debugger;
  var result = _._mapProperties( o );
  return result;
}

mapRoutines.defaults =
{
  own : 0,
  enumerable : 1,
}

//

/**
 * The mapOwnRoutines() gets object`s( src ) own enumerable properties that contains routines as value and returns them as new map.
 *
 * It takes an object ( src ) creates an empty map,
 * checks if ( src ) is an object.
 * If true, it copies object`s( src ) own unique enumerable properties that holds routines to the new map using
 * original name/value of the property and returns the result, otherwise it returns empty map.
 *
 * @param { objectLike } src - Source to get a map of object`s properties.
 * @param { objectLike } o - routine options, can be provided through routine`s context.
 * @param { boolean } [ o.enumerable = true ] - count only object`s enumerable properties.
 *
 * @example
 * // returns { f : function(){} }
 * _.mapOwnRoutines( { a : 7, b : 13, f : function(){} } );
 *
 * @example
 * var a = { a : 1 };
 * var b = { b : 2, f : function(){} };
 * Object.setPrototypeOf( a, b );
 * _.mapOwnRoutines( a )
 * //returns {}
 *
 * @example
 * var a = { a : 1 };
 * Object.defineProperty( a, 'b', { enumerable : 0, value : function(){} } );
 * _.mapOwnRoutines.call( { enumerable : 0 }, a )
 * //returns { b : function(){} }
 *
 * @returns { object } A new map with unique object`s own enumerable routine properties from source( src ).
 * @function mapOwnRoutines
 * @throws { Error } Will throw an Error if ( src ) is not an objectLike entity.
 * @throws { Error } Will throw an Error if unknown option is provided.
 * @memberof wTools
 */

function mapOwnRoutines( src )
{
  var o = this === Self ? Object.create( null ) : this;

  _.assert( arguments.length === 1 );
  _.routineOptions( mapOwnRoutines,o );

  o.src = src;
  o.own = 1;
  o.selectFilter = function selectRoutine( src,k )
  {
    debugger;
    if( _.routineIs( src[ k ] ) )
    return k;
    debugger;
  }

  debugger;
  var result = _._mapProperties( o );
  return result;
}

mapOwnRoutines.defaults =
{
  enumerable : 1,
}

//

/**
 * The mapAllRoutines() gets all properties of object( src ) that contains routines as value and returns them as new map.
 *
 * It takes an object ( src ) creates an empty map,
 * checks if ( src ) is an object.
 * If true, it copies all unique properties of source( src ) that holds routines to the new map using
 * original name/value of the property and returns the result, otherwise it returns empty map.
 *
 * @param { objectLike } src - Source to get a map of object`s properties.
 *
 * @example
 * // returns { f : function, __defineGetter__ : function...}
 * _.mapAllRoutines( { a : 7, b : 13, f : function(){} } );
 *
 * @example
 * var a = { a : 1 };
 * var b = { b : 2, f : function(){} };
 * Object.setPrototypeOf( a, b );
 * _.mapAllRoutines( a )
 * // returns { f : function, __defineGetter__ : function...}
 *
 *
 * @returns { object } A new map with all unique object`s( src ) properties that are routines.
 * @function mapAllRoutines
 * @throws { Error } Will throw an Error if ( src ) is not an objectLike entity.
 * @throws { Error } Will throw an Error if unknown option is provided.
 * @memberof wTools
 */

function mapAllRoutines( src )
{
  var o = this === Self ? Object.create( null ) : this;

  _.assert( arguments.length === 1 );
  _.routineOptions( mapAllRoutines,o );

  o.src = src;
  o.own = 0;
  o.enumerable = 0;
  o.selectFilter = function selectRoutine( src,k )
  {
    debugger;
    if( _.routineIs( src[ k ] ) )
    return k;
  }

  debugger;
  var result = _._mapProperties( o );
  return result;
}

mapAllRoutines.defaults =
{
}

//

/**
 * The mapFields() gets enumerable fields( all properties except routines ) of the object( src ) and returns them as new map.
 *
 * It takes an object ( src ) creates an empty map,
 * checks if ( src ) is an object.
 * If true, it copies unique enumerable properties of the provided object( src ) that are not routines to the new map using
 * their original name/value and returns the result, otherwise it returns empty map.
 *
 * @param { objectLike } src - Object to get a map of enumerable properties.
 * @param { objectLike } o - routine options can be provided through routine`s context.
 * @param { boolean } [ o.own = false ] - count only object`s own properties.
 * @param { boolean } [ o.enumerable = true ] - count only object`s enumerable properties.
 *
 * @example
 * // returns { a : 7, b : 13 }
 * _.mapFields( { a : 7, b : 13, c : function(){} } );
 *
 * @example
 * var a = { a : 1 };
 * var b = { b : 2, c : function(){} };
 * Object.setPrototypeOf( a, b );
 * _.mapFields( a );
 * //returns { a : 1, b : 2 }
 *
 * @example
 * var a = { a : 1, x : function(){} };
 * var b = { b : 2 };
 * Object.setPrototypeOf( a, b );
 * _.mapFields.call( { own : 1 }, a )
 * //returns { a : 1 }
 *
 * @returns { object } A new map with unique enumerable fields( all properties except routines ) from source( src ).
 * @function mapFields
 * @throws { Error } Will throw an Error if ( src ) is not an objectLike entity.
 * @throws { Error } Will throw an Error if unknown option is provided.
 * @memberof wTools
 */

function mapFields( src )
{
  var o = this === Self ? Object.create( null ) : this;

  _.assert( arguments.length === 1 );
  _.routineOptions( mapFields,o );

  o.src = src;
  o.selectFilter = function selectRoutine( src,k )
  {
    if( !_.routineIs( src[ k ] ) )
    return k;
  }

  var result = _._mapProperties( o );
  return result;
}

mapFields.defaults =
{
  own : 0,
  enumerable : 1,
}

//

/**
 * The mapOwnFields() gets object`s( src ) own enumerable fields( all properties except routines ) and returns them as new map.
 *
 * It takes an object ( src ) creates an empty map,
 * checks if ( src ) is an object.
 * If true, it copies object`s own enumerable properties that are not routines to the new map using
 * their original name/value and returns the result, otherwise it returns empty map.
 *
 * @param { objectLike } src - Object to get a map of enumerable properties.
 * @param { objectLike } o - routine options can be provided through routine`s context.
 * @param { boolean } [ o.enumerable = true ] - count only object`s enumerable properties.
 *
 * @example
 * // returns { a : 7, b : 13 }
 * _.mapOwnFields( { a : 7, b : 13, c : function(){} } );
 *
 * @example
 * var a = { a : 1 };
 * var b = { b : 2, c : function(){} };
 * Object.setPrototypeOf( a, b );
 * _.mapOwnFields( a );
 * //returns { a : 1 }
 *
 * @example
 * var a = { a : 1, x : function(){} };
 * Object.defineProperty( a, 'b', { enumerable : 0, value : 2 } )
 * _.mapFields.call( { enumerable : 0 }, a )
 * //returns { a : 1, b : 2 }
 *
 * @returns { object } A new map with object`s( src ) own enumerable fields( all properties except routines ).
 * @function mapOwnFields
 * @throws { Error } Will throw an Error if ( src ) is not an objectLike entity.
 * @throws { Error } Will throw an Error if unknown option is provided.
 * @memberof wTools
 */

function mapOwnFields( src )
{
  var o = this === Self ? Object.create( null ) : this;

  _.assert( arguments.length === 1 );
  _.routineOptions( mapOwnFields,o );

  o.src = src;
  o.own = 1;
  o.selectFilter = function selectRoutine( src,k )
  {
    debugger;
    if( !_.routineIs( src[ k ] ) )
    return k;
    debugger;
  }

  debugger;
  var result = _._mapProperties( o );
  return result;
}

mapOwnFields.defaults =
{
  enumerable : 1,
}

//

/**
 * The mapAllFields() gets all object`s( src ) fields( properties except routines ) and returns them as new map.
 *
 * It takes an object ( src ) creates an empty map,
 * checks if ( src ) is an object.
 * If true, it copies all object`s properties that are not routines to the new map using
 * their original name/value and returns the result, otherwise it returns empty map.
 *
 * @param { objectLike } src - Object to get a map of all properties.
 *
 * @example
 * // returns { a : 7, b : 13, __proto__ : Object }
 * _.mapAllFields( { a : 7, b : 13, c : function(){} } );
 *
 * @example
 * var a = { a : 1 };
 * var b = { b : 2, c : function(){} };
 * Object.setPrototypeOf( a, b );
 * _.mapAllFields( a );
 * //returns { a : 1, b : 2, __proto__ : Object }
 *
 * @example
 * var a = { a : 1, x : function(){} };
 * Object.defineProperty( a, 'b', { enumerable : 0, value : 2 } )
 * _.mapAllFields( a );
 * //returns { a : 1, b : 2, __proto__ : Object }
 *
 * @returns { object } A new map with all fields( properties except routines ) from source( src ).
 * @function mapAllFields
 * @throws { Error } Will throw an Error if ( src ) is not an objectLike entity.
 * @throws { Error } Will throw an Error if unknown option is provided.
 * @memberof wTools
 */

function mapAllFields( src )
{
  var o = this === Self ? Object.create( null ) : this;

  _.assert( arguments.length === 1 );
  _.routineOptions( mapAllFields,o );

  o.src = src;
  o.own = 0;
  o.enumerable = 0;
  o.selectFilter = function selectRoutine( src,k )
  {
    debugger;
    if( !_.routineIs( src[ k ] ) )
    return k;
    debugger;
  }

  debugger;
  var result = _._mapProperties( o );
  return result;
}

mapAllFields.defaults =
{
}

// //
//
// function mapFields( src )
// {
//   var result = Object.create( null );
//   var o = this === Self ? Object.create( null ) : this;
//
//   _.routineOptions( mapFields,o );
//   _.assert( arguments.length === 1 );
//   // _.assert( _.objectLike( src ) );
//
//   var keys = _._mapKeys
//   ({
//     src : src,
//     own : 0,
//     enumerable : 1,
//   });
//
//   for( var k = 0 ; k < keys.length ; k++ )
//   {
//     if( !_.routineIs( src[ keys[ k ] ] ) )
//     result[ keys[ k ] ] = src[ keys[ k ] ];
//   }
//
//   return result;
// }
//
// mapFields.defaults =
// {
//   own : 0,
//   enumerable : 1,
// }
//
// //
//
// function mapAllFields( src )
// {
//   var result = Object.create( null );
//   var o = this === Self ? Object.create( null ) : this;
//
//   _.routineOptions( mapFields,o );
//   _.assert( arguments.length === 1 );
//
//   return mapFields.call( o,src );
// }
//
// mapAllFields.defaults =
// {
//   own : 1,
//   enumerable : 1,
// }

//

/**
 * The mapOnlyAtomics() gets all object`s( src ) enumerable atomic fields( null,undef,number,string,symbol ) and returns them as new map.
 *
 * It takes an object ( src ) creates an empty map,
 * checks if ( src ) is an object.
 * If true, it copies object`s( src ) enumerable atomic properties to the new map using
 * their original name/value and returns the result, otherwise it returns empty map.
 *
 * @param { objectLike } src - Object to get a map of atomic properties.
 *
 * @example
 * var a = {};
 * Object.defineProperty( a, 'x', { enumerable : 0, value : 3 } )
 * _.mapOnlyAtomics( a );
 * // returns { }
 *
 * @example
 * var a = { a : 1 };
 * var b = { b : 2, c : function(){} };
 * Object.setPrototypeOf( a, b );
 * _.mapOnlyAtomics( a );
 * //returns { a : 1, b : 2 }
 *
 * @returns { object } A new map with all atomic fields from source( src ).
 * @function mapOnlyAtomics
 * @throws { Error } Will throw an Error if ( src ) is not an Object.
 * @memberof wTools
 */

function mapOnlyAtomics( src )
{
  _.assert( arguments.length === 1 );
  _.assert( _.objectIs( src ) );

  var result = _.mapExtendFiltering( _.filter.atomic(),Object.create( null ),src );
  return result;
}

// --
// map logic
// --

/**
 * Returns new object with unique keys.
 *
 * Takes any number of objects.
 * Returns new object filled by unique keys
 * from the first (srcMap) original object.
 * Values for result object come from original object (srcMap)
 * not from second or other one.
 * If the first object has same key any other object has
 * then this pair( key/value ) will not be included into result object.
 * Otherwise pair( key/value ) from the first object goes into result object.
 *
 * @param{ objectLike } srcMap - original object.
 * @param{ ...objectLike } arguments[] - one or more objects.
 * Objects to return an object without repeating keys.
 *
 * @example
 * // returns { c : 3 }
 * mapBut( { a : 7, b : 13, c : 3 }, { a : 7, b : 13 } );
 *
 * @throws { Error }
 *  In debug mode it throws an error if any argument is not object like.
 * @returns { object } Returns new object made by unique keys.
 * @function mapBut
 * @memberof wTools
 */

function mapBut( srcMap )
{
  var result = Object.create( null );
  var a,k;

  _assert( _.objectLike( srcMap ),'mapBut :','expects object as argument' );

  for( k in srcMap )
  {

    for( a = 1 ; a < arguments.length ; a++ )
    {
      var argument = arguments[ a ];

      _assert( _.objectLike( argument ),'argument','#'+a,'is not object' );

      if( k in argument )
      if( argument[ k ] !== undefined )
      break;

    }
    if( a === arguments.length )
    {
      result[ k ] = srcMap[ k ];
    }
  }

  return result;
}

//

function mapButWithUndefines( srcMap )
{
  var result = Object.create( null );
  var a,k;

  _assert( _.objectLike( srcMap ),'mapBut :','expects object as argument' );

  for( k in srcMap )
  {
    for( a = 1 ; a < arguments.length ; a++ )
    {
      var argument = arguments[ a ];

      _assert( _.objectLike( argument ),'argument','#'+a,'is not object' );

      if( k in argument )
      break;

    }
    if( a === arguments.length )
    {
      result[ k ] = srcMap[ k ];
    }
  }

  return result;
}

//

  /**
   * The mapOwnBut() returns new object with unique own keys.
   *
   * Takes any number of objects.
   * Returns new object filled by unique own keys
   * from the first (srcMap) original object.
   * Values for (result) object come from original object (srcMap)
   * not from second or other one.
   * If (srcMap) does not have own properties it skips rest of code and checks another properties.
   * If the first object has same key any other object has
   * then this pair( key/value ) will not be included into result object.
   * Otherwise pair( key/value ) from the first object goes into result object.
   *
   * @param { objectLike } srcMap - The original object.
   * @param { ...objectLike } arguments[] - One or more objects.
   *
   * @example
   * // returns { a : 7 }
   * mapBut( { a : 7, 'toString' : 5 }, { b : 33, c : 77 } );
   *
   * @returns { object } Returns new (result) object with unique own keys.
   * @function mapOwnBut
   * @throws { Error } Will throw an Error if (srcMap) is not an object.
   * @memberof wTools
   */

function mapOwnBut( srcMap )
{
  var result = Object.create( null );
  var a,k;

  /*console.warn( 'fuzzy!' ); debugger;*/

  _.assert( _.objectLikeOrRoutine( srcMap ),'mapOwnBut :','expects object as argument' );

  for( k in srcMap )
  {
    if( !_hasOwnProperty.call( srcMap, k ) )
    continue;

    for( a = 1 ; a < arguments.length ; a++ )
    {
      var argument = arguments[ a ];

      if( k in argument )
      break;

    }
    if( a === arguments.length )
    {
      result[ k ] = srcMap[ k ];
    }
  }

  return result;
}

//

  // /**
  //  * @callback  _.filter.atomic()
  //  * @param { object } result - The new object.
  //  * @param { objectLike } srcMap - The target object.
  //  * @param { string } k - The key of the (srcMap) object.
  //  */

  /**
   * The mapButFiltering() routine returns a new object (result)
   * whose (values) are not equal to the arrays or objects.
   *
   * Takes any number of objects.
   * If the first object has same key any other object has
   * then this pair [ key, value ] will not be included into (result) object.
   * Otherwise,
   * it calls a provided callback function ( _.filter.atomic() )
   * once for each key in the (srcMap), and adds to the (result) object
   * all the [ key, value ],
   * if values are not equal to the array or object.
   *
   * @param { function } filter.atomic() - Callback function to test each [ key, value ] of the (srcMap) object.
   * @param { objectLike } srcMap - The target object.
   * @param { ...objectLike } arguments[] - The next objects.
   *
   * @example
   * // returns { a : 1, b : "b" }
   * mapButFiltering( _.filter.atomic(), { a : 1, b : 'b', c : [ 1, 2, 3 ] } );
   *
   * @returns { object } Returns an object whose (values) are not equal to the arrays or objects.
   * @function mapButFiltering
   * @throws { Error } Will throw an Error if (srcMap) is not an object.
   * @memberof wTools
   */

function mapButFiltering( filter,srcMap )
{
  var result = Object.create( null );
  var filter = _.filter.makeMapper( filter );
  var a,k;

  assert( objectLike( srcMap ),'mapButFiltering :','expects object as argument' );

  for( k in srcMap )
  {
    for( a = 2 ; a < arguments.length ; a++ )
    {
      var argument = arguments[ a ];

      if( k in argument )
      break;

    }
    if( a === arguments.length )
    {
      filter.call( this,result,srcMap,k );
    }
  }

  return result;
}

//

function mapOwnButFiltering( filter,srcMap )
{
  var result = Object.create( null );
  var filter = _.filter.makeMapper( filter );
  var a,k;

  assert( objectLike( srcMap ),'mapOwnButFiltering :','expects object as argument' );

  for( k in srcMap )
  {
    for( a = 2 ; a < arguments.length ; a++ )
    {
      var argument = arguments[ a ];

      if( _hasOwnProperty.call( argument,k ) )
      break;

    }
    if( a === arguments.length )
    {
      filter.call( this,result,srcMap,k );
    }
  }

  return result;
}

//

/**
 * @property { objectLike } srcObjects.srcObject - The target object.
 * @property { objectLike } screenObjects.screenObject - The source object.
 * @property { Object } dstObject - The empty object.
 */

/**
 * The mapScreens() returns an object filled by unique [ key, value ]
 * from (srcObject) object.
 *
 * It creates the variable (dstObject) assignes and calls the routine (_mapScreen( { } ) )
 * with three properties.
 *
 * @see {@link wTools._mapScreen} - See for more information.
 *
 * @param { objectLike } srcObject - The target object.
 * @param { objectLike } screenObject - The source object.
 *
 * @example
 * // returns { a : "abc", c : 33, d : "name" };
 * _.mapScreens( { d : 'name', c : 33, a : 'abc' }, [ { a : 13 }, { b : 77 }, { c : 3 }, { d : 'name' } ] );
 *
 * @returns { Object } Returns an (dstObject) object filled by unique [ key, value ]
 * from (srcObject) objects.
 * @function mapScreens
 * @throws { Error } Will throw an Error if (arguments.length) more that two,
 * if (srcObject or screenObject) are not objects-like.
 * @memberof wTools
 */

function mapScreens( srcObject,screenObject )
{

  _assert( arguments.length >= 2,'mapScreens :','expects at least 2 arguments' );
  _assert( _.objectLike( srcObject ),'mapScreens :','expects object as argument' );
  _assert( _.objectLike( screenObject ),'mapScreens :','expects object as screenObject' );

  if( arguments.length > 2 )
  {
    screenObject =_ArraySlice.call( arguments,1 );
  }

  var dstObject = _mapScreen
  ({
    screenObjects : screenObject,
    srcObjects : srcObject,
    dstObject : Object.create( null ),
  });

  return dstObject;
}

//

/**
 * @namespace
 * @property { objectLike } screenObjects.screenObject - The first object.
 * @property { ...objectLike } srcObject.arguments[1,...] -
 * The pseudo array (arguments[]) from the first [1] index to the end.
 * @property { object } dstObject - The empty object.
 */

/**
 * The mapScreen() returns an object filled by unique [ key, value ]
 * from others objects.
 *
 * It takes number of objects, creates a new object by three properties
 * and calls the _mapScreen( {} ) with created object.
 *
 * @see  {@link wTools._mapScreen} - See for more information.
 *
 * @param { objectLike } screenObject - The first object.
 * @param { ...objectLike } arguments[] - One or more objects.
 *
 * @example
 * // returns { a : "abc", c : 33, d : "name" };
 * _.mapScreen( { a : 13, b : 77, c : 3, d : 'name' }, { d : 'name', c : 33, a : 'abc' } );
 *
 * @returns { Object } Returns the object filled by unique [ key, value ]
 * from others objects.
 * @function mapScreen
 * @throws { Error } Will throw an Error if (arguments.length < 2) or (arguments.length !== 2).
 * @memberof wTools
 */

function mapScreen( screenObject )
{

  _.assert( arguments.length === 2 );

  return _mapScreen
  ({
    screenObjects : screenObject,
    srcObjects : _.arraySlice( arguments,1 ),
    dstObject : Object.create( null ),
  });

}

//

function mapScreenOwn( screenObject )
{

  _.assert( arguments.length === 2 );

  return _mapScreen
  ({
    screenObjects : screenObject,
    srcObjects : _.arraySlice( arguments,1 ),
    dstObject : Object.create( null ),
    filter : _.filter.srcOwn(),
  });

}

//

  // /**
  //  * @callback  options.filter
  //  * @param { objectLike } dstObject - An empty object.
  //  * @param { objectLike } srcObjects - The target object.
  //  * @param { string } - The key of the (screenObject).
  //  */

/**
 * The _mapScreen() returns an object filled by unique [ key, value]
 * from others objects.
 *
 * The _mapScreen() checks whether there are the keys of
 * the (screenObject) in the list of (srcObjects).
 * If true, it calls a provided callback function (filter)
 * and adds to the (dstObject) all the [ key, value ]
 * for which callback function returns true.
 *
 * @param { function } [options.filter = filter.bypass()] options.filter - The callback function.
 * @param { objectLike } options.srcObjects - The target object.
 * @param { objectLike } options.screenObjects - The source object.
 * @param { Object } [options.dstObject = Object.create( null )] options.dstObject - The empty object.
 *
 * @example
 * // returns { a : 33, c : 33, name : "Mikle" };
 * var options = Object.create( null );
 * options.dstObject = Object.create( null );
 * options.screenObjects = { 'a' : 13, 'b' : 77, 'c' : 3, 'name' : 'Mikle' };
 * options.srcObjects = { 'a' : 33, 'd' : 'name', 'name' : 'Mikle', 'c' : 33 };
 * _mapScreen( options );
 *
 * @example
 * // returns { a : "abc", c : 33, d : "name" };
 * var options = Object.create( null );
 * options.dstObject = Object.create( null );
 * options.screenObjects = { a : 13, b : 77, c : 3, d : 'name' };
 * options.srcObjects = { d : 'name', c : 33, a : 'abc' };
 * _mapScreen( options );
 *
 * @returns { Object } Returns an object filled by unique [ key, value ]
 * from others objects.
 * @function _mapScreen
 * @throws { Error } Will throw an Error if (options.dstObject or screenObject) are not objects,
 * or if (srcObjects) is not an array
 * @memberof wTools
 */

function _mapScreen( options )
{

  var dstObject = options.dstObject || Object.create( null );
  var screenObject = options.screenObjects;
  var srcObjects = options.srcObjects;

  if( _.arrayIs( screenObject ) )
  screenObject = _.mapCopy.apply( this,screenObject );

  if( !_.arrayIs( srcObjects ) )
  srcObjects = [ srcObjects ];

  if( !options.filter )
  options.filter = _.filter.bypass();
  options.filter = _.filter.makeMapper( options.filter );

  _assert( arguments.length === 1 );
  _assert( _.objectLike( dstObject ),'_mapScreen :','expects object as (-dstObject-)' );
  _assert( _.objectLike( screenObject ),'_mapScreen :','expects object as screenObject' );
  _assert( _.arrayIs( srcObjects ),'_mapScreen :','expects array of object as screenObject' );
  _.assertMapHasOnly( options,_mapScreen.defaults );

  for( a = srcObjects.length-1 ; a >= 0 ; a-- )
  _assert( _.objectLikeOrRoutine( srcObjects[ a ] ),'_mapScreen :','expects objects in (-srcObjects-)' );

  for( var k in screenObject )
  {

    if( screenObject[ k ] === undefined )
    continue;

    var a;
    for( a = srcObjects.length-1 ; a >= 0 ; a-- )
    if( k in srcObjects[ a ] )
    if( srcObjects[ a ][ k ] !== undefined )
    break;

    if( a === -1 )
    continue;

    options.filter.call( this,dstObject,srcObjects[ a ],k );

  }

  return dstObject;
}

_mapScreen.defaults =
{
  filter : null,
  screenObjects : null,
  srcObjects : null,
  dstObject : null,
}

// --
// map tester
// --

/**
 * The mapIdentical() returns true, if the second object (src2)
 * has the same values as the first object(src1).
 *
 * It takes two objects (scr1, src2), checks
 * if both object have the same length and [key, value] return true
 * otherwise it returns undefined.
 *
 * @param { objectLike } src1 - First object.
 * @param { objectLike } src2 - Target object.
 * Objects to compare values.
 *
 * @example
 * // returns true
 * mapIdentical( { a : 7, b : 13 }, { a : 7, b : 13 } );
 *
 * @example
 * returns undefined
 * _.mapIdentical( { a : 7, b : 13 }, { a : 33, b : 13 } );
 *
 * @example
 * returns undefined
 * _.mapIdentical( { a : 7, b : 13, c : 33 }, { a : 7, b : 13 } );
 *
 * @returns { boolean } Returns true, if the second object (src2)
 * has the same values as the first object(src1).
 * @function mapIdentical
 * @throws Will throw an error if ( arguments.length !== 2 ).
 * @memberof wTools
 */

function mapIdentical( src1,src2 )
{

  _.assert( arguments.length === 2 );

  if( Object.keys( src1 ).length !== Object.keys( src2 ).length )
  return;

  for( var s in src1 )
  {
    if( src1[ s ] !== src2[ s ] )
  return;
  }

  return true;
}

//

/**
 * The mapContain() returns true, if the first object (src)
 * has the same values as the second object(ins).
 *
 * It takes two objects (scr, ins),
 * checks if the first object (src) has the same [key, value] as
 * the second object (ins).
 * If true, it returns true,
 * otherwise it returns false.
 *
 * @param { objectLike } src - Target object.
 * @param { objectLike } ins - Second object.
 * Objects to compare values.
 *
 * @example
 * // returns true
 * mapContain( { a : 7, b : 13, c : 15 }, { a : 7, b : 13 } );
 *
 * @example
 * returns false
 * mapContain( { a : 7, b : 13 }, { a : 7, b : 13, c : 15 } );
 *
 * @returns { boolean } Returns true, if the first object (src)
 * has the same values as the second object(ins).
 * @function mapContain
 * @throws Will throw an error if ( arguments.length !== 2 ).
 * @memberof wTools
 */

function mapContain( src,ins )
{
  _.assert( arguments.length === 2 );

/*
  if( Object.keys( src ).length < Object.keys( ins ).length )
  return false;
*/

  for( var s in ins )
  {

    if( ins[ s ] === undefined )
    continue;

    if( src[ s ] !== ins[ s ] )
    return false;

  }

  return true;
}

//

// function mapHas( object,name )
// {
//   var name = _.nameUnfielded( name ).coded;
//
//   var descriptor = Object.getOwnPropertyDescriptor( object,name );
//
//   if( !descriptor )
//   return false;
//
//   if( descriptor.set && descriptor.set.forbid )
//   return false;
//
//   return true;
// }

//

/**
 * Short-cut for _mapSatisfy() routine.
 * Checks if object( o.src ) has at least one key/value pair that is represented in( o.template ).
 * Also works with ( o.template ) as routine that check( o.src ) with own rules.
 * @param {wTools~mapSatisfyOptions} o - Default options {@link wTools~mapSatisfyOptions}.
 * @returns {boolean} Returns true if( o.src ) has same key/value pair(s) with( o.template )
 * or result if ( o.template ) routine call is true.
 *
 * @example
 * //returns true
 * _.mapSatisfy( {a : 1, b : 1, c : 1 }, { a : 1, b : 2 } );
 *
 * @example
 * //returns true
 * _.mapSatisfy( { template : {a : 1, b : 1, c : 1 }, src : { a : 1, b : 2 } } );
 *
 * @example
 * //returns false
 * function routine( src ){ return src.a === 12 }
 * _.mapSatisfy( { template : routine, src : { a : 1, b : 2 } } );
 *
 * @function mapSatisfy
 * @throws {exception} If( arguments.length ) is not equal to 1 or 2.
 * @throws {exception} If( o.template ) is not a Object.
 * @throws {exception} If( o.template ) is not a Routine.
 * @throws {exception} If( o.src ) is undefined.
 * @memberof wTools
*/

function mapSatisfy( o )
{

  if( arguments.length === 2 )
  o = { template : arguments[ 0 ], src : arguments[ 1 ] };

  _.assert( arguments.length === 1 || arguments.length === 2 );
  _.assert( _.objectIs( o.template ) || _.routineIs( o.template ) );
  _.assert( o.src !== undefined );

  _.routineOptions( mapSatisfy,o );

  return _mapSatisfy( o.template,o.src,o.src,o.levels );
}

mapSatisfy.defaults =
{
  template : null,
  src : null,
  levels : 1,
}

//

/**
 * Default options for _mapSatisfy() routine.
 * @typedef {object} wTools~mapSatisfyOptions
 * @property {object|function} [ template=null ] - Map to compare with( src ) or routine that checks each value of( src ).
 * @property {object} [ src=null ] - Source map.
 * @property {number} [ levels=256 ] - Number of levels in map structure.
 *
*/

/**
 * Checks if object( src ) has at least one key/value pair that is represented in( template ).
 * Returns true if( template ) has one or more indentical key/value pair with( src ).
 * If( template ) is provided as routine, routine uses it to check( src ).
 * @param {wTools~mapSatisfyOptions} args - Arguments list {@link wTools~mapSatisfyOptions}.
 * @returns {boolean} Returns true if( src ) has same key/value pair(s) with( template ).
 *
 * @example
 * //returns true
 * _._mapSatisfy( {a : 1, b : 1, c : 1 }, { a : 1, b : 2 } );
 *
 * @example
 * //returns false
 * _._mapSatisfy( {a : 1, b : 1, c : 1 }, { y : 1 , j : 1 } );
 *
 * @example
 * //returns true
 * function template( src ){ return src.y === 1 }
 * _._mapSatisfy( template, { y : 1 , j : 1 } );
 *
 * @function _mapSatisfy
 * @memberof wTools
*/

function _mapSatisfy( template,src,root,levels )
{

  if( template === src )
  return true;

  if( levels <= 0 )
  return false;
  //throw _.err( '_mapSatisfy : too deep structure' );

  if( _.routineIs( template ) )
  return template( src );

  if( objectIs( template ) )
  {
    for( var t in template )
    if( !_mapSatisfy( template[ t ],src[ t ],root,levels-1 ) )
    return false;
    return true;
  }

  debugger;

  return false;
}

//

/**
 * The mapOwnKey() returns true if (object) has own property.
 *
 * It takes (name) checks if (name) is a String,
 * if (object) has own property with the (name).
 * If true, it returns true.
 *
 * @param { Object } object - Object that will be check.
 * @param { name } name - Target property.
 *
 * @example
 * // returns true
 * _.mapOwnKey( { a : 7, b : 13 }, 'a' );
 *
 * @example
 * // returns false
 * _.mapOwnKey( { a : 7, b : 13 }, 'c' );
 *
 * @returns { boolean } Returns true if (object) has own property.
 * @function mapOwnKey
 * @throws { mapOwnKey } Will throw an error if the (name) is unknown.
 * @memberof wTools
 */

//

function mapOwnKey( object,key )
{

  if( arguments.length === 1 )
  {
    var result = _.mapExtendFiltering( _.filter.srcOwn(),Object.create( null ),object );
    return result;
  }

  _.assert( arguments.length === 2 );

  if( _.strIs( key ) )
  return _hasOwnProperty.call( object, key );
  else if( _.mapIs( key ) )
  return _hasOwnProperty.call( object, _.nameUnfielded( key ).coded );
  else if( _.symbolIs( key ) )
  return _hasOwnProperty.call( object, key );

  _.assert( 0,'mapOwnKey :','unknown type of key :',_.strTypeOf( key ) );
}

//

/**
 * The mapHasAll() returns true if object( src ) has all enumerable keys from object( screen ).
 * Values of properties are not checked, only names.
 *
 * Uses for..in to get each key name from object( screen ) and checks if source( src ) has property with same name.
 * Returns true if all keys from( screen ) exists on object( src ), otherwise returns false.
 *
 * @param { ObjectLike } src - Map that will be checked for keys from( screen ).
 * @param { ObjectLike } screen - Map that hold keys.
 *
 * @example
 * // returns true
 * _.mapHasAll( {}, {} );
 *
 * // returns false
 * _.mapHasAll( {}, { a : 1 } );
 *
 * @returns { boolean } Returns true if object( src ) has all enumerable keys from( screen ).
 * @function mapHasAll
 * @throws { Exception } Will throw an error if the ( src ) is not a ObjectLike entity.
 * @throws { Exception } Will throw an error if the ( screen ) is not a ObjectLike entity.
 * @memberof wTools
 */

function mapHasAll( src,screen )
{
  _.assert( arguments.length === 2 );
  _.assert( _.objectLike( src ) );
  _.assert( _.objectLike( screen ) );

  for( var k in screen )
  {
    if( !( k in src ) )
    return false;
  }

  return true;
}

//

/**
 * The mapHasAny() returns true if object( src ) has at least one enumerable key from object( screen ).
 * Values of properties are not checked, only names.
 *
 * Uses for..in to get each key name from object( screen ) and checks if source( src ) has at least one property with same name.
 * Returns true if any key from( screen ) exists on object( src ), otherwise returns false.
 *
 * @param { ObjectLike } src - Map that will be checked for keys from( screen ).
 * @param { ObjectLike } screen - Map that hold keys.
 *
 * @example
 * // returns false
 * _.mapHasAny( {}, {} );
 *
 * // returns true
 * _.mapHasAny( { a : 1, b : 2 }, { a : 1 } );
 *
 * // returns false
 * _.mapHasAny( { a : 1, b : 2 }, { c : 1 } );
 *
 * @returns { boolean } Returns true if object( src ) has at least one enumerable key from( screen ).
 * @function mapHasAny
 * @throws { Exception } Will throw an error if the ( src ) is not a ObjectLike entity.
 * @throws { Exception } Will throw an error if the ( screen ) is not a ObjectLike entity.
 * @memberof wTools
 */

function mapHasAny( src,screen )
{
  _.assert( arguments.length === 2 );
  _.assert( _.objectLike( src ) );
  _.assert( _.objectLike( screen ) );

  for( var k in screen )
  {
    if( k in src )
    debugger;
    if( k in src )
    return true;
  }

  debugger;
  return false;
}

//

/**
 * The mapHasAny() returns true if object( src ) has no one enumerable key from object( screen ).
 * Values of properties are not checked, only names.
 *
 * Uses for..in to get each key name from object( screen ) and checks if source( src ) has no one property with same name.
 * Returns true if all keys from( screen ) not exists on object( src ), otherwise returns false.
 *
 * @param { ObjectLike } src - Map that will be checked for keys from( screen ).
 * @param { ObjectLike } screen - Map that hold keys.
 *
 * @example
 * // returns true
 * _.mapHasNone( {}, {} );
 *
 * // returns false
 * _.mapHasNone( { a : 1, b : 2 }, { a : 1 } );
 *
 * // returns true
 * _.mapHasNone( { a : 1, b : 2 }, { c : 1 } );
 *
 * @returns { boolean } Returns true if object( src ) has at least one enumerable key from( screen ).
 * @function mapHasNone
 * @throws { Exception } Will throw an error if the ( src ) is not a ObjectLike entity.
 * @throws { Exception } Will throw an error if the ( screen ) is not a ObjectLike entity.
 * @memberof wTools
 */

function mapHasNone( src,screen )
{
  _.assert( arguments.length === 2 );
  _.assert( _.objectLike( src ) );
  _.assert( _.objectLike( screen ) );

  for( var k in screen )
  {
    // if( k in src )
    // debugger;
    if( k in src )
    return false;
  }

  return true;
}

//

/**
 * The mapOwnAll() returns true if object( src ) has all own keys from object( screen ).
 * Values of properties are not checked, only names.
 *
 * Uses for..in to get each key name from object( screen ) and checks if source( src ) has own property with that key name.
 * Returns true if all keys from( screen ) exists on object( src ), otherwise returns false.
 *
 * @param { Object } src - Map that will be checked for keys from( screen ).
 * @param { Object } screen - Map that hold keys.
 *
 * @example
 * // returns true
 * _.mapOwnAll( {}, {} );
 *
 * // returns true
 * _.mapOwnAll( { a : 1, b : 2 }, { a : 1 } );
 *
 * // returns false
 * _.mapOwnAll( { a : 1, b : 2 }, { c : 1 } );
 *
 * @returns { boolean } Returns true if object( src ) has own properties from( screen ).
 * @function mapOwnAll
 * @throws { Exception } Will throw an error if the ( src ) is not a ObjectLike entity.
 * @throws { Exception } Will throw an error if the ( screen ) is not a ObjectLike entity.
 * @memberof wTools
 */

function mapOwnAll( src,screen )
{
  _.assert( arguments.length === 2 );
  _.assert( _.mapIs( src ) );
  _.assert( _.mapIs( screen ) );

  for( var k in screen )
  {
    if( !_hasOwnProperty.call( src,k ) )
    debugger;
    if( !_hasOwnProperty.call( src,k ) )
    return false;
  }

  debugger;
  return true;
}

//

/**
 * The mapOwnAny() returns true if map( src ) has at least one own property from map( screen ).
 * Values of properties are not checked, only names.
 *
 * Uses for..in to get each key name from map( screen ) and checks if source( src ) has at least one property with that key name.
 * Returns true if one of keys from( screen ) exists on object( src ), otherwise returns false.
 *
 * @param { Object } src - Map that will be checked for keys from( screen ).
 * @param { Object } screen - Map that hold keys.
 *
 * @example
 * // returns false
 * _.mapOwnAny( {}, {} );
 *
 * // returns true
 * _.mapOwnAny( { a : 1, b : 2 }, { a : 1 } );
 *
 * // returns false
 * _.mapOwnAny( { a : 1, b : 2 }, { c : 1 } );
 *
 * @returns { boolean } Returns true if object( src ) has own properties from( screen ).
 * @function mapOwnAny
 * @throws { Exception } Will throw an error if the ( src ) is not a map.
 * @throws { Exception } Will throw an error if the ( screen ) is not a map.
 * @memberof wTools
 */

function mapOwnAny( src,screen )
{
  _.assert( arguments.length === 2 );
  _.assert( _.mapIs( src ) );
  _.assert( _.mapIs( screen ) );

  for( var k in screen )
  {
    if( _hasOwnProperty.call( src,k ) )
    debugger;
    if( _hasOwnProperty.call( src,k ) )
    return true;
  }

  debugger;
  return false;
}

//

/**
 * The mapOwnNone() returns true if map( src ) not owns properties from map( screen ).
 * Values of properties are not checked, only names.
 *
 * Uses for..in to get each key name from object( screen ) and checks if source( src ) has own property with that key name.
 * Returns true if no one key from( screen ) exists on object( src ), otherwise returns false.
 *
 * @param { Object } src - Map that will be checked for keys from( screen ).
 * @param { Object } screen - Map that hold keys.
 *
 * @example
 * // returns true
 * _.mapOwnNone( {}, {} );
 *
 * // returns false
 * _.mapOwnNone( { a : 1, b : 2 }, { a : 1 } );
 *
 * // returns true
 * _.mapOwnNone( { a : 1, b : 2 }, { c : 1 } );
 *
 * @returns { boolean } Returns true if map( src ) not owns properties from( screen ).
 * @function mapOwnNone
 * @throws { Exception } Will throw an error if the ( src ) is not a map.
 * @throws { Exception } Will throw an error if the ( screen ) is not a map.
 * @memberof wTools
 */

function mapOwnNone( src,screen )
{
  _.assert( arguments.length === 2 );
  _.assert( _.mapIs( src ) );
  _.assert( _.mapIs( screen ) );

  for( var k in screen )
  {
    if( _hasOwnProperty.call( src,k ) )
    debugger;
    if( _hasOwnProperty.call( src,k ) )
    return false;
  }

  debugger;
  return true;
}

// --
// var
// --

/**
 * Throwen to indicate that operation was aborted by user or other subject.
 *
 * @error ErrorAbort
 * @memberof wTools
 */

function ErrorAbort()
{
  this.message = arguments.length ? _.arrayFrom( arguments ) : 'Aborted';
}

ErrorAbort.prototype = Object.create( Error.prototype );

var error =
{
  ErrorAbort : ErrorAbort,
}

Error.stackTraceLimit = Infinity;

/**
 * Some Event
 *
 * @event wTools#init
 * @property {string} kind - kind of event( 'init' ).
 * @memberof wTools
 */

// --
// prototype
// --

var Proto =
{

  // init

  _initConfig : _initConfig,
  _initUnhandledErrorHandler : _initUnhandledErrorHandler,


  // iterator

  __eachAct : __eachAct,
  _each : _each,

  each : each,
  eachOwn : eachOwn,
  eachRecursive : eachRecursive,
  eachOwnRecursive : eachOwnRecursive,

  eachSample : eachSample, /* experimental */
  eachInRange : eachInRange,
  eachInManyRanges : eachInManyRanges,
  eachInMultiRange : eachInMultiRange, /* exprerimental */

  dup : dup,


  // range

  rangeLengthGet : rangeLengthGet, /* exprerimental */
  rangeFirstGet : rangeFirstGet, /* exprerimental */
  rangeLastGet : rangeLastGet, /* exprerimental */


  // entity modifier

  enityExtend : enityExtend, /* experimental */

  entityNew : entityNew,
  entityTrivialNew : entityTrivialNew,

  entityCopyTry : entityCopyTry, /* experimental */
  entityCopyField : entityCopyField, /* experimental */
  entityAssignField : entityAssignField, /* experimental */

  entityCoerceTo : entityCoerceTo,

  entityWrap : entityWrap,
  entityFreeze : entityFreeze,


  // entity checker

  entityHasNan : entityHasNan,
  entityHasUndef : entityHasUndef,

  entityDiff : entityDiff,

  _entityEqual : _entityEqual,
  _entityEqualIteratorMake : _entityEqualIteratorMake,
  entityEqual : entityEqual,
  entityIdentical : entityIdentical,
  entityEquivalent : entityEquivalent,
  entityContain : entityContain,


  // entity selector

  entityLength : entityLength,
  entitySize : entitySize,

  entityValueWithIndex : entityValueWithIndex,
  entityKeyWithValue : entityKeyWithValue,

  _entitySelectOptions : _entitySelectOptions,
  _entitySelect : _entitySelect,
  _entitySelectAct : _entitySelectAct,

  entitySelect : entitySelect,
  entitySelectSet : entitySelectSet,
  entitySelectUnique : entitySelectUnique,

  _entityConditionMake : _entityConditionMake,
  entityMap : entityMap,

  _entityFilter : _entityFilter,
  entityFilter : entityFilter,
  entityFilterDeep : entityFilterDeep,

  entityGroup : entityGroup, /* experimental */
  entityVals : entityVals,

  _entityMost : _entityMost,
  entityMin : entityMin,
  entityMax : entityMax,

  entitySearch : entitySearch,


  // default

  defaultApply : defaultApply,
  defaultProxy : defaultProxy,
  defaultProxyFlatteningToArray : defaultProxyFlatteningToArray,


  // error

  errIs : errIs,
  errIsRefined : errIsRefined,
  errIsAttended : errIsAttended,
  errIsAttentionRequested : errIsAttentionRequested,
  errAttentionRequest : errAttentionRequest,

  _err : _err,
  err : err,
  errBriefly : errBriefly,
  errAttend : errAttend,
  errLog : errLog,
  errLogOnce : errLogOnce,


  // diagnostics

  _diagnosticStripPath : _diagnosticStripPath,
  diagnosticLocation : diagnosticLocation,
  diagnosticCode : diagnosticCode,
  diagnosticStack : diagnosticStack,
  diagnosticWatchObject : diagnosticWatchObject, /* experimental */
  diagnosticWatchFields : diagnosticWatchFields, /* experimental */
  diagnosticBeep : diagnosticBeep,

  assert : assert,
  assertWithoutBreakpoint : assertWithoutBreakpoint,
  assertMapHasNoUndefine : assertMapHasNoUndefine,
  assertMapHasOnly : assertMapHasOnly,
  assertMapHasOnlyWithUndefines : assertMapHasOnlyWithUndefines,
  assertMapOwnOnly : assertMapOwnOnly,
  assertMapHasNone : assertMapHasNone,
  assertMapOwnNone : assertMapOwnNone,
  assertMapHasAll : assertMapHasAll,
  assertMapOwnAll : assertMapOwnAll,
  assertInstanceOrClass : assertInstanceOrClass,

  assertOwnNoConstructor : assertOwnNoConstructor,

  assertNotTested : assertNotTested,
  assertWarn : assertWarn,


  // type test

  arrayIs : arrayIs,
  arrayLike : arrayLike,
  hasLength : hasLength,

  objectIs : objectIs,
  objectLike : objectLike,
  objectLikeOrRoutine : objectLikeOrRoutine,
  mapIs : mapIs,
  mapLike : mapLike,

  symbolIs : symbolIs,

  bufferRawIs : bufferRawIs,
  bufferTypedIs : bufferTypedIs,
  bufferViewIs : bufferViewIs,
  bufferNodeIs : bufferNodeIs,
  bufferAnyIs : bufferAnyIs,

  argumentsIs : argumentsIs,

  vectorIs : vectorIs,
  spaceIs : spaceIs,

  numberIs : numberIs,
  numberIsNotNan : numberIsNotNan,
  numberIsRegular : numberIsRegular,
  numberIsFinite : numberIsFinite,
  numberIsInt : numberIsInt,

  numbersAreFinite : numbersAreFinite,
  numbersArePositive : numbersArePositive,
  numbersAreInt : numbersAreInt,

  dateIs : dateIs,
  boolIs : boolIs,
  boolLike : boolLike,
  routineIs : routineIs,
  routinePureIs : routinePureIs,
  routineHasName : routineHasName,

  regexpIs : regexpIs,
  regexpObjectIs : regexpObjectIs,

  definedIs : definedIs,

  eventIs : eventIs,
  htmlIs : htmlIs,
  jqueryIs : jqueryIs,
  canvasIs : canvasIs,
  domIs : domIs,
  domLike : domLike,
  domableIs : domableIs,
  consequenceIs : consequenceIs,

  describedIs : describedIs,

  atomicIs : atomicIs,
  primitiveIs : atomicIs,

  typeOf : typeOf,
  typeIsBuffer : typeIsBuffer,

  workerIs : workerIs,


  // bool

  boolFrom : boolFrom,


  // number

  numberFrom : numberFrom,
  numbersFrom : numbersFrom,

  numberRandomInRange : numberRandomInRange,
  numberRandomInt : numberRandomInt,
  numberRandomIntBut : numberRandomIntBut, /* experimental */


  // str

  strIs : strIs,
  strIsNotEmpty : strIsNotEmpty,

  strTypeOf : strTypeOf,
  strPrimitiveTypeOf : strPrimitiveTypeOf,

  str : str,

  strBeginOf : strBeginOf,
  strEndOf : strEndOf,
  strInbetweenOf : strInbetweenOf,

  strBegins : strBegins,
  strEnds : strEnds,

  strRemoveBegin : strRemoveBegin,
  strRemoveEnd : strRemoveEnd,

  strPrependOnce : strPrependOnce,
  strAppendOnce : strAppendOnce,


  // regexp

  regexpIdentical : regexpIdentical,
  regexpEscape : regexpEscape,
  regexpForGlob : regexpForGlob,

  regexpMakeObject : regexpMakeObject,
  regexpMakeArray : regexpArrayMake,
  regexpMakeExpression : regexpMakeExpression,

  regexpBut_ : regexpBut_,

  regexpArrayMake : regexpArrayMake,
  regexpArrayIndex : regexpArrayIndex,
  _regexpArrayAny : _regexpArrayAny,
  _regexpArrayAll : _regexpArrayAll,


  // routine

  _routineBind : _routineBind,
  routineBind : routineBind, /* deprecated */
  routineJoin : routineJoin,
  routineSeal : routineSeal,
  routineDelayed : routineDelayed,

  routinesJoin : routinesJoin,
  routinesCall : routinesCall,
  methodsCall : methodsCall,

  routineOptions : routineOptions,
  routineOptionsWithUndefines : routineOptionsWithUndefines,
  routineOptionsFromThis : routineOptionsFromThis,

  routineInputMultiplicator_functor : routineInputMultiplicator_functor,

  _equalizerFromMapper : _equalizerFromMapper,
  _comparatorFromMapper : _comparatorFromMapper,

  bind : null,


  // time

  timeReady : timeReady,
  timeReadyJoin : timeReadyJoin,
  timeOnce : timeOnce,
  timeOut : timeOut,
  timeOutError : timeOutError,

  timePeriodic : timePeriodic,

  _timeNow_functor : _timeNow_functor,
  timeSpent : timeSpent,
  dateToStr : dateToStr,


  // buffer

  bufferRelen : bufferRelen,
  bufferResize : bufferResize,
  bufferBytesGet : bufferBytesGet,
  bufferRetype : bufferRetype,

  bufferMove : bufferMove,
  bufferToStr : bufferToStr,
  bufferToDom : bufferToDom,

  bufferLeftBufferIndex : bufferLeftBufferIndex,

  bufferFromArrayOfArray : bufferFromArrayOfArray,
  bufferFrom : bufferFrom,
  bufferRawFromBuffer : bufferRawFromBuffer,
  bufferRawFrom : bufferRawFrom,

  buffersSerialize : buffersSerialize, /* deprecated */
  buffersDeserialize : buffersDeserialize, /* deprecated */

  bufferToNodeBuffer : bufferToNodeBuffer,


  // array maker

  arrayMakeSimilar : arrayMakeSimilar,
  arrayMakeRandom : arrayMakeRandom,
  arrayFromNumber : arrayFromNumber,
  arrayFromRange : arrayFromRange,
  arrayFrom : arrayFrom,
  arrayAs : arrayAs,

  _arrayClone : _arrayClone,
  arrayClone : arrayClone,


  // array converter

  arrayToMap : arrayToMap, /* experimental */
  arrayToStr : arrayToStr, /* experimental */


  // array transformer

  arraySub : arraySub,
  arrayGrow : arrayGrow,
  arraySlice : arraySlice,
  arrayMultislice : arrayMultislice,
  arrayDuplicate : arrayDuplicate,

  arrayMask : arrayMask,
  arrayUnmask : arrayUnmask,

  arrayIsUniqueMap : arrayIsUniqueMap,  /* experimental */
  arrayUnique : arrayUnique,  /* experimental */
  arraySelect : arraySelect,


  // array manipulator

  arraySwap : arraySwap,

  arrayCutin : arrayCutin,
  arrayPut : arrayPut,
  arrayFill : arrayFill, /* experimental */

  arraySupplement : arraySupplement, /* experimental */
  arrayExtendScreening : arrayExtendScreening, /* experimental */

  arrayShuffle : arrayShuffle,


  // array sequential search

  arrayLeftIndexOf : arrayLeftIndexOf,
  arrayRightIndexOf : arrayRightIndexOf,

  arrayLeft : arrayLeft,
  arrayRight : arrayRight,

  arrayLeftDefined : arrayLeftDefined,
  arrayRightDefined : arrayRightDefined,

  arrayCount : arrayCount,
  arrayCountUnique : arrayCountUnique,


  // array checker

  arrayCompare : arrayCompare,
  arrayIdentical : arrayIdentical,

  arrayHas : arrayHas,  /* experimental */
  arrayHasAny : arrayHasAny,  /* experimental */

  arrayAll : arrayAll,
  arrayAny : arrayAny,
  arrayNone : arrayNone,


  // array etc

  arrayIndicesOfGreatest : arrayIndicesOfGreatest, /* experimental */
  arraySum : arraySum, /* experimental */


  // array prepend

  __arrayPrepend : __arrayPrepend,
  __arrayPrependOnce : __arrayPrependOnce,
  __arrayPrependOnceStrictly : __arrayPrependOnceStrictly,
  __arrayPrepended : __arrayPrepended,
  __arrayPrependedOnce : __arrayPrependedOnce,

  __arrayPrependArray : __arrayPrependArray,
  __arrayPrependArrayOnce : __arrayPrependArrayOnce,
  __arrayPrependArrayOnceStrictly : __arrayPrependArrayOnceStrictly,
  __arrayPrependedArray : __arrayPrependedArray,
  __arrayPrependedArrayOnce : __arrayPrependedArrayOnce,

  __arrayPrependArrays : __arrayPrependArrays,
  __arrayPrependArraysOnce : __arrayPrependArraysOnce,
  __arrayPrependArraysOnceStrictly : __arrayPrependArraysOnceStrictly,
  __arrayPrependedArrays : __arrayPrependedArrays,
  __arrayPrependedArraysOnce : __arrayPrependedArraysOnce,


  // array append

  __arrayAppend : __arrayAppend,
  __arrayAppendOnce : __arrayAppendOnce,
  __arrayAppendOnceStrictly : __arrayAppendOnceStrictly,
  __arrayAppended : __arrayAppended,
  __arrayAppendedOnce : __arrayAppendedOnce,

  __arrayAppendArray : __arrayAppendArray,
  __arrayAppendArrayOnce : __arrayAppendArrayOnce,
  __arrayAppendArrayOnceStrictly : __arrayAppendArrayOnceStrictly,
  __arrayAppendedArray : __arrayAppendedArray,
  __arrayAppendedArrayOnce : __arrayAppendedArrayOnce,

  __arrayAppendArrays : __arrayAppendArrays,
  __arrayAppendArraysOnce : __arrayAppendArraysOnce,
  __arrayAppendArraysOnceStrictly : __arrayAppendArraysOnceStrictly,
  __arrayAppendedArrays : __arrayAppendedArrays,
  __arrayAppendedArraysOnce : __arrayAppendedArraysOnce,


  // array remove

  // __arrayRemove : __arrayRemove,
  __arrayRemoveOnce : __arrayRemoveOnce,
  __arrayRemoveOnceStrictly : __arrayRemoveOnceStrictly,
  // __arrayRemoved : __arrayRemoved,
  __arrayRemovedOnce : __arrayRemovedOnce,

  __arrayRemoveArray : __arrayRemoveArray,
  __arrayRemoveArrayOnce : __arrayRemoveArrayOnce,
  __arrayRemoveArrayOnceStrictly : __arrayRemoveArrayOnceStrictly,
  __arrayRemovedArray : __arrayRemovedArray,
  __arrayRemovedArrayOnce : __arrayRemovedArrayOnce,

  __arrayRemoveArrays : __arrayRemoveArrays,
  __arrayRemoveArraysOnce : __arrayRemoveArraysOnce,
  __arrayRemoveArraysOnceStrictly : __arrayRemoveArraysOnceStrictly,
  __arrayRemovedArrays : __arrayRemovedArrays,
  __arrayRemovedArraysOnce : __arrayRemovedArraysOnce,

  __arrayRemoveAll : __arrayRemoveAll,
  __arrayRemovedAll : __arrayRemovedAll,



  // array flatten

  __arrayFlatten : __arrayFlatten,
  __arrayFlattenOnce : __arrayFlattenOnce,
  __arrayFlattenOnceStrictly : __arrayFlattenOnceStrictly,
  __arrayFlattened : __arrayFlattened,
  __arrayFlattenedOnce : __arrayFlattenedOnce,


  // array replace

  /* !!! Strictly, Array, Arrays variants needed */

  __arrayReplaceOnce : __arrayReplaceOnce,
  __arrayReplaceOnceStrictly : __arrayReplaceOnceStrictly,
  __arrayReplacedOnce : __arrayReplacedOnce,

  __arrayReplaceArrayOnce : __arrayReplaceArrayOnce,
  __arrayReplaceArrayOnceStrictly : __arrayReplaceArrayOnceStrictly,
  __arrayReplacedArrayOnce : __arrayReplacedArrayOnce,

  __arrayReplaceArraysOnce : __arrayReplaceArraysOnce,
  __arrayReplaceArraysOnceStrictly : __arrayReplaceArraysOnceStrictly,
  __arrayReplacedArraysOnce : __arrayReplacedArraysOnce,

  __arrayReplaceAll : __arrayReplaceAll,
  __arrayReplacedAll : __arrayReplacedAll,

  arrayUpdate : arrayUpdate,

  // array set

  arraySetBut : arraySetBut,
  arraySetDiff : arraySetDiff,
  arraySetIntersection : arraySetIntersection,

  arraySetContainAll : arraySetContainAll,
  arraySetContainSomething : arraySetContainSomething,
  arraySetIdentical : arraySetIdentical,


  // map move

  mapClone : mapClone, /* experimental */

  mapExtendFiltering : mapExtendFiltering,
  mapExtend : mapExtend,
  mapExtendToThis : mapExtendToThis,
  mapSupplement : mapSupplement,
  mapSupplementOwn : mapSupplementOwn,
  mapComplement : mapComplement,
  mapComplementWithUndefines : mapComplementWithUndefines,

  mapCopy : mapCopy,
  /*mapCopyFiltering : mapCopyFiltering,*/

  mapExtendByArray : mapExtendByArray,

  mapDelete : mapDelete,


  // map recursive

  mapSupplementRecursive : mapSupplementRecursive,
  mapExtendRecursive : mapExtendRecursive,
  _mapFieldFilterMake : _mapFieldFilterMake,
  _mapExtendRecursiveFiltering : _mapExtendRecursiveFiltering,
  _mapExtendRecursive : _mapExtendRecursive,


  // map convert

  mapFirstPair : mapFirstPair,

  mapInvert : mapInvert, /* experimental */
  mapInvertDroppingDuplicates : mapInvertDroppingDuplicates, /* experimental */
  mapsFlatten : mapsFlatten,

  mapToArray : mapToArray, /* experimental */
  mapValWithIndex : mapValWithIndex, /* experimental */
  mapKeyWithIndex : mapKeyWithIndex, /* experimental */
  mapToStr : mapToStr, /* experimental */

  mapIndexForValue : mapIndexForValue, /* experimental */


  // map properties

  _mapEnumerableKeys : _mapEnumerableKeys,

  _mapKeys : _mapKeys,
  mapKeys : mapKeys,
  mapOwnKeys : mapOwnKeys,
  mapAllKeys : mapAllKeys,

  _mapVals : _mapVals,
  mapVals : mapVals,
  mapOwnVals : mapOwnVals,
  mapAllVals : mapAllVals,

  _mapPairs : _mapPairs,
  mapPairs : mapPairs,
  mapOwnPairs : mapOwnPairs,
  mapAllPairs : mapAllPairs,

  _mapProperties : _mapProperties,

  properties : mapProperties,
  mapProperties : mapProperties,
  mapOwnProperties : mapOwnProperties,
  mapAllProperties : mapAllProperties,

  routines : mapRoutines,
  mapRoutines : mapRoutines,
  mapOwnRoutines : mapOwnRoutines,
  mapAllRoutines : mapAllRoutines,

  fields : mapFields,
  mapFields : mapFields,
  mapOwnFields : mapOwnFields,
  mapAllFields : mapAllFields,

  mapOnlyAtomics : mapOnlyAtomics,


  // map logic

  mapBut : mapBut, /* experimental */
  mapButWithUndefines : mapButWithUndefines, /* experimental */
  mapOwnBut : mapOwnBut, /* experimental */

  mapButFiltering : mapButFiltering, /* experimental */
  mapOwnButFiltering : mapOwnButFiltering, /* experimental */

  mapScreens : mapScreens, /* experimental */
  mapScreen : mapScreen, /* experimental */
  mapScreenOwn : mapScreenOwn, /* experimental */
  _mapScreen : _mapScreen, /* experimental */


  // map tester

  mapIdentical : mapIdentical, /* experimental */
  mapContain : mapContain, /* experimental */

  mapSatisfy : mapSatisfy, /* experimental */
  _mapSatisfy : _mapSatisfy, /* experimental */

  mapOwnKey : mapOwnKey, /* experimental */

  mapHasAll : mapHasAll,
  mapHasAny : mapHasAny,
  mapHasNone : mapHasNone,

  mapOwnAll : mapOwnAll,
  mapOwnAny : mapOwnAny,
  mapOwnNone : mapOwnNone,


  // var

  ArrayType : Array,
  error : error,

}

mapExtend( Self, Proto );
Self._sourceDirPath = diagnosticStack( 1 );

//

var _assert = _.assert;
var _arraySlice = _.arraySlice;
var timeNow = Self.timeNow = Self._timeNow_functor();

//

_global_[ 'wTools' ] = Self;
_global_.wTools = Self;
_global_.wBase = Self;

if( typeof module !== 'undefined' && module !== null )
module[ 'exports' ] = Self;

//

if( !_global_.logger )
_global_.logger =
{
  log : _.routineJoin( console,console.log ),
  logUp : _.routineJoin( console,console.log ),
  logDown : _.routineJoin( console,console.log ),
  error : _.routineJoin( console,console.error ),
  errorUp : _.routineJoin( console,console.error ),
  errorDown : _.routineJoin( console,console.error ),
}

//

if( !_global_.wTestSuite )
_global_.wTestSuite = function wTestSuite( testSuite )
{

  if( !_global_.wTests )
  _global_.wTests = Object.create( null );

  if( !testSuite.sourceFilePath )
  testSuite.sourceFilePath = _.diagnosticLocation( 1 ).full;

  _.assert( _.strIsNotEmpty( testSuite.sourceFilePath ),'Test suite expects a mandatory option ( sourceFilePath )' );
  /* _.assert( _.strIsNotEmpty( testSuite.name ),'Test suite should have name' ); */
  _.assert( _.objectIs( testSuite ) );

  if( !testSuite.abstract )
  _.assert( !_global_.wTests[ testSuite.name ],'Test suite with name "' + testSuite.name + '" already registered!' );
  _global_.wTests[ testSuite.name ] = testSuite;

  return testSuite;
}

//

if( !_.Testing )
{
  _.Testing = Object.create( null );
  _.Testing.test = function test( testSuiteName )
  {
    if( _.workerIs() )
    return;
    _.assert( arguments.length === 0 || arguments.length === 1 );
    _.assert( _.strIs( testSuiteName ) || testSuiteName === undefined,'test : expects string ( testSuiteName )' );
    _.timeReady( function()
    {
      if( _.Testing.test === test )
      throw _.err( 'Cant wTesting.test, missing wTesting package' );
      _.Testing.test.call( _.Testing,testSuiteName );
    });
  }
}

//

if( typeof module !== 'undefined' && module !== null )
try
{

  require( './cFieldFilter.s' );
  require( './cFieldMapper.s' );

}
catch( err )
{
}

//

if( _global_._wToolsInitConfigExpected !== false )
{
  _._initConfig();
  _._initUnhandledErrorHandler();
}

//

if( typeof module !== 'undefined' && module !== null )
{

  require( './eInclude.s' );
  require( './eNameTools.s' );
  require( './eExecTools.s' );
  require( './eStringTools.s' );
  require( './eArrayDescriptor.s' );

  _.pathUse( __dirname + '/../..' );

}

})();<|MERGE_RESOLUTION|>--- conflicted
+++ resolved
@@ -5800,42 +5800,40 @@
 function boolLike( src )
 {
   var type = _ObjectToString.call( src );
-<<<<<<< HEAD
-  var result = type === '[object DataView]';
-  return result;
-}
-
-//
-
-function bufferNodeIs( src )
-{
-  if( typeof Buffer !== 'undefined' )
-  return src instanceof Buffer;
-  return false;
-}
-
-//
-
-function bufferAnyIs( src )
-{
-  return bufferTypedIs( src ) || bufferViewIs( src )  || bufferRawIs( src ) || bufferNodeIs( src );
-}
-
-//
-
-function argumentsIs( src )
-{
-  return _ObjectToString.call( src ) === '[object Arguments]';
-}
-
-//
-
-function vectorIs( src )
-{
-  if( src && src._vectorBuffer )
-  return true;
-  else return false;
-}
+  return type === '[object Boolean]' || type === '[object Number]';
+}
+
+//
+
+// function bufferNodeIs( src )
+// {
+//   if( typeof Buffer !== 'undefined' )
+//   return src instanceof Buffer;
+//   return false;
+// }
+//
+// //
+//
+// function bufferAnyIs( src )
+// {
+//   return bufferTypedIs( src ) || bufferViewIs( src )  || bufferRawIs( src ) || bufferNodeIs( src );
+// }
+//
+// //
+//
+// function argumentsIs( src )
+// {
+//   return _ObjectToString.call( src ) === '[object Arguments]';
+// }
+//
+// //
+//
+// function vectorIs( src )
+// {
+//   if( src && src._vectorBuffer )
+//   return true;
+//   else return false;
+// }
 
 //
 
@@ -5848,24 +5846,6 @@
   if( src instanceof _.Space )
   return true;
 }
-
-//
-
-function boolIs( src )
-{
-  return _ObjectToString.call( src ) === '[object Boolean]';
-}
-=======
-  return type === '[object Boolean]' || type === '[object Number]';
-}
-
-//
-
-// function boolIs( src )
-// {
-//   return _ObjectToString.call( src ) === '[object Boolean]';
-// }
->>>>>>> e7cb9b5b
 
 //
 
@@ -8995,7 +8975,6 @@
   if( _.argumentsIs( ins ) )
   ins = [];
 
-<<<<<<< HEAD
   _.assert( arguments.length === 1 || arguments.length === 2 );
   _.assert( _.numberIs( length ) );
   _.assert( _.arrayLike( ins ),'unknown type of array',_.strTypeOf( ins ) );
@@ -9013,24 +8992,11 @@
     else
     result = new ins.constructor( src );
 
-    // var a = Array.bind.apply( Array, src );
-    // result = new a;
-    // var r2 = new( _.routineJoin( ins.constructor, ins.constructor,  ) );
   }
   else
   {
     result = new ins.constructor( length );
   }
-  // else _.assert( 0,'unknown type of array',_.strTypeOf( ins ) );
-=======
-  _.assert( _.numberIs( length ) );
-
-  if( _.argumentsIs( ins ) || _.arrayIs( ins ) )
-  result = new Array( length );
-  else if( _.bufferTypedIs( ins ) || ins instanceof ArrayBuffer )
-  result = new ins.constructor( length );
-  else _.assert( 0,'unknown type of array' );
->>>>>>> e7cb9b5b
 
   return result;
 }
