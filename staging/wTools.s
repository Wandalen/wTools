(function _file_wTools_s_(){

'use strict';

/**
 * @file wTools.s - Generic purpose tools of base level for solving problems in Java Script.
 */

//

var _global_ = undefined;

if( !_global_ && typeof Global !== 'undefined' && Global.Global === Global ) _global_ = Global;
if( !_global_ && typeof global !== 'undefined' && global.global === global ) _global_ = global;
if( !_global_ && typeof window !== 'undefined' && window.window === window ) _global_ = window;
if( !_global_ && typeof self   !== 'undefined' && self.self === self ) _global_ = self;

_global_[ '_global_' ] = _global_;
_global_._global_ = _global_;

if( typeof module !== 'undefined' && module !== null )
{
  if( typeof Underscore === 'undefined' )
  _global_.Underscore = require( 'underscore' );
}

if( typeof wTools === 'undefined' )
{
  if( _global_.Underscore !== undefined ) _global_.wTools = Object.create( _global_.Underscore );
  else if( _global_._ !== undefined ) _global_.wTools = Object.create( _global_._ );
  else _global_.wTools = {};
}

if( typeof Config === 'undefined' )
{
  _global_.Config = Object.freeze({ debug : true });
}

if( typeof DEBUG === 'undefined' )
{
  _global_.DEBUG = !!Config.debug;
}

//

/**
 * wTools - Generic purpose tools of base level for solving problems in Java Script..
 * @class wTools
 */

var Self = wTools;
var _ = wTools;

var _ArraySlice = Array.prototype.slice;
var _FunctionBind = Function.prototype.bind;
var _ObjectToString = Object.prototype.toString;
var _ObjectHasOwnProperty = Object.hasOwnProperty;

// --
// entity
// --

var enityExtend = function( dst,src )
{

  if( _.strIs( src ) )
  {

    dst = src;

  }
  else if( _.objectIs( src ) || _.hasLength( src ) )
  {

    _.each( src,function( e,k,i ){
      dst[ k ] = e;
    });

  }
  else
  {

    dst = src;

  }

  return dst;
}

//

var entityClone = function( src,options )
{
  var result;

  //throw 'not stable';

  if( options !== undefined && !_.objectIs( options ) )
  throw _.err( 'wTools.entityClone :','need options' );

  var options = options || {};

  if( options.forWorker === undefined ) options.forWorker = 0;

  if( options.depth === undefined ) options.depth = 16;

  if( options.useClone === undefined ) options.useClone = 1;

  if( options.depth < 0 )
  {
    if( options.silent ) console.log( 'wTools.entityClone : overflow' );
    else throw _.err( 'wTools.entityClone :','overflow' );
  }

  _assert( !options.forWorker,'forWorker is deprecated' );

  //

  if( !src ) return src;

  if( options.useClone && _.routineIs( src.clone ) )
  {
    result = src.clone();
  }
  else if( arrayIs( src ) )
  {

    result = [];
    src.forEach(function( child, index, array ) {
      result[index] = entityClone( child,options );
    });

  }
  else if( _.objectIs( src ) )
  {

    result = {};
    var proto = Object.getPrototypeOf( src );
    var result = Object.create( proto );
    for( var s in src )
    {
      if( !_ObjectHasOwnProperty.call( src,s ) )
      continue; // xxx
      var c = entityClone( src[ s ],{
        depth : options.depth-1,
        silent :options.silent,
        forWorker : options.forWorker,
      });
      result[s] = c;
    }

  }
  else if( src.constructor )
  {

    if( options.forWorker )
    {
      var good = _.strIs( src ) || _.numberIs( src ) || _.dateIs( src ) || _.boolIs( src ) || _.regexpIs( src ) || _.bufferIs( src );
      if( good )
      {
        return src;
      }
      else
      {
        return;
      }
    }
    else
    {
      if( _.strIs( src ) || _.numberIs( src ) || _.dateIs( src ) || _.boolIs( src ) || _.regexpIs( src ) )
      result = src.constructor( src );
      else if( _.routineIs( src ) )
      result = src;
      else
      result = new src.constructor( src );
    }

  }
  else
  {

    result = src;

  }

  return result;
}

//

var entityCopy = function( dst,src,onRecursive )
{
  var result;

  _.assert( arguments.length === 2 || arguments.length === 3 );
  _.assert( arguments.length < 3 || _.routineIs( onRecursive ) );

  if( src === null )
  {

    result = src;

  }
  else if( dst && _.routineIs( dst.copy ) )
  {

    dst.copy( src );

  }
  else if( src && _.routineIs( src.clone ) )
  {

    if( dst instanceof src.constructor )
    {
      throw _.err( 'not tested' );
      result = src.clone( dst );
    }
    else if( _.atomicIs( dst ) )
    {
      result = src.clone();
    }
    else throw _.err( 'unexpected' );

  }
  else if( src && _.routineIs( src.slice ) )
  {

    result = src.slice( 0 );

  }
  else if( dst && _.routineIs( dst.set ) )
  {

    dst.set( src );

  }
  else if( _.objectIs( src ) )
  {

    if( onRecursive )
    result = _.mapClone( src,{ onCopyField : onRecursive, dst : _.atomicIs( dst ) ? {} : dst } );
    else
    result = _.mapClone( src );

  }
  else
  {

    result = src;

  }

  return result;
}

//

var entityCopyField = function( dstContainer,srcContainer,name,onRecursive )
{
  var result;
  var name = _.nameUnfielded( name ).coded;

  _.assert( arguments.length === 3 || arguments.length === 4 );

  if( onRecursive )
  result = entityCopy( dstContainer[ name ],srcContainer[ name ],onRecursive );
  else
  result = entityCopy( dstContainer[ name ],srcContainer[ name ] );

  if( result !== undefined )
  dstContainer[ name ] = result;

  return result;
}

//

var entityAssignField = function( dstContainer,srcValue,name,onRecursive )
{
  var result;
  var name = _.nameUnfielded( name ).coded;

  _.assert( arguments.length === 3 || arguments.length === 4 );

  if( onRecursive )
  {
    throw _.err( 'not tested' );
    result = entityCopy( dstContainer[ name ],srcValue,onRecursive );
  }
  else
  result = entityCopy( dstContainer[ name ],srcValue );

  if( result !== undefined )
  dstContainer[ name ] = result;

  return result;
}

//

var entityHasNan = function( src )
{

  var result = false;
  if( src === undefined )
  {
    return true;
  }
  else if( _.numberIs( src ) )
  {
    return isNaN( src );
  }
  else if( _.arrayIs( src ) )
  {
    for( var s = 0 ; s < src.length ; s++ )
    if( _.numberHasNan( src[s] ) )
    {
      return true;
    }
  }
  else if( _.objectIs( src ) )
  {
    for( s in src )
    if( _.numberHasNan( src[s] ) )
    {
      return true;
    }
  }

  return result;
}

//

var entityHasUndef = function( src )
{

  var result = false;
  if( src === undefined )
  {
    return true;
  }
  else if( _.arrayIs( src ) )
  {
    for( var s = 0 ; s < src.length ; s++ )
    if( _.hasUndef( src[s] ) )
    {
      return true;
    }
  }
  else if( _.objectIs( src ) )
  {
    for( s in src )
    if( _.hasUndef( src[s] ) )
    {
      return true;
    }
  }
  return result;

}

//

/**
 * Deep equaliser of 2 entities.
 * @param {object} src1 - entity to compare.
 * @param {object} src2 - entity to compare.
 * @param {object} options - options.
 * @method entitySame
 * @memberof wTools
 */

var entitySame = function entitySame( src1,src2,options )
{

  var _sameNumbers = function( a,b )
  {
    if( a === b )
    return true;
    if( isNaN( a ) === true && isNaN( b ) === true )
    return true;
    return Math.abs( a-b ) <= EPS;
  }

  var sameNumbers = function( a,b )
  {
    return a === b;
  }

  var def =
  {
    onSameNumbers : sameNumbers,
    contain : 0,
    strict : 1,
    lastPath : '',
  }

  Object.freeze( def );

  return function entitySame( src1,src2,options )
  {

    _assert( arguments.length === 2 || arguments.length === 3 );
    _assert( options === undefined || _.objectIs( options ), '_.toStrFine :','options must be object' );
    var options = options || {};

    _.assertMapOnly( options,def );
    _.mapSupplement( options,def );

    return _entitySame( src1,src2,options,'' );
  }

}();

//

var _entitySame = function _entitySame( src1,src2,options,path )
{

  options.lastPath = path;

  _.assert( arguments.length === 4 );

  if( options.strict )
  {
    if( _ObjectToString.call( src1 ) !== _ObjectToString.call( src2 ) )
    return false;
  }
  else
  {
    if( _ObjectToString.call( src1 ) !== _ObjectToString.call( src2 ) && src1 != src2 )
    return false;
  }

  if( _.arrayLike( src1 ) )
  {
    if( !src2 )
    return false;
    if( src1.constructor !== src2.constructor )
    return false;
    if( !options.contain )
    if( src1.length !== src2.length )
    return false;
    for( var k = 0 ; k < src2.length ; k++ )
    if( !_entitySame( src1[ k ], src2[ k ], options, path + '.' + k ) )
    return false;
  }
  else if( _.objectIs( src1 ) )
  {
    if( !options.contain )
    if( _.entityLength( src1 ) !== _.entityLength( src2 ) )
    return false;
    for( var k in src2 )
    if( !_entitySame( src1[ k ], src2[ k ], options, path + '.' + k ) )
    return false;
  }
  else if( _.numberIs( src1 ) )
  {
    return options.onSameNumbers( src1,src2 );
  }
  else
  {
    if( options.strict )
    {
      if( src1 !== src2 )
      return false;
    }
    else
    {
      if( src1 != src2 )
      return false;
    }
  }

  return true;
}

//

/**
 * Deep strict equaliser of 2 entities.
 * @param {object} src1 - entity to compare.
 * @param {object} src2 - entity to compare.
 * @param {object} options - options.
 * @method entityIdentical
 * @memberof wTools
 */

var entityIdentical = function entityIdentical( src1,src2,options )
{

  _.assert( arguments.length === 2 || arguments.length === 3 );

  var options = _.mapSupplement( options || {},
  {
    strict : 1,
  });

  return _.entitySame( src1,src2,options );
}

//

/**
 * Deep soft equaliser of 2 entities.
 * @param {object} src1 - entity to compare.
 * @param {object} src2 - entity to compare.
 * @param {object} options - options.
 * @method entityEquivalent
 * @memberof wTools
 */

var entityEquivalent = function entityEquivalent( src1,src2,options )
{
  var EPS = options.eps;
  if( EPS === undefined )
  EPS = 1e-5;
  delete options.eps;

  _.assert( arguments.length === 2 || arguments.length === 3 );

  var _sameNumbers = function( a,b )
  {
    if( a === b )
    return true;
    if( isNaN( a ) === true && isNaN( b ) === true )
    return true;
    return Math.abs( a-b ) <= EPS;
  }

  var options = _.mapSupplement( options || {},
  {
    strict : 0,
    onSameNumbers : _sameNumbers,
  });

  return _.entitySame( src1,src2,options );
}

//

/**
 * Deep contain equaliser of 2 entities.
 * @param {object} src1 - entity to compare.
 * @param {object} src2 - entity to compare.
 * @param {object} options - options.
 * @method entityContain
 * @memberof wTools
 */

var entityContain = function entityContain( src1,src2,options )
{

  _.assert( arguments.length === 2 || arguments.length === 3 );

  var options = _.mapSupplement( options || {},
  {
    strict : 1,
    contain : 1,
  });

  return _.entitySame( src1,src2,options );
}

//

var entityLength = function( src )
{
  if( src === undefined ) return 0;
  if( _.arrayLike( src ) )
  return src.length;
  else if( _.objectLike( src ) )
  return _.mapKeys( src ).length;
  else return 1;
}

//

var entityWithKeyRecursive = function( src,key,onEach )
{
  var i = 0;

  if( key in src )
  {
    if( onEach ) onEach.call( src,src[ key ],key,i );
    return src[ key ];
  }

  _.eachRecursive( src,function( e,k,i )
  {

    if( k === key )
    {
      if( onEach ) onEach( e,k,i );
      return { value : src[ key ], key : key, index : i, container : src };
    }

  });
}

//

var entityValueWithIndex = function( src,index )
{

  if( _.arrayIs( src ) )
  {
    return src[ index ];
  }
  else if( _.objectIs( src ) )
  {
    var i = 0;
    for( var s in src )
    {
      if( i === index ) return src[ s ];
      i++;
    }
  }
  else if( _.strIs( src ) )
  {
    return src[ index ];
  }

}

//

var entityKeyWithValue = function( src,value )
{

  var result = null;

  if( _.arrayIs( src ) )
  {
    result = src.indexOf( value );
  }
  else if( _.objectIs( src ) )
  {
    var i = 0;
    for( var s in src )
    {
      if( src[s] == value ) return s;
    }
  }
  else if( _.strIs( src ) )
  {
    result = src.indexOf( value );
  }

  if( result === -1 ) result = null;
  return result;
}

//

var entitySelect = function( container,query )
{

  _.assert( arguments.length === 2 || arguments.length === 1 );

  if( arguments.length === 2 )
  var options = _entitySelectAdjust( arguments[ 0 ],arguments[ 1 ] )
  else
  var options = _entitySelectAdjust( arguments[ 0 ] );

  var result = _entitySelect( options );
  return result;
}

//

var entitySelectSet = function( container,query,value )
{
  _.assert( arguments.length === 3 || arguments.length === 1 );

  if( arguments.length === 3 )
  {
    var options = _entitySelectAdjust( arguments[ 0 ],arguments[ 1 ] );
    options.set = value;
  }
  else
  {
    var options = _entitySelectAdjust( arguments[ 0 ] );
    _.assert( _.mapOwn( options,{ set : 'set' } ) );
  }

  var result = _entitySelect( options );
  return result;
}

//

var _entitySelectAdjust = function( container,query )
{
  _.assert( arguments.length === 1 || arguments.length === 2 );
  var delimeter = '.';

  if( arguments.length === 1 )
  {
    var options = container;
    _.assert( _.strIs( options.query ) );
    delimeter = options.delimeter || delimeter;
    options.qarrey = options.query.split( delimeter );
    delete options.delimeter;
    delete options.query;
  }
  else
  {
    var options = {};
    options.container = container;
    options.qarrey = query.split( delimeter );
  }

  if( options.qarrey[ 0 ] === '' )
  options.qarrey.splice( 0,1 );

  if( options.undefinedForNone === undefined )
  options.undefinedForNone = 1;

  return options;
}

//

var _entitySelect = function( options )
{

  _.assert( arguments.length === 1 );
  _.assertMapOnly( options,_entitySelect.defaults );

  var isSet = _.mapOwn( options,{ set : 'set' } );
  var result;
  var container = options.container;
  var name = options.qarrey[ 0 ];

  if( !options.qarrey.length )
  return container;

  if( _.atomicIs( container ) )
  {
    if( options.undefinedForNone )
    return undefined;
    else
    throw _.err( 'cant select',options.qarrey.join( '  ' ),'from atomic',container );
  }

  var o = _.mapExtend( {},options );
  o.qarrey = options.qarrey.slice( 1 );

  if( isSet )
  o.set = options.set;

  //

  var _select = function( name )
  {

    if( !o.qarrey.length && isSet )
    container[ name ] = options.set;

    var field = container[ name ];

    if( field === undefined && isSet )
    {
      debugger;
      container[ name ] = field = {};
    }

    var selectOptions = _.mapExtend( {},o,{ container : field } );
    return _entitySelect( selectOptions );
  }

  //

  if( name === '*' )
  {

    result = new container.constructor();
    _.each( container,function( e,name,c )
    {
      result[ name ] = _select( name );
    });

  }
  else
  {
    result = _select( name );
  }

  return result;
}

_entitySelect.defaults =
{
  qarrey : null,
  container : null,
  set : null,
  undefinedForNone : 1,
}

//

var entityMap = function( src,onEach )
{

  _.assert( arguments.length === 2 );
  _.assert( _.objectLike( src ) || _.arrayLike( src ) );
  _.assert( _.routineIs( onEach ) );

  var result;

  if( _.arrayLike( src ) )
  {
    result = _.arrayNewOfSameLength( src );
    for( var s = 0 ; s < src.length ; s++ )
    result[ s ] = onEach( src[ s ],s,src );
  }
  else
  {
    result = new src.constructor()
    for( var s in src )
    result[ s ] = onEach( src[ s ],s,src );
  }

  return result;
}

//

var entityFilter = function( src,onEach )
{

  _.assert( arguments.length === 2 );
  _.assert( _.objectLike( src ) || _.arrayLike( src ) );
  _.assert( _.routineIs( onEach ) );

  var result;

  if( _.arrayLike( src ) )
  {
    result = _.arrayNew( src,0 );
    for( var s = 0, d = 0 ; s < src.length ; s++, d++ )
    {
      var r = onEach( src[ s ],s,src );
      if( r === undefined )
      d--;
      else
      result[ d ] = r;
    }
  }
  else
  {
    result = new src.constructor()
    for( var s in src )
    {
      r = onEach( src[ s ],s,src );
      if( r !== undefined )
      result[ s ] = r;
    }
  }

  return result;
}

//

var _entityMostComparing = function( src,onCompare )
{

  _.assert( arguments.length === 1 || arguments.length === 2 );

  if( onCompare === undefined )
  onCompare = function( a,b ){ return a-b; }

  var result = { key : undefined, value : undefined };

  if( _.arrayLike( src ) )
  {
    result.key = 0;
    result.value = src[ 0 ];
    for( var s = 0 ; s < src.length ; s++ )
    if( onCompare( src[ s ],result.value ) < 0 )
    {
      result.key = s;
      result.value = src[ s ];
    }
  }
  else
  {
    throw _.err( 'not tested' );
    for( var s in src )
    {
      result.key = s;
      result.value = src[ s ];
      break;
    }
    for( var s in src )
    if( onCompare( src[ s ],result.value ) < 0 )
    {
      result.key = s;
      result.value = src[ s ];
    }
  }

  return result;
}

//

var entityMinComparing = function( src,onCompare )
{

  var _onCompare = null;
  _.assert( arguments.length === 1 || arguments.length === 2 );

  if( onCompare === undefined )
  _onCompare = function( a,b ){ return a-b; };
  else
  {
    throw _.err( 'not tested' );
    _onCompare = function( a,b ){ - onCompare( a,b ) };
  }

  return _entityMost( src,_onCompare );
}

//

var entityMaxComparing = function( src,onCompare )
{

  var _onCompare = null;
  _.assert( arguments.length === 1 || arguments.length === 2 );

  if( onCompare === undefined )
  _onCompare = function( a,b ){ return b-a; };
  else
  {
    throw _.err( 'not tested' );
    _onCompare = onCompare;
  }

  return _entityMost( src,_onCompare );
}

//

var _entityMost = function( src,onElement,returnMax )
{

  _.assert( arguments.length === 3 );

  if( onElement === undefined )
  onElement = function( element ){ return element; }

  var onCompare = null;

  if( returnMax )
  onCompare = function( a,b )
  {
    return a-b;
  }
  else
  onCompare = function( a,b )
  {
    return b-a;
  }

  var result = { index : -1, key : undefined, value : undefined, element : undefined };

  if( _.arrayLike( src ) )
  {

    if( src.length === 0 )
    return result;
    result.key = 0;
    result.value = onElement( src[ 0 ] );
    result.element = src[ 0 ];

    for( var s = 0 ; s < src.length ; s++ )
    {
      var value = onElement( src[ s ] );
      if( onCompare( value,result.value ) > 0 )
      {
        result.key = s;
        result.value = value;
        result.element = src[ s ];
      }
    }
    result.index = result.key;

  }
  else
  {

    throw _.err( 'not tested' );
    for( var s in src )
    {
      result.index = 0;
      result.key = s;
      result.value = onElement( src[ s ] );
      result.element = src[ s ]
      break;
    }

    var index = 0;
    for( var s in src )
    {
      var value = onElement( src[ s ] );
      if( onCompare( value,result.value ) > 0 )
      {
        result.index = index;
        result.key = s;
        result.value = value;
        result.element = src[ s ];
      }
      index += 1;
    }

  }

  return result;
}

//

var entityMin = function( src,onElement )
{
  _.assert( arguments.length === 1 || arguments.length === 2 );
  return _entityMost( src,onElement,0 );
}

//

var entityMax = function( src,onElement )
{
  _.assert( arguments.length === 1 || arguments.length === 2 );
  return _entityMost( src,onElement,1 );
}

//
/*
var strFormat = function( src,context )
{
  if( arguments.length === 1 )
  {
    src = arguments[ 0 ].src;
    context = arguments[ 0 ].context;
  }
  else
  {
    _.assert( arguments.length === 2 );
  }

  _.assert( _.strIs( src ) );
  _.assert( context !== undefined );

  var regexp = /[{]([^{}]+)[}]/g;
  var handleReplace = function( match,p1,offset,s )
  {
    _.assert( _.numberIs( offset ) );

    debugger; xxx;
    //  _.entitySelect( context, );

  }

  var result = this.replace( regexp,handleReplace );

  return result;
}
*/
// --
// iterator
// --

var until = function()
{

  var i = 0;
  var found = 0;

  var onEach = arguments[ arguments.length-1 ];
  if( !_.routineIs( onEach ) ) throw '_.each : onEach is not routine';

  for( var arg = 0, l = arguments.length-1 ; arg < l ; arg++ )
  {

    var src = arguments[ arg ];

    if( _.arrayIs( src ) )
    {

      for( var a = 0 ; a < src.length ; a++ )
      {
        found = onEach.call( src,src[a],a,i );
        i++;
      }

    }
    else if( _.objectIs( src ) )
    {

      for( var a in src )
      {
        found = onEach.call( src,src[a],a,i );
        i++;
      }

    }
    else if( src !== undefined )
    {

      found = onEach.call( src,src );
      i++;

    }

    if( found ) return i;
  }

  return i;
}

//

var each = function()
{

  var i = 0;
  var onEach = arguments[ arguments.length-1 ];
  if( !_.routineIs( onEach ) ) throw '_.each : onEach is not routine';

  for( var arg = 0, l = arguments.length-1 ; arg < l ; arg++ )
  {

    var src = arguments[ arg ];

    if( _.arrayIs( src ) || ( !_.objectIs( src ) && _.arrayLike( src ) ) )
    {

      for( var a = 0 ; a < src.length ; a++ )
      {
        onEach.call( src,src[a],a,i );
        i++;
      }

    }
    else if( _.objectIs( src ) || _.objectLike( src ) )
    {

      for( var a in src )
      {
        onEach.call( src,src[a],a,i );
        i++;
      }

    }
    else if( src !== undefined )
    {

      onEach.call( src,src );
      i++;

    }

  }

  return i;
}

//

var eachSample = function( samples,onEach )
{

  var direct = 1;
  var options = {};
  if( _.objectIs( samples ) )
  {
    options = arguments[ 0 ];
    samples = options.samples;
    onEach = options.onEach;
    direct = options.direct !== undefined ? options.direct : 1;
    _.assert( arguments.length === 1 );
  }
  else
  {
    _.assert( arguments.length === 2 );
  }

  _.assert( arguments.length === 1 || arguments.length === 2 );
  _.assert( _.arrayIs( samples ) );
  _.assert( _.routineIs( onEach ) );

  var sample = [];
  var counter = [];
  var len = [];
  var index = 0;

  //

  var firstSample = function()
  {

    for( var s = 0, l = samples.length; s < l ; s++ )
    {
      len[ s ] = samples[ s ].length;
      counter[ s ] = 0;
      sample[ s ] = samples[ s ][ counter[ s ] ];
      if( !len[ s ] ) return 0;
    }

    return 1;
  }

  //

  var _nextSample = function( s )
  {

    counter[ s ]++;
    if( counter[ s ] >= len[ s ] )
    {
      counter[ s ] = 0;
      sample[ s ] = samples[ s ][ counter[ s ] ];
    }
    else
    {
      sample[ s ] = samples[ s ][ counter[ s ] ];
      index += 1;
      return 1;
    }

  }

  //

  var nextSample = function()
  {

    if( direct ) for( var s = 0, l = samples.length; s < l ; s++ )
    {
      if( _nextSample( s ) )
      return 1;
    }
    else for( var s = samples.length - 1, l = samples.length; s >= 0 ; s-- )
    {
      if( _nextSample( s ) )
      return 1;
    }

    return 0;
  }

  //

  if( !_.arrayIs( samples ) )
  throw _.err( 'eachSample :','array only supported' );

  if( !firstSample() )
  return index;

  do
  {
    onEach.call( sample,sample,index );
  }
  while( nextSample() );

  return index;
}

//

var eachRecursive = function() {

  var i = 0;

  //var handlEach = function( e,k,i ){
  //
  //}

  var onEach = arguments[arguments.length-1];
  if( !_.routineIs( onEach ) ) throw '_.each : onEach is not routine';

  for( var arg = 0, l = arguments.length-1 ; arg < l ; arg++ )
  {

    var src = arguments[arg];

    if( _.arrayIs( src ) )
    {

      for( var a = 0 ; a < src.length ; a++ )
      {
        if( _.arrayIs( src[a] ) || _.objectIs( src[a] ) )
        {
          i += eachRecursive( src[a],onEach );
        }
        else
        {
          onEach.call( src,src[a],a,i );
          i++;
        }
      }

    }
    else if( _.objectIs( src ) )
    {

      for( var a in src )
      {
        if( _.arrayIs( src[a] ) || _.objectIs( src[a] ) )
        {
          i += eachRecursive( src[a],onEach );
        }
        else
        {
          onEach.call( src,src[a],a,i );
          i++;
        }
      }

    }
    else
    {
      onEach.call( null,src,null,i );
    }

  }

  return i;
}

// --
// diagnostics
// --

  /**
   * Creates Error object based on passed options;
   * Result error contains in message detailed stack trace and error description.
   * @param {Object} o Options for creating error.
   * @param {String[]|Error[]>} o.args array with messages or errors objects, from which will be created Error obj.
   * @param {number} [o.level] using for specifying in error message on which level of stack trace was caught error.
   * @returns {Error} Result Error. If in `o.args` passed Error object, result will be reference to it.
   * @private
   * @throws {Error} Expects single argument if pass les or more than one argument
   * @throws {Error} o.args should be array like, if o.args is not array.
   * @method _err
   * @memberof wTools
   */

var _err = function _err( o )
{
  var result;

  if( arguments.length !== 1 )
  throw '_err : expects single argument';

  if( !_.arrayLike( o.args ) )
  throw '_err : o.args should be array like';

  if( !_.numberIs( o.level ) )
  o.level = _err.defaults.level;

  if( o.args[ 0 ] === 'not tested' || o.args[ 0 ] === 'unexpected' )
  debugger;

  /*Error.stackTraceLimit = 99;*/

  for( var a = 0 ; a < o.args.length ; a++ )
  {
    if( o.args[ a ] instanceof Error )
    {
      result = o.args[ a ];
      o.args[ a ] = result.originalMessage || result.message || result.msg || result.constructor.name || 'Unknown error';
      break;
    }
  }

  var originalMessage = '';
  var fileName,lineNumber;

  for( var a = 0 ; a < o.args.length ; a++ )
  {
    var argument = o.args[ a ];
    var str;

    if( argument )
    {
      if( _.routineIs( argument.toStr ) ) str = argument.toStr();
      else if( _.strIs( argument.originalMessage ) ) str = argument.originalMessage;
      else if( _.strIs( argument.message ) ) str = argument.message;
      else if( !_.atomicIs( argument ) && _.routineIs( argument.toString ) ) str = argument.toString();
      else str = String( argument );
    }
    else str = String( argument );

    if( _.objectLike( argument ) && !fileName )
    {

      if( !fileName )
      fileName = argument.fileName || argument.filename;

      if( lineNumber === undefined )
      lineNumber = argument.linenumber;

      if( lineNumber === undefined )
      lineNumber = argument.lineNumber;

      if( lineNumber === undefined )
      lineNumber = argument.lineno;

    }

    if( _.strIs( str ) && str[ str.length-1 ] === '\n' )
    originalMessage += str;
    else originalMessage += str + ' ';
  }

  //

  if( originalMessage[ 0 ] !== '\n' )
  originalMessage = '\n' + originalMessage;
  originalMessage = '\n' + 'caught ' + _.stack().split( '\n' )[ o.level ] + originalMessage;

  //

  if( !result )
  {
    var e = new Error();
    result = new Error( originalMessage + '\n' + ( e.stack || '' ) + '\n' );
    result.originalStack = e.stack;
  }
  else try
  {
    result.message = '';
    result.message = originalMessage + '\n' + ( result.originalStack || result.stack || '' ) + '\n';
    /*result = new result.constructor( originalMessage + '\n' + result.stack + '\n',fileName,lineNumber );*/
  }
  catch( e )
  {
    throw 'err error';
    result = new result.constructor( originalMessage + '\n' + ( result.stack || '' ) + '\n' );
  }

  result.originalMessage = originalMessage;

  return result;
}

_err.defaults =
{
  level : 0,
  args : null,
}

//

  /**
   * Creates error object, with message created from passed `msg` parameters and contains error trace.
   *
   * @example
   *  function divide (x, y) {
        if (y == 0 ) throw wTools.err('divide by zero')
        return x / y;
      }
      divide(3, 0);

   // Error:
   // caught     at divide (<anonymous>:2:29)
   // divide by zero
   // Error
   //   at _err (file:///.../wTools/staging/wTools.s:1418:13)
   //   at wTools.err (file:///.../wTools/staging/wTools.s:1449:10)
   //   at divide (<anonymous>:2:29)
   //   at <anonymous>:1:1
   *
   * @param {...String|Error} msg Accepts list of messeges/errors.
   * @returns {Error} Created Error. If passed existing error as one of parameters, method modified it and return
   * reference.
   * @method err
   * @memberof wTools
   */

var err = function err()
{
  return _err
  ({
    args : arguments,
    level : 2,
  });
}

//

  /**
   * Method similar to {@link wTools#err} except that it prints the created error.
   * If _global_.logger defined, method will use it to print error, else console
   *
   *@example
   * function divide (x, y) {
        if (y == 0 ) throw wTools.errLog('divide by zero')
        return x / y;
     }
     divide (3, 0);

     // Error:
     // caught     at divide (<anonymous>:2:29)
     // divide by zero
     // Error
     //   at _err (file:///.../wTools/staging/wTools.s:1418:13)
     //   at wTools.errLog (file:///.../wTools/staging/wTools.s:1462:13)
     //   at divide (<anonymous>:2:29)
     //   at <anonymous>:1:1
   *
   * @param {...String|Error} msg Accepts list of messeges/errors.
   * @returns {Error} Created Error. If passed existing error as one of parameters, method modified it and return
   * @method errLog
   * @memberof wTools
   */

var errLog = function errLog()
{

  var c = _global_.logger || console;
  var err = _err
  ({
    args : arguments,
    level : 2,
  });

  if( _.routineIs( err.toString ) )
  {

    var messageWas = err.message;
    //if( err.originalMessage )
    //err.message = err.originalMessage

    c.error( err.toString() );

    //err.message = messageWas;

  }
  else
  {

    c.error( err );

  }

  debugger;
  return err;
}

//

/** @inline */

  /**
   * Checks condition. If condition converts to true method terminates without exceptions.
   * Else If condition converts to false, method will generates and throws exception. By default will generate error with
   * message 'Assertion failed'. But method can accept messages for generate error, or even existing error objects.
   *
   * @example
   * function divide (x, y) {
        wTools.assert(y != 0, 'divide by zero');
        return x / y;
     }
     divide (3, 0);

   // caught     at divide (<anonymous>:2:29)
   // divide by zero
   // Error
   //   at _err (file:///.../wTools/staging/wTools.s:1418:13)
   //   at wTools.errLog (file://.../wTools/staging/wTools.s:1462:13)
   //   at divide (<anonymous>:2:29)
   //   at <anonymous>:1:1
   * @param {*} condition
   * @param {...String|Error} msgs error messages for generated exception.
   * @throws {Error} If passed condition failed, Method throws an error.
   * @method assert
   * @memberof wTools
   */

var assert = function assert( condition )
{

  /*return;*/
  if( DEBUG === false )
  return;

  if( !condition )
  {
    debugger;
    if( arguments.length === 1 )
    throw _.err( 'Assertion failed' );
    else if( arguments.length === 2 )
    throw _.err( arguments[ 1 ] );
    else if( arguments.length === 3 )
    throw _.err( arguments[ 1 ],arguments[ 2 ] );
    else
    throw _.err.apply( _,_arraySlice( arguments,1 ) );
  }

  return;
}

//

var assertMapNoUndefine = function assertMapNoUndefine( src )
{

  if( DEBUG === false )
  return;

  var hasMsg = arguments.length > 1;

  for( var s in src )
  if( src[ s ] === undefined )
  throw _.err( ( 'Object ' + ( hasMsg ? _.arraySlice( arguments,1,arguments.length ) : '' ) + ' should have no undefines, but has' ) + ' : ' + s );

}

//

var assertMapOnly = function assertMapOnly( src )
{

  if( DEBUG === false )
  return;

  var l = arguments.length;
  var hasMsg = _.strIs( arguments[ l-1 ] );
  var args = hasMsg ? _.arraySlice( arguments,0,l-1 ) : arguments;
  var but = Object.keys( _.mapBut.apply( this,args ) );

  if( but.length )
  {
    debugger;
    throw _.err( hasMsg ? arguments[ l-1 ] : '','Object should have no fields :',but.join( ',' ) );
  }
}

//

var assertMapOwnOnly = function assertMapOwnOnly( src )
{

  if( DEBUG === false )
  return;

  var l = arguments.length;
  var hasMsg = _.strIs( arguments[ l-1 ] );
  var args = hasMsg ? _.arraySlice( arguments,0,l-1 ) : arguments;
  var but = Object.keys( _.mapOwnBut.apply( this,args ) );

  if( but.length )
  {
    debugger;
    throw _.err( hasMsg ? arguments[ l-1 ] : '','Object should have no fields :',but.join( ',' ) );
  }

}

//

var assertMapAll = function( src,all,msg )
{

  _assert( arguments.length === 2 || arguments.length === 3 );
  _assert( arguments.length === 2 || _.strIs( msg ) );

  if( DEBUG === false )
  return;

  var but = Object.keys( _.mapBut( all,src ) );

  if( but.length )
  throw _.err( msg ? msg : '','Object should have fields :',but.join( ',' ) );

}

//

var assertMapOwnAll = function( src,all,msg )
{

  _assert( arguments.length === 2 || arguments.length === 3 );
  _assert( arguments.length === 2 || _.strIs( msg ) );

  if( DEBUG === false )
  return;

  var but = Object.keys( _.mapOwnBut( all,src ) );

  if( but.length )
  throw _.err( msg ? msg : '','Object should have fields :',but.join( ',' ) );

}

//

var assertMapNone = function( src )
{

/*
  throw _.err( 'not tested' );
*/

  if( DEBUG === false )
  return;

  var l = arguments.length;
  var hasMsg = _.strIs( arguments[ l-1 ] );
  var args = hasMsg ? _.arraySlice( arguments,0,l-1 ) : arguments;
  var none = _.mapScreens.apply( this,args );

  for( var n in none )
  {
    for( var a = 1 ; a < arguments.length ; a++ )
    if( arguments[ a ][ n ] !== src[ n ] )
    break;
    if( a === arguments.length )
    delete none[ n ];
  }

  if( Object.keys( none ).length )
  throw _.err( hasMsg ? arguments[ l-1 ] : '','Object should not have fields :',none.join( ',' ) );

}

//

var assertMapOwnNone = function( src,none )
{

  if( DEBUG === false )
  return;

  var l = arguments.length;
  var hasMsg = _.strIs( arguments[ l-1 ] );
  if( hasMsg ) l -= 1;

/*
  if( l > 2 )
  {
    var args =_ArraySlice.call( arguments,1,l ); debugger;
    none = _.mapCopy.apply( this,args );
  }

  var has = Object.keys( _._mapScreens
  ({
    filter : filter.own(),
    iterateObject : none,
    includeObject : src,
    srcObject : src,
    dstObject : {},
  }));
*/

  if( l > 2 )
  {
    var args =_ArraySlice.call( arguments,1,l ); debugger;
    none = _.mapCopy.apply( this,args );
  }

  var has = Object.keys( _._mapScreen
  ({
    filter : filter.own(),
    screenObjects : none,
    srcObjects : src,
  }));

  if( has.length )
  throw _.err( hasMsg ? arguments[ l-1 ] : '','Object should not have fields :',has.join( ',' ) );

}

//

  /**
   * If condition failed, method prints warning messages passed after condition argument
   * @example
   *  function checkAngles(a, b, c) {
         wTools.warn((a + b + c) === 180, 'triangle with that angles does not exists');
      };
      checkAngles(120, 23, 130)
   // triangle with that angles does not exists
   * @param condition Condition to check.
   * @param messages messages to print.
   * @method warn
   * @memberof wTools
   */
  var warn = function( condition )
{

  if( !condition )
  {
    console.warn.apply( console,[].slice.call( arguments,1 ) );
  }

}

//

  /**
   * Return stack trace.
   * @example
   *  var stack;
      function function1() {
        function2();
      }

      function function2() {
        function3();
      }

      function function3() {
        stack = wTools.stack();
      }

      stack
     //"    at function3 (<anonymous>:10:17)
     // at function2 (<anonymous>:6:2)
     // at function1 (<anonymous>:2:2)
     // at <anonymous>:1:1"
   *
   * @returns {String} Return stack trace from call point.
   * @method stack
   * @memberof wTools
   */

var stack = function()
{

  var e = new Error();
  var result = e.stack;

  result = result.split( '\n' );

  result.splice( 0,2 );
  result = String( result.join( '\n' ) );
  return result;
}

//

var diagnosticWatchObject = function diagnosticWatchObject( dst,options )
{
  var options = options || {};
  if( options.fieldName )
  options.fieldNames = _.nameFielded( options.fieldNames );

  Object.observe( dst,function( changes )
  {
    for( var c in changes )
    {
      var change = changes[ c ];
      if( options.fieldNames )
      if( !options.fieldNames[ change.name ] ) return;
      console.log( change.type,change.name,change.object[ change.name ] );
      //if( !change.object[ change.name ] )
      //console.log( change.name,change.object[ change.name ] );
    }
    //debugger;
  });
}

//

/*
_.diagnosticWatchFields
({
  dst : _global_,
  names : 'Uniforms',
});
_.diagnosticWatchFields
({
  dst : session.filterVisibility,
  names : 'changed',
});
*/
/*
_.diagnosticWatchFields
({
  dst : _global_,
  names : 'Config',
});
*/

var diagnosticWatchFields = function( options )
{
  var options = options || {};

  if( options.names )
  options.names = _.nameFielded( options.names );
  else
  options.names = options.dst;

  _assert( arguments.length === 1 );
  _.assertMapOnly( options,diagnosticWatchFields.defaults );
  _.mapComplement( options,diagnosticWatchFields.defaults );
  _assert( options.dst );
  _assert( options.names );

  for( var f in options.names ) ( function()
  {

    var fieldName = f;
    var fieldSymbol = Symbol.for( f );
    options.dst[ fieldSymbol ] = options.dst[ f ];

    //

    var read = function read()
    {
      var result = options.dst[ fieldSymbol ];
      if( options.printValue )
      console.log( 'reading ' + fieldName + ' ' + _.toStr( result ) );
      else
      console.log( 'reading ' + fieldName );
      return result;
    }

    //

    var write = function write( src )
    {
      if( options.printValue )
      console.log( 'writing ' + fieldName + ' ' + _.toStr( src ) );
      else
      console.log( 'writing ' + fieldName );
      debugger;
      options.dst[ fieldSymbol ] = src;
    }

    //

    debugger;
    Object.defineProperty( options.dst, fieldName,
    {
      enumerable : true,
      configurable : true,
      get : read,
      set : write,
    });

  })();

}

diagnosticWatchFields.defaults =
{
  printValue : false,
  names : null,
  dst : null,
}

// --
// name and symbol
// --

/**
 * Produce fielded name from string.
 * @param {string} nameString - object coded name or string.
 * @return {object} nameKeyValue - name in key/value format.
 * @method nameFielded
 * @memberof wTools
 */

var nameFielded = function nameFielded( nameString )
{

  if( _.objectIs( nameString ) )
  {
    return nameString;
  }
  else if( _.strIs( nameString ) )
  {
    var name = {};
    name[ nameString ] = nameString;
    return name;
  }
  else throw _.err( 'nameFielded :','unknown arguments' );

}

//

/**
 * Returns name splitted in coded/raw fields.
 * @param {object} nameObject - fielded name or name as string.
 * @return {object} name splitted in coded/raw fields.
 * @method nameUnfielded
 * @memberof wTools
 */

var nameUnfielded = function nameUnfielded( nameObject )
{
  var name = {};

  if( _.mapIs( nameObject ) )
  {
    var keys = Object.keys( nameObject );
    _.assert( keys.length === 1 );
    name.coded = keys[ 0 ];
    name.raw = nameObject[ name.coded ];
  }
  else if( _.strIs( nameObject ) )
  {
    name.raw = nameObject;
    name.coded = nameObject;
  }
  else if( _.symbolIs( nameObject ) )
  {
    name.raw = nameObject;
    name.coded = nameObject;
  }
  else throw _.err( 'nameUnfielded :','Unknown arguments' );

  _assert( arguments.length === 1 );
  _assert( _.strIs( name.raw ) || _.symbolIs( name.raw ),'nameUnfielded :','not a string, something wrong :',nameObject );
  _assert( _.strIs( name.coded ) || _.symbolIs( name.coded ),'nameUnfielded :','not a string, something wrong :',nameObject );

  return name;
}

//

/**
 * Returns name splitted in coded/coded fields. Drops raw part replacing it by coded.
 * @param {object} namesMap - fielded names.
 * @return {object} expected map.
 * @method namesCoded
 * @memberof wTools
 */

var namesCoded = function( namesMap )
{
  var result = {}

  if( _assert )
  _assert( arguments.length === 1 );
  if( _assert )
  _assert( _.objectIs( namesMap ) );

  for( var n in namesMap )
  result[ n ] = n;

  return result;
}

// --
// type test
// --

/**
 * Function objectIs checks incoming param whether it is object.
 * Returns "true" if incoming param is object. Othervise "false" returned.
 *
 * @example
 * // returns true
 * var obj = {x : 100};
 * objectIs(obj);
 * @example
 * // returns false
 * objectIs(10);
 *
 * @param {*} src.
 * @return {Boolean}.
 * @method objectIs.
 * @memberof wTools#.
 */

var objectIs = function( src )
{
  return _ObjectToString.call( src ) === '[object Object]';
}

//

var objectLike = function( src )
{
  if( objectIs( src ) ) return true;
  if( routineIs( src ) ) return true;
  if( atomicIs( src ) ) return false;

  for( var s in src )
  return true;

  return false; /* isObject */
}

  /**
   * The mapIs() method determines whether the passed value is an Object.
   *
   * If the (src) is an Object, true is returned,
   * otherwise false is.
   *
   * @param { objectLike } src - The object to be checked.
   *
   * @example
   * // returns true
   * mapIs( { a : 7, b : 13 } );
   *
   * @example
   * // returns false
   * mapIs( 13 );
   *
   * @example
   * // returns false
   * mapIs( [ 3, 7, 13 ] );
   *
   * @returns { Boolean }
   * @method mapIs
   * @memberof wTools#.
   */

var mapIs = function( src )
{
  return _.objectIs( src ) && src.__proto__.__proto__ === null;
  /*return _.objectIs( src ) && src.__proto__ === Object.prototype;*/
}

/**
 * Function arrayIs checks incoming param whether it is array.
 * Returns "true" if incoming param is object. Othervise "false" returned.
 *
 * @example
 * // returns true
 * var arr = [1, 2];
 * arrayIs(arr);
 * @example
 * // returns false
 * arrayIs(10);
 *
 * @param {*} src.
 * @return {Boolean}.
 * @method arrayIs.
 * @memberof wTools#.
 */

var arrayIs = function( src )
{
  return _ObjectToString.call( src ) === '[object Array]';
}

//

var arrayLike = function( src )
{
  if( atomicIs( src ) ) return false;

  if( _.routineIs( src ) ) return false;
  if( _.objectIs( src ) ) return false;
  if( _.strIs( src ) ) return false;

  if( !_.numberIs( src.length ) ) return false;

  return true;
}

//

var hasLength = function( src )
{
  if( src === undefined || src === null ) return false;
  if( _.numberIs( src.length ) ) return true;
  return false;
}

/**
 * Function strIs checks incoming param whether it is string.
 * Returns "true" if incoming param is string. Othervise "false" returned
 *
 * @example
 * //returns true
 * strIsIs('song');
 * @example
 * // returns false
 * strIs(5);
 *
 * @param {*} src.
 * @return {Boolean}.
 * @method strIs.
 * @memberof wTools#.
 */

var strIs = function( src )
{
  var result = _ObjectToString.call( src ) === '[object String]';
  return result;
}

//

var strIsNotEmpty = function( src )
{
  if( !src )
  return false;
  var result = _ObjectToString.call( src ) === '[object String]';
  return result;
}

//

var symbolIs = function( src )
{
  var result = _ObjectToString.call( src ) === '[object Symbol]';
  return result;
}

/**
 * Function numberIs checks incoming param whether it is number.
 * Returns "true" if incoming param is object. Othervise "false" returned.
 *
 * @example
 * //returns true
 * numberIs(5);
 * @example
 * // returns false
 * numberIs('song');
 *
 * @param {*} src.
 * @return {Boolean}.
 * @method numberIs.
 * @memberof wTools#.
 */

var numberIs = function( src )
{
  return _ObjectToString.call( src ) === '[object Number]';
}

//

var boolIs = function( src )
{
  return _ObjectToString.call( src ) === '[object Boolean]';
}

//

var numberIsRegular = function( src )
{
  return _.numberIs( src ) && !isNaN( src ) && src !== +Infinity && src !== -Infinity;
}

//

var dateIs = function( src )
{
  return _ObjectToString.call( src ) === '[object Date]';
}

//

var bufferIs = function( src )
{
  var type = _ObjectToString.call( src );

  if( !/\wArray/.test( type ) )
  return false;

  if( typeof Buffer !== 'undefined' )
  if( src instanceof Buffer )
  return false;

  return true;
}

//

var bufferRawIs = function( src )
{
  var type = _ObjectToString.call( src );
  var result = type === '[object ArrayBuffer]';
  return result;
}

//

var bufferNodeIs = function( src )
{
  if( typeof Buffer !== 'undefined' )
  return src instanceof Buffer;
  return false;
}

//

var argumentsIs = function( src )
{
  return _ObjectToString.call( src ) === '[object Arguments]';
}

//

var rowIs = function( src )
{
  if( src && src._rowArray )
  return true;
  else return false;
}

//

var boolIs = function( src )
{
  return _ObjectToString.call( src ) === '[object Boolean]';
}

//

var routineIs = function( src )
{
  return _ObjectToString.call( src ) === '[object Function]';
}

//

var routineWithNameIs = function( src )
{
  if( _ObjectToString.call( src ) !== '[object Function]' )
  return false;
  if( !src.name )
  return false;
  return true;
}

//

var regexpIs = function( src )
{
  return _ObjectToString.call( src ) === '[object RegExp]';
}

//

var definedIs = function( src )
{
  return src !== undefined && src !== null && src !== NaN;
}

//

var eventIs = function( src )
{
  if( src instanceof Event )
  return true;
  if( typeof jQuery === 'undefined' )
  return false;
  if( src instanceof jQuery.Event )
  return true;
  return false;
}

//

var htmlIs = function( src )
{
  return _ObjectToString.call( src ).indexOf( '[object HTML' ) !== -1;
}

//

var jqueryIs = function( src )
{
  if( typeof jQuery === 'undefined' )
  return;1
  return src instanceof jQuery;
}

//

var domIs = function( src )
{
  return src instanceof Node;
  /*return src instanceof Element;*/
}

//

var domableIs = function( src )
{
  return strIs( src ) || domIs( src ) || jqueryIs( src );
}

//

var errorIs = function( src )
{
  return src instanceof Error;
  //return _ObjectToString.call( src ) === '[object Error]';
}

//

var atomicIs = function atomicIs( src )
{
  return numberIs( src ) || boolIs( src ) || strIs( src ) || src === null || src === undefined;
}

//

var typeOf = function( src )
{
  if( src === null || src === undefined )
  return null
  else if( numberIs( src ) || boolIs( src ) || strIs( src ) )
  return src.constructor;
  else
  {
    _assert( _.routineIs( src.constructor ) && src instanceof src.constructor );
    return src.constructor;
  }
}

//

var typeIsBuffer = function( src )
{
  if( !src ) return false;
  if( !_.numberIs( src.BYTES_PER_ELEMENT ) ) return false;
  if( !_.strIs( src.name ) ) return false;
  return src.name.indexOf( 'Array' ) !== -1;

/*
  var types = [ _global_.Int8Array, _global_.Uint8Array, _global_.Uint8ClampedArray, _global_.Int16Array, _global_.Uint16Array, _global_.Int32Array, _global_.Uint32Array, _global_.Float32Array, _global_.Float64Array ];
  for( var t = 0 ; t < types.length ; t++ )
  {
    var type = types[ t ];
    if( !type ) continue;
    if( src === type ) return true;
  }
  return false;
*/

}

//

var toBool = function( src )
{
  if( strIs( src ) )
  {
    src = src.toLowerCase();
    if( src == '0' ) return false;
    if( src == 'false' ) return false;
    if( src == 'null' ) return false;
    if( src == 'undefined' ) return false;
    if( src == '' ) return false;
    return true;
  }
  return Boolean( src );
}

// --
// str
// --

/*
var toStrFast = function( src ) {

  var result = '';
  if( arrayIs( src ) )
  {
    if( src.length > 0 ) result = toStr( src[0] );
    for( var i = 1 ; i < src.length ; i++ )
    result += ', ' + toStr( src[i] );
  }
  else if( src instanceof THREE.Vector2 )
  {
    result = '( ' + toStr( src.x ) + ', ' + toStr( src.y ) + ' )';
  }
  else if( src instanceof THREE.Vector3 )
  {
    result = '( ' + toStr( src.x ) + ', ' + toStr( src.y ) + ', ' + toStr( src.z ) + ' )';
  }
  else if( src instanceof THREE.Vector4 )
  {
    result = '( ' + toStr( src.x ) + ', ' + toStr( src.y ) + ', ' + toStr( src.z ) + ', ' + toStr( src.w ) + ' )';
  }
  else if( src instanceof THREE.Matrix4 )
  {
    for( var i = 0 ; i < 4*4 ; i+=4 )
    result += '\n( ' + toStr( src.elements[i+0] ) + ', ' + toStr( src.elements[i+1] ) + ', ' + toStr( src.elements[i+2] ) + ', ' + toStr( src.elements[i+3] ) + ' )';
  }
  else
  {
    result = src;
  }
  return result;

}
*/

// --
// number
// --

var numberRandomInt = function( range )
{

  _assert( _.arrayIs( range ) || _.numberIs( range ) );
/*
  if( range === undefined )
  range = 0;
  else
*/
  if( _.numberIs( range ) )
  range = range >= 0 ? [ 0,range ] : [ range,0 ];
  else if( _.arrayIs( range ) )
  range = range;
  else throw _.err( 'numberRandomInt','unexpected argument' );

  var result = Math.floor( range[ 0 ] + Math.random()*( range[ 1 ] - range[ 0 ] ) );

  return result;
}

//

var numberRandomIntNot = function( range )
{
  var result;
  var attempts = 10;

  if( _.numberIs( range ) )
  range = [ 0,range ];
  else if( _.arrayIs( range ) )
  range = range;
  else throw _.err( 'numberRandomInt','unexpected argument' );

  for( var attempt = 0 ; attempt < attempts ; attempt++ )
  {
    /*result = _.numberRandomInt( range ); */
    var result = Math.floor( range[ 0 ] + Math.random()*( range[ 1 ] - range[ 0 ] ) );

    var bad = false;
    for( var a = 1 ; a < arguments.length ; a++ )
    if( _.routineIs( arguments[ a ] ) )
    {
      if( !arguments[ a ]( result ) )
      bad = true;
    }
    else
    {
      if( result === arguments[ a ] )
      bad = true;
    }
    if( bad ) continue;
    return result;
  }

  console.warn( 'numberRandomIntNot :','NaN' );
  throw _.err( 'numberRandomIntNot :','NaN' );

  result = NaN;
  return result;
}

//

var numberFrom = function( src )
{
  if( strIs( src ) )
  {
    return parseFloat( src );
  }
  return Number( src );
}

// --
// str
// --

/**
  * Return type of src.
  * @example
      var str = _.strTypeOf('testing');
  * @param {*} src
  * @return {string}
  * string name of type src
  * @method strTypeOf
  * @memberof wTools#
  */

var strTypeOf = function( src )
{

  if( !_.atomicIs( src ) )
  if( src.constructor && src.constructor.name )
  return src.constructor.name;

  return _.strPrimitiveTypeOf( src );
}

//

/**
  * Return primitive type of src.
  * @example
      var str = _.strPrimitiveTypeOf('testing');
  * @param {*} src
  * @return {string}
  * string name of type src
  * @method strPrimitiveTypeOf
  * @memberof wTools#
  */

var strPrimitiveTypeOf = function( src )
{

  var name = _ObjectToString.call( src );
  var result = /\[(\w+) (\w+)\]/.exec( name );

  if( !result )
  throw _.err( 'strTypeOf :','unknown type',name );
  return result[ 2 ];
}

//
/**
*Return in one string value of all arguments.
  *@example
   var args = _.str('test2');
*@return {string}
*If no arguments return empty string
*@method str
*@memberof wTools#

*/
var str = function()
{

  var result = '';
  if( !arguments.length )
  return result;

  for( var a = 0 ; a < arguments.length ; a++ )
  {
    if( arguments[ a ] && arguments[ a ].toStr ) result += arguments[ a ].toStr() + ' ';
    else result += String( arguments[ a ] ) + ' ';
  }

  return result;
}

//

  /**
    * Compares two strings.
    * @param {string} src - source string
    * @param {string} begin
    * @example
        var scr = ._strBegins("abc","a");
    * @return {Boolean}
    * If param begin is match with param src first chars than return true
    * @method strBegins
    * @memberof wTools#
    */

var strBegins = function( src,begin )
{

  _.assert( _.strIs( src ),'expects string' );
  _.assert( _.strIs( begin ),'expects string' );
  _.assert( arguments.length === 2 );

  return src.lastIndexOf( begin,0 ) === 0;
}

//

  /**
    * Compares two strings.
    * @param {string} src - source string
    * @param {string} end
    * @example
        var scr = ._strEnds("abc","c");
    * @return {Boolean}
    * If param end is match with param src last chars than return true
    * @method strEnds
    * @memberof wTools#
    */

var strEnds = function( src,end )
{

  _.assert( _.strIs( src ),'expects string' );
  _.assert( _.strIs( end ),'expects string' );
  _.assert( arguments.length === 2 );

  return src.indexOf( end,src.length - end.length ) !== -1;
}

//
/**
*Cut begin of the string.
*@param {string} src
*@param {string} begin
  *example
   var scr = ._strBeginRemove("abc","a");
*@return {string}
*If result of method strBegins - false, than return src
*else cut begin of param src
*@method strBeginRemove
*@memberof wTools#
*/
var strBeginRemove = function( src,begin )
{
  if( !strBegins( src,begin ) )
  return src;
  return src.substr( begin.length,src.length );
}

//
/**
*Cut end of the string.
*@param {string} src
*@param {string} end
  *example
   var scr = ._strEndRemove("abc","c");
*@return {string}
*If result of method strEnds - false, than return src
*Else cut end of param src
*@method strEndRemove
*@memberof wTools#
*/
var strEndRemove = function( src,end )
{
  if( !strEnds( src,end ) )
  return src;
  debugger;
  return src.substr( src.length-end.length,src.length );
}

//

  /**
    * Prepend string to begin of other string.
    * @param {string} src
    * @param {string} begin
    * @example
      var scr = ._strPrependOnce("test","test");
    * @return {string}
    * if begin match with first chars of param src, return src
    * else add param src to param begin
    * @method strPrependOnce
    * @memberof wTools
    */

var strPrependOnce = function( src,begin )
{
  if( src.lastIndexOf( begin,0 ) === 0 )
  return src;
  else
  return begin + src;
}

//

  /**
    * Append string to end of other string.
    * @param {string} src
    * @param {string} end
    * example
      var src = ._strAppendOnce("test","test");
    * @return {string}
    * if end match with last chars of param src, return src
    * else add param end to param src
    * @method strPrependOnce
    * @memberof wTools
  */

var strAppendOnce = function( src,end )
{
  if( src.indexOf( end,src.length - end.length ) !== -1 )
  return src;
  else
  return src + end;
}

// --
// regexp
// --

  /**
   * The complete RegexpObject object.
   * @typedef {Object} RegexpObject
   * @property {RegExp[]} includeAny - Array of RegExps, to check matching any of them;
   * @property {REgExp[]} includeAll - Array of RegExps, to check matching all of them;
   * @property {REgExp[]} excludeAny - Array of RegExps, to check mismatch any of them;
   * @property {REgExp[]} excludeAll - Array of RegExps, to check mismatch all of them;
   * @memberof wTools
   */

var regexpModeNames = namesCoded
({
  includeAny : 'includeAny',
  includeAll : 'includeAll',
  excludeAny : 'excludeAny',
  excludeAll : 'excludeAll',
});

var regexpModeNamesToExtend = namesCoded
({
  includeAll : 'includeAll',
  excludeAny : 'excludeAny',
});

var regexpModeNamesToReplace = namesCoded
({
  includeAny : 'includeAny',
  excludeAll : 'excludeAll',
});

/**
 * Escapes special characters with a slash (\). Supports next set of characters : .*+?^=! :${}()|[]/\
 *
 * @example
 * wTools.regexpEscape('Hello. How are you?'); // "Hello\. How are you\?"
 * @param {String} src Regexp string
 * @returns {String} Escaped string
 * @method regexpEscape
 * @memberof wTools
 */
var regexpEscape = function( src )
{
  return src.replace( /([.*+?^=! :${}()|\[\]\/\\])/g, "\\$1" );
}

//

/**
 * Turn a *-wildcard style glob into a regular expression
 * @example
 * var glob = '* /www/*.js';
 * wTools.regexpForGlob(glob);
 * // /^.\/[^\/]*\/www\/[^\/]*\.js$/m
 * @param {String} glob *-wildcard style glob
 * @returns {RegExp} RegExp that represent passed glob
 * @throw {Error} If missed argument, or got more than one argumet
 * @throw {Error} If glob is not string
 * @method regexpForGlob
 * @memberof wTools
 */
var regexpForGlob = function( glob )
{
  var result = '';
  _.assert( arguments.length === 1 );
  _.assert( _.strIs( glob ) );

  var w = 0;
  glob.replace( /(\*\*[\/\\]?)|\?|\*/g, function( matched,a,offset,str )
  {

    result += regexpEscape( glob.substr( w,offset-w ) );
    w = offset + matched.length;

    if( matched === '?' )
    result += '.';
    else if( matched === '*' )
    result += '[^\\\/]*';
    else if( matched.substr( 0,2 ) === '**' )
    result += '.*';
    else throw _.err( 'unexpected' );

  });

  result += regexpEscape( glob.substr( w,glob.length-w ) );
  if( result[ 0 ] !== '^' )
  {
    result = _.strPrependOnce( result,'./' );
    result = _.strPrependOnce( result,'^' );
  }
  result = _.strAppendOnce( result,'$' );

  return RegExp( result,'m' );
}

//


/**
 * Make regexp from string.
 *
 * @example
 * wTools.regexpMakeExpression('Hello. How are you?'); // /Hello\. How are you\?/
 * @param {String} src - string or regexp
 * @returns {String} Regexp
 * @throws {Error} Throw error with message 'unknown type of expression, expects regexp or string, but got' error
 if src not string or regexp
 * @method regexpMakeExpression
 * @memberof wTools
 */
var regexpMakeExpression = function( src )
{

  if( _.regexpIs( src ) )
  return src;

  if( _.strIs( src ) )
  return new RegExp( _.regexpEscape( src ) );

  debugger;
  throw _.err( 'regexpMakeExpression :','unknown type of expression, expects regexp or string, but got',src );
}

//

  /**
   *  Generates "but" regular expression pattern. Accepts a list of words, which will be used in regexp.
   *  The result regexp matches the strings that do not contain any of those words.
   *
   * @example
   * wTools.regexpBut_('yellow', 'red', 'green'); //   /^(? :(?!yellow|red|green).)+$/
   *
   * var options = {
   *    but : ['yellow', 'red', 'green'],
   *    atLeastOnce : false
   * };
   * wTools.regexpBut_(options); // /^(? :(?!yellow|red|green).)*$/
   *
   * @param {Object} [options] options for generate regexp. If this argument omitted then default options will be used
   * @param {String[]} [options.but=null] a list of words,from each will consist regexp
   * @param {boolean} [options.atLeastOne=true] indicates whether search matches at least once
   * @param {...String} [words] a list of words, from each will consist regexp. This arguments can be used instead
   * options object.
   * @returns {RegExp} Result regexp
   * @throws {Error} If passed arguments are not strings or options object.
   * @throws {Error} If options contains any different from 'but' or 'atLeastOnce' properties.
   * @method regexpBut_
   * @memberof wTools
   */

var regexpBut_ = function( options )
{
  var args = arguments;
  var atLeastOnce = regexpBut_.defaults.atLeastOnce;
  if( arguments.length === 1 && _.objectIs( options ) )
  {
    _.assertMapOnly( options,regexpBut_.defaults );
    _.mapComplement( options,regexpBut_.defaults );
    args = options.but;
    atLeastOnce = options.atLeastOnce;
  }

  var words = _.arrayIron( args );
  var result = '^(?:(?!';

  // !!! test me in builder
  // var result = '^(? :(?!';

  for( var w = 0 ; w < words.length ; w++ )
  _.assert( _.strIs( words[ w ] ) );

  result += words.join( '|' );

  if( atLeastOnce )
  result += ').)+$';
  else
  result += ').)*$';

  console.log( 'regexpBut_.result : ' + result )

  return new RegExp( result );
}

regexpBut_.defaults =
{
  but : null,
  atLeastOnce : true,
}

//

/**
 * Wraps regexp(s) into array and returns it. If in `src` passed string - turn it into regexp
 *
 * @example
 * wTools.regexpArrayMake( ['red', 'white', /[a-z]/] ); // [ /red/, /white/, /[a-z]/ ]
 * @param {String[]|String} src - array of strings/regexps or single string/regexp
 * @returns {RegExp[]} Array of regexps
 * @throw {Error} if `src` in not string, regexp, or array
 * @method regexpArrayMake
 * @memberof wTools
 */

var regexpArrayMake = function( src )
{
  _.assert( _.arrayIs( src ) || _.regexpIs( src ) || _.strIs( src ) );

  src = _.arrayIron( src );

  _.each( src,function( e,k,i )
  {

    src[ k ] = _.regexpMakeExpression( e );

  });

  return src;
}

//

  /**
   * regexpArrayIndex() returns the index of the first regular expression that matches substring
    Otherwise, it returns -1.
   * @example
   *
     var str = "The RGB color model is an additive color model in which red, green, and blue light are added together in various ways to reproduce a broad array of colors";
     var regArr1 = [/white/, /green/, /blue/];
     wTools.regexpArrayIndex(regArr1, str); // 1

   * @param {RegExp[]} arr Array for regular expressions.
   * @param {String} ins String, inside which will be execute search
   * @returns {number} Index of first matching or -1.
   * @throws {Error} If first argument is not array.
   * @throws {Error} If second argument is not string.
   * @throws {Error} If element of array is not RegExp.
   * @method regexpArrayIndex
   * @memberof wTools
   */

var regexpArrayIndex = function regexpArrayIndex( arr,ins )
{
  _.assert( _.arrayIs( arr ) );
  _.assert( _.strIs( ins ) );

  for( var a = 0 ; a < arr.length ; a++ )
  {
    var regexp = arr[ a ];
    _.assert( _.regexpIs( regexp ) );
    if( regexp.test( ins ) )
    return a;
  }

  return -1;
}

//

/**
 * Checks if any regexp passed in `arr` is found in string `ins`
 * If match was found - returns match index
 * If no matches found and regexp array is not empty - returns false
 * If regexp array is empty - returns some default value passed in the `none` input param
 *
 * @example
 * var str = "The RGB color model is an additive color model in which red, green, and blue light are added together in various ways to reproduce a broad array of colors";
 *
 * var regArr2 = [/yellow/, /blue/, /red/];
 * wTools._regexpArrayAny(regArr2, str, false); // 1
 *
 * var regArr3 = [/yellow/, /white/, /greey/]
 * wTools._regexpArrayAny(regArr3, str, false); // false
 * @param {String[]} arr Array of regular expressions strings
 * @param {String} ins - string that is tested by regular expressions passed in `arr` parameter
 * @param {*} none - Default return value if array is empty
 * @returns {*} Returns the first match index, false if input array of regexp was empty or default value otherwise
 * @thows {Error} If missed one of arguments
 * @method _regexpArrayAny
 * @memberof wTools
 */

var _regexpArrayAny = function( arr,ins,none )
{

  _.assert( _.arrayIs( arr ) || _.regexpIs( src ) );
  _.assert( arguments.length === 3 );

  var arr = _.arrayAs( arr );
  for( var m = 0 ; m < arr.length ; m++ )
  {
    if( arr[ m ].test( ins ) )
    return m;
  }

  return arr.length ? false : none;
}

//

/**
 * Checks if all regexps passed in `arr` are found in string `ins`
 * If any of regex was not found - returns match index
 * If regexp array is not empty and all regexps passed test - returns true
 * If regexp array is empty - returns some default value passed in the `none` input param
 *
 * @example
 * var str = "The RGB color model is an additive color model in which red, green, and blue light are added together in various ways to reproduce a broad array of colors";
 *
 * var regArr1 = [/red/, /green/, /blue/];
 * wTools._regexpArrayAll(regArr1, str, false); // true
 *
 * var regArr2 = [/yellow/, /blue/, /red/];
 * wTools._regexpArrayAll(regArr2, str, false); // 0
 * @param {String[]} arr Array of regular expressions strings
 * @param {String} ins - string that is tested by regular expressions passed in `arr` parameter
 * @param {*} none - Default return value if array is empty
 * @returns {*} Returns the first match index, false if input array of regexp was empty or default value otherwise
 * @thows {Error} If missed one of arguments
 * @method _regexpArrayAll
 * @memberof wTools
 */

var _regexpArrayAll = function( arr,ins,none )
{
  _.assert( _.arrayIs( arr ) || _.regexpIs( src ) );
  _.assert( arguments.length === 3 );

  var arr = _.arrayAs( arr );
  for( var m = 0 ; m < arr.length ; m++ )
  {
    if( !arr[ m ].test( ins ) )
    return m;
  }

  return arr.length ? true : none;
}

//

  /**
   * Make RegexpObject from different type sources.
      If passed RegexpObject or map with properties similar to RegexpObject but with string in values, then the second
   parameter is not required;
      All strings in sources will be turned into RegExps.
      If passed single RegExp/String or array of RegExps/Strings, then method will return RegexpObject with
   `defaultMode` as key, and array of RegExps created from first parameter as value.
      If passed array of RegexpObject, mixed with ordinary RegExps/Strings, the result object will be created by merging
   with shrinking (see [regexpObjectShrink]{@link wTools#regexpObjectShrink}) RegexpObjects and RegExps that associates
   with `defaultMode` key.
   *
   * @example
     var src = [
         /hello/,
         'world',
         {
            includeAny : ['yellow', 'blue', 'red'],
            includeAll : [/red/, /green/, /brown/],
            excludeAny : [/yellow/, /white/, /grey/],
            excludeAll : [/red/, /green/, /blue/]
         }
     ];
     wTools.regexpObjectMake(src, 'excludeAll');

     // {
     //    includeAny: [/yellow/, /blue/, /red/],
     //    includeAll: [/red/, /green/, /brown/],
     //    excludeAny: [/yellow/, /white/, /grey/],
     //    excludeAll: [/hello/, /world/]
     // }
   * @param {RegexpObject|String|RegExp|RegexpObject[]|String[]|RegExp[]} src Source for making RegexpObject
   * @param {String} [defaultMode] key for result RegexpObject map. Can be one of next strings: 'includeAny',
   'includeAll','excludeAny' or 'excludeAll'.
   * @returns {RegexpObject} Result RegexpObject
   * @throws {Error} Missing arguments if call without argument
   * @throws {Error} Missing arguments if passed array without `defaultMode`
   * @throws {Error} Unknown mode `defaultMode`
   * @throws {Error} Unknown src if first argument is not array, map, string or regexp.
   * @throws {Error} Unexpected if type of array element is not string regexp or RegexpObject.
   * @throws {Error} Unknown regexp filters if passed map has unexpected properties (see RegexpObject).
   * @method regexpObjectMake
   * @memberof wTools
   */

var regexpObjectMake = function( src,defaultMode )
{
  var result = {};

  _.assert( arguments.length === 1 || arguments.length === 2 );
  _.assert( _.mapIs( src ) || _.arrayIs( src ) || _.regexpIs( src ) || _.strIs( src ),_.strTypeOf( src ) );

  //

  if( _.regexpIs( src ) )
  src = [ src ];

  if( _.strIs( src ) )
  src = [ new RegExp( _.regexpEscape( src ) ) ];

  if( !src )
  src = [];

  //

  if( _.arrayIs( src ) )
  {

/*
    if( defaultMode === undefined )
    defaultMode = regexpObjectMake.names.includeAny;
*/

    _.assert( arguments.length === 2 );
    _.assert( regexpObjectMake.names[ defaultMode ],'unknown mode :',defaultMode );

    if( !defaultMode )
    throw _.err( 'regexpObjectMake :','defaultMode is needed for array' );

    src = _.arrayIron( src );

    var ar = [];
    for( var s = 0 ; s < src.length ; s += 1 )
    {
      if( _.regexpIs( src[ s ] ) || _.strIs( src[ s ] ) )
      ar.push( _.regexpMakeExpression( src[ s ] ) );
      else if( _.objectIs( src[ s ] ) )
      _.regexpObjectShrink( result,_.regexpObjectMake( src[ s ] ) );
      else throw _.err( 'unexpected' );
    }

    if( result[ defaultMode ] && result[ defaultMode ].length )
    {
      var r = {};
      r[ defaultMode ] = ar;
      _.regexpObjectShrink( result,r );
    }
    else
    {
      result[ defaultMode ] = ar;
    }

    /* result[ defaultMode ] = _.regexpArrayMake( ar ); */

  }
  else if( _.mapIs( src ) )
  {

    _.each( src,function( e,k,i )
    {
      result[ k ] = _.regexpArrayMake( e );
    });

  }
  else throw _.err( 'regexpObjectMake :','unknown src',src );

  _.assertMapOnly( result,regexpObjectMake.names,'unknown regexp filters' );

  return result;
}

regexpObjectMake.names = regexpModeNames;

//

  /**
   * Create RegexpObject, that represents the subtraction for match`s/mismatched with the input RegexpObject object
   e.g. if { includeAll: [ /red/, /green/, /blue/ ] } represents subset of all strings that contains each 'red', 'green'
   and 'blue' words, then result of regexpObjectBut() - { excludeAll: [ /red/, /green/, /blue/ ]} will represent the
   subset of all strings that does not contains at least one of those worlds.
   *
   * @example
     var options = {
           includeAny : [/yellow/, /blue/, /red/],
           includeAll : [/red/, /green/, /blue/],
           excludeAny : [/yellow/, /white/, /grey/],
           excludeAll : [/black/, /brown/, /pink/]
       };

     wTools.regexpObjectBut(options);

      // {
      //   "includeAny":[/yellow/, /white/, /grey/],
      //   "excludeAny":[/yellow/, /blue/, /red/],
      //   "excludeAll":[/red/, /green/, /blue/],
      //   "includeAll":[/black/, /brown/, /pink/]
      // }
   * @param {...RegexpObject|...String|...RegExp} [src] Input RegexpObject map/maps. If passed primitive values, they will
   be interpreted as value for `includeAny` property of RegexpObject. If objects more than one, their includeAny and
   excludeAny properties will be merged. Notice: if objects more than one and every has includeAll/excludeAll arrays
   with more than one elements, method will throw error.
   * @returns {RegexpObject} Result RegexpObject map.
   * @throws {Error} If objects more than one and every has includeAll/excludeAll arrays with more than one elements
   * throws 'cant combine such regexp objects with "but" combiner'
   * @method regexpObjectBut
   * @memberof wTools
   */

var regexpObjectBut = function()
{
  var result = _.regexpObjectMake( [],regexpObjectMake.names.includeAny );

  for( var a = 0, al = arguments.length ; a < al ; a++ )
  {
    var argument = arguments[ a ];
    var src = _.regexpObjectMake( argument,regexpObjectMake.names.includeAny );

    if( src.includeAny ) result.excludeAny = _.arrayAppendMerging( result.excludeAny || [], src.includeAny );
    if( src.excludeAny ) result.includeAny = _.arrayAppendMerging( result.includeAny || [], src.excludeAny );

    if( src.includeAll && src.includeAll.length )
    {
      if( src.includeAll.length === 1 )
      {
        result.excludeAny = _.arrayAppendMerging( result.excludeAny || [], src.includeAll );
      }
      else if( !result.excludeAll || result.excludeAll.length === 0 )
      {
        result.excludeAll = _.arrayAppendMerging( result.excludeAll || [], src.includeAll );
      }
      else throw _.err( 'regexpObjectBut :','cant combine such regexp objects with "but" combiner' );
    }

    if( src.excludeAll && src.excludeAll.length )
    {
      if( src.excludeAll.length === 1 )
      {
        result.includeAny = _.arrayAppendMerging( result.includeAny || [], src.excludeAll );
      }
      else if( !result.includeAll || result.includeAll.length === 0 )
      {
        result.includeAll = _.arrayAppendMerging( result.includeAll || [], src.excludeAll );
      }
      else throw _.err( 'regexpObjectBut :','cant combine such regexp objects with "but" combiner' );
    }

    /*
    var result = _.regexpObjectMake
    ({

      includeAny : src.excludeAny,
      includeAll : src.excludeAll,
      excludeAny : src.includeAny,
      excludeAll : src.includeAll,

    });
    */

  }

  return result;
}

//

  /**
   * Test the `ins` string by condition specified in `src`. If all condition are met, return true
   * _regexpObjectTestReason(options, str); // true
   * @param {Object} src Object with options for test
   * @param {Regexp[]} [src.excludeAll] Array with regexps for testing. If all of the regexps match at `ins` method
   * return the "excludeAll" string, otherwise checks next property in the `src` object
   * @param {Regexp[]} [src.excludeAny] Array with regexps for testing. If any of them match `ins` string` method return
   * it source string, otherwise checks next property in the `src` object
   * @param {Regexp[]} [src.includeAll] Array with regexps for testing. If all of them match `ins` string method check
   * next property in `src` object, otherwise return source of regexp that don't match.
   * @param {Regexp[]} [src.includeAny] Array with regexps for testing. If no one regexp don't match method return
   * "inlcude none from includeAny" string. Else method return true;
   * @param {String} ins String for testing
   * @returns {String|boolean} If all reason match, return true, otherwise return string with fail reason
   * @throws {Error} Throw an 'expects string' error if `ins` is not string
   * @throws {Error} Throw an 'expects object' error if `src` is not object
   * @method _regexpObjectTestReason
   * @memberof wTools
  */

var _regexpObjectTestReason = function( src,ins )
{

  if( !_.strIs( ins ) )
  throw _.err( 'regexpObjectTest :','expects string as second argument',ins );

  if( !_.mapIs( src ) )
  throw _.err( 'regexpObjectTest :','expects object',src );

  if( src.excludeAll )
  {
    var r = _._regexpArrayAll( src.excludeAll,ins,false );
    if( r === true )
    return 'excludeAll';
  }

  if( src.excludeAny )
  {
    var r = _._regexpArrayAny( src.excludeAny,ins,false );
    if( r !== false )
    return src.excludeAny[ r ].source;
  }

  if( src.includeAll )
  {
    var r = _._regexpArrayAll( src.includeAll,ins,true );
    if( r !== true )
    return src.includeAll[ r ].source;
  }

  if( src.includeAny )
  {
    var r = _._regexpArrayAny( src.includeAny,ins,true );
    if( r === false )
    return 'include none from includeAny';
  }

  return true;
}

//

  /**
   * Function for testing `ins` string for different regexps combination. If all condition passed in `src` object are
   * met method return true
   *
   * @example
   * var str = "The RGB color model is an additive color model in which red, green, and blue light are added together in various ways to reproduce a broad array of colors";
   *     regArr1 = [/red/, /green/, /blue/],
   *     regArr2 = [/yellow/, /blue/, /red/],
   *     regArr3 = [/yellow/, /white/, /greey/],
   *     options = {
   *        includeAny : regArr2,
   *        includeAll : regArr1,
   *        excludeAny : regArr3,
   *        excludeAll : regArr2
   *     };
   *
   * wTools.regexpObjectTest( options, str ); // true
   * @param {Object} src Map object in wich keys are strings each of them mean different condition for test, and values
   * are the arrays of regexps;
   * @param {Regexp[]} [src.excludeAll] Array with regexps for testing. If all of the regexps match at `ins` method
   * return false
   * @param {Regexp[]} [src.excludeAny] Array with regexps for testing. If any of them match `ins` string` method return
   * false
   * @param {Regexp[]} [src.includeAll] Array with regexps for testing. If any of them don't match `ins` string method
   * return false
   * @param {Regexp[]} [src.includeAny] Array with regexps for testing. If no one of regexps don't match `ins` string
   * method return false
   * @param ins String for testing
   * @returns {boolean} If all test passed return true;
   * @throws {Error} Throw an 'expects string' error if `ins` is not string
   * @throws {Error} Throw an 'expects object' error if `src` is not object
   * @method regexpObjectTest
   * @memberof wTools
     */

var regexpObjectTest = function( src,ins )
{
  var result = _regexpObjectTestReason( src,ins );

  if( _.strIs( result ) )
  return false;

  if( result === true )
  return true;

  debugger;
  throw _.err( 'unexpected' );
}

//

  /**
   * Extends `result` of RegexpObjects by merging other RegexpObjects.
   * The properties such as includeAll, excludeAny are complemented from appropriate properties in source  objects
     by merging all of them;
   * Properties includeAny and excludeAll are always replaced by appropriate properties from sources without merging,
   *
   * @example
   * var dest = {
   *     includeAny : [/yellow/, /blue/],
   *     includeAll : [/red/],
   *     excludeAny : [/yellow/],
   *     excludeAll : [/red/]
   * },
   *
   * src1 = {
   *     includeAll : [/green/],
   *     excludeAny : [/white/],
   *     excludeAll : [/green/, /blue/]
   * },
   * src2 = {
   *     includeAny : [/red/],
   *     includeAll : [/brown/],
   *     excludeAny : [/greey/],
   * }
   *
   * wTools.regexpObjectShrink(dest, src1, src2);
   *
   * //{
   * //    includeAny : [/red/],
   * //    includeAll : [/red/, /green/, /brown/],
   * //    excludeAny : [/yellow/, /white/, /greey/],
   * //    excludeAll : [/green/, /blue/]
   * //};
   * @param {RegexpObject} result RegexpObject to merge in.
   * @param {...RegexpObject} [src] RegexpObjects to merge from.
   * @returns {RegexpObject} Reference to `result` parameter;
   * @throws {Error} If missed arguments
   * @throws {Error} If arguments are not RegexpObject
   * @method regexpObjectShrink
   * @memberof wTools
   */

var regexpObjectShrink = function( result )
{

  _regexpObjectExtend
  ({
    dst : result,
    srcs : _.arraySlice( arguments,1 ),
    shrinking : 1,
  });

  return result;
}

//

  /**
   * Extends `result` of RegexpObjects by merging other RegexpObjects.
   * Appropriate properties such as includeAny, includeAll, excludeAny and excludeAll are complemented from appropriate
   * properties in source objects by merging;
   *
   * @example
   * var dest = {
   *     includeAny : [/yellow/, /blue/],
   *     includeAll : [/red/],
   *     excludeAny : [/yellow/],
   *     excludeAll : [/red/]
   * },
   *
   * src1 = {
   *     includeAll : [/green/],
   *     excludeAny : [/white/],
   *     excludeAll : [/green/, /blue/]
   * },
   * src2 = {
   *     includeAny : [/red/],
   *     includeAll : [/brown/],
   *     excludeAny : [/greey/],
   * }
   *
   * wTools.regexpObjectBroaden(dest, src1, src2);
   *
   * //{
   * //    includeAny : [/yellow/, /blue/, /red/],
   * //    includeAll : [/red/, /green/, /brown/],
   * //    excludeAny : [/yellow/, /white/, /greey/],
   * //    excludeAll : [/red/, /green/, /blue/]
   * //};
   * @param {RegexpObject} result RegexpObject to merge in.
   * @param {...RegexpObject} [src] RegexpObjects to merge from.
   * @returns {RegexpObject} Reference to `result` parameter;
   * @throws {Error} If missed arguments
   * @throws {Error} If arguments are not RegexpObject
   * @method regexpObjectBroaden
   * @memberof wTools
   */

var regexpObjectBroaden = function( result )
{


  _regexpObjectExtend
  ({
    dst : result,
    srcs : _.arraySlice( arguments,1 ),
    shrinking : 0,
  });

  debugger;
  throw _.err( 'not tested' );

  return result;
}

//

  /**
   * Merge several RegexpObjects extending one by others.
      Order of extending make difference because joining of some parameters without lose is not possible.
      options.shrinking gives a hint in what direction the lost should be made.

   * @param {object} options - options of merging.
   * @param {RegexpObject} options.dst
      RegexpObject to merge in.
   * @param {RegexpObject} options.srcs -
      RegexpObjects to merge from.
   * @param {Boolean} options.shrinking -
      Shrinking or broadening mode.
      Joining of some parameters without lose is not possible.
      This parameter gives a hint in what direction the lost should be made.
   * @returns {RegexpObject}
      merged RegexpObject.
   * @throws {Error} If in options missed any of 'dst', 'srcs' or 'shrinking' properties
   * @throws {Error} If options.dst is not object
   * @throws {Error} If options.srcs is not arrayLike object
   * @throws {Error} If options.srcs element is not RegexpObject object
   * @method _regexpObjectExtend
   * @memberof wTools
   */

var _regexpObjectExtend = function( options )
{

  _.assertMapOnly( _regexpObjectExtend.defaults,options );
  _.mapComplement( options,_regexpObjectExtend.defaults );

  _.assert( _.mapIs( options.dst ) );
  _.assert( _.arrayLike( options.srcs ) );

  var result = options.dst;
  for( var n in regexpModeNames )
  if( !result[ n ] )
  result[ n ] = [];

  for( var s = 0 ; s < options.srcs.length ; s++ )
  {

    var src = options.srcs[ s ];

    if( !_.mapIs( src ) )
    {
      debugger;
      throw _.err( 'regexpObjectExtend :','argument must be regexp object',src );
    }

    _.assertMapOnly( src,regexpModeNames );

    var toExtend = options.shrinking ? regexpModeNamesToExtend : regexpModeNames;

    for( var n in toExtend )
    if( src[ n ] )
    if( ( _.arrayIs( src[ n ] ) && src[ n ].length ) || !_.arrayIs( src[ n ] ) )
    result[ n ] = _.arrayAppendMerging( result[ n ], src[ n ] );

    if( options.shrinking )
    for( var n in regexpModeNamesToReplace )
    if( src[ n ] )
    if( ( _.arrayIs( src[ n ] ) && src[ n ].length ) || !_.arrayIs( src[ n ] ) )
    {
/*
      if( result[ n ].length )
      debugger;
*/
      result[ n ] = src[ n ];
    }

  }

  return result;
}

_regexpObjectExtend.defaults =
{
  dst : null,
  srcs : null,
  shrinking : true,
}

//

  /**
   * Creates array of RegexpObjects, that will be associated with some ordered set of subsets of strings.
   Accepts array of strings. They will be used as base for RegexpObjects. The empty string in array will be
   converted into RegexpObject that associates with subset what is the subtraction of all possible subsets of strings
   and union of subsets which match other words in array.
   If several arrays are passed in the method, the result will be cartesian product of appropriates arrays described
   above.
   * @example
   *
   var arr1 = ['red', 'blue'],
   arr2 = ['', 'green'];

   wTools.regexpObjectOrering(arr1, arr2);
   // [
   //     {
   //         includeAny:[],
   //         includeAll:[/red/],
   //         excludeAny:[/green/],
   //         excludeAll:[]},
   //
   //     {
   //         includeAny:[],
   //         includeAll:[/red/,/green/],
   //         excludeAny:[],
   //         excludeAll:[]},
   //
   //     {
   //         includeAny:[],
   //         includeAll:[/blue/],
   //         excludeAny:[/green/],
   //         excludeAll:[]},
   //
   //     {
   //         includeAny:[],
   //         includeAll:[/blue/, /green/],
   //         excludeAny:[],
   //         excludeAll:[]
   //     }
   // ]
   * @param {...String[]} ordering аrray/аrrays of strings
   * @returns {RegexpObject[]} аrray of RegexpObject that represent resulting ordering
   * @throws {Error} Unexpected type, if passed arguments is not arrays.
   * @method regexpObjectOrering
   * @memberof wTools
   */

var regexpObjectOrering = function( ordering )
{
  var res = [];

  if( arguments.length === 1 && arguments[ 0 ].length === 0 )
  return res;

  for( var a = 0 ; a < arguments.length ; a++ )
  {
    var argument = arguments[ a ];
    if( _.arrayIs( argument[ 0 ] ) )
    for( var i = 0 ; i < argument.length ; i++ )
    res.push( _regexpObjectOrderingExclusion( argument[ i ] ) );
    else if( _.strIs( argument[ 0 ] ) )
    res.push( _regexpObjectOrderingExclusion( argument ) );
    else throw _.err( 'unexpected' );
  }

  if( res.length === 1 )
  return res[ 0 ];

  var result = [];
  _.eachSample
  ({
    direct : 0,
    samples : res,
    onEach : function( sample,index )
    {
      var mask = _.regexpObjectShrink( {},sample[ 0 ] );
      for( var s = 1 ; s < sample.length ; s++ )
      _.regexpObjectShrink( mask,sample[ s ] );
      result.push( mask );
    }
  });

  return result;
}

//

  /**
   * Wrap strings passed in `ordering` array into RegexpObjects.
      Any non empty string in input array turns into RegExp which is wraped into array and assign to includeAll,
   property of appropriate object. An empty string in array are replaced by merged subtractions for all created
   RegexpObjects objects.

   * @param {String[]} ordering - array of strings.
   * @returns {RegexpObject[]} Returns array of RegexpObject
   * @private
   * @throws {Error} If no arguments, or arguments more than 1.
   * @method _regexpObjectOrderingExclusion
   * @memberof wTools
   */

var _regexpObjectOrderingExclusion = function( ordering )
{

  _.assert( arguments.length === 1 );
  _.assert( !ordering || _.arrayIs( ordering ) );

  if( !ordering )
  return [];

  if( !ordering.length )
  return ordering;

  var result = [];

  for( var o = 0 ; o < ordering.length ; o++ )
  {
    _.assert( _.strIs( ordering[ o ] ) );
    if( ordering[ o ] === '' )
    continue;
    result.push( _.regexpObjectMake( ordering[ o ],regexpObjectMake.names.includeAll ) );
  }

  var nomask = {};
  for( var r = 0 ; r < result.length ; r++ )
  {
    _.regexpObjectShrink( nomask,_.regexpObjectBut( result[ r ] ) );
  }

  for( var o = 0 ; o < ordering.length ; o++ )
  {
    if( ordering[ o ] === '' )
    result.splice( o,0,nomask );
  }

/*
  var before = _.regexpObjectMake( before,regexpObjectMake.names.includeAll );
  var after = _.regexpObjectMake( after,regexpObjectMake.names.includeAll );

  return [
    before,
    _.regexpObjectBut( before,after ),
    after,
  ];
*/

  return result;
}

// --
// routine
// --

/**
 * Internal implementation.
 * @param {object} object - object to check.
 * @return {object} object - name in key/value format.
 * @method _routineBind
 * @memberof wTools
 */

var _routineBind = function _routineBind( options )
{

  _assert( arguments.length === 1 );
  _assert( _.boolIs( options.seal ) );
  _assert( _.routineIs( options.routine ),'_routineBind :','expects routine' );
  _assert( _.arrayIs( options.args ) || _.argumentsIs( options.args ) || options.args === undefined );

  var routine = options.routine;
  var args = options.args;
  var context = options.context;

  if( _FunctionBind )
  {

    if( context !== undefined && args === undefined )
    {
      if( options.seal === true )
      throw _.err( 'not tested, not clear what convetion was meant. use [] as third argument or rotineJoin' );
      return _FunctionBind.call( routine, context );
    }
    else if( context !== undefined )
    {
      if( options.seal === true )
      {
        return function sealedContextAndArguments()
        {
          return routine.apply( context, args );
        }
      }
      else
      {
        var a = _.arrayAppendMerging( [ context ],args );
        return _FunctionBind.apply( routine, a );
      }
    }
    else
    {
      if( !args )
      args = [];

      if( options.seal === true )
      return function sealedArguments()
      {
        throw _.err( 'not tested' );
        return routine.apply( this, args );
      }
      else
      return function boundArguments()
      {
        var a = args.slice();
        _.arrayAppendMerging( a,arguments );
        return routine.apply( this, a );
      }

    }

  }

  //

  throw _.err( 'not implemented' );

}

//

  /**
   * The routineBind() method creates a new function with its 'this' (context) set to the provided `context`
   value. Argumetns `args` of target function which are passed before arguments of binded function during
   calling of target function
   * @example
    var o = {
        z: 5
    };

    var y = 4;

    function sum(x, y) {
       return x + y + this.z;
    }
    var newSum = wTools.routineBind(sum, o, [3]);
    newSum(y); // 12
   * @param {Function} routine Function which will be used as base for result function.
   * @param {Object} context The value that will be set as 'this' keyword in new function
   * @param {Array<*>} args Arguments to prepend to arguments provided to the bound function when invoking the target
   function. Must be wraped into array.
   * @returns {Function} New created function with preceding this, and args.
   * @throws {Error} When first argument is not callable throws error with text 'first argument must be a routine'
   * @thorws {Error} If passed arguments more than 3 throws error with text 'expects 3 or less arguments'
   * @method routineBind
   * @memberof wTools
   */

var routineBind = function routineBind( routine, context, args )
{

  _assert( _.routineIs( routine ),'routineBind :','first argument must be a routine' );
  _assert( arguments.length <= 3,'routineBind :','expects 3 or less arguments' );

  return _routineBind
  ({
    routine : routine,
    context : context,
    args : args,
    seal : false,
  });

}

//

  /**
   * The routineJoin() method creates a new function with its 'this' (context) set to the provided `context`
   value. Argumetns `args` of target function which are passed before arguments of binded function during
   calling of target function
   * @example
   var o = {
        z: 5
    };

   var y = 4;

   function sum(x, y) {
       return x + y + this.z;
    }
   var newSum = wTools.routineJoin(o, sum, [3]);
   newSum(y); // 12

   * @param {Object} context The value that will be set as 'this' keyword in new function
   * @param {Function} routine Function which will be used as base for result function.
   * @param {Array<*>} args Argumetns of target function which are passed before arguments of binded function during
   calling of target function. Must be wraped into array.
   * @returns {Function} New created function with preceding this, and args.
   * @throws {Error} When second argument is not callable throws error with text 'first argument must be a routine'
   * @thorws {Error} If passed arguments more than 3 throws error with text 'expects 3 or less arguments'
   * @method routineJoin
   * @memberof wTools
   */

var routineJoin = function routineJoin( context, routine, args )
{

  _assert( _.routineIs( routine ),'routineJoin :','second argument must be a routine' );
  _assert( arguments.length <= 3,'routineJoin :','expects 3 or less arguments' );

  return _routineBind
  ({
    routine : routine,
    context : context,
    args : args,
    seal : false,
  });

}

//

  /**
   * Return new function with sealed context and arguments.
   *
   * @example
   var o = {
        z: 5
    };

   function sum(x, y) {
       return x + y + this.z;
    }
   var newSum = wTools.routineSeal(o, sum, [3, 4]);
   newSum(y); // 12
   * @param {Object} context The value that will be set as 'this' keyword in new function
   * @param {Function} routine Function which will be used as base for result function.
   * @param {Array<*>} args Arguments wrapped into array. Will be used as argument to `routine` function
   * @returns {Function} Result function with sealed context and arguments.
   * @method routineJoin
   * @memberof wTools
   */

var routineSeal = function routineSeal( context, routine, args )
{

  _assert( _.routineIs( routine ),'routineSeal :','second argument must be a routine' );
  _assert( arguments.length <= 3,'routineSeal :','expects 3 or less arguments' );

  return _routineBind
  ({
    routine : routine,
    context : context,
    args : args,
    seal : true,
  });

}

//

  /**
   * Return function that will call passed routine function with delay.
   * @param {number} delay delay in milliseconds
   * @param {Function} routine function that will be called with delay.
   * @returns {Function} result function
   * @throws {Error} If arguments less then 2
   * @throws {Error} If `delay` is not a number
   * @throws {Error} If `routine` is not a function
   * @method routineDelayed
   * @memberof wTools
   */

var routineDelayed = function routineDelayed( delay,routine )
{

  _.assert( arguments.length >= 2 );
  _.assert( _.numberIs( delay ) );
  _.assert( _.routineIs( routine ) );

  if( arguments.length > 2 )
  {
    _assert( arguments.length <= 4 );
    routine = _.routineJoin.call( _,arguments[ 1 ],arguments[ 2 ],arguments[ 3 ] );
  }

  return function delayed()
  {
    _.timeOut( delay,this,routine,arguments );
  }

}
//

  /**
   * Call each routines in array with passed context and arguments.
      The context and arguments are same for each called functions.
      Can accept only routines without context and args.
      Can accept single routine instead array.
   * @example
      var x = 2, y = 3,
          o { z: 6 };

      var sum = function(x, y) {
          return x + y + this.z;
      },
      prod = function (x, y) {
          return x * y * this.z;
      },
      routines = [ sum, prod ];
      var res = wTools.routinesCall(o, routines, [x, y]);
   // [ 11, 36 ]
   * @param {Object} [context] Context in which calls each function.
   * @param {Function[]} routines Array of called function
   * @param {Array<*>} [args] Arguments that will be passed to each functions.
   * @returns {Array<*>} Array with results of functions invocation.
   * @method routinesCall
   * @memberof wTools
   */

var routinesCall = function routinesCall()
{
  var result = [];

  _.assert( arguments.length >= 1 && arguments.length <= 3  );

  if( arguments.length === 1 )
  {

    var routines = arguments[ 0 ];
    _.assert( _.arrayIs( routines ) || _.routineIs( routines ) );
    var routines = _.arrayAs( routines );
    for( var r = 0 ; r < routines.length ; r++ )
    {
      result[ r ] = routines[ r ]();
    }

  }
  else if( arguments.length === 2 )
  {
    var context = arguments[ 0 ];
    var routines = arguments[ 1 ];
    _.assert( _.arrayIs( routines ) || _.routineIs( routines ) );
    var routines = _.arrayAs( routines );
    for( var r = 0 ; r < routines.length ; r++ )
    {
      result[ r ] = routines[ r ].call( context );
    }
  }
  else if( arguments.length === 3 )
  {
    var context = arguments[ 0 ];
    var routines = arguments[ 1 ];
    var args = arguments[ 2 ];
    _.assert( _.arrayIs( routines ) || _.routineIs( routines ) );
    _.assert( _.arrayLike( args ) );
    var routines = _.arrayAs( routines );
    for( var r = 0 ; r < routines.length ; r++ )
    {
      result[ r ] = routines[ r ].apply( context,args );
    }
  }

  return result;
}

// --
// time
// --

var timeReady = function( onReady )
{
  _assert( arguments.length === 1 );
  _assert( _.routineIs( onReady ) );

  if( typeof window !== 'undefined' && typeof document !== 'undefined' && document.readyState != 'complete' )
  {
    window.addEventListener( 'load',onReady );
  }
  else
  {
    _.timeOut( 1,onReady );
  }

}

//

var timeOnce = function( delay,onBegin,onEnd )
{

  var con = new wConsequence();
  var taken = false;
  var options;
  var optionsDefault =
  {
    delay : null,
    onBegin : null,
    onEnd : null,
  }

  if( _.objectIs( delay ) )
  {
    options = delay;
    _assert( arguments.length === 1 );
    _.assertMapOnly( options,optionsDefault );
    delay = options.delay;
    onBegin = options.onBegin;
    onEnd = options.onEnd;
  }
  else
  {
    _assert( 2 <= arguments.length && arguments.length <= 3 );
  }

  _assert( delay >= 0 );
  _assert( _.atomicIs( onBegin ) || _.routineIs( onBegin ) || _.objectIs( onBegin ) );
  _assert( _.atomicIs( onEnd ) || _.routineIs( onEnd ) || _.objectIs( onEnd ) );

  return function timeOnce()
  {

    if( taken )
    {
      /*console.log( 'timeOnce :','was taken' );*/
      return;
    }
    taken = true;

    if( onBegin )
    {
      if( _.routineIs( onBegin ) ) onBegin.apply( this,arguments );
      else if( _.objectIs( onBegin ) ) onBegin.give( arguments );
      con.give();
    }

    _.timeOut( delay,function()
    {

      if( onEnd )
      {
        if( _.routineIs( onEnd ) ) onEnd.apply( this,arguments );
        else if( _.objectIs( onEnd ) ) onEnd.give( arguments );
        con.give();
      }
      taken = false;

    });

    return con;
  }

}

//

var timeOut = function( delay,onReady )
{
  var con = new wConsequence();

  if( arguments.length > 2 )
  if( !_.routineIs( arguments[ 2 ] ) )
  debugger;

  _assert( _.numberIs( delay ) );

  if( arguments.length === 2 )
  _assert( _.routineIs( onReady ) || onReady instanceof wConsequence );
  else if( arguments.length > 2 )
  _assert( _.routineIs( arguments[ 2 ] ) );

  var onEnd = function()
  {
    var result;
    if( _.routineIs( onReady ) )
    {
      result = onReady();
      if( result instanceof wConsequence )
      result.then_( con );
      else
      con.give( result );
    }
    else if( onReady instanceof wConsequence )
    {
      onReady.give();
      onReady.then_( con );
    }
  }

  if( arguments.length > 2 )
  {
    _assert( arguments.length <= 4 );
    onReady = _.routineJoin.call( _,arguments[ 1 ],arguments[ 2 ],arguments[ 3 ] );
  }

  setTimeout( onEnd,delay );

  return con;
}

//

var timePeriodic = function( delay,onReady )
{
  var con = new wConsequence();
  var id;

  if( arguments.length > 2 )
  {
    throw _.err( 'Not tested' );
    _assert( arguments.length <= 4 );
    onReady = _.routineJoin( arguments[ 2 ],onReady[ 3 ],arguments[ 4 ] );
  }

  _assert( _.numberIs( delay ) );

  var handlePeriodicCon = function( err )
  {
    if( err ) clearInterval( id );
  }

  var _onReady = null;

  if( _.routineIs( onReady ) )
  _onReady = function()
  {
    var result = onReady.call();
    if( result === false )
    clearInterval( id );
    wConsequence.giveTo( con );
    con.then_( handlePeriodicCon );
  }
  else if( onReady instanceof wConsquence )
  _onReady = function()
  {
    var result = onReady.ping();
    if( result === false )
    clearInterval( id );
    wConsequence.giveTo( con );
    con.then_( handlePeriodicCon );
  }
  else if( onReady === undefined )
  _onReady = function()
  {
    wConsequence.giveTo( con );
    con.then_( handlePeriodicCon );
  }
  else throw _.err( 'unexpected type of onReady' );

  id = setInterval( _onReady,delay );

  return con;
}

//

var _timeNow_gen = function()
{
  var now;

  _assert( arguments.length === 0 );

  if( typeof performance !== 'undefined' && performance.now !== undefined )
  now = _.routineJoin( performance,performance.now );
  else if( Date.now )
  now = _.routineJoin( Date,Date.now );
  else
  now = function(){ return Date().getTime() };

  return now;
}

//

var timeSpent = function( time,description )
{
  var now = timeNow();

  _assert( 1 <= arguments.length && arguments.length <= 2 );

  var result = 'Spent ' + ( description || '' ) + ' : ' + ( 0.001*( now-time ) ).toFixed( 3 ) + 's';

  return result;
}

//

var dateToStr = function dateToStr( date )
{
  var y = date.getFullYear();
  var m = date.getMonth() + 1;
  var d = date.getDate();
  if( m < 10 ) m = '0' + m;
  if( d < 10 ) d = '0' + d;
  var result = [ y,m,d ].join( '.' );
  return result;
}

// --
// array
// --

/**
 * The arraySub() method creates a new array or a new TypedArray that contains
 * the elements from (begin) index to the (end) index, but not including (end).
 *
 * @example
 * // returns [ 3, 4 ]
 * var arr = _.arraySub([ 1, 2, 3, 4, 5], 2, 4);
 *
 * @param {Array} src - Source array
 * @param {Number} begin - Index at which to begin extraction
 * @param {Number} end - Index at which to end extraction
 * @returns {Array} - The new array
 * @method arraySub
 * @throws {Error} If passed arguments is less than three
 * @throws {Error} If the first argument is not array
 * @memberof wTools#
 */

var arraySub = function( src,begin,end )
{

  _.assert( arguments.length <= 3 );

  if( _.atomicIs( src ) )
  throw _.err( 'arraySub','Unknown argument type' );

  if( _.routineIs( src.subarray ) )
  return src.subarray( begin,end );

  if( !_.routineIs( src.slice ) )
  throw _.err( 'arraySub','Unknown argument type' );

  return src.slice( begin,end );
}

//

// not really copy in case of TypedArray !!!
// does it throw something? !!!
// second arguments is optional !!!

/**
 * The arrayNew() method returns a new array or a new TypedArray with length equal (length)
 * or the same length of the initial array if second argument is not provided.
 *
 * @example
 * // returns [ , ,  ]
 * var arr = _.arrayNew([ 1, 2, 3 ]);
 *
 * // returns [ , , ,  ]
 * var arr = _.arrayNew([ 1, 2, 3 ], 4);
 *
 * @param {arrayLike} ins - Instance of an array
 * @param {Number} [length] - The length of the new array
 * @returns {arrayLike} - An empty array
 * @method arrayNew
 * @throws {Error} If passed arguments is less than two
 * @throws {Error} If the first argument in not array like object
 * @memberof wTools#
 */

var arrayNew = function( ins,length )
{
  var result;

  _.assert( arguments.length <= 2 );

  if( length === undefined )
  {
    _assert( _.numberIs( ins.length ) );
    length = ins.length;
  }

  if( _.arrayIs( ins ) || _.bufferIs( ins ) || ins instanceof ArrayBuffer )
  result = new ins.constructor( length );
  else throw _.err( 'arrayNew :','unknown type of instance' );

  return result;
}

//

/**
 * The arrayNewOfSameLength() method returns a new empty array or a new TypedArray with the same length as in (ins).
 *
 * * @example
 * // returns [ , , , ,  ]
 * var arr = _.arrayNewOfSameLength([ 1, 2, 3, 4, 5]);
 *
 * @param {arrayLike} ins - Instance of an array
 * @returns {arrayLike} - The new empty array
 * @method arrayNewOfSameLength
 * @throws {Error} If missed argument, or got more than one argument
 * @throws {Error} If the first argument in not array like object
 * @memberof wTools#
 */

var arrayNewOfSameLength = function( ins )
{

  _.assert( arguments.length === 1 );

  if( _.atomicIs( ins ) ) return;
  if( !_.arrayIs( ins ) && !_.bufferIs( ins ) ) return;
  var result = arrayNew( ins,ins.length );
  return result;
}

//

/**
 * The arrayOrNumber() method returns a new array which containing the elements only type of Number.
 *
 * @example
 * // returns [ 2, 2, 2, 2 ]
 * var arr = _.arrayOrNumber(2, 4);
 *
 * @param {Number} dst - Value to fill the array
 * @param {Number} length - The length of the new array
 * @returns {Number[]} - The new array of numbers
 * @method arrayOrNumber
 * @throws {Error} If missed argument, or got less or more than two argument
 * @throws {Error} If type of the first argument is not a number or array
<<<<<<< HEAD
 * @throws {Error} If the second argument is less then 0
 * @throws {Error} If length of the first argument is less then value of second argument
=======
 * @throws {Error} If the second argument is less than 0
 * @throws {Error} If length of the first argument is less than value of second argument
>>>>>>> 392a943e
 * @memberof wTools#
 */

var arrayOrNumber = function( dst,length )
{
  _.assert( arguments.length === 2 );
  _.assert( _.numberIs( dst ) || _.arrayIs( dst ),'expects array of number as argument' );
  _.assert( length >= 0 );

  if( _.numberIs( dst ) )
  dst = arrayFill({ times : length , value : dst });
  else if( dst.length !== length )
  throw _.err( 'expects array of length',length,'but got',dst );

  return dst;
}

//

/**
 * The arraySelect() method selects elements form (srcArray) by indexes of (indicesArray).
 *
 * @example
 * // returns [ 3, 4, 5 ]
 * var arr = _.arraySelect([ 1, 2, 3, 4, 5 ], [ 2, 3, 4 ]);
 *
 * // returns [ undefined, undefined ]
 * var arr = _.arraySelect([ 1, 2, 3 ], [ 4, 5 ]);
 *
 * @param {arrayLike} srcArray - Values for the new array
 * @param {(arrayLike|object)} [indicesArray] - Index of elements from the (srcArray) or options object
 * @returns {arrayLike} - Return a new array with the length equal indicesArray.length and elements from (srcArray).
   If there is no element with necessary index than the value will be undefined.
 * @method arraySelect
 * @throws {Error} If passed arguments is not array like object
 * @throws {Error} If the atomsPerElement property is not equal to 1
 * @memberof wTools#
 */

var arraySelect = function( srcArray,indicesArray )
{
  var atomsPerElement = 1;

  if( _.objectIs( indicesArray ) )
  {
    atomsPerElement = indicesArray.atomsPerElement || 1;
    indicesArray = indicesArray.indices;
  }

  _assert( _.bufferIs( srcArray ) || _.arrayIs( srcArray ) );
  _assert( _.bufferIs( indicesArray ) || _.arrayIs( indicesArray ) );

  var result = new srcArray.constructor( indicesArray.length );

  if( atomsPerElement === 1 )
  for( var i = 0, l = indicesArray.length ; i < l ; i += 1 )
  {
    result[ i ] = srcArray[ indicesArray[ i ] ];
  }
  else
  for( var i = 0, l = indicesArray.length ; i < l ; i += 1 )
  {
    throw _.err( 'Not tested' );
    for( var a = 0 ; a < atomsPerElement ; a += 1 )
    result[ i*atomsPerElement+a ] = srcArray[ indicesArray[ i ]*atomsPerElement+a ];
  }

  return result;
}

//

var arrayIndicesOfGreatest = function( srcArray,numberOfElements,comparator )
{
  var result = [];
  var l = srcArray.length;

  if( comparator === undefined )
  comparator = function( a,b ){
    return b-a;
  };

  var rcomparator = function( a,b ){
    return comparator( srcArray[ a ],srcArray[ b ] );
  };

  for( var i = 0 ; i < l ; i += 1 )
  {

    if( result.length < numberOfElements )
    {
      _.arraySortedAdd( result, i, rcomparator );
      continue;
    }

    /*
    var index = _._arraySortedLookUpAct( result,i,rcomparator,0,result.length-1 );
    var add = index < numberOfElements;xxx
    if( add )
    result[ index ] = i;
    */

    _.arraySortedAdd( result, i, rcomparator );
    result.splice( result.length-1,1 );

  }

  return result;
}

//

/**
 * The arrayIron() method copy the values of all arguments to a new array.
 *
 * @example
 * // returns [ 'str', {}, 1, 2, 5, true ]
 * var arr = _.arrayIron('str', {}, [1,2], 5, true);
 *
 * @returns {Array} - The new array
 * @method arrayIron
 * @throws {Error} If type of the passed arguments is equal undefined
 * @memberof wTools#
 */

var arrayIron = function()
{
  var result = _.arrayIs( this ) ? this : [];

  for( var a = 0 ; a < arguments.length ; a++ )
  {

    var src = arguments[ a ];

    if( !_.arrayLike( src ) )
    {
      if( src !== undefined ) result.push( src );
      continue;
    }

    for( var s = 0 ; s < src.length ; s++ )
    {
      if( _.arrayIs( src[ s ] ) )
      _.arrayIron.call( result,src[ s ] );
      else if( src[ s ] !== undefined )
      result.push( src[ s ] );
      else if( src[ s ] === undefined )
      throw _.err( 'array should have no undefined' );
    }

  }

  return result;
}

//

var arrayIronToMapUnique = function()
{
  var result = _.arrayIs( this ) ? this : {};

  var extend = function( r,s )
  {
    _.assertMapNone( r,s );
    _.mapExtend( r,s );
  }

  for( var a = 0 ; a < arguments.length ; a++ )
  {

    var src = arguments[ a ];

    if( !_.arrayLike( src ) )
    {
      _.assert( _.objectIs( src ) );
      if( src !== undefined )
      extend( result, src );
      continue;
    }

    for( var s = 0 ; s < src.length ; s++ )
    {
      if( _.arrayIs( src[ s ] ) )
      _.arrayIronToMapUnique.call( result,src[ s ] );
      else if( _.objectIs( src[ s ] ) )
      extend( result, src );
      else
      throw _.err( 'array should have only maps' );
    }

  }

  return result;
}

//
/*
var arrayCopy = function()
{

  var result = [];

  for( var a = 0 ; a < arguments.length ; a++ )
  {
    var argument = arguments[ a ];

    //if( !_.arrayIs( argument ) )
    if( !_.hasLength( argument ) )
    throw _.err( 'arrayCopy :','argument must be array-like' );

    if( _.arrayIs( argument ) || _.argumentsIs( argument ) ) result.push.apply( result,argument );
    else result.push( argument );
  }

  return result;
}
*/
//

var arrayCopy = function arrayCopy()
{
  var result;
  var length = 0;

  // eval length

  for( var a = 0 ; a < arguments.length ; a++ )
  {
    var argument = arguments[ a ];

    if( argument === undefined )
    throw _.err( 'arrayCopy','argument is not defined' );

    if( _.arrayLike( argument ) ) length += argument.length;
    else if( _.bufferRawIs( argument ) ) length += argument.byteLength;
    else length += 1;
  }

  // make result

  if( _.arrayIs( arguments[ 0 ] ) || _.bufferIs( arguments[ 0 ] ) )
  result = arrayNew( arguments[ 0 ],length );
  else if( _.bufferRawIs( arguments[ 0 ] ) )
  result = new ArrayBuffer( length );

  var bufferDst;
  var offset = 0;
  if( _.bufferRawIs( arguments[ 0 ] ) )
  {
    bufferDst = new Uint8Array( result );
  }

  // copy

  for( var a = 0, c = 0 ; a < arguments.length ; a++ )
  {
    var argument = arguments[ a ];
    if( _.bufferRawIs( argument ) )
    {
      bufferDst.set( new Uint8Array( argument ), offset );
      offset += argument.byteLength;
    }
    else if( _.bufferIs( arguments[ 0 ] ) )
    {
      result.set( argument, offset );
      offset += argument.length;
    }
    else if( _.arrayLike( argument ) )
    for( var i = 0 ; i < argument.length ; i++ )
    {
      result[ c ] = argument[ i ];
      c += 1;
    }
    else
    {
      result[ c ] = argument;
      c += 1;
    }
  }

  // !!! not optimal !!!

  return result;
}

//

/**
 * The arrayAppendMerging() method returns an array of elements from (dst)
 * and appending all of the following arguments to the end.
 *
 * @example
 * // returns [ 1, 2, 'str', false, { a: 1 }, 42 ]
 * var arr = _.arrayAppendMerging([1,2], 'str', false, {a: 1}, 42);
 *
 * @param {Array} dst - Initial array
 * @returns {arrayLike} - The new array
 * @method arrayAppendMerging
 * @throws {Error} If the first argument is not array
 * @throws {Error} If type of the argument is equal undefined
 * @memberof wTools#
 */

var arrayAppendMerging = function arrayAppendMerging( dst )
{
  var result = dst;

  _assert( _.arrayIs( dst ),'arrayAppendMerging :','expects array' );

  for( var a = 1 ; a < arguments.length ; a++ )
  {
    var argument = arguments[ a ];

    if( argument === undefined )
    throw _.err( 'arrayAppendMerging','argument is not defined' );

    if( _.arrayLike( argument ) ) result.push.apply( result,argument );
    else result.push( argument );
  }

  return result;
}

//

/**
 * The arrayPrependMerging() method returns an array of elements from (dst)
 * and prepending all of the following arguments(from end) to the beginning.
 *
 * @example
 * // returns [ 'str', false, { a: 1 }, 42, 1, 2 ]
 * var arr = _.arrayPrependMerging([1,2], 'str', false, {a: 1}, 42);
 *
 * @param {Array} dst - Initial array
 * @returns {arrayLike} - The new array
 * @method arrayPrependMerging
 * @throws {Error} If the first argument is not array
 * @throws {Error} If type of the argument is equal undefined
 * @memberof wTools#
 */

var arrayPrependMerging = function arrayPrependMerging( dst )
{
  var result = dst;

  _assert( _.arrayIs( dst ),'arrayPrependMerging :','expects array' );

  for( var a = arguments.length - 1 ; a > 0 ; a-- )
  {
    var argument = arguments[ a ];

    if( argument === undefined )
    throw _.err( 'arrayPrependMerging','argument is not defined' );

    if( _.arrayLike( argument ) ) result.unshift.apply( dst,argument );
    else result.unshift( argument );
  }

  return result;
}

//

/**
 * The arrayAppendOnceMerging() method returns an array of elements from (dst)
 * and appending only unique following arguments to the end.
 *
 * @example
 * // returns [ 1, 2, 'str', {}, 5 ]
 * var arr = _.arrayAppendOnceMerging([ 1, 2 ], 'str', 2, {}, [ 'str', 5 ]);
 *
 * @param {Array} dst - Initial array
 * @returns {Array} - The new array
 * @method arrayAppendOnceMerging
 * @throws {Error} If the first argument is not array
 * @throws {Error} If type of the argument is equal undefined
 * @memberof wTools#
 */

var arrayAppendOnceMerging = function arrayAppendOnceMerging( dst )
{
  var result = dst;

  _assert( _.arrayIs( dst ),'arrayAppendOnceMerging :','expects array' );

  for( var a = 1 ; a < arguments.length ; a++ )
  {
    var argument = arguments[ a ];

    if( argument === undefined )
    throw _.err( 'arrayAppendOnceMerging','argument is not defined' );

    if( _.arrayLike( argument ) )
    {
      for( var i = 0 ; i < argument.length ; i++ )
      if( result.indexOf( argument[ i ] ) === -1 )
      result.push( argument[ i ] );
    }
    else
    {
      if( result.indexOf( argument ) === -1 )
      result.push( argument );
    }

  }

  return result;
}

//

/**
 * The arrayAppendOnceMerging() method returns an array of elements from (dst)
 * and prepending only unique following arguments to the beginning.
 *
 * @example
 * // returns [ {}, 'str', 5, 2, 4 ]
 * var arr = _.arrayPrependOnceMerging([2, 4], 5, 4, 'str', {});
 *
 * @param {Array} dst - Initial array
 * @returns {Array} - The new array
 * @method arrayPrependOnceMerging
 * @throws {Error} If the first argument is not array
 * @throws {Error} If type of the argument is equal undefined
 * @memberof wTools#
 */

var arrayPrependOnceMerging = function arrayPrependOnceMerging( dst )
{
  var result = dst;

  _assert( _.arrayIs( dst ),'arrayPrependOnceMerging :','expects array' );

  for( var a = 1 ; a < arguments.length ; a++ )
  {
    var argument = arguments[ a ];

    if( argument === undefined )
    throw _.err( 'arrayPrependOnceMerging','argument is not defined' );

    if( _.arrayLike( argument ) )
    {
      for( var i = argument.length-1 ; i >= 0 ; i++ )
      if( result.indexOf( argument[ i ] ) === -1 )
      result.unshift( argument[ i ] );
    }
    else
    {
      if( result.indexOf( argument ) === -1 )
      result.unshift( argument );
    }

  }

  return result;
}

//

/**
 * The arrayElementsSwap() method reverses the elements by indices (index1) and (index2) in the (dst) array.
 *
 * @example
 * // returns [ 5, 2, 3, 4, 1 ]
 * var arr = _.arrayElementsSwap([ 1, 2, 3, 4, 5], 0, 4);
 *
 * @param {Array} dst - Initial array
 * @param {Number} index1 - The first index
 * @param {Number} index2 - The second index
 * @returns {Array} - Modified array of
 * @method arrayElementsSwap
 * @throws {Error} If the first argument in not an array
 * @throws {Error} If the second argument is less than 0 and more than a length initial array
 * @throws {Error} If the third argument is less than 0 and more than a length initial array
 * @memberof wTools#
 */

var arrayElementsSwap = function( dst,index1,index2 )
{
  _assert( _.arrayLike( dst ),'arrayElementsSwap :','argument must be array' );
  _assert( 0 <= index1 && index1 < dst.length,'arrayElementsSwap :','index1 is out of bound' );
  _assert( 0 <= index2 && index2 < dst.length,'arrayElementsSwap :','index2 is out of bound' );

  var e = dst[ index1 ];
  dst[ index1 ] = dst[ index2 ];
  dst[ index2 ] = e;

  return dst;
}

//

var arrayFrom = function( src )
{

  if( _.arrayIs( src ) )
  return src;

  if( _.objectIs( src ) )
  return _.mapToArray( src );

  if( _.strIs( src ) )
  {
    var sep = ( src.indexOf( ',' ) !== -1 )?( ',' ) :' ';
    return src.split(/[, ]+/).map( function( s ){ if( s.length ) return parseFloat(s); } );
  }

  if( _.argumentsIs( src ) )
  return _ArraySlice.call( src );

  throw _.err( 'arrayFrom : unknown source : ' + _.strTypeOf( src ) );
}

//

var arrayToMap = function( array )
{
  var result = {};

  _.assert( array.length === 1 );
  _.assert( _.arrayLike( array ) );

  for( var a = 0 ; a < array.length ; a++ )
  result[ a ] = array[ a ];
  return result;
}

//

var arrayRemoveArrayOnce = function( dstArray,insArray,onEqual )
{
  _.assert( _.arrayLike( dstArray ) );
  _.assert( _.arrayLike( insArray ) );
  _.assert( arguments.length === 2 || arguments.length === 3 );

  var result = 0;
  var index = -1;

  if( arguments.length === 2 )
  {

    for( var i = 0 ; i < insArray.length ; i++ )
    {
      index = dstArray.indexOf( insArray[ i ] );
      if( !( index >= 0 ) )
      continue;
      dstArray.splice( index,1 );
      result += 1;
    }

  }
  else if( arguments.length === 3 )
  {

    _.assert( _.routineIs( onEqual ) );
    for( var i = 0 ; i < insArray.length ; i++ )
    {
      index = arrayLeftIndexOf( dstArray,insArray[ i ],onEqual );
      if( !( index >= 0 ) )
      continue;
      dstArray.splice( index,1 );
      result += 1;
    }

  }
  else throw _.err( 'unexpected' );

  return result;
}

//

/**
 * Callback for compare two value.
 *
 * @callback compareCallback
 * @param {Number} el - Element of the array
 * @param {Number} ins - Value to compare
 */

/**
 * The arrayRemovedOnce() method returns the index of the first matching element from (dstArray)
 * that corresponds to the condition in the callback function and remove this element.
 *
 * @example
 * // returns 1
 * var arr = _.arrayRemovedOnce([2, 4, 6], 2, function (el, ins) {
 *   return el > ins;
 * });
 *
 * @param {Array} dstArray - Source array
 * @param {Number} ins - Value to remove
 * @param {compareCallback} [onEqual] - The callback that compares (ins) with elements of the array
 * @method arrayRemovedOnce
 * @returns {Number} - The index of element
 * @throws {Error} If the first argument is not an array
 * @throws {Error} If passed less than two or more than three arguments
 * @memberof wTools#
 */

var arrayRemovedOnce = function( dstArray,ins,onEqual )
{
  _.assert( _.arrayLike( dstArray ) );
  _.assert( arguments.length === 2 || arguments.length === 3 );

  var index = -1;

  if( arguments.length === 2 )
  {

    index = dstArray.indexOf( ins );

  }
  else if( arguments.length === 3 )
  {

    _.assert( _.routineIs( onEqual ) );
    index = arrayLeftIndexOf( dstArray,ins,onEqual );

  }
  else throw _.err( 'unexpected' );

  if( index >= 0 )
  dstArray.splice( index,1 );

  return index;
}

//

var arrayRemoveOnce = function( dstArray,ins,onEqual )
{
  _.assert( arguments.length === 2 || arguments.length === 3 );

  if( arguments.length === 2 )
  arrayRemovedOnce( dstArray,ins );
  else if( arguments.length === 3 )
  arrayRemovedOnce( dstArray,ins,onEqual );

  return dstArray;
}

//

var arrayRemovedAll = function( dstArray,ins,onEqual )
{
  _.assert( _.arrayLike( dstArray ) );
  _.assert( arguments.length === 2 || arguments.length === 3 );

  if( arguments.length === 3 )
  _.assert( _.routineIs( onEqual ) );

  var result = 0;

  if( onEqual === undefined )
  onEqual = function( a,b ){ return a === b };

  for( var d = dstArray.length-1 ; d >= 0 ; d-- )
  if( onEqual( dstArray[ d ],ins ) )
  {
    dstArray.splice( d,1 );
    result += 1;
  }

  return result;
}

//

var arrayRemoveAll = function( dstArray,ins,onEqual )
{
  _.assert( arguments.length === 2 || arguments.length === 3 );

  if( arguments.length === 2 )
  arrayRemovedAll( dstArray,ins );
  else if( arguments.length === 3 )
  arrayRemovedAll( dstArray,ins,onEqual );

  return dstArray;
}

//

var arrayReplaceOnce = function( dstArray,ins,sub )
{
  _.assert( _.arrayLike( dstArray ) );
  _.assert( arguments.length === 3 );

  var index = -1;

  index = dstArray.indexOf( ins );

  if( index >= 0 )
  dstArray.splice( index,1,sub );

  return index;
}

//

var arrayUpdate = function( dstArray,ins,sub )
{
  _.assert( _.arrayLike( dstArray ) );
  _.assert( arguments.length === 3 );

  var index = arrayReplaceOnce( dstArray,ins,sub );

  if( index === -1 )
  {
    dstArray.push( sub );
    index = dstArray.length - 1;
  }

  return index;
}

//

var arrayAppendOnce = function( dst,src )
{

  _.assert( _.arrayIs( dst ) || dst === undefined );
  _.assert( arguments.length === 2 );

  if( !dst )
  return [ src ];

  var i = dst.indexOf( src );

  if( i === -1 )
  dst.push( src );

  return dst;
}

//

var arrayPrependOnce = function( dst,src )
{

  _.assert( _.arrayIs( dst ) || dst === undefined );
  _.assert( arguments.length === 2 );

  if( !dst )
  return [ src ];

  var i = dst.indexOf( src );

  if( i === -1 )
  dst.unshift( src );

  return dst;
}

//

var arraySpliceArray = function( dstArray,srcArray,first,replace )
{

  var args = [ first,replace ];
  args.push.apply( args,srcArray )
  dstArray.splice.apply( dstArray,args );

  return dstArray;
}

/**
 * The arraySlice() returns a shallow copy of a portion of an array
 * into a new array.
 *
 * It takes array and two variables
 * checks if array is an Array creates variables (result, a, b)
 * and assign them values.
 * arraySlice() creates a new array from (a) to but not including (b).
 * If (b) is omitted, arraySlice extracts
 * through the end of the sequence (array.length).
 * If not arguments, it assigns a default variables
 * and return an empty array.
 *
 * @param { Array } [ array = [] ] - Array
 * @param { a } [ a = 0 ] - begin zero-based index at which to begin extraction.
 * @param { b } [ b = array.length ] - end zero-based index at which to end extraction.
 * Array to return a new array from begin to but not including end.
 *
 * @example
 * // returns [ 3, 4, 5, 6, 7, 8, 9 ]
 * arraySlice( [ 1, 2, 3, 4, 5, 6, 7, 8, 9, 10 ], 2, 9 );
 *
 * @returns { Array } returns a shallow copy of elements from the original array.
 * @method arraySlice
 * @memberof wTools
*/

var arraySlice = function arraySlice( array,a,b )
{
  _.assert( _.arrayLike( array ) );

  var result;
  var a = a !== undefined ? a : 0;
  var b = b !== undefined ? b : array.length;
  if( b < a )
  b = a;

  if( _.bufferIs( array ) )
  result = new array.constructor( b-a );
  else
  result = new Array( b-a );

  for( var r = a ; r < b ; r++ )
  result[ r-a ] = array[ r ];

  return result;
  //return _ArraySlice.call( array,a,b );
}

//

var arraySplice = function arraySplice( dstArray,a,b,srcArray )
{
  _.assert( _.arrayIs( dstArray ) );
  _.assert( _.arrayIs( srcArray ) );

  var result;
  var a = a !== undefined ? a : 0;
  var b = b !== undefined ? b : dstArray.length;
  if( b < a )
  b = a;

  var srcArray = srcArray.slice();
  srcArray.unshift( b-a );
  srcArray.unshift( a );

  debugger;
  dstArray.splice.apply( dstArray,srcArray );

  return result;
}

//

var arrayAs = function( src ) {

  if( src === null || src === undefined ) return [];
  else if( _.arrayIs( src ) ) return src;
  else return [ src ];
};

//

var arrayToStr = function( src,options )
{

  var result = '';
  var options = options || {};

  if( options.precission === undefined ) options.precission = 5;
  if( options.type === undefined ) options.type = 'mixed';

  if( !src.length ) return result;

  if( options.type === 'float' )
  {
    for( var s = 0 ; s < src.length-1 ; s++ )
    {
      result += src[ s ].toPrecision( options.precission ) + ' ';
    }
    result += src[ s ].toPrecision( options.precission );
  }
  else if( options.type === 'int' )
  {
    for( var s = 0 ; s < src.length-1 ; s++ )
    {
      result += String( src[ s ] ) + ' ';
    }
    result += String( src[ s ] ) + ' ';
  }
  else
  {
    throw '_.arrayToStr : not tested';
    for( var s = 0 ; s < src.length-1 ; s++ )
    {
      result += String( src[ s ] ) + ' ';
    }
    result += String( src[ s ] ) + ' ';
  }

  return result;
}

//

var arrayPut = function arrayPut( dstArray, dstOffset )
{
  dstOffset = dstOffset || 0;

  for( var a = 2 ; a < arguments.length ; a++ )
  {
    var argument = arguments[ a ];
    var aIs = _.arrayIs( argument ) || _.bufferIs( argument );

    if( aIs && _.bufferIs( dstArray ) )
    {
      dstArray.set( argument,dstOffset );
      dstOffset += argument.length;
    }
    else if( aIs )
    for( var i = 0 ; i < argument.length ; i++ )
    {
      dstArray[ dstOffset ] = argument[ i ];
      dstOffset += 1;
    }
    else
    {
      dstArray[ dstOffset ] = argument;
      dstOffset += 1;
    }

  }

  return dstArray;
}

//

var arrayMask = function arrayMask( srcArray, mask )
{

  if( !_.arrayLike( srcArray ) )
  throw _.err( 'arrayMask :','expects array-like as srcArray' )
  if( !_.arrayLike( mask )  )
  throw _.err( 'arrayMask :','expects array-like as mask' )

  var atomsPerElement = mask.length;
  var length = srcArray.length / atomsPerElement;
  if( Math.floor( length ) !== length )
  throw _.err( 'arrayMask :','expects mask has component for each atom of srcArray',_.toStr({ 'atomsPerElement' : atomsPerElement, 'srcArray.length' : srcArray.length  }) );

  var preserve = 0;
  for( var m = 0 ; m < mask.length ; m++ )
  if( mask[ m ] )
  preserve += 1;

  var dstArray = new srcArray.constructor( length*preserve );

  if( !preserve )
  return dstArray;

  var c = 0;
  for( var i = 0 ; i < length ; i++ )
  for( var m = 0 ; m < mask.length ; m++ )
  if( mask[ m ] )
  {
    dstArray[ c ] = srcArray[ i*atomsPerElement + m ];
    c += 1;
  }

  return dstArray;
}

//

var arrayDuplicate = function arrayDuplicate( srcArray, options )
{

  if( _.objectIs( srcArray ) )
  {
    options = srcArray;
    srcArray = options.src;
  }

  var options = options || {};
  if( options.numberOfAtomsPerElement === undefined ) options.numberOfAtomsPerElement = 1;
  if( options.numberOfDuplicatesPerElement === undefined ) options.numberOfDuplicatesPerElement = 2;

  _.assertMapOnly( options,
  {
    src : 'src',
    result : 'result',
    numberOfAtomsPerElement : 'numberOfAtomsPerElement',
    numberOfDuplicatesPerElement : 'numberOfDuplicatesPerElement',
  });

  //if( options.numberOfAtomsPerElement !== 1 )
  //throw 'Not tested';

  var length = srcArray.length * options.numberOfDuplicatesPerElement;
  var result = options.result || arrayNew( srcArray,length );
  var numberOfElements = srcArray.length / options.numberOfAtomsPerElement;

  for( var c = 0, cl = numberOfElements ; c < cl ; c++ )
  {

    for( var d = 0, dl = options.numberOfDuplicatesPerElement ; d < dl ; d++ )
    {

      for( var e = 0, el = options.numberOfAtomsPerElement ; e < el ; e++ )
      {
        var indexDst = c*options.numberOfAtomsPerElement*options.numberOfDuplicatesPerElement + d*options.numberOfAtomsPerElement + e;
        var indexSrc = c*options.numberOfAtomsPerElement+e;
        result[ indexDst ] = srcArray[ indexSrc ];
      }

    }

  }

  return result;
}

//

var arrayFill = function arrayFill( options )
{

  _assert( arguments.length === 1 );
  _assert( _.objectIs( options ) || _.numberIs( options ) || _.arrayIs( options ),'arrayFill :','"options" must be object' );

  if( _.numberIs( options ) )
  options = { times : options };
  else if( _.arrayIs( options ) )
  options = { result : options };

  var result = options.result || [];
  var times = options.times !== undefined ? options.times : result.length;
  var value = options.value !== undefined ? options.value : 0;

  if( _.routineIs( result.fill ) )
  {
    if( result.length < times )
    result.length = times;
    result.fill( value,0,times );
  }
  else
  {
    for( var t = 0 ; t < times ; t++ )
    result[ t ] = value;
  }

  _assert( result[ times-1 ] === value );
  return result;
}

//

var arrayCompare = function( src1,src2 )
{

  var result = 0;

  for( var s = 0 ; s < src1.length ; s++ )
  {

    result = src1[ s ] - src2[ s ];
    if( result !== 0 ) return result;

  }

  return result;
}

//

var arraySame = function( src1,src2 )
{

  var result = true;

  if( src1.length !== src2.length )
  return false;

  for( var s = 0 ; s < src1.length ; s++ )
  {

    result = src1[ s ] === src2[ s ];
    if( !result ) return result;

  }

  return result;
}

//

var arraySameSet = function( src1,src2 )
{
  if( src1.length !== src2.length ) return false;
  var src = src1.slice();
  var nil = {};

  for( var s = 0 ; s < src2.length ; s++ )
  {
    var i = src.indexOf( src2[ s ] );
    if( i === -1 )
    return false;
    src[ i ] = nil;
  }

  return true;
}

//

var arrayLeftIndexOf = function( arr,ins,equalizer )
{

  if( !equalizer )
  equalizer = function( a,b ){ return a === b };

  for( var a = 0 ; a < arr.length ; a++ )
  {

    if( equalizer( arr[ a ],ins ) )
    return a;

  }

  return -1;
}

//

var arrayRightIndexOf = function( arr,ins,equalizer )
{

  if( !equalizer ) equalizer = _.arraySame;

  for( var a = arr.length-1 ; a >= 0 ; a-- )
  {

    if( equalizer( arr[ a ],ins ) )
    return a;

  }

  return -1;
}

//

var arrayLeftGet = function( arr,ins,equalizer )
{
  var result;
  var i = _.arrayLeftIndexOf( arr,ins,equalizer );

  if( i >= 0 )
  result =
  {
    index : i,
    element : arr[ i ],
  }

  return result;
}

//

var arrayHasAny = function( src )
{
  _assert( _.arrayIs( src ) || _.bufferIs( src ),'arrayHasAny :','array expected' );

  for( var a = 1 ; a < arguments.length ; a++ )
  {

    var ins = _.arrayAs( arguments[ a ] );

    for( var i = 0 ; i < ins.length ; i++ )
    if( src.indexOf( ins[ i ] ) !== -1 )
    return true;

  }

  return false;
}

//

var arrayCount = function( src,instance )
{
  var result = 0;

  _assert( arguments.length === 2 );
  _assert( _.arrayLike( src ),'arrayCount :','expects ArrayLike' );

  var index = src.indexOf( instance );
  while( index !== -1 )
  {
    result += 1;
    index = src.indexOf( instance,index+1 );
  }

  return result;
}

//

var arraySum = function( src,onElement )
{
  var result = 0;

  _assert( arguments.length === 1 || arguments.length === 2 );
  _assert( _.arrayLike( src ),'arraySum :','expects ArrayLike' );

  if( onElement === undefined )
  onElement = function( e ){ return e; }

  for( var i = 0 ; i < src.length ; i++ )
  {
    result += onElement( src[ i ],i,src );
  }

  return result;
}

//

var arraySupplement = function arraySupplement( dstArray )
{
  var result = dstArray;
  if( result === null )
  result = [];

  var length = result.length;
  _assert( _.arrayLike( result ),'expects object as argument' );

  for( a = arguments.length-1 ; a >= 1 ; a-- )
  {
    _assert( _.arrayLike( arguments[ a ] ),'argument is not defined :',a );
    length = Math.max( length,arguments[ a ].length );
  }

  for( var k = 0 ; k < length ; k++ )
  {

    if( k in dstArray && !isNaN( dstArray[ k ] ) )
    continue;

    var a;
    for( a = arguments.length-1 ; a >= 1 ; a-- )
    if( k in arguments[ a ] && !isNaN( arguments[ a ][ k ] ) )
    break;

    if( a === 0 )
    continue;

    result[ k ] = arguments[ a ][ k ];

  }

  return result;
}

//

var arrayExtendScreening = function arrayExtendScreening( screenArray,dstArray )
{
  var result = dstArray;
  if( result === null ) result = [];

  _assert( _.arrayLike( screenArray ),'expects object as screenArray' );
  _assert( _.arrayLike( result ),'expects object as argument' );
  for( a = arguments.length-1 ; a >= 2 ; a-- )
  _assert( arguments[ a ],'argument is not defined :',a );

  for( var k = 0 ; k < screenArray.length ; k++ )
  {

    if( screenArray[ k ] === undefined )
    continue;

    var a;
    for( a = arguments.length-1 ; a >= 2 ; a-- )
    if( k in arguments[ a ] ) break;
    if( a === 1 )
    continue;

    result[ k ] = arguments[ a ][ k ];

  }

  return result;
}

//

var arrayRandom = function( options )
{
  var result = [];

  if( _.numberIs( options ) )
  {
    options = { length : options };
  }

  if( options.int === undefined )
  options.int = false;

  if( options.range === undefined )
  options.range = [ 0,1 ];

  for( var i = 0 ; i < options.length ; i++ )
  {
    result[ i ] = options.range[ 0 ] + Math.random()*( options.range[ 1 ] - options.range[ 0 ] );
    if( options.int )
    result[ i ] = Math.floor(  result[ i ] );
  }

  return result;
}

//

/**
 * Generate array of arithmetic progression series. From range[ 0 ] to range[ 1 ] with increment 1.
 *
 * @example
    var range = _.arrayRange([ 1,10 ]);
 *
 * @param {arrayLike} range
    The first and the last+1 elements of the progression.
 * @return {array}
    An array of numbers for the requested range. May be an empty
    array if adding the step would not converge toward the end value.
 * @method arrayRange
 * @memberof wTools
 */

var arrayRange = function( range )
{

  if( _.numberIs( range ) )
  range = [ 0,range ];

  _.assert( arguments.length === 1 );
  _.assert( _.arrayLike( range ) );
  _.assert( range.length === 2 );

  var result = [];
  var first = range[ 0 ];
  var len = range[ 1 ] - range[ 0 ];

  for( var i = 0 ; i < len ; i++ )
  result[ i ] = first + i;

  return result;
}

// --
// array set
// --

var arraySetIntersection = function( src )
{
  var result = [];

  _.assert( _.arrayLike( src ) );

  for( var i = 0 ; i < src.length ; i++ )
  {

    for( var a = 1 ; a < arguments.length ; a++ )
    {

      _.assert( _.arrayLike( arguments[ a ] ) );

      throw _.err( 'Not tested' );
      if( arguments[ a ].indexOf( src[ i ] ) !== -1 )
      {
        throw _.err( 'Not tested' );
        break;
      }
    }

    if( a === arguments.length )
    result.push( src[ i ] );

  }

  return result;
}

//
/*
var arraySetContainAll = function( src )
{
  var result = [];

  _.assert( _.arrayLike( src ) );

  for( var a = 1 ; a < arguments.length ; a++ )
  {

    _.assert( _.arrayLike( arguments[ a ] ) );

    if( src.length > arguments[ a ].length )
    return false;

    for( var i = 0 ; i < src.length ; i++ )
    {

      throw _.err( 'Not tested' );
      if( arguments[ a ].indexOf( src[ i ] ) !== -1 )
      {
        throw _.err( 'Not tested' );
        return false;
      }

    }

  }

  return true;
}
*/
//

var arraySetContainAll = function( src )
{
  _.assert( _.arrayLike( src ) );

  for( var a = 1 ; a < arguments.length ; a++ )
  {

    _.assert( _.arrayLike( arguments[ a ] ) );

    if( src.length > arguments[ a ].length )
    return false;

    for( var i = 0 ; i < src.length ; i++ )
    {

      if( arguments[ a ].indexOf( src[ i ] ) === -1 )
      return false;

    }

  }

  return true;
}

//

var arraySetContainSomething = function( src )
{
  _.assert( _.arrayLike( src ) );

  for( var a = 1 ; a < arguments.length ; a++ )
  {

    _.assert( _.arrayLike( arguments[ a ] ) );

    for( var i = 0 ; i < src.length ; i++ )
    {

      if( arguments[ a ].indexOf( src[ i ] ) !== -1 )
      {
        return true;
      }

    }

  }

  return false;
}

// --
// array sorted
// --

var _arraySortedLookUpAct = function( arr,ins,comparator,left,right )
{

  var d = 0;
  var current = Math.floor( ( left + right + 1 ) / 2 );

  while( left < right )
  {

    //var current = Math.floor( ( left + right + 1 ) / 2 );

    var d = comparator( arr[ current ],ins );

    if( d < 0 )
    {
      left = current + 1;
      current = Math.floor( ( left + right ) / 2 );
    }
    else if( d > 0 )
    {
      right = current - 1;
      current = Math.ceil( ( left + right ) / 2 );
    }
    else return current;

  }

  if( current < arr.length )
  {
    var d = comparator( arr[ current ],ins );
    if( d < 0 ) current += 1;
    //else if( d > 0 ) current -= 1;
  }

  return current;
}

//

var arraySortedLookUp = function( arr,ins,comparator )
{

  if( comparator === undefined )
  comparator = function( a,b ){ return a-b };

  var l = arr.length;
  var index = _._arraySortedLookUpAct( arr,ins,comparator,0,l-1 );

  if( index === l )
  return;

  if( comparator( ins,arr[ index ] ) !== 0 )
  return;

  return { value : arr[ index ], index : index };
}

//

var arraySortedClosest = function( arr,ins,comparator )
{

  if( !arr.length ) return { index : 0 };

  if( comparator === undefined )
  comparator = function( a,b ){ return a-b };

  var l = arr.length;
  var index = _._arraySortedLookUpAct( arr,ins,comparator,0,l-1 );

  if( index === l ) return { index : l-1, value : arr[ l-1 ] };

  var c = comparator( arr[ index ],ins );
  if( c  === 0 ) return { value : arr[ index ], index : index };
  if( c < 0 )
  {
    throw _.err( 'redundant branch?' );
    if( ( arr.length-1 ) === index )
    return { value : arr[ index ], index : index };
    else if( Math.abs( comparator( arr[ index + 1 ],ins ) ) < Math.abs( c ) )
    return { value : arr[ index + 1 ], index : index + 1 };
    else
    return { value : arr[ index ], index : index };
  }
  if( c > 0 )
  {
    if( 0 === index )
    return { value : arr[ index ], index : index };
    else if( Math.abs( comparator( arr[ index - 1 ],ins ) ) < Math.abs( c ) )
    return { value : arr[ index - 1 ], index : index - 1 };
    else
    return { value : arr[ index ], index : index };
  }

}

//

var arraySortedRemove = function( arr,ins,comparator )
{

  if( comparator === undefined ) comparator = function( a,b ){ return a-b };
  var l = arr.length;
  var index = _._arraySortedLookUpAct( arr,ins,comparator,0,l-1 );

  var remove = index !== l && comparator( ins,arr[ index ] ) === 0;

  if( remove ) arr.splice( index,1 );

  return remove;
}

//

var arraySortedAddOnce = function( arr,ins,comparator )
{

  if( comparator === undefined ) comparator = function( a,b ){ return a-b };
  var l = arr.length;
  var index = _._arraySortedLookUpAct( arr,ins,comparator,0,l-1 );

  var add = index === l || comparator( ins,arr[ index ] ) !== 0;

  if( add ) arr.splice( index,0,ins );

  return add;
}

//

var arraySortedAdd = function( arr,ins,comparator )
{

  if( comparator === undefined ) comparator = function( a,b ){ return a-b };
  var l = arr.length;
  var index = _._arraySortedLookUpAct( arr,ins,comparator,0,l-1 );

  arr.splice( index,0,ins );

  return index;
}

//

var arraySortedAddArray = function( dst,src,comparator )
{

  var result = 0;

  //throw 'Not tested';

  if( comparator === undefined ) comparator = function( a,b ){ return a-b };

  for( var s = 0 ; s < src.length ; s++ )
  result += arraySortedAdd( dst,src[ s ],comparator );

  return result;
}

// --
// array buffer
// --

var bufferRelen = function( src,len )
{
  var result = src;

  if( len > src.length )
  {
    result = arrayNew( src, len );
    result.set( src );
  }
  else if( len < src.length )
  {
    result = src.subarray( 0,len );
  }

  return result;
}

//

var bufferResize = function bufferResize( src,size )
{
  var result = src;

  if( !( src instanceof ArrayBuffer ) )
  throw _.err( '_.bufferResize :','"src" is not instance of "ArrayBuffer"' );

  if( size > src.byteLength )
  {
    result = arrayNew( src, size );
    var resultTyped = new Uint8Array( result,0,result.byteLength );
    var srcTyped = new Uint8Array( src,0,src.byteLength );
    resultTyped.set( srcTyped );
  }
  else if( size < src.byteLength )
  {
    result = src.slice( 0,size );
  }

  return result;
}

//

var bufferBytesGet = function( src )
{

  if( src instanceof ArrayBuffer )
  {
    return new Uint8Array( src );
  }
  else if( typeof Buffer !== 'undefined' && src instanceof Buffer )
  {
    return new Uint8Array( src.buffer,src.byteOffset,src.byteLength );
  }
  else if( _.bufferIs( src ) )
  {
    return new Uint8Array( src.buffer,src.byteOffset,src.byteLength );
  }
  else if( _.strIs( src ) )
  {
    return new Uint8Array( _.utf8ToBuffer( src ) );
  }
  else throw _.err( '_.bufferBytesGet :','wrong argument' );

}

//

var bufferRetype = function( src,bufferType )
{

  _.assert( _.bufferIs( src ) );
  _.assert( _.typeIsBuffer( bufferType ) );

  var o = src.byteOffset;
  var l = Math.floor( src.byteLength / bufferType.BYTES_PER_ELEMENT );
  var result = new bufferType( src.buffer,o,l );

  return result;
}

//

var bufferMove = function( dst,src )
{

  if( arguments.length === 2 )
  {

    _.assert( _.arrayLike( dst ) );
    _.assert( _.arrayLike( src ) );

    if( dst.length !== src.length )
    throw _.err( '_.bufferMove :','"dst" and "src" must have same length' );

    if( dst.set )
    {
      dst.set( src );
      return dst;
    }

    for( var s = 0 ; s < src.length ; s++ )
    dst[ s ] = src[ s ];

  }
  else if( arguments.length === 1 )
  {

    var options = arguments[ 0 ];
    _.assertMapOnly( options,bufferMove.defaults );

    var src = options.src;
    var dst = options.dst;

    if( _.bufferRawIs( dst ) )
    {
      dst = new Uint8Array( dst );
      if( _.bufferIs( src ) && !( src instanceof Uint8Array ) )
      src = new Uint8Array( src.buffer,src.byteOffset,src.byteLength );
    }

    _.assert( _.arrayLike( dst ) );
    _.assert( _.arrayLike( src ) );

    options.dstOffset = options.dstOffset || 0;

    if( dst.set )
    {
      dst.set( src,options.dstOffset );
      return dst;
    }

    for( var s = 0, d = options.dstOffset ; s < src.length ; s++, d++ )
    dst[ d ] = src[ s ];

  }
  else throw _.err( 'unexpected' );

  return dst;
}

bufferMove.defaults =
{
  dst : null,
  src : null,
  dstOffset : null,
}

//

var bufferToStr = function( src,options )
{

  var result = '';
  var options = options || {};

  if( src instanceof ArrayBuffer ) src = new Uint8Array( src,0,src.byteLength );

  try
  {
    result = String.fromCharCode.apply( null, src );
  }
  catch( e )
  {
    for( var i = 0 ; i < src.byteLength ; i++ )
    {
      result += String.fromCharCode( src[i] );
    }
  }

  return result;
}

//

var bufferToDom = function( xmlBuffer ) {

  var result;

  if( typeof DOMParser !== 'undefined' && DOMParser.prototype.parseFromBuffer )
  {

    var parser = new DOMParser();
    result = parser.parseFromBuffer( xmlBuffer,xmlBuffer.byteLength,'text/xml' );
    throw _.err( 'not tested' );

  }
  else
  {

    var xmlStr = _.bufferToStr( xmlBuffer );
    result = this.strToDom( xmlStr );

  }

  return result;
}

//

var bufferLeftBuffer = function( src,ins )
{

  if( !_.bufferIs( src ) )
  src = _.bufferBytesGet( src );

  if( !_.bufferIs( ins ) )
  ins = _.bufferBytesGet( ins );

  _.assert( _.bufferIs( src ) );
  _.assert( _.bufferIs( ins ) );

/*
    var srcw = _.bufferRetype( src,Uint32Array );
    var insw = _.bufferRetype( ins,Uint32Array );
    debugger;
*/

  var o = -1
  do
  {

    o += 1;
    var o = src.indexOf( ins[ 0 ],o );

    for( var i = 0 ; i < ins.length ; i++ )
    if( src[ o+i ] !== ins[ i ] )
    break;

    if( i === ins.length )
    return o;

  }
  while( o !== -1 );

  return -1;
}

//

var bufferFromArrayOfArray = function( array,options ){

  if( _.objectIs( array ) )
  {
    options = array;
    array = options.buffer;
  }

  var options = options || {};
  var array = options.buffer = array || options.buffer;

  //

  if( options.BufferType === undefined ) options.BufferType = Float32Array;
  if( options.sameLength === undefined ) options.sameLength = 1;
  if( !options.sameLength ) throw _.err( '_.bufferFromArrayOfArray :','differemt length of arrays is not implemented' );

  if( !array.length ) return new options.BufferType();

  var atomsPerElement = _.numberIs( array[ 0 ].length ) ? array[ 0 ].length : array[ 0 ].len;

  if( !_.numberIs( atomsPerElement ) ) throw _.err( '_.bufferFromArrayOfArray :','cant find out element length' );

  var length = array.length * atomsPerElement;
  var result = new options.BufferType( length );
  var i = 0;

  for( var a = 0 ; a < array.length ; a++ )
  {

    var element = array[ a ];

    for( var e = 0 ; e < atomsPerElement ; e++ )
    {

      result[ i ] = element[ e ];
      i += 1;

    }

  }

  return result;
}

//

var bufferFromObject = function( bufferObject,options )
{

  _assert( arguments.length === 2 );
  _assert( _.objectIs( options ) );

  if( _.bufferIs( bufferObject ) || _.arrayIs( bufferObject ) )
  return bufferObject;

  var length = bufferObject.length;

  if( !_.numberIs( length ) )
  {

    var length = 0;
    while( bufferObject[ length ] !== undefined )
    length += 1;

  }

  var result = new options.bufferConstructor( length );

  for( var i = 0 ; i < length ; i++ )
  result[ i ] = bufferObject[ i ];

  return result;
}

//

var bufferRawFromBuffer = function( buffer )
{

  _.assert( arguments.length === 1 );
  _.assert( _.bufferIs( buffer ) || _.bufferRawIs( buffer ) );

  if( _.bufferRawIs( buffer ) )
  return buffer;

  var result = buffer.buffer;

  if( buffer.byteOffset || buffer.byteLength !== result.byteLength )
  result = result.slice( buffer.byteOffset || 0,buffer.byteLength );

  return result;
}

//

var bufferRawFrom = function( buffer )
{
  var result;

  _.assert( arguments.length === 1 );

  if( buffer instanceof ArrayBuffer )
  return buffer;

  if( _.bufferNodeIs( buffer ) )
  {

    result = new Uint8Array( buffer ).buffer;
/*
    if( buffer.byteOffset || buffer.byteLength !== result.byteLength )
    result = result.slice( buffer.byteOffset || 0,buffer.byteLength );
*/

  }
  else if( _.bufferIs( buffer ) )
  {

    buffer = buffer.buffer;
    if( buffer.byteOffset || buffer.byteLength !== result.byteLength )
    result = result.slice( buffer.byteOffset || 0,buffer.byteLength );

  }
  else if( _.strIs( buffer ) )
  {

    result = _.utf8ToBuffer( buffer );

  }
  else if( _global_.File && buffer instanceof File )
  {
    var fileReader = new FileReaderSync();
    result = fileReader.readAsArrayBuffer( buffer );
    throw 'Not tested';
  }
  else throw _.err( 'bufferRawFrom : unknown source' );

  return result;
}

//

var buffersSerialize = function buffersSerialize( options )
{
  var self = this;
  var size = 0;
  var options = options || {};

  _.assertMapNoUndefine( options );
  _.assertMapOnly( options,buffersSerialize.defaults );
  _.mapComplement( options,buffersSerialize.defaults );
  _.assert( _.objectIs( options.store ) );

  var store = options.store;
  var storeAttributes = store[ 'attributes' ] = store[ 'attributes' ] || {};
  var attributes = options.onAttributesGet.call( options.context );
  var buffers = [];

  // eval size

  for( var a = 0 ; a < attributes.length ; a++ )
  {

    var name = attributes[ a ][ 0 ];
    var attribute = attributes[ a ][ 1 ];
    var buffer = options.onBufferGet.call( options.context,attribute );
    var bufferSize = buffer.length*buffer.BYTES_PER_ELEMENT;

    if( options.dropAttribute && options.dropAttribute[ name ] )
    continue;

    var descriptor = {};
    descriptor.attribute = attribute;
    descriptor.name = name;
    descriptor.buffer = buffer;
    descriptor.bufferSize = bufferSize;
    descriptor.sizeOfAtom = buffer.BYTES_PER_ELEMENT;
    buffers.push( descriptor );

    size += bufferSize;

  }

  // make buffer

  if( !store[ 'buffer' ] )
  store[ 'buffer' ] = new ArrayBuffer( size );;

  var dstBuffer = _.bufferBytesGet( store[ 'buffer' ] );

  _.assert( store[ 'buffer' ].byteLength === size );
  if( store[ 'buffer' ].byteLength < size )
  throw _.err( 'buffersSerialize :','buffer does not have enough space' );

  // sort by component size

  buffers.sort( function( a,b )
  {
    return b.sizeOfAtom - a.sizeOfAtom;
  });

  // store into single buffer

  var offset = 0;
  for( var b = 0 ; b < buffers.length ; b++ )
  {

    var name = buffers[ b ].name;
    var attribute = buffers[ b ].attribute;
    var buffer = buffers[ b ].buffer;
    var bytes = _.bufferBytesGet( buffer );
    var bufferSize = buffers[ b ].bufferSize;

    if( options.dropAttribute && options.dropAttribute[ name ] )
    continue;

    _.bufferMove( dstBuffer.subarray( offset,offset+bufferSize ),bytes );

    var serialized = store[ 'attributes' ][ name ] =
    {
      'bufferConstructorName' : buffer.constructor.name,
      'sizeOfAtom' : buffer.BYTES_PER_ELEMENT,
      'offsetInCommonBuffer' : offset,
      'size' : bytes.length,
    }

    if( attribute.copyCustom )
    serialized[ 'fields' ] = attribute.copyCustom
    ({

      dst : {},
      src : attribute,
      constitutes : false,
      copyComposes : true,
      copyConstitutes : true,
      copyAggregates : false,

    });

    offset += bufferSize;

  }

  // return

  return store;
}

buffersSerialize.defaults =
{

  context : null,
  store : null,
  dropAttribute : {},
  onAttributesGet : function()
  {
    return _.mapPairs( this.attributes );
  },
  onBufferGet : function( attribute )
  {
    return attribute.buffer;
  },

}

//

var buffersDeserialize = function( options )
{
  var options = options || {};
  var store = options.store;
  var commonBuffer = store[ 'buffer' ];

  _.assertMapNoUndefine( options );
  _.assertMapOnly( options,buffersDeserialize.defaults );
  _.mapComplement( options,buffersDeserialize.defaults );
  _.assert( _.objectIs( options.store ) );
  _.assert( _.bufferRawIs( commonBuffer ) || _.bufferIs( commonBuffer ) );

  commonBuffer = _.bufferRawFromBuffer( commonBuffer );

  for( var a in store[ 'attributes' ] )
  {
    var attribute = store[ 'attributes' ][ a ];

    var bufferConstructor = _global_[ attribute[ 'bufferConstructorName' ] ];
    var offset = attribute[ 'offsetInCommonBuffer' ];
    var size = attribute[ 'size' ];
    var sizeOfAtom = attribute[ 'sizeOfAtom' ];
    var fields = attribute[ 'fields' ];

    _.assert( _.routineIs( bufferConstructor ),'unknown attribute\' constructor :',attribute[ 'bufferConstructorName' ] )
    _.assert( _.numberIs( offset ),'unknown attribute\' offset in common buffer :',offset )
    _.assert( _.numberIs( size ),'unknown attribute\' size of buffer :',size )
    _.assert( _.numberIs( sizeOfAtom ),'unknown attribute\' sizeOfAtom of buffer :',sizeOfAtom )

    if( attribute.offset+size > commonBuffer.byteLength )
    throw _.err( 'cant deserialize attribute','"'+a+'"','it is out of common buffer' );

    var buffer = new bufferConstructor( commonBuffer,offset,size / sizeOfAtom );

    options.onAttribute.call( options.context,fields,buffer,a );

  }

}

buffersDeserialize.defaults =
{
  store : null,
  context : null,
  onAttribute : function( attributeOptions,buffer )
  {
    attributeOptions.buffer = buffer;
    new this.AttributeOfGeometry( attributeOptions ).addTo( this );
  },
}

// --
// map
// --

  /**
   * The mapClone() method is used to clone the values of all
   * enumerable own properties from (srcObject) object to an (options.dst) object.
   *
   * It creates two variables:
   * var options = options || {}, result = options.dst || {}.
   * Iterate over (srcObject) object, checks if (srcObject) object has own properties.
   * If true, it creates [ key, value ] for each (key) to the result,
   * and returns clone result.__proto__ = srcObject.__proto__;
   *
   * @param { objectLike } srcObject - The source object.
   * @param { objectLike } [ options.dst = {} ] - The target object.
   *
   * @example
   * var Example = function() {
   *   this.name = 'Peter';
   *   this.age = 27;
   * }
   * // returns Example { sex : 'Male', name : 'Peter', age : 27 }
   * mapClone( new Example(), { dst : { sex : 'Male' } } );
   *
   * @returns { objectLike }  The (result) object gets returned.
   * @method mapClone
   * @throws { Error } Will throw an Error if ( options ) is not an Object,
   * if ( arguments.length > 2 ), if (key) is not a String or
   * if (srcObject) has not own properties.
   * @memberof wTools
   */

var mapClone = function( srcObject,options )
{
  var options = options || {};
  var result = options.dst || {};

  _assert( _.mapIs( options ) );
  _assert( arguments.length <= 2,'mapClone :','expects srcObject as argument' );
  _assert( objectLike( srcObject ),'mapClone :','expects srcObject as argument' );

  if( !options.onCopyField )
  options.onCopyField = function( dstContainer,srcContainer,key )
  {
    _.assert( _.strIs( key ) );
    dstContainer[ key ] = srcContainer[ key ];
  }

  for( var k in srcObject )
  {
    if( _ObjectHasOwnProperty.call( srcObject,k ) )
    options.onCopyField( result,srcObject,k,options.onCopyField );
  }

  result.__proto__ = srcObject.__proto__;

  return result;
}

  /**
   * The mapExtendFiltering() creates a new [ key, value ]
   * from the next objects if callback function (filter) returns true.
   *
   * It calls a provided callback function (filter) once for each key in an (argument),
   * and adds to the (srcObject) all the [ key, value ] for which callback
   * function (filter) returns true.
   *
   * @callback requestCallback
   * @param { objectLike } dstObject - The target object.
   * @param { objectLike } argument - The next object.
   * @param { string } key - The key of the (argument) object.
   *
   * @param { requestCallback } filter - Callback function to test each [ key, value ]
   * of the (dstObject) object.
   * @param { objectLike } dstObject - The target object.
   * @param { arguments[] } - The next object.
   *
   * @example
   * // returns { a : 1, b : 2, c : 3 }
   * mapExtendFiltering( _.filter.supplementary(), { a : 1, b : 2 }, { a : 1 , c : 3 } );
   *
   * @returns { objectLike } Returns the unique [ key, value ].
   * @method mapExtendFiltering
   * @throws { Error } Will throw an Error if ( arguments.length < 3 ), (filter)
   * is not a Function, (result) and (argument) are not the objects.
   * @memberof wTools
   */

var mapExtendFiltering = function( filter,dstObject )
{
  var result = dstObject;
  var filter = _.filter.makeMapper( filter );

  if( result === null ) result = {};

  _assert( arguments.length >= 3 );
  _assert( _.routineIs( filter ) );
  _assert( _.objectLike( result ),'mapExtendFiltering :','expects object as argument' );

  for( var a = 2 ; a < arguments.length ; a++ )
  {

    var argument = arguments[ a ];

    _.assert( !_.atomicIs( argument ) );

    for( var k in argument )
    {

      filter.call( this,dstObject,argument,k );

    }

  }

  return result;
}

/**
 * The mapExtend() is used to copy the values of all properties
 * from one or more source objects to a target object.
 *
 * It takes first object (dstObject)
 * creates variable (result) and assign first object.
 * Checks if arguments equal two or more and if (result) is an object.
 * If true,
 * it extends (result) from the next objects.
 *
 * @param{ objectLike } [ dstObject = {} ] - The target object.
 * @param{ arguments[] } - The source object(s).
 *
 * @example
 * // returns { a : 7, b : 13, c : 3, d : 33, e : 77 }
 * mapExtend( { a : 7, b : 13 }, { c : 3, d : 33 }, { e : 77 } );
 *
 * @returns { objectLike } It will return the target object.
 * @method mapExtend
 * @throws { Error } Will throw an error if ( arguments.length < 2 ),
 * if the (dstObject) is not an Object.
 * @memberof wTools
 */

var mapExtend = function mapExtend( dstObject )
{
  var result = dstObject;

  if( result === null ) result = {};

  assert( arguments.length >= 2 );
  assert( objectLike( result ),'mapExtend :','expects object as argument' );

  for( var a = 1 ; a < arguments.length ; a++ )
  {

    var argument = arguments[ a ];

    for( var k in argument )
    {
      result[ k ] = argument[ k ];
    }

  }

  return result;
}

  /**
   * The mapSupplement() method returns an object with unique [ key, value ].
   *
   * It creates the variable (args), assign to a copy of pseudo array (arguments),
   * adds a callback function filter to the beginning of the (args)
   * and returns an object with unique [ key, value ].
   *
   * @param { arguments[] } - The source object(s).
   *
   * @example
   * // returns { a : 1, b : 2, c : 3 }
   * mapSupplement( { a : 1, b : 2 }, { a : 1, c : 3 } );
   *
   * @returns { objectLike } Returns an object with unique [ key, value ].
   * @method mapSupplement
   * @memberof wTools
   */

var mapSupplement = function( dst )
{

  var args = _.arraySlice( arguments );
  args.unshift( _.filter.supplementary() );
  return mapExtendFiltering.apply( this,args );

/*
  var result = dst;

  if( result === null ) result = {};

  _assert( arguments.length >= 2 );
  _assert( _.objectLike( result ),'mapSupplement :','expects object as argument' );

  for( var a = 1 ; a < arguments.length ; a++ )
  {

    var argument = arguments[ a ];

    for( var k in argument )
    {
      if( k in result )
      continue;
      result[ k ] = argument[ k ];
    }

  }

  return result;
*/
}

//

var mapComplement = function( dst )
{

  var args = _.arraySlice( arguments );
  args.unshift( _.filter.supplementaryCloning() ); // ??? own
  return mapExtendFiltering.apply( this,args );

}

  /**
   * The mapCopy() method is used to copy the values of all properties
   * from one or more source objects to a target object.
   *
   * @param { arguments[] } - The source object(s).
   *
   * @example
   * // returns { a : 7, b : 13, c : 3, d : 33, e : 77 }
   * mapCopy( { a : 7, b : 13 }, { c : 3, d : 33 }, { e : 77 } );
   *
   * @returns { objectLike } It will return the target object.
   * @method mapCopy
   * @memberof wTools
   */

var mapCopy = function mapCopy()
{
  var args = _.arrayAppendMerging( [],{},arguments );
  return _.mapExtend.apply( _,args );
}

// --
// map converter
// --

  /**
   * Returns first pair key / value as array.
   *
   * @param {objectLike} srcObject
   *    Object like entity of get first pair.
   * @return {array}
   *    Pair key / value as array if srcObject has fields otherwise undefiend.
   * @method mapFirstPair
   * @memberof wTools
   */

var mapFirstPair = function mapFirstPair( srcObject )
{

  for( var s in srcObject )
  {
    return [ s,srcObject[ s ] ];
  }

}

//

  /**
   * The mapToArray() converts an object (src) into array [ [ key, value ] ... ].
   *
   * It takes an object (src) creates an empty array,
   * checks if ( arguments.length === 1 ) and (src) is an object.
   * If true, it returns a list of [ [ key, value ] ... ] pairs.
   * Otherwise it throws an Error.
   *
   * @param { objectLike } src - object to get a list of [ key, value ] pairs.
   *
   * @example
   * // returns [ [ 'a', 3 ], [ 'b', 13 ], [ 'c', 7 ] ]
   * mapToArray( { a : 3, b : 13, c : 7 } );
   *
   * @returns { Array } returns a list of [ [ key, value ] ... ] pairs.
   * @method mapToArray
   * @throws { Error } Will throw an Error if( arguments.length !== 1 ) or (src) is not an object.
   * @memberof wTools
   */

var mapToArray = function( src )
{
  var result = [];

  _.assert( arguments.length === 1 );
  _.assert( _.objectIs( src ) );

  for( var s in src )
  {
    result.push( [ s,src[s] ] );
  }

  return result;
}

//

  /**
   * The mapValWithIndex() returns value of (src) by corresponding (index).
   *
   * It takes (src) and (index), creates a variable ( i = 0 ),
   * checks if ( index > 0 ), iterate over array (src) and match
   * if ( i == index ).
   * If true, it returns value of (src).
   * Otherwise it increment ( i++ ) and iterate over (src) until it doesn't match index.
   *
   * @param { array } src - The Array.
   * @param { number } index - To find the position an element.
   *
   * @example
   * // returns 7
   * mapValWithIndex( [ 3, 13, 'c', 7 ], 3 );
   *
   * @returns { * } Returns value of (src) by corresponding (index).
   * @method mapValWithIndex
   * @throws { Error } Will throw an Error if( arguments.length > 2 ) or (src) is not an Object.
   * @memberof wTools
   */

var mapValWithIndex = function( src,index )
{

  if( index < 0 ) return;

  var i = 0;
  for( var s in src )
  {
    if( i == index ) return src[s];
    i++;
  }
}

//

  /**
   * The mapKeyWithIndex() returns key of (src) by corresponding (index).
   *
   * It takes (src) and (index), creates a variable ( i = 0 ),
   * checks if ( index > 0 ), iterate over array (src) and match
   * if ( i == index ).
   * If true, it returns value of (src).
   * Otherwise it increment ( i++ ) and iterate over (src) until it doesn't match index.
   *
   * @param { array } src - The Array.
   * @param { number } index - To find the position an element.
   *
   * @example
   * // returns 'b'
   * mapKeyWithIndex( [ 'a', 'b', 'c', 'd' ], 1 );
   *
   * @returns { string } Returns key of (src) by corresponding (index).
   * @method mapKeyWithIndex
   * @throws { Error } Will throw an Error if( arguments.length > 2 ) or (src) is not an Object.
   * @memberof wTools
   */

var mapKeyWithIndex = function( src,index )
{

  if( index < 0 ) return;

  var i = 0;
  for( var s in src )
  {
    if( i == index ) return s;
    i++;
  }

}

  /**
   * The mapToString() method returns a string representing object.
   *
   * It takes an object and two strings (keyValSep) and (tupleSep),
   * checks if (keyValSep and tupleSep) are strings.
   * If false, it assigns them defaults (' : ') to the (keyValSep) and
   * ('; ') to the tupleSep.
   * Otherwise, it returns a string representing object.
   *
   * @param { objectLike } src - The object.
   * @param { string } keyValSep - colon.
   * @param { string } tupleSep - semicolon.
   *
   * @example
   * // returns 'a : 1; b : 2; c : 3; d : 4'
   * mapToString( { a : 1, b : 2, c : 3, d : 4 }, ' : ', '; ' );
   *
   * @returns { string } Returns string (result) representing object.
   * @method mapToString
   * @memberof wTools
   */

var mapToString = function( src,keyValSep,tupleSep )
{

  if( !_.strIs( keyValSep ) ) keyValSep = ' : ';
  if( !_.strIs( tupleSep ) ) keyValSep = '; ';
  var result = '';
  for( var s in src )
  {
    result += s + keyValSep + src[s] + tupleSep;
  }
  result = result.substr( 0,result.length-tupleSep.length );

  return result
}

//

/**
 * The mapKeys() returns
 * an array of a given object's own enumerable properties,
 * in the same order as that provided by a for...in loop.
 *
 * It takes an object (src) creates an empty array,
 * checks if (src) is an object and has any keys.
 * If true,
 * it returns an array of keys,
 * otherwise it returns an empty array.
 *
 * @param { objectLike } src - The object whose properties are to be returned.
 *
 * @example
 * // returns [ "a", "b" ]
 * mapKeys( { a : 7, b : 13 } );
 *
 * @return { Array } Returns an array whose elements are strings
 * corresponding to the enumerable properties found directly upon object.
 * @method mapKeys
 * @throws { Error } Will throw an Error if (src) is not an Object.
 * @memberof wTools
*/

var mapKeys = function mapKeys( src )
{
  var result = [];

  _.assert( _.objectLike( src ) );

  if( _.objectIs( src ) && Object.keys )
  return Object.keys( src );

  for( var s in src )
  result.push( s );

  return result;
}

//

/**
 * The mapValues() method returns an array of a given object's
 * own enumerable property values,
 * in the same order as that provided by a for...in loop.
 *
 * It takes an object (src) creates an empty array,
 * checks if (src) is an object.
 * If true, it returns an array of values,
 * otherwise it returns an empty array.
 *
 * @param { objectLike } src - The object whose property values are to be returned.
 *
 * @example
 * // returns [ "7", "13" ]
 * mapValues( { a : 7, b : 13 } );
 *
 * @returns { Array } returns an array whose elements are strings.
 * corresponding to the enumerable property values found directly upon object.
 * @method mapValues
 * @throws { Error } Will throw an Error if (src) is not an Object.
 * @memberof wTools
*/

var mapValues = function( src )
{
  var result = [];

  _.assert( _.objectLike( src ) );

  for( var s in src )
  result.push( src[ s ] );

  return result;
}

//

/**
 * The mapPairs() converts an object into a list of [ key, value ] pairs.
 *
 * It takes an object (src) creates an empty array,
 * checks if (src) is an object.
 * If true, it returns a list of [ key, value ] pairs,
 * otherwise it returns an empty array.
 *
 * @param { objectLike } src - Object to get a list of [ key, value ] pairs.
 *
 * @example
 * // returns [ [ "a", 7 ], [ "b", 13 ] ]
 * mapPairs( { a : 7, b : 13 } );
 *
 * @returns { Array } A list of [ key, value ] pairs.
 * @method mapPairs
 * @throws { Error } Will throw an Error if (src) is not an Object.
 * @memberof wTools
*/

var mapPairs = function( src )
{
  var result = [];

  _.assert( _.objectLike( src ) );

  for( var s in src )
  result.push([ s, src[ s ] ]);

  return result;
}

//
/*
var mapsPluck = function( srcMaps,filterName )
{
  var result = new srcMaps.constructor();
  var filterName = _.nameUnfielded( filterName ).coded;

  _assert( _.arrayIs( srcMaps ) || _.objectIs( srcMaps ) );

  _.each( srcMaps,function( e,k )
  {

    result[ k ] = e[ filterName ];

  });

  return result;
}
*/
//

var mapGroup = function( src,options )
{
  var result = {};

  if( _.strIs( options ) )
  options = { key : options };

  _assert( _.strIs( options.key ) );

  _assert( _.objectIs( src ) || _.arrayIs( src ) );

  _assert( _.objectIs( options ) );

  var key = options.key;

  _.each( src, function( e,k,c )
  {

    if( result[ src[ k ][ key ] ] === undefined )
    result[ src[ k ][ key ] ] = [];

    result[ src[ k ][ key ] ].push( src[ k ] );

  });

  return result;
}

// --
// map filter
// --

/**
 * The mapSame() returns true, if the second object (src2)
 * has the same values as the first object(src1).
 *
 * It takes two objects (scr1, src2), checks
 * if both object have the same length and [key, value] return true
 * otherwise it returns undefined.
 *
 * @param { objectLike } src1 - First object.
 * @param { objectLike } src2 - Target object.
 * Objects to compare values.
 *
 * @example
 * // returns true
 * mapSame( { a : 7, b : 13 }, { a : 7, b : 13 } );
 *
 * @example
 * returns undefined
 * mapSame( { a : 7, b : 13 }, { a : 33, b : 13 } );
 *
 * @example
 * returns undefined
 * mapSame( { a : 7, b : 13, c : 33 }, { a : 7, b : 13 } );
 *
 * @returns { Boolean }
 * @method mapSame
 * @throws Will throw an error if ( arguments.length !== 2 ).
 * @memberof wTools#
 */

var mapSame = function( src1,src2 ){

  _.assert( arguments.length === 2 );

  if( Object.keys( src1 ).length !== Object.keys( src2 ).length ) return;

  for( var s in src1 )
  {
    if( src1[ s ] !== src2[ s ] ) return;
  }

  return true;
}

//

/**
 * The mapContain() returns true, if the first object (src)
 * has the same values as the second object(ins).
 *
 * It takes two objects (scr, ins),
 * checks if the first object (src) has the same [key, value] as
 * the second object (ins).
 * If true, it returns true,
 * otherwise it returns false.
 *
 * @param { objectLike } src - Target object.
 * @param { objectLike } ins - Second object.
 * Objects to compare values.
 *
 * @example
 * // returns true
 * mapContain( { a : 7, b : 13, c : 15 }, { a : 7, b : 13 } );
 *
 * @example
 * returns false
 * mapContain( { a : 7, b : 13 }, { a : 7, b : 13, c : 15 } );
 *
 * @returns { Boolean }
 * @method mapContain
 * @throws Will throw an error if ( arguments.length !== 2 ).
 * @memberof wTools#
 */

var mapContain = function( src,ins )
{
  _.assert( arguments.length === 2 );

/*
  if( Object.keys( src ).length < Object.keys( ins ).length )
  return false;
*/

  for( var s in ins )
  {

    if( ins[ s ] === undefined )
    continue;

    if( src[ s ] !== ins[ s ] )
    return false;

  }

  return true;
}

//

/**
 * The mapOwn() returns true if object has own property.
 *
 * It takes (name) checks if (name) is a String,
 * if (object) has own property with the (name).
 * If true, it returns true.
 *
 * @param { objectLike } object - Object that will be check.
 * @param { name } name - Target property.
 *
 * @example
 * // returns true
 * mapOwn({a : 7, b : 13}, 'a');
 *
 * mapOwn( { a : 7, b : 13 }, 'c' );
 * output : false
 *
 * @returns { Boolean }
 * @method mapOwn
 * @throws { mapOwn } Will throw an error if the (name) is unknown.
 * @memberof wTools#
 */

var mapOwn = function( object,name )
{

  if( _.strIs( name ) )
  return _ObjectHasOwnProperty.call( object, name );
  else if( _.mapIs( name ) )
  return _ObjectHasOwnProperty.call( object, _.nameUnfielded( name ).coded );
  else if( _.symbolIs( name ) )
  return _ObjectHasOwnProperty.call( object, name );

  throw _.err( 'mapOwn :','unknown arguments' );
}

//

  /**
   * Returns new object with unique keys.
   *
   * Takes any number of objects.
   * Returns new object filled by unqiue keys
   * from the first (srcMap) original object.
   * Values for result object come from original object (srcMap)
   * not from second or other one.
   * If the first object has same key any other object has
   * then this pair( key/value ) will not be included into result object.
   * Otherwise pair( key/value ) from the first object goes into result object.
   *
   * @param{ objectLike } srcMap - original object.
   * @param{ ... } srcMap - one or more objects.
   * Objects to return an object without repeating keys.
   *
   * @example
   * // returns { c : 3 }
   * mapBut( { a : 7, b : 13, c : 3 }, { a : 7, b : 13 } );
   *
   * @throws { Error }
   *  In debug mode it throws an error if any argument is not object like.

   * @returns { Object } Returns new object made by unique keys.
   * @method mapBut
   * @memberof wTools#
   */

var mapBut = function( srcMap )
{
  var result = {};
  var a,k;

  _assert( _.objectLike( srcMap ),'mapBut :','expects object as argument' );

  for( k in srcMap )
  {
    for( a = 1 ; a < arguments.length ; a++ )
    {
      var argument = arguments[ a ];

      _assert( _.objectLike( argument ),'argument','#'+a,'is not object' );

      if( k in argument )
      break;

    }
    if( a === arguments.length )
    {
      result[ k ] = srcMap[ k ];
    }
  }

  return result;
}

//

var mapButFiltering = function( filter,srcMap )
{
  var result = {};
  var filter = _.filter.makeMapper( filter );
  var a,k;

  assert( objectLike( srcMap ),'mapButFiltering :','expects object as argument' );

  for( k in srcMap )
  {
    for( a = 2 ; a < arguments.length ; a++ )
    {
      var argument = arguments[ a ];

      if( k in argument )
      break;

    }
    if( a === arguments.length )
    {
      filter.call( this,result,srcMap,k );
    }
  }

  return result;
}

//

var mapOwnBut = function mapOwnBut( srcMap )
{
  var result = {};
  var a,k;

  /*console.warn( 'fuzzy!' ); debugger;*/

  assert( objectLike( srcMap ),'mapOwnBut :','expects object as argument' );

  for( k in srcMap )
  {
    if( !_ObjectHasOwnProperty.call( srcMap, k ) )
    continue;

    for( a = 1 ; a < arguments.length ; a++ )
    {
      var argument = arguments[ a ];

      if( k in argument )
      break;

    }
    if( a === arguments.length )
    {
      result[ k ] = srcMap[ k ];
    }
  }

  return result;
}

//

var mapScreens = function( srcObject,screenObject )
{

  _assert( arguments.length >= 2,'mapScreens :','expects at least 2 arguments' );

  if( arguments.length > 2 )
  {
    debugger;
    throw _.err( 'not tested' );
    var args =_ArraySlice.call( arguments,1 );
    screenObject = _.mapCopy.apply( this,args );
  }

  var dstObject = _mapScreen
  ({
    screenObjects : screenObject,
    srcObjects : srcObject,
    dstObject : {},
  });

  return dstObject;
}

//

var mapScreen = function( screenObject )
{

  _.assert( arguments.length >= 2 );
  _.assert( arguments.length === 2 );

  return _mapScreen
  ({
    screenObjects : screenObject,
    srcObjects : _.arraySlice( arguments,1 ),
    dstObject : {},
  });

}

//

var _mapScreen = function( options )
{

  var dstObject = options.dstObject || {};
  var screenObject = options.screenObjects;
  var srcObjects = options.srcObjects;

  if( _.arrayIs( screenObject ) )
  screenObject = _.mapCopy.apply( this,screenObject );

  if( !_.arrayIs( srcObjects ) )
  srcObjects = [ srcObjects ];

  if( !options.filter )
  options.filter = filter.bypass();
  options.filter = _.filter.makeMapper( options.filter );

  _.assert( arguments.length === 1 );
  _assert( _.objectLike( dstObject ),'_mapScreen :','expects object as argument' );
  _assert( _.objectLike( screenObject ),'_mapScreen :','expects object as screenObject' );
  _assert( _.arrayIs( srcObjects ),'_mapScreen :','expects array of object as screenObject' );
  _.assertMapOnly( options,_mapScreen.defaults );

  for( a = srcObjects.length-1 ; a >= 0 ; a-- )
  _assert( _.objectLike( srcObjects[ a ] ),'_mapScreen :','expects object as argument' );

  for( var k in screenObject )
  {

    if( screenObject[ k ] === undefined )
    continue;

    var a;
    for( a = srcObjects.length-1 ; a >= 0 ; a-- )
    if( k in srcObjects[ a ] )
    break;

    if( a === -1 )
    continue;

    options.filter.call( this,dstObject,srcObjects[ a ],k );

  }

  return dstObject;
}

_mapScreen.defaults =
{
  filter : null,
  screenObjects : null,
  srcObjects : null,
  dstObject : null,
}

// --
// map filter
// --

var bypass = function()
{

  var routine = function bypass( dstContainer,srcContainer,key )
  {
    /*dstContainer[ key ] = srcContainer[ key ];*/
    return true;
  }

  routine.functionKind = 'field-filter';
  return routine;
}

//

var own = function()
{

  var routine = function own( dstContainer,srcContainer,key )
  {
    if( !_ObjectHasOwnProperty.call( srcContainer, key ) )
    return false;

    /*dstContainer[ key ] = srcContainer[ key ];*/
    return true;
  }

  routine.functionKind = 'field-filter';
  return routine;
}

//

var ownRoutines = function()
{

  var routine = function ownRoutines( dstContainer,srcContainer,key )
  {
    if( !_ObjectHasOwnProperty.call( srcContainer, key ) )
    return false;
    if( !_.routineIs( srcContainer[ key ] ) )
    return false;

    /*dstContainer[ key ] = srcContainer[ key ];*/
    return true;
  }

  routine.functionKind = 'field-filter'; ;
  return routine;
}

//

var supplementaryOwnRoutines = function()
{

  var routine = function supplementaryOwnRoutines( dstContainer,srcContainer,key )
  {
    if( !_ObjectHasOwnProperty.call( srcContainer, key ) )
    return false;
    if( !_.routineIs( srcContainer[ key ] ) )
    return false;
    if( !dstContainer[ key ] !== undefined )
    return false;

    /*dstContainer[ key ] = srcContainer[ key ];*/
    return true;
  }

  routine.functionKind = 'field-filter';
  return routine;
}

//

var supplementary = function()
{

  var routine = function supplementary( dstContainer,srcContainer,key )
  {
    if( dstContainer[ key ] !== undefined )
    return false;

    /*dstContainer[ key ] = srcContainer[ key ];*/
    return true;
  }

  routine.functionKind = 'field-filter';
  return routine;
}

//

var supplementaryCloning = function()
{

  var routine = function supplementaryCloning( dstContainer,srcContainer,key )
  {
    if( dstContainer[ key ] !== undefined )
    return;

    _.entityCopyField( dstContainer,srcContainer,key );
  }

  routine.functionKind = 'field-mapper';
  return routine;
}

//

var supplementaryOwn = function()
{

  var routine = function supplementaryOwn( dstContainer,srcContainer,key )
  {
    if( !_ObjectHasOwnProperty.call( srcContainer, key ) )
    return false;
    if( dstContainer[ key ] !== undefined )
    return false;

    /*dstContainer[ key ] = srcContainer[ key ];*/
    return true;
  }

  routine.functionKind = 'field-filter';
  return routine;
}

//

var supplementaryCloningOwn = function()
{

  var routine = function supplementaryCloningOwn( dstContainer,srcContainer,key )
  {
    if( !_ObjectHasOwnProperty.call( srcContainer, key ) )
    return;
    if( dstContainer[ key ] !== undefined )
    return;

    _.entityCopyField( dstContainer,srcContainer,key );
  }

  routine.functionKind = 'field-mapper';
  return routine;
}

//

var cloning = function()
{

  var routine = function cloning( dstContainer,srcContainer,key )
  {
    _.entityCopyField( dstContainer,srcContainer,key );
  }

  routine.functionKind = 'field-mapper';
  return routine;
}

//

var cloningOwn = function()
{

  var routine = function cloning( dstContainer,srcContainer,key )
  {
    if( !_ObjectHasOwnProperty.call( srcContainer, key ) )
    return;

    _.entityCopyField( dstContainer,srcContainer,key );
  }

  routine.functionKind = 'field-mapper';
  return routine;
}

//

var atomic = function()
{

  var routine = function atomic( dstContainer,srcContainer,key )
  {
    if( !_.atomicIs( srcContainer[ key ] ) )
    return false;

    /*dstContainer[ key ] = srcContainer[ key ];*/
    return true;
  }

  routine.functionKind = 'field-filter';
  return routine;
}

//

var atomicOwn = function()
{

  var routine = function atomicOwn( dstContainer,srcContainer,key )
  {
    if( !_ObjectHasOwnProperty.call( srcContainer, key ) )
    return false;
    if( !_.atomicIs( srcContainer[ key ] ) )
    return false;

    /*dstContainer[ key ] = srcContainer[ key ];*/
    return true;
  }

  routine.functionKind = 'field-filter';
  return routine;
}

//

var notAtomicCloning = function()
{

  var routine = function notAtomicCloning( dstContainer,srcContainer,key )
  {
    if( _.atomicIs( srcContainer[ key ] ) )
    return;

    _.entityCopyField( dstContainer,srcContainer,key );
  }

  routine.functionKind = 'field-mapper';
  return routine;
}

//

var notAtomicCloningOwn = function()
{

  var routine = function notAtomicCloningOwn( dstContainer,srcContainer,key )
  {
    if( !_ObjectHasOwnProperty.call( srcContainer, key ) )
    return;
    if( _.atomicIs( srcContainer[ key ] ) )
    return;

    _.entityCopyField( dstContainer,srcContainer,key );
  }

  routine.functionKind = 'field-mapper';
  return routine;
}

//

var notAtomicCloningRecursiveOwn = function()
{

  var routine = function notAtomicCloningRecursiveOwn( dstContainer,srcContainer,key )
  {
    if( !_ObjectHasOwnProperty.call( srcContainer, key ) )
    return;
    if( _.atomicIs( srcContainer[ key ] ) )
    return;

    _.entityCopyField( dstContainer,srcContainer,key,_.entityCopyField );
  }

  routine.functionKind = 'field-mapper';
  return routine;
}

//

var recursiveClonning = function()
{

  var routine = function recursiveClonning( dstContainer,srcContainer,key )
  {
    _.entityCopyField( dstContainer,srcContainer,key,_.entityCopyField );
  }

  routine.functionKind = 'field-mapper';
  return routine;
}

//

var drop = function( dropContainer )
{

  _.assert( _.objectIs( dropContainer ) );

  var routine = function drop( dstContainer,srcContainer,key )
  {
    if( dropContainer[ key ] !== undefined )
    return false

    /*dstContainer[ key ] = srcContainer[ key ];*/
    return true;
  }

  routine.functionKind = 'field-filter';
  return routine;
}

//

var and = function()
{

  var filters = [];
  var mappers = [];
  for( var a = 0 ; a < arguments.length ; a++ )
  {
    var routine = arguments[ a ];
    _.assert( _.routineIs( routine ) );
    _.assert( _.strIs( routine.functionKind ) );
    if( routine.functionKind === 'field-filter' )
    filters.push( routine );
    else if( routine.functionKind === 'field-mapper' )
    mappers.push( routine );
    else throw _.err( 'expects routine.functionKind' );
  }

  if( mappers.length > 1 )
  throw _.err( 'can combine only one mapper with any number of filters' );

  var routine = function and( dstContainer,srcContainer,key )
  {

    for( var f = 0 ; f < filters.length ; f++ )
    {
      var filter = filters[ f ];

      var result = filter( dstContainer,srcContainer,key );
      _.assert( _.boolIs( result ) );
      if( result === false )
      return mappers.length ? undefined : false;
    }

    for( var m = 0 ; m < mappers.length ; m++ )
    {
      var mapper = mappers[ m ];

      var result = mapper( dstContainer,srcContainer,key );
      _.assert( result === undefined );
      return;
    }

    return mappers.length ? undefined : true;
  }

  routine.functionKind = mappers.length ? 'field-mapper' : 'field-filter';
  return routine;
}

//

var makeMapper = function( routine )
{

  _.assert( arguments.length === 1 );
  _.assert( _.routineIs( routine ) );
  _.assert( _.strIs( routine.functionKind ) );

  if( routine.functionKind === 'field-filter' )
  {
    var r = function( dstContainer,srcContainer,key )
    {
      var result = routine( dstContainer,srcContainer,key );
      _.assert( _.boolIs( result ) );
      if( result === false )
      return;
      dstContainer[ key ] = srcContainer[ key ];
    }
    r.functionKind = 'field-mapper';
    return r;
  }
  else if( routine.functionKind === 'field-mapper' )
  {
    return routine;
  }
  else throw _.err( 'expects routine.functionKind' );

}

//

var filter =
{

  bypass : bypass,

  own : own,
  ownRoutines : ownRoutines,
  supplementaryOwnRoutines : supplementaryOwnRoutines,

  supplementary : supplementary,
  supplementaryCloning : supplementaryCloning,
  supplementaryOwn : supplementaryOwn,
  supplementaryCloningOwn : supplementaryCloningOwn,

  cloning : cloning,
  cloningOwn : cloningOwn,

  atomic : atomic,
  atomicOwn : atomicOwn,

  notAtomicCloning : notAtomicCloning,
  notAtomicCloningOwn : notAtomicCloningOwn,
  notAtomicCloningRecursiveOwn : notAtomicCloningRecursiveOwn,

  recursiveClonning : recursiveClonning,

  drop : drop,

  and : and,
  makeMapper : makeMapper,

}

// --
// prototype
// --

var Proto =
{

  // entity

  enityExtend : enityExtend,
  entityClone : entityClone,

  entityCopy : entityCopy,
  entityCopyField : entityCopyField,
  entityAssignField : entityAssignField,
  /*entitySetField : entitySetField,*/

  entityHasNan : entityHasNan,
  entityHasUndef : entityHasUndef,

  entitySame : entitySame,
  _entitySame : _entitySame,

  entityIdentical : entityIdentical,
  entityEquivalent : entityEquivalent,
  entityContain : entityContain,

  entityLength : entityLength,

  entityWithKeyRecursive : entityWithKeyRecursive,
  entityValueWithIndex : entityValueWithIndex,
  entityKeyWithValue : entityKeyWithValue,

  entitySelect : entitySelect,
  entitySelectSet : entitySelectSet,
  _entitySelect : _entitySelect,

  /*strFormat : strFormat,*/

  entityMap : entityMap,
  entityFilter : entityFilter,

  _entityMostComparing : _entityMostComparing,
  entityMinComparing : entityMinComparing,
  entityMaxComparing : entityMaxComparing,

  _entityMost : _entityMost,
  entityMin : entityMin,
  entityMax : entityMax,


  // iterator

  until : until,
  each : each,
  eachSample : eachSample,
  eachRecursive : eachRecursive,


  // diagnostics

  _err : _err,
  err : err,
  errLog : errLog,

  assert : assert,
  assertMapNoUndefine : assertMapNoUndefine,
  assertMapOnly : assertMapOnly,
  assertMapOwnOnly : assertMapOwnOnly,
  assertMapNone : assertMapNone,
  assertMapOwnNone : assertMapOwnNone,
  assertMapAll : assertMapAll,
  assertMapOwnAll : assertMapOwnAll,
  warn : warn,
  stack : stack,

  diagnosticWatchObject : diagnosticWatchObject,
  diagnosticWatchFields : diagnosticWatchFields,


  // name and symbol

  nameUnfielded : nameUnfielded,
  nameFielded : nameFielded,
  namesCoded : namesCoded,


  // type test

  arrayIs : arrayIs,
  arrayLike : arrayLike,
  hasLength : hasLength,

  objectIs : objectIs,
  objectLike : objectLike,
  mapIs : mapIs,

  strIs : strIs,
  strIsNotEmpty : strIsNotEmpty,
  symbolIs : symbolIs,

  bufferIs : bufferIs,
  bufferRawIs : bufferRawIs,
  bufferNodeIs : bufferNodeIs,

  argumentsIs : argumentsIs,

  rowIs : rowIs,

  numberIs : numberIs,
  numberIsRegular : numberIsRegular,

  dateIs : dateIs,
  boolIs : boolIs,
  routineIs : routineIs,
  routineWithNameIs : routineWithNameIs,
  regexpIs : regexpIs,
  definedIs : definedIs,

  eventIs : eventIs,
  htmlIs : htmlIs,
  jqueryIs : jqueryIs,
  domIs : domIs,
  domableIs : domableIs,

  errorIs : errorIs,

  atomicIs : atomicIs,

  typeOf : typeOf,
  typeIsBuffer : typeIsBuffer,

  toBool : toBool,


  // number

  numberRandomInt : numberRandomInt,
  numberRandomIntNot : numberRandomIntNot,
  numberFrom : numberFrom,


  // str

  strTypeOf : strTypeOf,
  strPrimitiveTypeOf : strPrimitiveTypeOf,

  str : str,

  strBegins : strBegins,
  strEnds : strEnds,
  strBeginRemove : strBeginRemove,
  strEndRemove : strEndRemove,

  strPrependOnce : strPrependOnce,
  strAppendOnce : strAppendOnce,


  // regexp

  regexpEscape : regexpEscape,
  regexpForGlob : regexpForGlob,

  regexpMakeObject : regexpObjectMake,
  regexpMakeArray : regexpArrayMake,
  regexpMakeExpression : regexpMakeExpression,

  regexpBut_ : regexpBut_,

  regexpArrayMake : regexpArrayMake,
  regexpArrayIndex : regexpArrayIndex,
  _regexpArrayAny : _regexpArrayAny,
  _regexpArrayAll : _regexpArrayAll,

  /**/

  regexpObjectMake : regexpObjectMake,
  regexpObjectBut : regexpObjectBut,

  _regexpObjectTestReason : _regexpObjectTestReason,
  regexpObjectTest : regexpObjectTest,

  regexpObjectShrink : regexpObjectShrink,
  regexpObjectBroaden : regexpObjectBroaden,
  _regexpObjectExtend : _regexpObjectExtend,

  regexpObjectOrering : regexpObjectOrering,
  _regexpObjectOrderingExclusion : _regexpObjectOrderingExclusion,


  // routine

  _routineBind : _routineBind,
  routineBind : routineBind, /* depreacation */
  routineJoin : routineJoin,
  _routineJoin : routineJoin, /* temp */
  routineSeal : routineSeal,
  routineDelayed : routineDelayed,

  routinesCall : routinesCall,

  bind : null,


  // time

  timeReady : timeReady,
  timeOnce : timeOnce,
  timeOut : timeOut,

  timePeriodic : timePeriodic,
/*
  timePeriodicStart : timePeriodic,
  timePeriodicStop : timePeriodicStop,
*/

  _timeNow_gen : _timeNow_gen,
  timeSpent : timeSpent,
  dateToStr : dateToStr,


  // array

  arraySub : arraySub,
  arrayNew : arrayNew,
  arrayNewOfSameLength : arrayNewOfSameLength,
  arrayOrNumber : arrayOrNumber,

  arraySelect : arraySelect,
  arrayIndicesOfGreatest : arrayIndicesOfGreatest, /*?*/

  arrayIron : arrayIron,
  arrayIronToMapUnique : arrayIronToMapUnique,

  arrayCopy : arrayCopy,
  arrayAppendMerging : arrayAppendMerging,
  arrayPrependMerging : arrayPrependMerging,

  arrayAppendOnceMerging : arrayAppendOnceMerging,
  arrayPrependOnceMerging : arrayPrependOnceMerging,

  arrayAppendOnce : arrayAppendOnce,
  arrayPrependOnce : arrayPrependOnce,

  arrayElementsSwap : arrayElementsSwap,

  arrayRemoveArrayOnce : arrayRemoveArrayOnce,

  arrayRemovedOnce : arrayRemovedOnce,
  arrayRemoveOnce : arrayRemoveOnce,

  arrayRemovedAll : arrayRemovedAll,
  arrayRemoveAll : arrayRemoveAll,

  arrayReplaceOnce : arrayReplaceOnce,
  arrayUpdate : arrayUpdate,

  arrayFrom : arrayFrom,
  arrayToMap : arrayToMap,

  arraySpliceArray : arraySpliceArray,

  arraySlice : arraySlice,
  arraySplice : arraySplice,
  arrayAs : arrayAs,

  arrayToStr : arrayToStr,

  arrayPut : arrayPut,

  arrayMask : arrayMask,
  arrayDuplicate : arrayDuplicate,
  arrayFill : arrayFill,

  arrayCompare : arrayCompare,
  arraySame : arraySame,
  arraySameSet : arraySameSet,

  arrayLeftIndexOf : arrayLeftIndexOf,
  arrayRightIndexOf : arrayRightIndexOf,

  arrayLeftGet : arrayLeftGet,

  arrayHasAny : arrayHasAny,
  arrayCount : arrayCount,
  arraySum : arraySum,

  arraySupplement : arraySupplement,
  arrayExtendScreening : arrayExtendScreening,

  arrayRandom : arrayRandom,
  arrayRange : arrayRange,


  // array set

  arraySetIntersection : arraySetIntersection,
  arraySetContainAll : arraySetContainAll,
  arraySetContainSomething : arraySetContainSomething,


  // array sorted

  _arraySortedLookUpAct : _arraySortedLookUpAct,
  arraySortedLookUp : arraySortedLookUp,
  arraySortedClosest : arraySortedClosest,
  arraySortedRemove : arraySortedRemove,
  arraySortedAdd : arraySortedAdd,
  arraySortedAddOnce : arraySortedAddOnce,
  arraySortedAddArray : arraySortedAddArray,


  // buffer

  bufferRelen : bufferRelen,
  bufferResize : bufferResize,
  bufferBytesGet : bufferBytesGet,
  bufferRetype : bufferRetype,

  bufferMove : bufferMove,
  bufferToStr : bufferToStr,
  bufferToDom : bufferToDom,

  bufferLeftBuffer : bufferLeftBuffer,

  bufferFromArrayOfArray : bufferFromArrayOfArray,
  bufferFromObject : bufferFromObject,
  bufferRawFromBuffer : bufferRawFromBuffer,
  bufferRawFrom : bufferRawFrom,

  buffersSerialize : buffersSerialize,
  buffersDeserialize : buffersDeserialize,


  // map

  mapClone : mapClone,

  mapExtendFiltering : mapExtendFiltering,
  mapExtend : mapExtend,
  mapSupplement : mapSupplement,
  mapComplement : mapComplement,
  mapCopy : mapCopy,


  // map converter

  mapFirstPair : mapFirstPair,

  mapToArray : mapToArray,
  mapValWithIndex : mapValWithIndex,
  mapKeyWithIndex : mapKeyWithIndex,
  mapToString : mapToString,

  mapKeys : mapKeys,
  mapValues : mapValues,
  mapPairs : mapPairs,

  /* mapsPluck : mapsPluck, */
  mapGroup : mapGroup,


  // map logic

  mapOwn : mapOwn,

  mapSame : mapSame,
  mapContain : mapContain,

  mapBut : mapBut,
  mapButFiltering : mapButFiltering,
  mapOwnBut : mapOwnBut,

  mapScreens : mapScreens,
  mapScreen : mapScreen,
  _mapScreen : _mapScreen,


  // map filter

  filter : filter,

}

mapExtend( Self, Proto );

Self.constructor = function wTools(){};

// --
// cache
// --

var _assert = _.assert;
var _arraySlice = _.arraySlice;
var timeNow = Self.timeNow = Self._timeNow_gen();


// --
// export
// --

if( typeof module !== 'undefined' && module !== null )
{
  module[ 'exports' ] = Self;
}

_global_[ 'wTools' ] = Self;
_global_.wTools = Self;

/*_.constant( _global_,{ Config : Config } );*/

})();<|MERGE_RESOLUTION|>--- conflicted
+++ resolved
@@ -4469,19 +4469,14 @@
  * // returns [ 2, 2, 2, 2 ]
  * var arr = _.arrayOrNumber(2, 4);
  *
- * @param {Number} dst - Value to fill the array
- * @param {Number} length - The length of the new array
- * @returns {Number[]} - The new array of numbers
+ * @param {Number} dst - Value to fill the array.
+ * @param {Number} length - The length of the new array.
+ * @returns {Number[]} - The new array of numbers.
  * @method arrayOrNumber
- * @throws {Error} If missed argument, or got less or more than two argument
- * @throws {Error} If type of the first argument is not a number or array
-<<<<<<< HEAD
- * @throws {Error} If the second argument is less then 0
- * @throws {Error} If length of the first argument is less then value of second argument
-=======
- * @throws {Error} If the second argument is less than 0
- * @throws {Error} If length of the first argument is less than value of second argument
->>>>>>> 392a943e
+ * @throws {Error} If missed argument, or got less or more than two argument.
+ * @throws {Error} If type of the first argument is not a number or array.
+ * @throws {Error} If the second argument is less then 0.
+ * @throws {Error} If length of the first argument is less then value of second argument.
  * @memberof wTools#
  */
 
@@ -4516,8 +4511,8 @@
  * @returns {arrayLike} - Return a new array with the length equal indicesArray.length and elements from (srcArray).
    If there is no element with necessary index than the value will be undefined.
  * @method arraySelect
- * @throws {Error} If passed arguments is not array like object
- * @throws {Error} If the atomsPerElement property is not equal to 1
+ * @throws {Error} If passed arguments is not array like object.
+ * @throws {Error} If the atomsPerElement property is not equal to 1.
  * @memberof wTools#
  */
 
