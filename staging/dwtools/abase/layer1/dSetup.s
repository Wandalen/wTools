--- conflicted
+++ resolved
@@ -118,33 +118,13 @@
   if( !_global_.logger )
   _global_.logger =
   {
-<<<<<<< HEAD
-    log : () => { console.log.apply( console,arguments ); },
-    logUp : () => { console.logUp.apply( console,arguments ); },
-    logDown : () => { console.logDown.apply( console,arguments ); },
-    error : function() { console.error.apply( console,arguments ); },
-    errorUp : () => { console.errorUp.apply( console,arguments ); },
-    errorDown : () => { console.errorDown.apply( console,arguments ); },
-=======
     log : function log() { console.log.apply( console,arguments ); },
     logUp : function logUp() { console.log.apply( console,arguments ); },
     logDown : function logDown() { console.log.apply( console,arguments ); },
     error : function error() { console.error.apply( console,arguments ); },
     errorUp :  function errorUp() { console.error.apply( console,arguments ); },
     errorDown : function errorDown() { console.error.apply( console,arguments ); },
->>>>>>> c7e67218
-  }
-
-  // if( !_global_.logger )
-  // _global_.logger =
-  // {
-  //   log : _.routineJoin( console,console.log ),
-  //   logUp : _.routineJoin( console,console.log ),
-  //   logDown : _.routineJoin( console,console.log ),
-  //   error : _.routineJoin( console,console.error ),
-  //   errorUp : _.routineJoin( console,console.error ),
-  //   errorDown : _.routineJoin( console,console.error ),
-  // }
+  }
 
 }
 
