( function _Array_test_s_( ) {

'use strict';

var isBrowser = true;

if( typeof module !== 'undefined' )
{
  isBrowser = false;

  if( typeof _global_ === 'undefined' || !_global_.wBase )
  {
    let toolsPath = '../../../dwtools/Base.s';
    let toolsExternal = 0;
    try
    {
      toolsPath = require.resolve( toolsPath );
    }
    catch( err )
    {
      toolsExternal = 1;
      require( 'wTools' );
    }
    if( !toolsExternal )
    require( toolsPath );
  }

  var _ = _global_.wTools;

  _.include( 'wTesting' );

}

var _ = wTools;

// --
// buffer
// --

//

function bufferFrom( test )
{
  /*src: number,str,array,raw,typed,node */
  /*bufferConstructor: typed,raw,node */

  /* typed buffer */

  test.case = 'src:number,bufferConstructor:typed buffer';
  var src = 1;
  var got = _.bufferFrom({ src : src, bufferConstructor : Uint8Array });
  var expected = new Uint8Array([ src ]);
  test.identical( got, expected );

  test.case = 'src:str,bufferConstructor:typed buffer';
  var src = 'abc';
  var got = _.bufferFrom({ src : src, bufferConstructor : Uint8Array });
  var expected = new Uint8Array([ 97,98,99 ]);
  test.identical( got, expected );

  test.case = 'src:array,bufferConstructor:typed buffer';
  var src = [ 97,98,99 ];
  var got = _.bufferFrom({ src : src, bufferConstructor : Uint8Array });
  var expected = new Uint8Array([ 97,98,99 ]);
  test.identical( got, expected );

  test.case = 'src:raw buffer,bufferConstructor:typed buffer';
  var src = new ArrayBuffer( 3 );
  var got = _.bufferFrom({ src : src, bufferConstructor : Uint8Array });
  var expected = new Uint8Array([ 0, 0, 0 ]);
  test.identical( got, expected );

  test.case = 'src:typed,bufferConstructor:typed buffer';
  var src = new Int32Array([ 97,98,99 ]);
  var got = _.bufferFrom({ src : src, bufferConstructor : Uint8Array });
  var expected = new Uint8Array([ 97,98,99 ]);
  test.identical( got, expected );

  if( Config.platform === 'nodejs' )
  {
    test.case = 'src:node buffer,bufferConstructor:typed buffer';
    var src = Buffer.from([ 97,98,99 ]);
    var got = _.bufferFrom({ src : src, bufferConstructor : Uint8Array });
    var expected = new Uint8Array([ 97,98,99 ]);
    test.identical( got, expected );
  }

  /* raw buffer */

  test.case = 'src:number,bufferConstructor:raw buffer';
  var src = 1;
  var got = _.bufferFrom({ src : src, bufferConstructor : ArrayBuffer });
  var expected = new Uint8Array([ 1 ]).buffer;
  test.identical( got, expected );

  test.case = 'src:str,bufferConstructor:raw buffer';
  var src = 'abc';
  var got = _.bufferFrom({ src : src, bufferConstructor : ArrayBuffer });
  var expected = new Uint8Array([ 97,98,99 ]).buffer;
  test.identical( got, expected );

  test.case = 'src:array,bufferConstructor:raw buffer';
  var src = [ 97,98,99 ];
  var got = _.bufferFrom({ src : src, bufferConstructor : ArrayBuffer });
  var expected = new Uint8Array([ 97,98,99 ]).buffer;
  test.identical( got, expected );

  test.case = 'src:raw buffer,bufferConstructor:raw buffer';
  var src = new ArrayBuffer( 3 );
  var got = _.bufferFrom({ src : src, bufferConstructor : ArrayBuffer });
  var expected = src;
  test.identical( got, expected );

  test.case = 'src:typed,bufferConstructor:raw buffer';
  var src = new Int32Array([ 97,98,99 ]);
  var got = _.bufferFrom({ src : src, bufferConstructor : ArrayBuffer });
  var expected = new Int32Array([ 97,98,99 ]).buffer;
  test.identical( got, expected );

  if( Config.platform === 'nodejs' )
  {
    test.case = 'src:node buffer,bufferConstructor:raw buffer';
    var src = Buffer.from([ 97,98,99 ]);
    var got = _.bufferFrom({ src : src, bufferConstructor : ArrayBuffer });
    var expected = new Uint8Array([ 97,98,99 ]).buffer;
    test.identical( got, expected );
  }

  if( !Config.platform === 'nodejs' )
  return;

  /* node buffer */

  test.case = 'src:number,bufferConstructor:node buffer';
  var src = 1;
  var got = _.bufferFrom({ src : src, bufferConstructor : Buffer });
  var expected = Buffer.from( [ src ] );
  test.identical( got, expected );

  test.case = 'src:str,bufferConstructor:node buffer';
  var src = 'abc';
  var got = _.bufferFrom({ src : src, bufferConstructor : Buffer });
  var expected = Buffer.from( src );
  test.identical( got, expected );

  test.case = 'src:array,bufferConstructor:node buffer';
  var src = [ 97,98,99 ];
  var got = _.bufferFrom({ src : src, bufferConstructor : Buffer });
  var expected = Buffer.from( src );
  test.identical( got, expected );

  test.case = 'src:raw buffer,bufferConstructor:node buffer';
  var src = new ArrayBuffer( 3 );
  var got = _.bufferFrom({ src : src, bufferConstructor : Buffer });
  var expected = Buffer.from( src );
  test.identical( got, expected );

  test.case = 'src:typed,bufferConstructor:node buffer';
  var src = new Int32Array([ 97,98,99 ]);
  var got = _.bufferFrom({ src : src, bufferConstructor : Buffer });
  var expected = Buffer.from( src.buffer, src.buteOffset, src.byteLength );
  test.identical( got, expected );

  test.case = 'src:node buffer,bufferConstructor:node buffer';
  var src = Buffer.from([ 97,98,99 ]);
  var got = _.bufferFrom({ src : src, bufferConstructor : Buffer });
  var expected = src;
  test.identical( got, expected );

}

//

function bufferRelen( test )
{

  test.case = 'second argument is more than ints.length';
  var ints = new Int8Array( [ 3, 7, 13 ] );
  var got = _.bufferRelen( ints, 4 );
  var expected = got; // [ 3, 7, 13, 0 ];
  test.identical( got, expected );

  test.case = 'second argument is less than ints2.length';
  var ints2 = new Int16Array( [ 3, 7, 13, 33, 77 ] );
  var got = _.bufferRelen( ints2, 3 );
  var expected = got; // [ 3, 7, 13 ];
  test.identical( got, expected );

  test.case = 'invalid values are replaced by zero';
  var ints3 = new Int32Array( [ 3, 'a', 13, 'b', 77 ] );
  var got = _.bufferRelen( ints3, 6 );
  var expected = got; // [ 3, 0, 13, 0, 77, 0 ];
  test.identical( got, expected );

  test.case = 'returns the initial typed array';
  var floats = new Float32Array( [ 3.35, 7.5, 13.35, 33.75, 77.25 ] );
  var got = _.bufferRelen( floats, 5 );
  var expected = got; // [ 3.3499999046325684, 7.5, 13.350000381469727, 33.75, 77.25 ];
  test.identical( got, expected );

  /**/

  if( !Config.debug )
  return;

  test.case = 'no arguments';
  test.shouldThrowError( function()
  {
    _.bufferRelen();
  });

};

//

function bufferRetype( test )
{

  test.case = 'converts and returns the new type of Int16Array';
  var view1 = new Int8Array( [ 1, 2, 3, 4, 5, 6 ] );
  var got = _.bufferRetype(view1, Int16Array);
  var expected = got; // [ 513, 1027, 1541 ];
  test.identical( got, expected );

  test.case = 'converts and returns the new type of Int8Array';
  var view1 = new Int16Array( [ 513, 1027, 1541 ] );
  var got = _.bufferRetype(view1, Int8Array);
  var expected = got; // [ 1, 2, 3, 4, 5, 6 ];
  test.identical( got, expected );

  /**/

  if( !Config.debug )
  return;

  test.case = 'no arguments';
  test.shouldThrowError( function()
  {
    _.bufferRetype();
  });

  test.case = 'arguments are wrong';
  test.shouldThrowError( function()
  {
    _.bufferRetype( 'wrong argument', 'wrong argument' );
  });

};

//

function bufferRawFromTyped( test )
{

  var buffer1 = new ArrayBuffer(10);
  var view1 = new Int8Array( buffer1 );
  test.case = 'returns the same length of typed array';
  var got = _.bufferRawFromTyped( view1 );
  var expected = got; // [ 0, 0, 0, 0, 0, 0, 0, 0, 0, 0 ]
  test.identical( got, expected );

  var buffer2 = new ArrayBuffer(10);
  var view2 = new Int8Array( buffer2, 2 );
  test.case = 'returns the new sub typed array';
  var got = _.bufferRawFromTyped( view2 );
  var expected = got; // [ 0, 0, 0, 0, 0, 0 ]
  test.identical( got, expected );

  /**/

  if( !Config.debug )
  return;

  test.case = 'no arguments';
  test.shouldThrowError( function()
  {
    _.bufferRawFromTyped();
  });

  test.case = 'arguments are wrong';
  test.shouldThrowError( function()
  {
    _.bufferRawFromTyped( 'wrong argument' );
  });

}

//

function bufferRawFrom( test )
{
  test.case = 'typed';
  var src = new Uint8Array( 3 );
  var got = _.bufferRawFrom( src );
  var expected = new ArrayBuffer( 3 );
  test.identical( got, expected );

  test.case = 'raw';
  var src = new ArrayBuffer( 3 );
  var got = _.bufferRawFrom( src );
  var expected = src;
  test.identical( got, expected );

  test.case = 'view';
  var buffer = new ArrayBuffer( 10 );
  var src = new DataView( buffer );
  var got = _.bufferRawFrom( src );
  var expected = buffer;
  test.identical( got, expected );

  test.case = 'str';
  var src = 'abc';
  var got = _.bufferRawFrom( src );
  var expected = new Uint8Array([ 97,98,99 ]).buffer;
  test.identical( got, expected );

  if( Config.platform === 'nodejs' )
  {
    test.case = 'node-buffer';
    var src = Buffer.from( 'abc' );
    var got = _.bufferRawFrom( src );
    var expected = new Uint8Array([ 97,98,99 ]).buffer;
    test.identical( got, expected );
  }

  if( !Config.debug )
  return;

  test.case = 'unknown source';
  test.shouldThrowError( () => _.bufferRawFrom( 5 ) );
  test.shouldThrowError( () => _.bufferRawFrom( {} ) );
}

//

function bufferBytesFrom( test )
{
  test.case = 'raw';
  var src = new ArrayBuffer( 3 );
  var got = _.bufferBytesFrom( src );
  var expected = new Uint8Array([ 0,0,0 ]);
  test.identical( got, expected );

  test.case = 'arr';
  var src = [ 97,98,99 ];
  var got = _.bufferBytesFrom( src );
  var expected = new Uint8Array([ 97,98,99 ]);
  test.identical( got, expected );

  test.case = 'typed';
  var src = new Int8Array([ 97,98,99 ]);
  var got = _.bufferBytesFrom( src );
  var expected = new Uint8Array([ 97,98,99 ]);
  test.identical( got, expected );

  test.case = 'view';
  var buffer = new ArrayBuffer( 3 );
  var src = new DataView( buffer );
  var got = _.bufferBytesFrom( src );
  var expected = new Uint8Array([ 0,0,0 ]);
  test.identical( got, expected );

  test.case = 'str';
  var src = 'abc';
  var got = _.bufferBytesFrom( src );
  var expected = new Uint8Array([ 97,98,99 ]);
  test.identical( got, expected );

  if( Config.platform === 'nodejs' )
  {
    test.case = 'node';
    var src = Buffer.from( 'abc' );
    var got = _.bufferBytesFrom( src );
    var expected = new Uint8Array([ 97,98,99 ]);
    test.identical( got, expected );
  }

  if( !Config.debug )
  return;

  test.case = 'unknown source';
  test.shouldThrowError( () => _.bufferBytesFrom( 5 ) );
  // test.shouldThrowError( () => _.bufferBytesFrom( [] ) );
  test.shouldThrowError( () => _.bufferBytesFrom( {} ) );

}

//

function bufferNodeFrom( test )
{
  if( Config.platform !== 'nodejs' )
  return;

  test.case = 'raw';
  var src = new ArrayBuffer( 3 );
  var got = _.bufferNodeFrom( src );
  var expected = Buffer.from([ 0,0,0 ])
  test.identical( got, expected );

  test.case = 'typed';
  var src = new Int8Array([ 97,98,99 ]);
  var got = _.bufferNodeFrom( src );
  var expected = Buffer.from([ 97,98,99 ]);
  test.identical( got, expected );

  test.case = 'view';
  var buffer = new ArrayBuffer( 3 );
  var src = new DataView( buffer );
  var got = _.bufferNodeFrom( src );
  var expected = Buffer.from([ 0,0,0 ]);
  test.identical( got, expected );

  test.case = 'str';
  var src = 'abc';
  var got = _.bufferNodeFrom( src );
  var expected = Buffer.from( src );
  test.identical( got, expected );

  test.case = 'node';
  var src = Buffer.from( 'abc' );
  var got = _.bufferNodeFrom( src );
  var expected = src
  test.identical( got, expected );

  test.case = 'empty raw';
  var src = new ArrayBuffer( 0 );
  var got = _.bufferNodeFrom( src );
  var expected = Buffer.alloc( 0 );
  test.identical( got, expected );

  test.case = 'empty typed';
  var src = new Int8Array([]);
  var got = _.bufferNodeFrom( src );
  var expected = Buffer.alloc( 0 );
  test.identical( got, expected );

  test.case = 'empty node';
  var src = Buffer.alloc( 0 );
  var got = _.bufferNodeFrom( src );
  var expected = src;
  test.identical( got, expected );

  test.case = 'array';
  var src = [ 97,98,99 ];
  var got = _.bufferNodeFrom( src );
  var expected = Buffer.from( src );
  test.identical( got, expected );

  test.case = 'object';
  var src = new String( 'abc' );
  var got = _.bufferNodeFrom( src );
  var expected = Buffer.from([ 97,98,99 ]);
  test.identical( got, expected );

  if( !Config.debug )
  return;

  test.case = 'unknown source';
  test.shouldThrowError( () => _.bufferNodeFrom( 5 ) );
  // test.shouldThrowError( () => _.bufferNodeFrom( [] ) );
  test.shouldThrowError( () => _.bufferNodeFrom( {} ) );

}

//

function arrayIs( test )
{

  test.case = 'an empty array';
  var got = _.arrayIs( [  ] );
  var expected = true;
  test.identical( got, expected );

  test.case = 'an array';
  var got = _.arrayIs( [ 1, 2, 3 ] );
  var expected  = true;
  test.identical( got, expected );

  test.case = 'object';
  var got = _.arrayIs( {  } );
  var expected  = false;
  test.identical( got, expected );

  test.case = 'number';
  var got = _.arrayIs( 6 );
  var expected  = false;
  test.identical( got, expected );

  test.case = 'string';
  var got = _.arrayIs( 'abc' );
  var expected  = false;
  test.identical( got, expected );

  test.case = 'boolean';
  var got = _.arrayIs( true );
  var expected  = false;
  test.identical( got, expected );

  test.case = 'function';
  var got = _.arrayIs( function() {  } );
  var expected  = false;
  test.identical( got, expected );

  test.case = 'a pseudo array';
  var got = ( function() {
    return _.arrayIs( arguments );
  } )('Hello there!');
  var expected = false;
  test.identical( got, expected );

  test.case = 'no argument';
  var got = _.arrayIs();
  var expected  = false;
  test.identical( got, expected );

  test.case = 'null';
  var got = _.arrayIs();
  var expected  = false;
  test.identical( got, expected );

  /**/

  if( !Config.debug )
  return;

}

//

function longIs( test )
{

  test.case = 'an empty array';
  var got = _.longIs( [  ] );
  var expected = true;
  test.identical( got, expected );

  test.case = 'an array';
  var got = _.longIs( [ 1, 2, 3 ] );
  var expected  = true;
  test.identical( got, expected );

  test.case = 'a pseudo array';
  var got = _.longIs( arguments );
  var expected = true;
  test.identical( got, expected );

  test.case = 'raw array buffer';
  var got = _.longIs( new ArrayBuffer( 10 ) );
  var expected = false;
  test.identical( got, expected );

  test.case = 'typed array buffer';
  var got = _.longIs( new Float32Array( 10 ) );
  var expected = true;
  test.identical( got, expected );

  test.case = 'no argument';
  var got = _.longIs();
  var expected  = false;
  test.identical( got, expected );

  test.case = 'null';
  var got = _.longIs( null );
  var expected  = false;
  test.identical( got, expected );

  test.case = 'function';
  var got = _.longIs( function() {} );
  var expected  = false;
  test.identical( got, expected );

  test.case = 'string';
  var got = _.longIs( 'x' );
  var expected  = false;
  test.identical( got, expected );

  test.case = 'number';
  var got = _.longIs( 1 );
  var expected  = false;
  test.identical( got, expected );

  test.case = 'boolean';
  var got = _.longIs( true );
  var expected  = false;
  test.identical( got, expected );

  test.case = 'object';
  var got = _.longIs( {} );
  var expected  = false;
  test.identical( got, expected );

  /* */

  if( !Config.debug )
  return;

}

//

function constructorLikeArray( test )
{

  test.case = 'an array';
  var got = _.constructorLikeArray( [  ].constructor );
  var expected = true;
  test.identical( got, expected );

  test.case = 'arguments, not possible to say yes by constructor';
  var got = _.constructorLikeArray( arguments.constructor );
  var expected = false;
  test.identical( got, expected );

  test.case = 'raw array buffer'; debugger;
  var got = _.constructorLikeArray( new ArrayBuffer( 10 ).constructor );
  var expected = false;
  test.identical( got, expected );

  test.case = 'typed array buffer';
  var got = _.constructorLikeArray( new Float32Array( 10 ).constructor );
  var expected = true;
  test.identical( got, expected );

  test.case = 'no argument';
  var got = _.constructorLikeArray();
  var expected  = false;
  test.identical( got, expected );

  test.case = 'null';
  var got = _.constructorLikeArray( null );
  var expected  = false;
  test.identical( got, expected );

  test.case = 'number';
  var got = _.constructorLikeArray( 1 );
  var expected  = false;
  test.identical( got, expected );

  test.case = 'function';
  var got = _.constructorLikeArray( (function() {}).constructor );
  var expected  = false;
  test.identical( got, expected );

  test.case = 'string';
  var got = _.constructorLikeArray( 'x'.constructor );
  var expected  = false;
  test.identical( got, expected );

  test.case = 'string';
  var got = _.constructorLikeArray( 'x' );
  var expected  = false;
  test.identical( got, expected );

  test.case = 'object';
  var got = _.constructorLikeArray( {}.constructor );
  var expected  = false;
  test.identical( got, expected );

  /* */

  if( !Config.debug )
  return;

}

//

function hasLength( test )
{

  test.case = 'an empty array';
  var got = _.hasLength( [  ] );
  var expected = true;
  test.identical( got, expected );

  test.case = 'an array';
  var got = _.hasLength( [ 1, 2, 3 ] );
  var expected  = true;
  test.identical( got, expected );

  test.case = 'a pseudo array';
  var got = ( function() {
    return _.hasLength( arguments );
  } )('Hello there!');
  var expected = true;
  test.identical( got, expected );

  test.case = 'an array-like';
  var got = _.hasLength( { '0' : 1, '1' : 2, '2' : 3, 'length' : 3 } );
  var expected = true;
  test.identical( got, expected );

  test.case = 'a Function.length';
  function fn( a, b, c ) { };
  var got = _.hasLength( fn );
  var expected = true;
  test.identical( got, expected );

  test.case = 'a "string".length';
  var got = _.hasLength( 'Hello there!' );
  var expected = true;
  test.identical( got, expected );

  test.case = 'no arguments';
  var got = _.hasLength();
  var expected = false;
  test.identical( got, expected );

  test.case = 'null';
  var got = _.hasLength();
  var expected = false;
  test.identical( got, expected );

  /**/

  if( !Config.debug )
  return;

};

//

/* qqq : implement bufferMakeSimilar */

function longMakeSimilar( test )
{

  test.case = 'an empty array';
  var got = _.longMakeSimilar( [  ], 0 );
  var expected = [  ];
  test.identical( got, expected );

  test.case = 'length = 1';
  var got = _.longMakeSimilar( [  ], 1 );
  var expected = [ ,  ];
  test.identical( got, expected );

  test.case = 'length = 2';
  var got = _.longMakeSimilar( [ 1, 2, 3 ], 2 );
  var expected = [ , , ];
  test.identical( got, expected );

  test.case = 'length = 4';
  var got = _.longMakeSimilar( [ 1, 2, 3 ], 4 );
  var expected = [ , , , , ];
  test.identical( got, expected );

  test.case = 'same length';

  var ins = [ 1, 2, 3 ];
  var got = _.longMakeSimilar( ins );
  test.identical( got.length, 3 );
  test.is( got !== ins );

  var ins = [];
  var src = _.arrayFillWhole( Buffer.alloc( 5 ), 1 );
  var got = _.longMakeSimilar( ins, src );
  test.identical( got.length, 5 );
  test.is( _.arrayIs( got ) );
  test.identical( got, [ 1,1,1,1,1 ] );

  // var ins = [];
  // var src = new ArrayBuffer( 5 )
  // var got = _.longMakeSimilar( ins, src );
  // test.identical( got.length, 5 );
  // test.is( _.arrayIs( got ) );

  var ins = new Uint8Array( 5 );
  ins[ 0 ] = 1;
  var got = _.longMakeSimilar( ins );
  test.is( _.bufferTypedIs( got ) );
  test.identical( got.length, 5 );
  test.is( got !== ins );

  var ins = new Uint8Array( 5 );
  var src = [ 1, 2, 3, 4, 5 ];
  var got = _.longMakeSimilar( ins,src );
  test.is( _.bufferTypedIs( got ) );
  test.is( got instanceof Uint8Array );
  test.identical( got.length, 5 );
  var isEqual = true;
  for( var i = 0; i < src.length; i++ )
  isEqual = got[ i ] !== src[ i ] ? false : true;
  test.is( isEqual );

  test.case = 'typedArray';
  var ins = new Uint8Array( 5 );
  ins[ 0 ] = 1;
  var got = _.longMakeSimilar( ins, 4 );
  test.is( _.bufferTypedIs( got ) );
  test.identical( got.length, 4 );
  test.is( got !== ins );

  test.case = 'ArrayBuffer';
  var ins = new ArrayBuffer( 5 );
  var got = _.longMakeSimilar( ins, 4 );
  test.is( _.bufferRawIs( got ) );
  test.identical( got.byteLength, 4 );

  test.case = 'NodeBuffer'
  var got = _.longMakeSimilar( Buffer.alloc( 5 ) );
  test.is( _.bufferNodeIs( got ) );
  test.identical( got.length, 5 );

  test.case = 'NodeBuffer and src'
  var src = _.arrayFillWhole( new Uint8Array( 5 ), 1 );
  var got = _.longMakeSimilar( Buffer.alloc( 5 ), src );
  test.is( _.bufferNodeIs( got ) );
  test.identical( got.length, 5 );
  var isEqual = true;
  for( var i = 0; i < src.length; i++ )
  isEqual = got[ i ] !== src[ i ] ? false : true;
  test.is( isEqual );

  test.case = 'NodeBuffer as src'
  var src = Buffer.alloc(10);
  for( var i = 0; i < src.length; i++ )
  src[ i ] = i;
  var got = _.longMakeSimilar( [], src );
  test.is( _.arrayIs( got ) );
  test.identical( got.length, src.length );
  var isEqual = true;
  for( var i = 0; i < src.length; i++ )
  isEqual = got[ i ] !== src[ i ] ? false : true;
  test.is( isEqual );

  test.case = 'ins as Array';
  var got = _.longMakeSimilar( Array, 5 );
  test.is( _.arrayIs(  got ) );
  test.identical( got.length, 5 );

  test.case = 'ins as Array';
  var src = [ 1,2,3 ];
  var got = _.longMakeSimilar( Array, src );
  test.is( _.arrayIs(  got ) );
  test.identical( got.length, 3 );
  test.identical( got, src );

  test.case = 'ins as Array';
  var src = _.arrayFillWhole( new Float32Array( 5 ), 1 );
  var got = _.longMakeSimilar( Array, src );
  test.is( _.arrayIs(  got ) );
  test.identical( got.length, 5 );
  test.identical( got, [ 1, 1, 1, 1, 1 ] );

  test.case = 'ins as Buffer';
  var src = _.arrayFillWhole( new Float32Array( 5 ), 1 );
  var got = _.longMakeSimilar( Buffer, src );
  test.is( _.bufferNodeIs(  got ) );
  test.identical( got.length, 5 );
  var isEqual = true;
  for( var i = 0; i < src.length; i++ )
  isEqual = got[ i ] !== src[ i ] ? false : true;
  test.is( isEqual );

  test.case = 'ins as Array';
  var src = _.arrayFillWhole( Buffer.alloc( 5 ), 1 );
  var got = _.longMakeSimilar( Array, src );
  test.is( _.arrayIs(  got ) );
  test.identical( got.length, 5 );
  var isEqual = true;
  for( var i = 0; i < src.length; i++ )
  isEqual = got[ i ] !== src[ i ] ? false : true;
  test.is( isEqual );

  test.case = 'ins as TypedArray';
  var src = [ 1,2,3 ];
  var got = _.longMakeSimilar( Uint8Array, src );
  test.is( _.bufferTypedIs(  got ) );
  test.identical( got.length, 3 );
  var isEqual = true;
  for( var i = 0; i < src.length; i++ )
  isEqual = got[ i ] !== src[ i ] ? false : true;
  test.is( isEqual );

  test.case = 'ins as TypedArray';
  var src = _.arrayFillWhole( Buffer.alloc( 5 ), 1 );
  var got = _.longMakeSimilar( Float32Array, src );
  test.is( _.bufferTypedIs(  got ) );
  test.identical( got.length, 5 );
  var isEqual = true;
  for( var i = 0; i < src.length; i++ )
  isEqual = got[ i ] !== src[ i ] ? false : true;
  test.is( isEqual );

  /**/

  if( !Config.debug )
  return;

  test.case = 'no arguments';
  test.shouldThrowError( function()
  {
    _.longMakeSimilar();
  });

  test.case = 'wrong type of argument';
  test.shouldThrowError( function()
  {
    _.longMakeSimilar('wrong argument');
  });

  test.case = 'arguments[1] is wrong';
  test.shouldThrowError( function()
  {
    _.longMakeSimilar( [ 1, 2, 3 ], 'wrong type of argument' );
  });

  test.case = 'extra argument';
  test.shouldThrowError( function()
  {
    _.longMakeSimilar( [ 1, 2, 3 ], 4, 'redundant argument' );
  });

  test.case = 'argument is not wrapped into array';
  test.shouldThrowError( function()
  {
    _.longMakeSimilar( 1, 2, 3, 4 );
  });
};

//

function longMakeSimilarZeroed( test )
{
  test.case = 'Array';
  var got = _.longMakeSimilarZeroed( Array, 1 );
  var expected = [ 0 ];
  test.identical( got, expected );

  //

  test.case = 'Array';
  var got = _.longMakeSimilarZeroed( Array, new Float32Array( 2 ) );
  var expected = [ 0, 0 ];
  test.identical( got, expected );

  //

  test.case = 'ArrayBuffer';
  var got = _.longMakeSimilarZeroed( ArrayBuffer, 3 );
  test.is( _.bufferRawIs( got ) );
  test.identical( got.byteLength, 3 );

  //

  test.case = 'Uint8Array';
  var got = _.longMakeSimilarZeroed( Uint8Array, [ 1, 2, 3 ] );
  test.is( _.bufferTypedIs( got ) );
  test.identical( got.length, 3 );
  var isEqual = true;
  for( var i = 0; i < got.length; i++ )
  isEqual = got[ i ] === 0 ? true : false;
  test.is( isEqual );

  //

  test.case = 'Uint8Array';
  var got = _.longMakeSimilarZeroed( Buffer, new ArrayBuffer( 3) );
  test.is( _.bufferNodeIs( got ) );
  test.identical( got.length, 3 );
  var isEqual = true;
  for( var i = 0; i < got.length; i++ )
  isEqual = got[ i ] === 0 ? true : false;
  test.is( isEqual );

  //

  test.case = 'an empty array';
  var got = _.longMakeSimilarZeroed( [  ], 0 );
  var expected = [  ];
  test.identical( got, expected );

  //

  test.case = 'length = 1';
  var got = _.longMakeSimilarZeroed( [  ], 1 );
  var expected = [ 0 ];
  test.identical( got, expected );

  //

  test.case = 'length = 2';
  var got = _.longMakeSimilarZeroed( [ 1, 2, 3 ], 2 );
  var expected = [ 0, 0 ];
  test.identical( got, expected );

  //

  test.case = 'length = 4';
  var got = _.longMakeSimilarZeroed( [ 1, 2, 3 ], 4 );
  var expected = [ 0, 0, 0, 0 ];
  test.identical( got, expected );

  //

  test.case = 'same length';
  var ins = [ 1, 2, 3 ];
  var got = _.longMakeSimilarZeroed( ins );
  test.identical( got.length, 3 );
  test.identical( got, [ 0, 0, 0 ] )

  //

  test.case = 'same length';
  var ins = new ArrayBuffer(5);
  var got = _.longMakeSimilarZeroed( ins );
  test.is( _.bufferRawIs( got ) );
  test.identical( got.byteLength, 5 );

  //

  test.case = 'same length';
  var got = _.longMakeSimilarZeroed( ArrayBuffer, 5 );
  test.is( _.bufferRawIs( got ) );
  test.identical( got.byteLength, 5 );

  //

  test.case = 'same length, ins is a typed array';
  var ins = _.arrayFillWhole( new Uint8Array( 5 ), 1 );
  var got = _.longMakeSimilarZeroed( ins );
  test.identical( got.length, 5 );
  var isEqual = true;
  for( var i = 0; i < got.length; i++ )
  isEqual = got[ i ] === 0 ? true : false;
  test.is( isEqual );

  //

  test.case = 'same length, ins is a node buffer';
  var ins = _.arrayFillWhole( Buffer.alloc( 5 ), 1 );
  var got = _.longMakeSimilarZeroed( ins );
  test.identical( got.length, 5 );
  var isEqual = true;
  for( var i = 0; i < got.length; i++ )
  isEqual = got[ i ] === 0 ? true : false;
  test.is( isEqual );

  //

  var ins = [];
  var src = _.arrayFillWhole( Buffer.alloc( 5 ), 1 );
  var got = _.longMakeSimilarZeroed( ins, src );
  test.identical( got.length, 5 );
  test.is( _.arrayIs( got ) );
  test.identical( got, [ 0,0,0,0,0 ] );

  //

  var ins = new Uint8Array( 5 );
  ins[ 0 ] = 1;
  var got = _.longMakeSimilarZeroed( ins );
  test.is( _.bufferTypedIs( got ) );
  test.identical( got.length, 5 );
  var isEqual = true;
  for( var i = 0; i < got.length; i++ )
  isEqual = got[ i ] === 0 ? true : false;
  test.is( isEqual );

  //

  test.case = 'typedArray';
  var ins = new Uint8Array( 5 );
  ins[ 0 ] = 1;
  var got = _.longMakeSimilarZeroed( ins, 4 );
  test.is( _.bufferTypedIs( got ) );
  test.identical( got.length, 4 );
  var isEqual = true;
  for( var i = 0; i < got.length; i++ )
  isEqual = got[ i ] === 0 ? true : false;
  test.is( isEqual );

  //

  test.case = 'ArrayBuffer';
  var ins = new ArrayBuffer( 5 );
  var got = _.longMakeSimilarZeroed( ins, 4 );
  test.is( _.bufferRawIs( got ) );
  test.identical( got.byteLength, 4 );
  got = new Uint8Array( got );
  var isEqual = true;
  for( var i = 0; i < got.length; i++ )
  isEqual = got[ i ] === 0 ? true : false;
  test.is( isEqual );

  //

  test.case = 'ArrayBuffer';
  var ins = [];
  var src = new ArrayBuffer( 5 );
  var got = _.longMakeSimilarZeroed( ins, src );
  test.is( _.arrayIs( got ) );
  test.identical( got.length, 5 );
  var isEqual = true;
  for( var i = 0; i < got.length; i++ )
  isEqual = got[ i ] === 0 ? true : false;
  test.is( isEqual );

  //

  test.case = 'NodeBuffer'
  var got = _.longMakeSimilarZeroed( Buffer.alloc( 5 ) );
  test.is( _.bufferNodeIs( got ) );
  test.identical( got.length, 5 );
  var isEqual = true;
  for( var i = 0; i < got.length; i++ )
  isEqual = got[ i ] === 0 ? true : false;
  test.is( isEqual );

  //

  test.case = 'NodeBuffer and src'
  var src = new Int8Array(5);
  for( var i = 0; i < src.length; i++ )
  src[ i ] = i;
  var got = _.longMakeSimilarZeroed( Buffer.alloc( 5 ), src );
  test.is( _.bufferNodeIs( got ) );
  test.identical( got.length, 5 );
  var isEqual = true;
  for( var i = 0; i < got.length; i++ )
  isEqual = got[ i ] === 0 ? true : false;
  test.is( isEqual );

  /**/

  if( !Config.debug )
  return;

  test.case = 'no arguments';
  test.shouldThrowError( function()
  {
    _.longMakeSimilarZeroed();
  });

  test.case = 'wrong type of argument';
  test.shouldThrowError( function()
  {
    _.longMakeSimilarZeroed('wrong argument');
  });

  test.case = 'arguments[1] is wrong';
  test.shouldThrowError( function()
  {
    _.longMakeSimilarZeroed( [ 1, 2, 3 ], 'wrong type of argument' );
  });

  test.case = 'extra argument';
  test.shouldThrowError( function()
  {
    _.longMakeSimilarZeroed( [ 1, 2, 3 ], 4, 'redundant argument' );
  });

  test.case = 'argument is not wrapped into array';
  test.shouldThrowError( function()
  {
    _.longMakeSimilarZeroed( 1, 2, 3, 4 );
  });
};

//

function arrayMakeRandom( test )
{

  test.case = 'an empty object';
  var got = _.arrayMakeRandom( {  } );
  test.identical( got.length, 1 );
  test.is( got[ 0 ] >= 0 && got[ 0 ]<= 1 );

  test.case = 'a number';
  var got = _.arrayMakeRandom( 5 );
  var expected = got;
  test.identical( got.length, 5 );

  var got = _.arrayMakeRandom( -1 );
  var expected = [];
  test.identical( got, expected );

  test.case = 'an object';
  var got = _.arrayMakeRandom( {
    length : 5,
    range : [ 1, 9 ],
    int : true
  } );
  var expected = got;
  test.identical( got, expected );

  /**/

  if( !Config.debug )
  return;

  test.case = 'no arguments';
  test.shouldThrowError( function()
  {
    _.arrayMakeRandom();
  });

  test.case = 'wrong argument';
  test.shouldThrowError( function()
  {
    _.arrayMakeRandom( 'wrong argument' );
  });

};

//

function arrayFromNumber( test )
{

  test.case = 'nothing';
  var got = _.arrayFromNumber( [  ], 0 );
  var expected = [  ];
  test.identical( got, expected );

  test.case = 'static array';
  var got = _.arrayFromNumber( 3, 7 );
  var expected = [ 3, 3, 3, 3, 3, 3, 3 ];
  test.identical( got, expected );

  test.case = 'original array';
  var got = _.arrayFromNumber( [ 3, 7, 13 ], 3 );
  var expected = [ 3, 7, 13 ];
  test.identical( got, expected );

  /**/

  if( !Config.debug )
  return;

  test.case = 'no arguments';
  test.shouldThrowError( function()
  {
    _.arrayFromNumber();
  });

  test.case = 'not enough arguments';
  test.shouldThrowError( function()
  {
    _.arrayFromNumber( [ 1, 2, 3 ] );
  });

  test.case = 'extra argument';
  test.shouldThrowError( function()
  {
    _.arrayFromNumber( [ 1, 2, 3 ], 3, 'redundant argument' );
  });

  test.case = 'wrong type of arguments';
  test.shouldThrowError( function()
  {
    _.arrayFromNumber('wrong argument', 'wrong argument');
  });

  test.case = 'second argument too much';
  test.shouldThrowError( function()
  {
    _.arrayFromNumber( [ 1, 2, 3 ], 4 );
  });

  test.case = 'first three arguments are not wrapped into array';
  test.shouldThrowError( function()
  {
    _.arrayFromNumber( 1, 2, 3, 3 );
  });

};

//

function arrayFromRange( test )
{

  test.case = 'single zero';
  var got = _.arrayFromRange( [ 0, 1 ] );
  var expected = [ 0 ];
  test.identical( got,expected );

  test.case = 'nothing';
  var got = _.arrayFromRange( [ 1, 1 ] );
  var expected = [  ];
  test.identical( got,expected );

  test.case = 'single not zero';
  var got = _.arrayFromRange( [ 1, 2 ] );
  var expected = [ 1 ];
  test.identical( got,expected );

  test.case = 'couple of elements';
  var got = _.arrayFromRange( [ 1, 3 ] );
  var expected = [ 1, 2 ];
  test.identical( got,expected );

  test.case = 'single number as argument';
  var got = _.arrayFromRange( 3 );
  var expected = [ 0, 1, 2 ];
  test.identical( got,expected );

  test.case = 'complex case';
  var got = _.arrayFromRange( [ 3, 9 ] );
  var expected = [ 3, 4, 5, 6, 7, 8 ];
  test.identical( got,expected );

  /**/

  if( !Config.debug )
  return;

  test.case = 'extra argument';
  test.shouldThrowError( function()
  {
    _.arrayFromRange( [ 1, 3 ],'wrong arguments' );
  });

  test.case = 'argument not wrapped into array';
  test.shouldThrowError( function()
  {
    _.arrayFromRange( 1, 3 );
  });

  test.case = 'wrong type of argument';
  test.shouldThrowError( function()
  {
    _.arrayFromRange( 'wrong arguments' );
  });

  test.case = 'no arguments'
  test.shouldThrowError( function()
  {
    _.arrayFromRange();
  });

};

//

function arrayFrom( test )
{

  test.case = 'an array';
  var got = _.arrayFrom( [ 3, 7, 13, 'abc', false, undefined, null, {} ] );
  var expected = [ 3, 7, 13, 'abc', false, undefined, null, {} ];
  test.identical( got, expected );

  test.case = 'an object';
  var got = _.arrayFrom( { a : 3, b : 7, c : 13 } );
  var expected = [ [ 'a', 3 ], [ 'b', 7 ], [ 'c', 13 ] ];
  test.identical( got, expected );

  test.case = 'a string';
  var got = _.arrayFrom( "3, 7, 13, 3.5abc, 5def, 7.5ghi, 13jkl" );
  var expected = [ 3, 7, 13, 3.5, 5, 7.5, 13 ];
  test.identical( got, expected );

  test.case = 'arguments[...]';
  var args = ( function() {
    return arguments;
  } )( 3, 7, 13, 'abc', false, undefined, null, { greeting: 'Hello there!' } );
  var got = _.arrayFrom( args );
  var expected = [ 3, 7, 13, 'abc', false, undefined, null, { greeting: 'Hello there!' } ];
  test.identical( got, expected );

  /**/

  if( !Config.debug )
  return;

  test.case = 'no argument';
  test.shouldThrowError( function()
  {
    _.arrayFrom();
  });

  test.case = 'wrong type of argument';
  test.shouldThrowError( function()
  {
    _.arrayFrom( 6 );
  });

  test.case = 'wrong type of argument';
  test.shouldThrowError( function()
  {
    _.arrayFrom( true );
  });

};

//

function arrayAs( test )
{
  test.case = 'an empty array';
  var got = _.arrayAs( [  ] );
  var expected = [  ];
  test.identical( got, expected );

  test.case = 'null';
  var got = _.arrayAs( null );
  var expected = [  ];
  test.identical( got, expected );

  test.case = 'array contains an object';
  var got = _.arrayAs( { a : 1, b : 2 } );
  var expected = [ { a : 1, b : 2 } ];
  test.identical( got, expected );

  test.case = 'array contains boolean';
  var got = _.arrayAs( true );
  var expected = [ true ];
  test.identical( got, expected );

  /**/

  if( !Config.debug )
  return;

  test.case = 'nothing';
  test.shouldThrowError( () => _.arrayAs() );

  test.case = 'undefined';
  test.shouldThrowError( () => _.arrayAs( undefined ) );
};

//

function arrayToMap( test )
{

  test.case = 'an empty object';
  var got = _.arrayToMap( [  ] );
  var expected = {  };
  test.identical( got, expected );

  test.case = 'an object';
  var got = _.arrayToMap( [ 3, [ 1, 2, 3 ], 'abc', false, undefined, null, {} ] );
  var expected = { '0' : 3, '1' : [ 1, 2, 3 ], '2' : 'abc', '3' : false, '4' : undefined, '5' : null, '6' : {} };
  test.identical( got, expected );

  test.case = 'arguments[...]';
  var args = ( function() {
    return arguments;
  } )( 3, 'abc', false, undefined, null, { greeting: 'Hello there!' } );
  var got = _.arrayToMap( args );
  var expected = { '0' : 3, '1' : 'abc', '2' : false, '3' : undefined, '4' : null, '5' : { greeting: 'Hello there!' } };
  test.identical( got, expected );

  test.case = 'longIs';
  var arr = [];
  arr[ 'a' ] = 1;
  var got = _.arrayToMap( arr );
  var expected = {};
  test.identical( got, expected );

  /**/

  if( !Config.debug )
  return;

  test.case = 'no argument';
  test.shouldThrowError( function()
  {
    _.arrayToMap();
  });

  test.case = 'wrong type of argument';
  test.shouldThrowError( function()
  {
    _.arrayToMap( 'wrong argument' );
  });

};

//

function arrayToStr( test )
{

  test.case = 'nothing';
  var got = _.arrayToStr( [  ] );
  var expected = "";
  test.identical( got, expected );

  test.case = 'returns the string';
  var got = _.arrayToStr( 'abcdefghijklmnopqrstuvwxyz', { type : 'int' } );
  var expected = "a b c d e f g h i j k l m n o p q r s t u v w x y z ";
  test.identical( got, expected );

  test.case = 'returns a single string representing the integer values';
  var got = _.arrayToStr( [ 1, 2, 3 ], { type : 'int' } );
  var expected = "1 2 3 ";
  test.identical( got, expected );

  test.case = 'returns a single string representing the float values';
  var got = _.arrayToStr( [ 3.5, 13.77, 7.33 ], { type : 'float', precission : 4 } );
  var expected = "3.500 13.77 7.330";
  test.identical( got, expected );

  /**/

  if( !Config.debug )
  return;

  test.case = 'no arguments';
  test.shouldThrowError( function()
  {
    _.arrayToStr();
  });

  test.case = 'in second argument property (type) is wrong';
  test.shouldThrowError( function()
  {
    _.arrayToStr( [ 1, 2, 3 ], { type : 'wrong type' } );
  });

  test.case = 'in second argument property (type) is not provided';
  test.shouldThrowError( function()
  {
    _.arrayToStr( [ 1, 2, 3 ], { precission : 4 } );
  });

  test.case = 'first argument is string';
  test.shouldThrowError( function()
  {
    _.arrayToStr( 'wrong argument', {  type : 'float' } );
  });

};

//

function arraySub( test )
{

  test.case = 'nothing';
  var got = _.arraySub( [  ], 0, 0 );
  var expected = [  ];
  test.identical( got, expected );

  test.case = 'two arguments';
  var got = _.arraySub( [  ], 0 );
  var expected = [  ];
  test.identical( got, expected );

  test.case = 'full copy of an array';
  var got = _.arraySub( [ 1, 2, 3, 4, 5 ] );
  var expected = [ 1, 2, 3, 4, 5 ];
  test.identical( got, expected );

  test.case = 'an array of two elements';
  var got = _.arraySub( [ 1, 2, 3, 4, 5 ], 2, 4 );
  var expected = [ 3, 4 ];
  test.identical( got, expected );

  test.case = 'from second index to the (arr.length - 1)';
  var got = _.arraySub( [ 1, 2, 3, 4, 5 ], 2 );
  var expected = [ 3, 4, 5 ];
  test.identical( got, expected );

  test.case = 'an offset from the end of the sequence';
  var got = _.arraySub( [ 1, 2, 3, 4, 5 ], -4 );
  var expected = [ 2, 3, 4, 5 ];
  test.identical( got, expected );

  test.case = 'the two negative index';
  var got = _.arraySub( [ 1, 2, 3, 4, 5 ], -4, -2 );
  var expected = [ 2, 3 ];
  test.identical( got, expected );

  test.case = 'the third index is negative';
  var got = _.arraySub( [ 1, 2, 3, 4, 5 ], 1, -1 );
  var expected = [ 2, 3, 4 ];
  test.identical( got, expected );

  /**/

  if( !Config.debug )
  return;

  test.case = 'no arguments';
  test.shouldThrowError( function()
  {
    _.arraySub();
  });

  test.case = 'first argument is wrong';
  test.shouldThrowError( function()
  {
    _.arraySub( 'wrong argument', 1, -1 );
  });

  test.case = 'argument is not wrapped into array';
  test.shouldThrowError( function()
  {
    _.arraySub( 1, 2, 3, 4, 5, 2, 4 );
  });

  test.case = 'extra argument';
  test.shouldThrowError( function()
  {
    _.arraySub( [ 1, 2, 3, 4, 5 ], 2, 4, 'redundant argument' );
  });

};

//

//function arrayJoin( test )
//{
//  test.case = 'empty call';
//  test.identical( _.arrayJoin(), null );
//
//  test.case = 'empty arrays';
//  test.identical( _.arrayJoin( [], [] ), null );
//
//  test.case = 'simple';
//
//  var src = [ 1 ];
//  var got = _.arrayJoin( src );
//  var expected = src;
//  test.identical( got, expected );
//
//  var src = [ 1 ];
//  var got = _.arrayJoin( src, src );
//  var expected = [ 1,1 ];
//  test.identical( got, expected );
//
//  test.case = 'array + typedArray';
//  var got = _.arrayJoin( [ 1 ], new Uint8Array([ 1,2 ]) );
//  var expected = [ 1,1,2 ];
//  test.identical( got, expected );
//
//  var got = _.arrayJoin( new Uint8Array( [ 1,2 ] ), [ 1 ] );
//  var expected = new Uint8Array( [ 1,2,1 ] );
//  test.identical( got, expected );
//
//  test.case = 'typedArray + typedArray';
//  var got = _.arrayJoin( new Uint8Array( [ 1,2 ] ), new Uint8Array( [ 1,2 ] ) );
//  var expected = new Uint8Array( [ 1,2,1,2 ] );
//  test.identical( got, expected );
//
//  var got = _.arrayJoin( new Uint8Array( [ 1,2 ] ), new Uint16Array( [ 1,2 ] ) );
//  var expected = new Uint8Array( [ 1,2,1,0,2,0 ] );
//  test.identical( got, expected );
//
//  test.case = 'arrayBuffer + arrayBuffer';
//  var src = new Uint8Array( [ 1,2 ] );
//  var got = _.arrayJoin( src.buffer, src.buffer );
//  test.is( _.bufferRawIs( got ) );
//  var expected = new Uint8Array( [ 1,2,1,2 ] );
//  test.identical( new Uint8Array( got ), expected );
//
//  test.case = 'arrayBuffer + array';
//  var src = new Uint8Array( [ 1,2 ] );
//  var got = _.arrayJoin( src.buffer, [ 1,2 ] );
//  test.is( _.bufferRawIs( got ) );
//  var expected = new Uint8Array( [ 1,2,1,2 ] );
//  test.identical( new Uint8Array( got ), expected );
//
//  test.case = 'arrayBuffer + typedArray';
//  var src = new Uint8Array( [ 1,2 ] );
//  var got = _.arrayJoin( src.buffer, src );
//  test.is( _.bufferRawIs( got ) );
//  var expected = new Uint8Array( [ 1,2,1,2 ] );
//  test.identical( new Uint8Array( got ), expected );
//
//  test.case = 'typedArray + arrayBuffer';
//  var src = new Uint8Array( [ 1,2 ] );
//  var got = _.arrayJoin( src, src.buffer );
//  var expected = new Uint8Array( [ 1,2,1,2 ] );
//  test.identical( got, expected );
//
//  test.case = 'typedArray + arrayBuffer + array';
//  var src = new Uint8Array( [ 1 ] );
//  var got = _.arrayJoin( src, src.buffer, [ 1 ] );
//  var expected = new Uint8Array( [ 1,1,1 ] );
//  test.identical( got, expected );
//
//  test.case = 'array + typedArray + arrayBuffer';
//  var src = new Uint8Array( [ 1 ] );
//  var got = _.arrayJoin( [ 1 ], src, src.buffer );
//  var expected = [ 1,1,1 ];
//  test.identical( got, expected );
//
//  test.case = 'arrayBuffer + array + typedArray';
//  var src = new Uint8Array( [ 1 ] );
//  var got = _.arrayJoin( src.buffer, [ 1 ], src  );
//  test.is( _.bufferRawIs( got ) );
//  var expected = new Uint8Array( [ 1,1,1 ] );
//  test.identical( new Uint8Array( got ), expected );
//
//  if( !isBrowser )
//  {
//    test.case = 'buffer';
//    var got = _.arrayJoin( Buffer.from( '1' ), [ 1 ] );
//    var expected = Buffer.from( [ 49,1 ] );
//    test.identical( got, expected );
//
//    test.case = 'buffer + arrayBuffer';
//    var raw = new Uint8Array( [ 1 ] ).buffer;
//    var got = _.arrayJoin( Buffer.from( '1' ), raw );
//    var expected = Buffer.from( [ 49,1 ] );
//    test.identical( got, expected );
//
//    test.case = 'buffer + typedArray';
//    var typed = new Uint8Array( [ 1 ] );
//    var got = _.arrayJoin( Buffer.from( '1' ), typed );
//    var expected = Buffer.from( [ 49,1 ] );
//    test.identical( got, expected );
//
//    test.case = 'buffer + typedArray + raw + array';
//    var typed = new Uint8Array( [ 1 ] );
//    var got = _.arrayJoin( Buffer.from( '1' ), typed, typed.buffer, [ 1 ] );
//    var expected = Buffer.from( [ 49,1,1,1 ] );
//    test.identical( got, expected );
//
//    test.case = 'typedArray + buffer + raw + array';
//    var typed = new Uint8Array( [ 1 ] );
//    var got = _.arrayJoin( typed, Buffer.from( '1' ), typed.buffer, [ 1 ] );
//    var expected = new Uint8Array( [ 1,49,1,1 ] );
//    test.identical( got, expected );
//
//    test.case = 'raw + typedArray + buffer + array';
//    var typed = new Uint8Array( [ 1 ] );
//    var got = _.arrayJoin( typed.buffer, typed, Buffer.from( '1' ), [ 1 ] );
//    var expected = new Uint8Array( [ 1,1,49,1 ] );
//    test.identical( new Uint8Array( got ), expected );
//
//    test.case = 'array + raw + typedArray + buffer ';
//    var typed = new Uint8Array( [ 1 ] );
//    var got = _.arrayJoin( [ 1 ], typed.buffer, typed, Buffer.from( '1' )  );
//    var expected = new Uint8Array( [ 1,1,1,49 ] );
//    test.identical( new Uint8Array( got ), expected );
//  }
//
//  if( !Config.debug )
//  return;
//
//  test.shouldThrowError( () => _.arrayJoin( [ 1 ], '1' ) );
//  test.shouldThrowError( () => _.arrayJoin( [ 1 ], { byteLength : 5 } ) );
//
//}

//

function arrayGrow( test )
{
  var got,expected;
  var array = [ 1,2,3,4,5 ];

  test.case = 'defaults';

  /* default call returns copy */

  got = _.arrayGrow( array );
  expected = array;
  test.identical( got, expected );

  test.case = 'increase size of array';

  /* without setting value */

  got = _.arrayGrow( array, 0, array.length + 2 );
  expected = array.length + 2;
  test.identical( got.length, expected );

  /* by setting value */

  got = _.arrayGrow( array, 0, array.length + 2, 0 );
  expected = [ 1,2,3,4,5,0,0 ];
  test.identical( got, expected );

  /* by taking only last element of source array */

  got = _.arrayGrow( array, array.length - 1, array.length * 2, 0 );
  expected = [ 5,0,0,0,0,0 ];
  test.identical( got, expected );

  test.case = 'decrease size of array';

  /**/

  got = _.arrayGrow( array, 0, 3 );
  expected = [ 1,2,3 ];
  test.identical( got, expected );

  /* setting value not affects on array */

  got = _.arrayGrow( array, 0, 3, 0 );
  expected = [ 1,2,3 ];
  test.identical( got, expected );

  /* begin index is negative */

  got = _.arrayGrow( array, -1, 3 );
  expected = [ undefined,1,2,3 ];
  test.identical( got, expected );

  /* end index is negative */

  got = _.arrayGrow( array, 0, -1 );
  expected = [];
  test.identical( got, expected );

  /* begin index negative, set value */

  got = _.arrayGrow( array, -1, 3, 0 );
  expected = [ 0, 1,2,3 ];
  test.identical( got, expected );

  //

  if( !isBrowser )
  {
    test.case = 'buffer';
    var got = _.arrayGrow( Buffer.from( '123' ), 0, 5, 0 );
    var expected = [ 49, 50, 51, 0, 0 ];
    test.identical( got, expected );
  }

  //

  if( !Config.debug )
  return;

  test.case = 'invalid arguments type';

  /**/

  test.shouldThrowErrorSync( function()
  {
    _.arrayGrow( 1 );
  })

  /**/

  test.shouldThrowErrorSync( function()
  {
    _.arrayGrow( array, '1', array.length )
  })

  /**/

  test.shouldThrowErrorSync( function()
  {
    _.arrayGrow( array, 0, '1' )
  })

}

function arrayResize( test )
{
  var got,expected;

  test.case = 'defaults';
  var array = [ 1, 2, 3, 4, 5, 6, 7 ];
  array.src = true;

  /* just pass array */

  got = _.arrayResize( array );
  test.identical( got.src, undefined );
  test.identical( got, array );

  //

  test.case = 'make copy of source';

  /* third argument is not provided */

  got = _.arrayResize( array, 2 );
  test.identical( got.src, undefined );
  expected = [ 3, 4, 5, 6, 7 ];
  test.identical( got, expected );

  /* second argument is undefined */

  got = _.arrayResize( array, undefined, 4  );
  test.identical( got.src, undefined );
  expected = [ 1, 2, 3, 4 ];
  test.identical( got, expected );

  /**/

  got = _.arrayResize( array, 0, 3 );
  test.identical( got.src, undefined );
  expected = [ 1,2,3 ];
  test.identical( got, expected );

  /* from two to six */

  test.case = 'from two to six';
  got = _.arrayResize( array, 2, 6 );
  test.identical( got.src, undefined );
  expected = [ 3, 4, 5, 6 ];
  test.identical( got, expected );

  /* rigth bound is negative */

  got = _.arrayResize( array, 0, -1 );
  test.identical( got.src, undefined );
  expected = [];
  test.identical( got, expected );

  /* both bounds are negative */

  got = _.arrayResize( array, -1, -3 );
  test.identical( got.src, undefined );
  expected = [];
  test.identical( got, expected );

  /* TypedArray */

  var arr = new Uint16Array( array );
  arr.src = true;
  got = _.arrayResize( arr, 0, 3 );
  test.identical( got.src, undefined );
  expected = new Uint16Array([ 1, 2, 3 ]);
  test.identical( got, expected );

  /* Buffer */

  if( !isBrowser )
  {
    test.case = 'buffer';
    var got = _.arrayResize( Buffer.from( '123' ), 0, 5, 0 );
    var expected = [ 49, 50, 51, 0, 0 ];
    test.identical( got, expected );
  }

  /**/

  test.case = 'increase size of array';

  /* rigth bound is out of range */

  got = _.arrayResize( array, 0, array.length + 2 );
  test.identical( got.src, undefined );
  expected = array.slice();
  expected.push( undefined,undefined );
  test.identical( got, expected );

  /* indexes are out of bound */

  got = _.arrayResize( array, array.length + 1, array.length + 3 );
  test.identical( got.src, undefined );
  expected = [ undefined, undefined ];
  test.identical( got, expected );

  /* left bound is negative */

  got = _.arrayResize( array, -1, array.length );
  test.identical( got.src, undefined );
  expected = array.slice();
  expected.unshift( undefined );
  test.identical( got, expected );

  /* without setting value */

  got = _.arrayResize( array, 0, array.length + 2 );
  test.identical( got.src, undefined );
  test.identical( got.length, array.length + 2 );

  /* by setting value */

  got = _.arrayResize( array, 0, array.length + 2, 0 );
  test.identical( got.src, undefined );
  expected = [ 1,2,3,4,5,6,7,0,0 ];
  test.identical( got, expected );

  /* by taking only last element of source array */

  got = _.arrayResize( array, array.length - 1, array.length + 2, 0 );
  test.identical( got.src, undefined );
  expected = [ 7, 0, 0 ];
  test.identical( got, expected );

  test.case = 'decrease size of array';

  /* setting value not affects on array */

  got = _.arrayResize( array, 0, 3, 0 );
  test.identical( got.src, undefined );
  expected = [ 1,2,3 ];
  test.identical( got, expected );

  /* begin index is negative */

  got = _.arrayResize( array, -1, 3, 0 );
  test.identical( got.src, undefined );
  expected = [ 0,1,2,3 ];
  test.identical( got, expected );

  /* end index is negative */

  got = _.arrayResize( array, 0, -1 );
  test.identical( got.src, undefined );
  expected = [];
  test.identical( got, expected );

  /* begin index negative, set value */

  got = _.arrayResize( array, -1, 3, 0 );
  test.identical( got.src, undefined );
  expected = [ 0, 1,2,3 ];
  test.identical( got, expected );

  /* TypedArray */

  var arr = new Uint16Array( array );
  arr.src = true;
  got = _.arrayResize( arr, 0, 4, 4 );
  test.identical( got.src, undefined );
  expected = new Uint16Array([ 1, 2, 3, 4 ]);
  test.identical( got, expected );

  //

  if( !isBrowser )
  {
    test.case = 'buffer';
    var got = _.arrayResize( Buffer.from( '123' ), 0, 5, 0 );
    var expected = [ 49, 50, 51, 0, 0 ];
    test.identical( got, expected );
  }

  //

  if( !Config.debug )
  return;

  test.case = 'no arguments';
  test.shouldThrowError( function()
  {
    _.arrayResize();
  });

  /**/

  test.case = 'invalid arguments type';

  /**/

  test.shouldThrowErrorSync( function()
  {
    _.arrayResize( 1 );
  })

  /**/

  test.shouldThrowErrorSync( function()
  {
    _.arrayResize( array, '1', array.length )
  })

  /**/

  test.shouldThrowErrorSync( function()
  {
    _.arrayResize( array, 0, '1' )
  })

  /**/

  test.case = 'buffer';

  /**/

  got = _.arrayResize( Buffer.from( '123' ), 0, 1 );
  expected = [ 49 ];
  test.identical( got, expected );

  //

  test.case = 'wrong type of argument';
  test.shouldThrowError( function()
  {
    _.arrayResize( 'wrong argument', 'wrong argument', 'wrong argument' );
  });

};

//

/*
qqq : improve, add exception checking ceases
*/

function longSlice( test )
{

  test.open( 'Array' );
  runFor( makeArray );
  test.close( 'Array' );

  test.open( 'ArgumentsArray' );
  runFor( makeU8 );
  test.close( 'ArgumentsArray' );

  test.open( 'F32x' );
  runFor( makeF32 );
  test.close( 'F32x' );

  test.open( 'U8x' );
  runFor( makeU8 );
  test.close( 'U8x' );

  /* */

  if( !Config.debug )
  return;

  test.case = 'raw buffer';
  test.shouldThrowError( function()
  {
    _.longSlice( new ArrayBuffer() );
  });

  /* */

  function makeArray()
  {
    var result = [];
    for( var a = 0 ; a < arguments.length ; a++ )
    result.push( arguments[ a ] );
    return result;
  }

  function makeArgumentsArray()
  {
    return arguments;
  }

  function makeF32()
  {
    var result = new F32x( arguments );
    return result;
  }

  function makeU8()
  {
    var result = new U8x( arguments );
    return result;
  }

  /* */

  function runFor( a )
  {

    test.case = 'empty';

    var srcLong = a();
    var got = _.longSlice( srcLong );
    var expected = a();
    test.identical( got, expected );
    test.is( srcLong !== got );

    var srcLong = a();
    var got = _.longSlice( srcLong, 0 );
    var expected = a();
    test.identical( got, expected );
    test.is( srcLong !== got );

    var srcLong = a();
    var got = _.longSlice( srcLong, 0, 5 );
    var expected = a();
    test.identical( got, expected );
    test.is( srcLong !== got );

    var srcLong = a();
    var got = _.longSlice( srcLong, -1, 5 );
    var expected = a();
    test.identical( got, expected );
    test.is( srcLong !== got );

    var srcLong = a();
    var got = _.longSlice( srcLong, 0, -1 );
    var expected = a();
    test.identical( got, expected );
    test.is( srcLong !== got );

    test.case = 'single element';

    var srcLong = a( 3 );
    var got = _.longSlice( srcLong );
    var expected = a( 3 );
    test.identical( got, expected );
    test.is( srcLong !== got );

    var srcLong = a( 3 );
    var got = _.longSlice( srcLong, 0 );
    var expected = a( 3 );
    test.identical( got, expected );
    test.is( srcLong !== got );

    var srcLong = a( 3 );
    var got = _.longSlice( srcLong, 0, -1 );
    var expected = a();
    test.identical( got, expected );
    test.is( srcLong !== got );

    var srcLong = a( 3 );
    var got = _.longSlice( srcLong, 0, 10 );
    var expected = a( 3 );
    test.identical( got, expected );
    test.is( srcLong !== got );

    var srcLong = a( 3 );
    var got = _.longSlice( srcLong, 0, -10 );
    var expected = a();
    test.identical( got, expected );
    test.is( srcLong !== got );

    var srcLong = a( 3 );
    var got = _.longSlice( srcLong, -1 );
    var expected = a( 3 );
    test.identical( got, expected );
    test.is( srcLong !== got );

    var srcLong = a( 3 );
    var got = _.longSlice( srcLong, -1, 10 );
    var expected = a( 3 );
    test.identical( got, expected );
    test.is( srcLong !== got );

    var srcLong = a( 3 );
    var got = _.longSlice( srcLong, -1, -2 );
    var expected = a();
    test.identical( got, expected );
    test.is( srcLong !== got );

    test.case = 'just pass srcLong';

    var srcLong = a( 1, 2, 3, 4, 5, 6, 7 );
    var got = _.longSlice( srcLong );
    var expected = srcLong;
    test.identical( got, expected );
    test.is( srcLong !== got );

    test.case = 'make copy of source';

    var srcLong = a( 1, 2, 3, 4, 5, 6, 7 );
    var got = _.longSlice( srcLong, 0 );
    var expected = a( 1, 2, 3, 4, 5, 6, 7 );
    test.identical( got, expected );
    test.is( srcLong !== got );

    var srcLong = a( 1, 2, 3, 4, 5, 6, 7 );
    var got = _.longSlice( srcLong, -1 );
    var expected = a( 7 );
    test.identical( got, expected );

    test.case = 'third argument is not provided';

    var srcLong = a( 1, 2, 3, 4, 5, 6, 7 );
    var got = _.longSlice( srcLong, 2 );
    var expected = a( 3, 4, 5, 6, 7 );
    test.identical( got, expected );

    test.case = 'second argument is undefined';

    var srcLong = a( 1, 2, 3, 4, 5, 6, 7 );
    var got = _.longSlice( srcLong, undefined, 4  );
    var expected = a( 1, 2, 3, 4 );
    test.identical( got, expected );

    test.case = 'from two to six';

    var srcLong = a( 1, 2, 3, 4, 5, 6, 7 );
    var got = _.longSlice( srcLong, 2, 6 );
    var expected = a( 3, 4, 5, 6 );
    test.identical( got, expected );

    test.case = 'indexes are out of bound';

    var srcLong = a( 1,2,3 );
    var got = _.longSlice( srcLong, 5, 8 );
    var expected = a();
    test.identical( got, expected );

    test.case = 'left bound is negative';

    var srcLong = a( 1, 2, 3, 4, 5, 6, 7 );
    var got = _.longSlice( srcLong, -1, srcLong.length );
    var expected = a( 7 );
    test.identical( got, expected );
    test.is( srcLong !== got );

    test.case = 'rigth bound is negative';

    var srcLong = a( 1, 2, 3, 4, 5, 6, 7 );
    var got = _.longSlice( srcLong, 0, -1 );
    var expected = a( 1,2,3,4,5,6 );
    test.identical( got, expected );
    test.is( srcLong !== got );

    test.case = 'rigth bound is out of range';

    var srcLong = a( 1, 2, 3, 4, 5, 6, 7 );
    var got = _.longSlice( srcLong, 0, srcLong.length + 2 );
    var expected = srcLong;
    test.identical( got, expected );
    test.is( srcLong !== got );

    test.case = 'etc';

    var srcLong = a( 1, 2, 3, 4, 5, 6, 7 );
    var got = _.longSlice( srcLong );
    test.is( got.constructor === srcLong.constructor );
    test.is( got !== srcLong );
    test.identical( got, srcLong );

    var srcLong = a( 1, 2, 3, 4, 5, 6, 7 );
    var got = _.longSlice( srcLong, 0 );
    test.is( got.constructor === srcLong.constructor );
    test.is( got !== srcLong );
    test.identical( got, srcLong );

    var srcLong = a( 1, 2, 3, 4, 5, 6, 7 );
    var expected = a( 7 );
    var got = _.longSlice( srcLong, -1 );
    test.is( got.constructor === srcLong.constructor );
    test.is( got !== srcLong );
    test.identical( got, expected );

    var srcLong = a( 1, 2, 3, 4, 5, 6, 7 );
    var got = _.longSlice( srcLong, 0, 1 );
    test.is( got.constructor === srcLong.constructor );
    test.is( got !== srcLong );
    test.identical( got, a( 1 ) );

    var srcLong = a( 1, 2, 3, 4, 5, 6, 7 );
    var got = _.longSlice( srcLong, srcLong.length, srcLong.length );
    test.is( got.constructor === srcLong.constructor );
    test.is( got !== srcLong );
    test.identical( got, a() );

    var srcLong = a( 1, 2, 3, 4, 5, 6, 7 );
    var got = _.longSlice( srcLong, -1, srcLong.length + 1 );
    test.is( got.constructor === srcLong.constructor );
    test.is( got !== srcLong );
    test.identical( got, a( 7 ) );

    /* */

    if( !Config.debug )
    return;

    test.case = 'no arguments';
    test.shouldThrowError( function()
    {
      _.longSlice();
    });

    test.case = 'wrong type of argument';
    test.shouldThrowError( function()
    {
      _.longSlice( 'x' );
    });

    test.case = 'wrong type of argument';
    test.shouldThrowError( function()
    {
      _.longSlice( [ 1 ], 'x', 1 );
    });

    test.case = 'wrong type of argument';
    test.shouldThrowError( function()
    {
      _.longSlice( [ 1 ], 0, 'x' );
    });

    test.case = 'wrong type of argument';
    test.shouldThrowError( function()
    {
      var array = new ArrayBuffer();
      _.longSlice( array );
    });

  }

}

longSlice.timeOut = 20000;

//

function arrayDuplicate( test )
{
  test.case = 'couple of repeats';
  var got = _.arrayDuplicate( [ 'a', 'b', 'c' ] );
  var expected = [ 'a', 'a', 'b', 'b', 'c', 'c' ];
  test.identical( got, expected );

  /* */

  test.case = 'numberOfAtomsPerElement 1 numberOfDuplicatesPerElement 1';
  var options =
  {
    src : [ 10,20 ],
    numberOfAtomsPerElement : 1,
    numberOfDuplicatesPerElement : 1
  };
  var got = _.arrayDuplicate( options );
  var expected = [ 10,20 ];
  test.identical( got, expected );

  /* */

  test.case = 'numberOfAtomsPerElement 1 numberOfDuplicatesPerElement 2';
  var options =
  {
    src : [ 10,20 ],
    numberOfAtomsPerElement : 1,
    numberOfDuplicatesPerElement : 2
  };
  var got = _.arrayDuplicate( options );
  var expected = [ 10,10,20,20 ];
  test.identical( got, expected );

  /* */

  test.case = 'numberOfAtomsPerElement 2 numberOfDuplicatesPerElement 1';
  var options =
  {
    src : [ 10,20 ],
    numberOfAtomsPerElement : 2,
    numberOfDuplicatesPerElement : 1
  };
  var got = _.arrayDuplicate( options );
  var expected = [ 10,20 ];
  test.identical( got, expected );

  /* */

  test.case = 'numberOfAtomsPerElement 2 numberOfDuplicatesPerElement 2';
  var options =
  {
    src : [ 10,20 ],
    numberOfAtomsPerElement : 2,
    numberOfDuplicatesPerElement : 2
  };
  var got = _.arrayDuplicate( options );
  var expected = [ 10,20,10,20 ];
  test.identical( got, expected );

  /* */

  test.case = 'result provided';
  var options =
  {
    src : [ 10,20 ],
    result : [ 1,1,1,1 ],
    numberOfAtomsPerElement : 1,
    numberOfDuplicatesPerElement : 2
  };
  var got = _.arrayDuplicate( options );
  var expected = [ 10,10,20,20 ];
  test.identical( got, expected );

  /* */

  test.case = 'different options';
  var options =
  {
    src : [ 'abc', 'def' ],
    result : new Array( 6 ),
    numberOfAtomsPerElement : 2,
    numberOfDuplicatesPerElement : 3
  };
  var got = _.arrayDuplicate( options );
  var expected = [ 'abc', 'def', 'abc', 'def', 'abc', 'def' ];
  test.identical( got, expected );

  /* */

  test.case = 'different options';
  var options =
  {
    src : [ 'abc', 'def' ],
    result : [],
    numberOfAtomsPerElement : 1,
    numberOfDuplicatesPerElement : 1
  };
  var got = _.arrayDuplicate( options );
  var expected = [ 'abc', 'def',  ];
  test.identical( got, expected );

  /* */

  test.case = 'different options';
  var options =
  {
    src : [ 'abc', 'def' ],
    result : [ 1, 2 ],
    numberOfAtomsPerElement : 1,
    numberOfDuplicatesPerElement : 1
  };
  var got = _.arrayDuplicate( options );
  var expected = [ 1, 2, 'abc', 'def',  ];
  test.identical( got, expected );

  /* */

  test.case = 'different options';
  var arr = new Uint8Array( 1 );
  arr[ 0 ] = 5;
  var options =
  {
    src : [ 1, 2 ],
    result : arr,
    numberOfAtomsPerElement : 1,
    numberOfDuplicatesPerElement : 1
  };
  var got = _.arrayDuplicate( options );
  var expected = [ 5, 1, 2 ];
  var equal = true;
  for( var i = 0; i < expected.length; i++ )
  {
    if( expected[ i ] !== got[ i ]  )
    equal = false;
  }
  test.is( equal );
  test.identical( got.length, expected.length );

  /* */

  test.case = 'second argument is replaced and non-existent elements from options.src is replaced undefined';
  var options = {
    src : [ 'abc', 'def', undefined ],
    numberOfAtomsPerElement : 3,
    numberOfDuplicatesPerElement : 3
  };
  var got = _.arrayDuplicate( options );
  var expected = [ 'abc', 'def', undefined, 'abc', 'def', undefined, 'abc', 'def', undefined ];
  test.identical( got, expected );

  /**/

  if( !Config.debug )
  return;

  test.case = 'no arguments';
  test.shouldThrowError( function()
  {
    _.arrayDuplicate();
  });

  test.case = 'second argument is wrong';
  test.shouldThrowError( function()
  {
    _.arrayDuplicate( [ 'a', 'b', 'c' ], 'wrong argument' );
  });

  test.case = 'options.src is not provided or "undefined"';
  var options = {
    src : undefined,
    result : [  ],
    numberOfAtomsPerElement : 3,
    numberOfDuplicatesPerElement : 3
  };
  test.shouldThrowError( function()
  {
    _.arrayDuplicate( options, { a : 13 } );
  });

  test.case = 'result provided, but not enough length';
  var options =
  {
    src : [ 10,20 ],
    result : [],
    numberOfAtomsPerElement : 1,
    numberOfDuplicatesPerElement : 2
  };
  test.shouldThrowError( function ()
  {
    _.arrayDuplicate( options );
  })


};

//

function arrayMask( test )
{

  test.case = 'nothing';
  var got = _.arrayMask( [ 1, 2, 3, 4 ], [ undefined, null, 0, '' ] );
  var expected = [  ];
  test.identical( got, expected );

  test.case = 'adds last three values';
  var got = _.arrayMask( [ 'a', 'b', 'c', 4, 5 ], [ 0, '', 1, 2, 3 ] );
  var expected = [ "c", 4, 5 ];
  test.identical( got, expected );

  test.case = 'adds the certain values';
  var got = _.arrayMask( [ 'a', 'b', 'c', 4, 5, 'd' ], [ 3, 7, 0, '', 13, 33 ] );
  var expected = [ "a", 'b', 5, 'd' ];
  test.identical( got, expected );

  /**/


  if( !Config.debug )
  return;

  test.case = 'no arguments';
  test.shouldThrowError( function()
  {
    _.arrayMask();
  });

  test.case = 'not enough arguments';
  test.shouldThrowError( function()
  {
    _.arrayMask( [ 1, 2, 3, 4 ] );
  });

  test.case = 'extra argument';
  test.shouldThrowError( function()
  {
    _.arrayMask( [ 'a', 'b', 'c', 4, 5 ], [ 0, '', 1, 2, 3 ], 'redundant argument' );
  });

  test.case = 'wrong type of arguments';
  test.shouldThrowError( function()
  {
    _.arrayMask( 'wrong argument', 'wrong argument' );
  });

  test.case = 'both arrays are empty';
  test.shouldThrowError( function()
  {
    _.arrayMask( [  ], [  ] );
  });

  test.case = 'length of the first array is not equal to the second array';
  test.shouldThrowError( function()
  {
    _.arrayMask( [ 1, 2, 3 ], [ undefined, null, 0, '' ] );
  });

  test.case = 'length of the second array is not equal to the first array';
  test.shouldThrowError( function()
  {
    _.arrayMask( [ 1, 2, 3, 4 ], [ undefined, null, 0 ] );
  });

};

//

function arraySelect( test )
{

  test.case = 'nothing';
  var got = _.arraySelect( [  ], [  ] );
  var expected = [  ];
  test.identical( got, expected );

  test.case = 'certain elements';
  var got = _.arraySelect( [ 1, 2, 3, 4, 5 ], [ 2, 3, 4 ] );
  var expected = [ 3, 4, 5 ];
  test.identical( got, expected );

  test.case = 'array of undefined';
  var got = _.arraySelect( [ 1, 2, 3 ], [ 4, 5 ] );
  var expected = [ undefined, undefined ];
  test.identical( got, expected );

  test.case = 'using object';
  var src = [ 1, 1, 2, 2, 3, 3 ];
  var indices = { atomsPerElement : 2, indices : [ 0, 1, 2 ] }
  var got = _.arraySelect( src,indices );
  var expected = [ 1, 1, 2, 2, 3, 3 ];
  test.identical( got, expected );

  /**/

  if( !Config.debug )
  return;

  test.case = 'no arguments';
  test.shouldThrowError( function()
  {
    _.arraySelect();
  });

  test.case = 'not enough arguments';
  test.shouldThrowError( function()
  {
    _.arraySelect( [ 1, 2, 3 ] );
  });

  test.case = 'wrong type of arguments';
  test.shouldThrowError( function()
  {
    _.arraySelect('wrong argument', 'wrong argument');
  });

  test.case = 'arguments are not wrapped into array';
  test.shouldThrowError( function()
  {
    _.arraySelect( 1, 2, 3, 4, 5 );
  });

};

//

function arraySwap( test )
{

  test.case = 'an element';
  var got = _.arraySwap( [ 7 ], 0, 0 );
  var expected = [ 7 ];
  test.identical( got, expected );

  test.case = 'reverses first index and last index';
  var got = _.arraySwap( [ 1, 2, 3, 4, 5 ], 0, 4  );
  var expected = [ 5, 2, 3, 4, 1 ];
  test.identical( got, expected );

  test.case = 'swaps first two';
  var got = _.arraySwap( [ 1, 2, 3 ] );
  var expected = [ 2,1,3 ];
  test.identical( got, expected );

  /**/

  if( !Config.debug )
  return;

  test.case = 'no arguments';
  test.shouldThrowError( function()
  {
    _.arraySwap();
  });

  test.case = 'wrong type of arguments';
  test.shouldThrowError( function()
  {
    _.arraySwap('wrong argument', 'wrong argument', 'wrong argument');
  });

  test.case = 'arguments[1] and arguments[2] are out of bound';
  test.shouldThrowError( function()
  {
    _.arraySwap( [ 1, 2, 3, 4, 5 ], -1, -4 );
  });

  test.case = 'first five arguments are not wrapped into array';
  test.shouldThrowError( function()
  {
    _.arraySwap( 1, 2, 3, 4, 5, 0, 4 );
  });

};

//

function arrayCutin( test )
{

  debugger;

  test.case = 'range as single number';

  /* */

  var dst = [ 1, 2, 3, 4 ];
  var got = _.arrayCutin( dst, 2 );
  var expected = [ 3 ];
  test.identical( got, expected );
  test.identical( dst, [ 1, 2, 4 ] )

  /* */

  var dst = [ 1, 2, 3, 4 ];
  var got = _.arrayCutin( dst, -1 );
  var expected = [];
  test.identical( got, expected );
  test.identical( dst, [ 1, 2, 3, 4 ] )

  /* */

  var dst = [ 1, 2, 3, 4 ];
  var got = _.arrayCutin( dst, 0, [ 0 ] );
  var expected = [ 1 ];
  test.identical( got, expected );
  test.identical( dst, [ 0, 2, 3, 4 ] )

  /* */

  var dst = [ 1, 2, 3, 4 ];
  var got = _.arrayCutin( dst, 0, [] );
  var expected = [ 1 ];
  test.identical( got, expected );
  test.identical( dst, [ 2, 3, 4 ] )

  /* */

  var dst = [ 1, 2, 3, 4 ];
  var got = _.arrayCutin( dst, [ 0 ], [] );
  var expected = [ 1, 2, 3, 4 ];
  test.identical( got, expected );
  test.identical( dst, [] )

  /* */

  var dst = [ 1, 2, 3, 4 ];
  var expected = dst.slice().splice( 1 );
  var got = _.arrayCutin( dst, [ 1 ], [ 5 ] );
  test.identical( got, expected );
  test.identical( dst, [ 1, 5 ] )

  /* */

  var dst = [ 1, 2, 3, 4 ];
  var got = _.arrayCutin( dst, [ undefined, 1 ], [ 5 ] );
  test.identical( got, [ 1 ] );
  test.identical( dst, [ 5, 2, 3, 4 ] );

  //

  test.case = 'empth';
  var dst = [];
  var cut = _.arrayCutin( [],[],[] );
  test.identical( cut, [] );
  test.identical( dst, [] );

  /* */

  test.case = 'remove two elements';
  var dst = [ 1, 2, 3, 4, 5 ];
  var cut = _.arrayCutin( dst, [ 1, 3 ], [] );
  var expected = [ 1, 4, 5 ];
  test.identical( dst, expected );
  var expected = [ 2, 3 ];
  test.identical( cut, expected );

  /* */

  test.case = 'remove two elements and incut three';
  var dst = [ 1, 2, 3, 4, 5 ];
  var cut = _.arrayCutin( dst, [ 1, 3 ], [ 11, 22, 33 ] );
  var expected = [ 1, 11, 22, 33, 4, 5 ];
  test.identical( dst, expected );
  var expected = [ 2, 3 ];
  test.identical( cut, expected );

  /* */

  test.case = 'pass only begin of range';
  var dst = [ 1, 2, 3, 4, 5 ];
  var cut = _.arrayCutin( dst, [ 1 ], [ 11, 22, 33 ] );
  var expected = [ 1, 11, 22, 33 ];
  test.identical( dst, expected );
  var expected = [ 2, 3, 4, 5 ];
  test.identical( cut, expected );

  /* */

  test.case = 'pass empty range';
  var dst = [ 1, 2, 3, 4, 5 ];
  var cut = _.arrayCutin( dst, [], [ 11, 22, 33 ] );
  var expected = [ 11, 22, 33 ];
  test.identical( dst, expected );
  var expected = [ 1, 2, 3, 4, 5 ];
  test.identical( cut, expected );

  /* */

  test.case = 'pass number instead of range';
  var dst = [ 1, 2, 3, 4, 5 ];
  var cut = _.arrayCutin( dst, 1, [ 11, 22, 33 ] );
  var expected = [ 1, 11, 22, 33, 3, 4, 5 ];
  test.identical( dst, expected );
  var expected = [ 2 ];
  test.identical( cut, expected );

  /* */

  test.case = 'no source, number istead of range';
  var dst = [ 1, 2, 3, 4, 5 ];
  var cut = _.arrayCutin( dst, 1 );
  var expected = [ 1, 3, 4, 5 ];
  test.identical( dst, expected );
  var expected = [ 2 ];
  test.identical( cut, expected );

  /* */

  test.case = 'no source';
  var dst = [ 1, 2, 3, 4, 5 ];
  var cut = _.arrayCutin( dst, [ 1, 3 ] );
  var expected = [ 1, 4, 5 ];
  test.identical( dst, expected );
  var expected = [ 2, 3 ];
  test.identical( cut, expected );

  /* */

  test.case = 'out of bound, begin';
  var dst = [ 1, 2, 3, 4, 5 ];
  var cut = _.arrayCutin( dst, [ -10,2 ],[ 11, 22, 33 ] );
  var expected = [ 11, 22, 33, 3, 4, 5 ];
  test.identical( dst, expected );
  var expected = [ 1, 2 ];
  test.identical( cut, expected );

  /* */

  test.case = 'out of bound, end';
  var dst = [ 1, 2, 3, 4, 5 ];
  var cut = _.arrayCutin( dst, [ 3,10 ],[ 11, 22, 33 ] );
  var expected = [ 1, 2, 3, 11, 22, 33 ];
  test.identical( dst, expected );
  var expected = [ 4, 5 ];
  test.identical( cut, expected );

  /* */

  test.case = 'out of bound, both sides';
  var dst = [ 1, 2, 3, 4, 5 ];
  var cut = _.arrayCutin( dst, [ -10,10 ],[ 11, 22, 33 ] );
  var expected = [ 11, 22, 33 ];
  test.identical( dst, expected );
  var expected = [ 1, 2, 3, 4, 5 ];
  test.identical( cut, expected );

  /* */

  test.case = 'negative, both sides';
  var dst = [ 1, 2, 3, 4, 5 ];
  var cut = _.arrayCutin( dst, [ -1, -1 ],[ 11, 22, 33 ] );
  var expected = dst;
  test.identical( dst, expected );
  var expected = [ ];
  test.identical( cut, expected );

  /* */

  test.case = 'zero, both sides';
  var dst = [ 1, 2, 3, 4, 5 ];
  var cut = _.arrayCutin( dst, [ 0, 0 ],[ 11, 22, 33 ] );
  var expected = dst;
  test.identical( dst, expected );
  var expected = [ ];
  test.identical( cut, expected );

  /* first > last */

  test.case = 'first > last';
  var dst = [ 1, 2, 3, 4, 5 ];
  var cut = _.arrayCutin( dst, [ 9, 0 ],[ 11, 22, 33 ] );
  var expected = dst;
  test.identical( dst, expected );
  var expected = [ ];
  test.identical( cut, expected );

  /* Buffers */

  var list =
  [
    Int8Array,
    Uint8Array,
    Uint8ClampedArray,
    Int16Array,
    Uint16Array,
    Int32Array,
    Uint32Array,
    Float32Array,
    Float64Array,
    ArrayBuffer
  ];

  if( !isBrowser )
  list.push( Buffer );

  for( var i = 0; i < list.length; i++ )
  {
    test.case = 'buffers: ' + list[ i ].name;

    var array = new list[ i ]( 5 );
    for( var j = 0; j < 5; j++ )
    array[ j ] = j + 1;

    //array [ 1,2,3,4,5 ]

    /* simple cut */

    var got = _.arrayCutin( array, 0 );
    var expected = [ 2, 3, 4, 5 ];
    var expected = _.arrayCutin( new list[ i ]( 1 ), 0, expected );
    test.identical( got,expected );

    /* simple cut, add one element to begin */

    var got = _.arrayCutin( array, 0, [ 9 ] );
    var expected = [ 9, 2, 3, 4, 5 ];
    var expected = _.arrayCutin( new list[ i ]( 1 ), 0, expected );
    test.identical( got,expected );

    /* simple cut */

    var got = _.arrayCutin( array, 4 );
    var expected = [ 1, 2, 3, 4 ];
    var expected = _.arrayCutin( new list[ i ]( 1 ), 0, expected );
    test.identical( got,expected );

    /* range */

    var got = _.arrayCutin( array, [ 0, 1 ] );
    var expected = [ 2, 3, 4, 5 ];
    var expected = _.arrayCutin( new list[ i ]( 1 ), 0, expected );
    test.identical( got,expected );

    /* range */

    var got = _.arrayCutin( array, [ 2, 5 ] );
    var expected = [ 1, 2 ];
    var expected = _.arrayCutin( new list[ i ]( 1 ), 0, expected );
    test.identical( got,expected );

    /* single, add new elements to end */

    var got = _.arrayCutin( array, 4, [ 6, 7 ] );
    var expected = [ 1, 2, 3, 4, 6, 7 ];
    var expected = _.arrayCutin( new list[ i ]( 1 ), 0, expected );
    test.identical( got,expected );

    /* range, add new elements to end */

    var got = _.arrayCutin( array, [ 4, 5 ], [ 6, 7 ] );
    var expected = [ 1, 2, 3, 4, 6, 7 ];
    var expected = _.arrayCutin( new list[ i ]( 1 ), 0, expected );
    test.identical( got,expected );

    /* out of range, returns original */

    var got = _.arrayCutin( array, 10, [ 6, 7 ] );
    var expected = array;
    test.identical( got,expected );

    /* remove all, last index is out of range */

    var got = _.arrayCutin( array, [ 0, 99 ] );
    var expected = new list[ i ]( 0 );
    test.identical( got.byteLength,expected.byteLength );

    /* remove all and fill with new values */

    var got = _.arrayCutin( array, [ 0, 99 ], [ 1, 2, 3, 4, 5 ] );
    var expected = array;
    test.identical( got,expected );

    /* negative */

    var got = _.arrayCutin( array, [ 0, -1 ] );
    var expected = array;
    test.identical( got,expected );

    /* negative */

    var got = _.arrayCutin( array, [ -1, -1 ] );
    var expected = array;
    test.identical( got,expected );

    /* zero, returns original */

    var got = _.arrayCutin( array, [ 0, 0 ], [ 1 ] );
    var expected = array;
    test.identical( got,expected );

    /* empty */

    var got = _.arrayCutin( array, [], [] );
    var got = _.definedIs( got.length ) ? got.length : got.byteLength;
    test.identical( got, 0 );

  }

  if( !Config.debug )
  return;

  test.case = 'no arguments';
  test.shouldThrowError( function()
  {
    _.arrayCutin();
  });

  test.case = 'not enough arguments';
  test.shouldThrowError( function()
  {
    _.arrayCutin( [ 1, 2, 3, 4, 5 ] );
  });

  test.case = 'redundant argument';
  test.shouldThrowError( function()
  {
    _.arrayCutin( [ 1, 'a', 'b', 'c', 5 ], [ 2, 3, 4 ], 1, 3, 'redundant argument' );
  });

  test.case = 'wrong type of arguments';
  test.shouldThrowError( function()
  {
    _.arrayCutin( 'wrong argument', 'wrong argument', 'wrong argument', 'wrong argument' );
  });

  test.case = 'wrong type of argument';
  test.shouldThrowError( function()
  {
    _.arrayCutin( [],[ 'x' ],3 );
  });
};

//

function arrayPut( test )
{

  test.case = 'adds after second element';
  var got = _.arrayPut( [ 1, 2, 3, 4, 5, 6, 9 ], 2, 'str', true, [ 7, 8 ] );
  var expected = [ 1, 2, 'str', true, 7, 8, 9 ];
  test.identical( got, expected );

  test.case = 'adds at the beginning';
  var got = _.arrayPut( [ 1, 2, 3, 4, 5, 6, 9 ], 0, 'str', true, [ 7, 8 ] );
  var expected = [ 'str', true, 7, 8, 5, 6, 9 ];
  test.identical( got, expected );

  test.case = 'add to end';
  var got = _.arrayPut( [ 1,2,3 ], 3, 4, 5, 6 );
  var expected = [ 1, 2, 3, 4, 5, 6 ];
  test.identical( got, expected );

  test.case = 'offset is negative';
  var got = _.arrayPut( [ 1,2,3 ], -1, 4, 5, 6 );
  var expected = [ 5, 6, 3 ];
  test.identical( got, expected );

  /**/

  if( !Config.debug )
  return;

  test.case = 'no arguments';
  test.shouldThrowError( function()
  {
    _.arrayPut();
  });

  test.case = 'wrong type of arguments';
  test.shouldThrowError( function()
  {
    _.arrayPut( 'wrong argument', 'wrong argument', 'str', true, [ 7, 8 ] );
  });

};

//

function arrayFillTimes( test )
{
  test.case = 'empty array';
  var got = _.arrayFillTimes( [], 1 );
  var expected = [ 0 ];
  test.identical( got, expected );

  test.case = 'times is negative, times = length + times';
  var got = _.arrayFillTimes( [ 0, 0, 0 ], -1, 1 );
  var expected = [ 1, 1, 0 ];
  test.identical( got, expected );

  test.case = 'times is negative';
  var got = _.arrayFillTimes( [ 0, 0 ], -2, 1 );
  var expected = [ 0, 0 ];
  test.identical( got, expected );

  test.case = 'empty array, value passed';
  var got = _.arrayFillTimes( [], 1, 1 );
  var expected = [ 1 ];
  test.identical( got, expected );

  test.case = 'empty array, value is an array';
  var got = _.arrayFillTimes( [], 1, [ 1, 2, 3 ] );
  var expected = [ [ 1, 2, 3 ]];
  test.identical( got, expected );

  test.case = 'times > array.length';
  var got = _.arrayFillTimes( [ 0 ], 3, 1 );
  var expected = [ 1, 1, 1 ];
  test.identical( got, expected );

  test.case = 'times < array.length';
  var got = _.arrayFillTimes( [ 0, 0, 0 ], 1, 1 );
  var expected = [ 1, 0, 0 ];
  test.identical( got, expected );

  test.case = 'TypedArray';
  var arr = new Uint16Array();
  var got = _.arrayFillTimes( arr, 3, 1 );
  var expected = new Uint16Array( [ 1, 1, 1 ] );
  test.identical( got, expected );

  test.case = 'ArrayLike without fill routine';
  var arr = (() => arguments )( 1 );
  var got = _.arrayFillTimes( arr, 3, 1 );
  var expected = [ 1, 1, 1 ];
  test.identical( got, expected );

  test.case = 'no fill routine, times is negative';
  var arr = [ 1, 1, 1 ];
  arr.fill = null;
  var got = _.arrayFillTimes( arr, -1, 3 );
  var expected = [ 3, 3, 1 ];
  test.identical( got, expected );

  /**/

  if( !Config.debug )
  return;

  test.case = 'no arguments';
  test.shouldThrowError( function()
  {
    _.arrayFillTimes();

  });

  test.case = 'zero';
  test.shouldThrowError( function()
  {
    _.arrayFillTimes( 0 );
  });

  test.case = 'only one argument';
  test.shouldThrowError( function()
  {
    _.arrayFillTimes( [  ] );
  });

  test.case = 'wrong argument type';
  test.shouldThrowError( function()
  {
    _.arrayFillTimes( new ArrayBuffer(), 1 );
  });

};

function arrayFillWhole( test )
{
  test.case = 'empty array';
  var got = _.arrayFillWhole( [] );
  var expected = [];
  test.identical( got, expected );

  test.case = 'empty array, value passed';
  var got = _.arrayFillWhole( [], 1 );
  var expected = [];
  test.identical( got, expected );

  test.case = 'array with elements';
  var got = _.arrayFillWhole( [ 1, 1, 1 ] );
  var expected = [ 0, 0, 0 ];
  test.identical( got, expected );

  test.case = 'array with elements';
  var got = _.arrayFillWhole( [ 1, 1, 1 ], 5 );
  var expected = [ 5, 5, 5 ];
  test.identical( got, expected );

  test.case = 'array with elements';
  var arr = [];
  arr.length = 3;
  var got = _.arrayFillWhole( arr, 5 );
  var expected = [ 5, 5, 5 ];
  test.identical( got, expected );

  test.case = 'TypedArray';
  var arr = new Uint16Array( 3 );
  var got = _.arrayFillWhole( arr );
  var expected = new Uint16Array( [ 0, 0, 0 ] );
  test.identical( got, expected );

  test.case = 'no fill routine';
  var arr = [ 1, 1, 1 ];
  arr.fill = null;
  var got = _.arrayFillWhole( arr, 2 );
  var expected = [ 2, 2, 2 ];
  test.identical( got, expected );

  /**/

  if( !Config.debug )
  return;

  test.case = 'no arguments';
  test.shouldThrowError( function()
  {
    _.arrayFillWhole();

  });

  test.case = 'wrong argument type';
  test.shouldThrowError( function()
  {
    _.arrayFillTimes( new ArrayBuffer(), 1 );
  });

};

//

function arraySupplement( test )
{

  test.case = 'nothing';
  var got = _.arraySupplement( [  ] );
  var expected = [  ];
  test.identical( got, expected );

  test.case = 'only numbers';
  var got = _.arraySupplement( [ 4, 5 ], [ 1, 2, 3 ], [ 6, 7, 8, true, 9 ], [ 'a', 'b', 33, 13, 'e', 7 ] );
  var expected = [ 4, 5, 33, 13, 9, 7 ];
  test.identical( got, expected );

  test.case = 'only numbers and undefined';
  var got = _.arraySupplement( [ 4, 5 ], [ 1, 2, 3 ], [ 6, 7, true, 9 ], [ 'a', 'b', 33, 13, 'e', 7 ] );
  var expected = [ 4, 5, 33, 13, undefined, 7 ];
  test.identical( got, expected );

  test.case = 'only numbers';
  var got = _.arraySupplement( [ 'a', 'b' ], [ 1, 2, 3 ], [ 6, 7, 8, true, 9 ], [ 'a', 'b', 33, 13, 'e', 7 ] );
  var expected = [ 6, 7, 33, 13, 9, 7 ];
  test.identical( got, expected );

  /**/

  if( !Config.debug )
  return;

  test.case = 'no arguments';
  test.shouldThrowError( function()
  {
    _.arraySupplement();
  });

  test.case = 'arguments are wrong';
  test.shouldThrowError( function()
  {
    _.arraySupplement( 'wrong argument', 'wrong arguments' );
  });

};

//

function arrayExtendScreening( test )
{

  test.case = 'returns an empty array';
  var got = _.arrayExtendScreening( [  ], [  ], [ 0, 1, 2 ], [ 3, 4 ], [ 5, 6 ] );
  var expected = [  ];
  test.identical( got, expected );

  test.case = 'returns the corresponding values by indexes of the first argument';
  var got = _.arrayExtendScreening( [ 1, 2, 3 ], [  ], [ 0, 1, 2 ], [ 3, 4 ], [ 5, 6 ] );
  var expected = [ 5, 6, 2 ];
  test.identical( got, expected );

  test.case = 'creates a new array and returns the corresponding values by indexes of the first argument';
  var got = _.arrayExtendScreening( [ 1, 2, 3 ], null, [ 0, 1, 2 ], [ 3, 4 ], [ 5, 6 ] );
  var expected = [ 5, 6, 2 ];
  test.identical( got, expected );

  test.case = 'returns the corresponding values by indexes of the first argument';
  var got = _.arrayExtendScreening( [ 1, 2, 3 ], [ 3, 'abc', 7, 13 ], [ 0, 1, 2 ], [ 3, 4 ], [ 'a', 6 ] );
  var expected = [ 'a', 6, 2, 13 ];
  test.identical( got, expected );

  test.case = 'returns the second argument';
  var got = _.arrayExtendScreening( [  ], [ 3, 'abc', 7, 13 ], [ 0, 1, 2 ], [ 3, 4 ], [ 'a', 6 ] );
  var expected = [ 3, 'abc', 7, 13 ];
  test.identical( got, expected );

  /**/

  if( !Config.debug )
  return;

  test.case = 'no arguments';
  test.shouldThrowError( function()
  {
    _.arrayExtendScreening();
  });

  test.case = 'not enough arguments';
  test.shouldThrowError( function()
  {
    _.arrayExtendScreening( [ 1, 2, 3, 'abc', 13 ] );
  });

  test.case = 'next arguments are wrong';
  test.shouldThrowError( function()
  {
    _.arrayExtendScreening( [ 1, 2, 3 ], [ 3, 'abc', 7, 13 ], [ 3, 7 ], 'wrong arguments' );
  });

  test.case = 'arguments are wrong';
  test.shouldThrowError( function()
  {
    _.arrayExtendScreening( 'wrong argument', 'wrong argument', 'wrong arguments' );
  });

};

//

function arrayRightIndex( test )
{

  test.case = 'nothing';
  var got = _.arrayRightIndex( [  ], 3 );
  var expected = -1;
  test.identical( got, expected );

  test.case = 'second index';
  var got = _.arrayRightIndex( [ 1, 2, 3 ], 3 );
  var expected = 2;
  test.identical( got, expected );

  test.case = 'zero index';
  var got = _.arrayRightIndex( [ 1, 2, 3 ], 3, function( el, ins ) { return el < ins } );
  var expected = 1;
  test.identical( got, expected );

  test.case = 'nothing';
  var got = _.arrayRightIndex( [ 1, 2, 3 ], 4 );
  var expected = -1;
  test.identical( got, expected );

  test.case = 'nothing';
  var got = _.arrayRightIndex( [ 1, 2, 3 ], 3, function( el, ins ) { return el > ins } );
  var expected = -1;
  test.identical( got, expected );

  test.case = 'array-like arguments';
  function arr()
  {
    return arguments;
  }
  var _arr = arr( 3, 7, 13 );
  var got = _.arrayRightIndex( _arr, 13 );
  var expected = 2;
  test.identical( got, expected );

  test.case = 'fifth index';
  var got = _.arrayRightIndex( 'abcdef', 'e', function( el, ins ) { return el > ins } );
  var expected = 5;
  test.identical( got, expected );

  test.case = 'third index';
  var got = _.arrayRightIndex( 'abcdef', 'd' );
  var expected = 3;
  test.identical( got, expected );

  test.case = 'second index';
  var got = _.arrayRightIndex( 'abcdef', 'c', function( el ) { return el; } );
  var expected = 2;
  test.identical( got, expected );

  /**/

  if( !Config.debug )
  return;

  test.case = 'one argument';
  test.shouldThrowError( function()
  {
    var got = _.arrayRightIndex( [ 1, 2, 3 ] );
  });

  test.case = 'no arguments';
  test.shouldThrowError( function()
  {
    _.arrayRightIndex();
  });

  test.case = 'third argument is wrong';
  test.shouldThrowError( function()
  {
    _.arrayRightIndex( [ 1, 2, 3 ], 2, 'wrong argument' );
  });

};

//

function arrayLeft( test )
{

  test.case = 'returns an object';
  var got = _.arrayLeft( [ 1, 2, 3, 4, 5 ], 3 );
  var expected = { index : 2, element : 3 };
  test.identical( got, expected );

  test.case = 'returns an object';
  var got = _.arrayLeft( [ 1, 2, false, 'str', 5 ], 'str', function( a, b ) { return a === b } );
  var expected = { index : 3, element : 'str' };
  test.identical( got, expected );

  test.case = 'returns an object';
  var got = _.arrayLeft( [ 1, 2, false, 'str', 5 ], 5, function( a ) { return a; } );
  var expected = { index : 4, element : 5 };
  test.identical( got, expected );

  /**/

  if( !Config.debug )
  return;

  test.case = 'no arguments';
  test.shouldThrowError( function()
  {
    _.arrayLeft();
  });

  test.case = 'not enough arguments';
  test.shouldThrowError( function()
  {
    _.arrayLeft( [] );
  });

  test.case = 'third argument is wrong';
  test.shouldThrowError( function()
  {
    _.arrayLeft( [ 1, 2, 3 ], 2, 'wrong argument' );
  });

};

//

function arrayCount( test )
{

  test.case = 'nothing';
  var got = _.arrayCount( [  ], 3 );
  var expected = 0;
  test.identical( got, expected );

  test.case = 'two matching';
  var got = _.arrayCount( [ 1, 2, 'str', 10, 10, true ], 10 );
  var expected = 2;
  test.identical( got, expected );

  test.case = 'longIs';
  var src = [ 1, 2, 3 ];
  src[ 'a' ] = 1;
  var got = _.arrayCount( src, 1 );
  var expected = 1;
  test.identical( got, expected );

  /**/

  if( !Config.debug )
  return;

  test.case = 'no arguments';
  test.shouldThrowError( function()
  {
    _.arrayCount();
  });

  test.case = 'not enough arguments';
  test.shouldThrowError( function()
  {
    _.arrayCount( [ 1, 2, 3, 'abc', 13 ] );
  });

  test.case = 'extra argument';
  test.shouldThrowError( function()
  {
    _.arrayCount( [ 1, 2, 3, true ], true, 'redundant argument' );
  });

  test.case = 'first argument is wrong';
  test.shouldThrowError( function()
  {
    _.arrayCount( 'wrong argument', true );
  });

};

//

function arrayCountUnique( test )
{

  test.case = 'nothing';
  var got = _.arrayCountUnique( [  ] );
  var expected = 0;
  test.identical( got, expected );

  test.case = 'nothing';
  var got = _.arrayCountUnique( [ 1, 2, 3, 4, 5 ] );
  var expected = 0;
  test.identical( got, expected );

  test.case = 'three pairs';
  var got = _.arrayCountUnique( [ 1, 1, 2, 'abc', 'abc', 4, true, true ] );
  var expected = 3;
  test.identical( got, expected );

  /**/

  if( !Config.debug )
  return;

  test.case = 'no arguments';
  test.shouldThrowError( function()
  {
    _.arrayCountUnique();
  });

  test.case = 'extra argument';
  test.shouldThrowError( function()
  {
    _.arrayCountUnique( [ 1, 1, 2, 'abc', 'abc', 4, true, true ], function( e ) { return e }, 'redundant argument' );
  });

  test.case = 'first argument is wrong';
  test.shouldThrowError( function()
  {
    _.arrayCountUnique( 'wrong argument', function( e ) { return e } );
  });

  test.case = 'second argument is wrong';
  test.shouldThrowError( function()
  {
    _.arrayCountUnique( [ 1, 1, 2, 'abc', 'abc', 4, true, true ], 'wrong argument' );
  });

};

//

function arrayCompare( test )
{

  test.case = 'empty arrays';
  var got = _.arrayCompare( [  ], [  ] );
  var expected = 0;
  test.identical( got, expected );

  test.case = 'first array is empty';
  var got = _.arrayCompare( [  ], [ 1, 2 ] );
  var expected = 0;
  test.identical( got, expected );

  test.case = 'length of the first array is less than second';
  var got = _.arrayCompare( [ 4 ], [ 1, 2 ] );
  var expected = 3;
  test.identical( got, expected );

  test.case = 'arrays are equal';
  var got = _.arrayCompare( [ 1, 5 ], [ 1, 5 ] );
  var expected = 0;
  test.identical( got, expected );

  test.case = 'a difference';
  var got = _.arrayCompare( [ 1, 5 ], [ 1, 2 ] );
  var expected = 3;
  test.identical( got, expected );

  test.case = 'a negative difference';
  var got = _.arrayCompare( [ 1, 5 ], [ 1, 6 ] );
  var expected = -1;
  test.identical( got, expected );

  test.case = 'array-like arguments';
  var src1 = function src1() {
    return arguments;
  }( 1, 5 );
  var src2 = function src2() {
    return arguments;
  }( 1, 2 );
  var got = _.arrayCompare( src1, src2 );
  var expected = 3;
  test.identical( got, expected );

  /**/

  if( !Config.debug )
  return;

  test.case = 'no arguments';
  test.shouldThrowError( function()
  {
    _.arrayCompare();
  });

  test.case = 'not enough arguments';
  test.shouldThrowError( function()
  {
    _.arrayCompare( [ 1, 5 ] );
  });

  test.case = 'extra argument';
  test.shouldThrowError( function()
  {
    _.arrayCompare( [ 1, 5 ], [ 1, 2 ], 'redundant argument' );
  });

  test.case = 'wrong type of arguments';
  test.shouldThrowError( function()
  {
    _.arrayCompare( 'wrong argument', 'wrong argument' );
  });

  test.case = 'second array is empty';
  test.shouldThrowError( function()
  {
    _.arrayCompare( [ 1, 5 ], [  ] );
  });

  test.case = 'length of the second array is less than first';
  test.shouldThrowError( function()
  {
    _.arrayCompare( [ 1, 5 ], [ 1 ] );
  });

};

//

function arrayIdentical( test )
{

  test.case = 'empty arrays';
  var got = _.arrayIdentical( [  ], [  ] );
  var expected = true;
  test.identical( got, expected );

  test.case = 'arrays are equal';
  var got = _.arrayIdentical( [ 1, 2, 3 ], [ 1, 2, 3 ] );
  var expected = true;
  test.identical( got, expected );

  test.case = 'array-like arguments';
  function src1() {
    return arguments;
  };
  function src2() {
    return arguments;
  };
  var got = _.arrayIdentical( src1( 3, 7, 33 ), src2( 3, 7, 13 ) );
  var expected = false;
  test.identical( got, expected );

  test.case = 'arrays are not equal';
  var got = _.arrayIdentical( [ 1, 2, 3, 'Hi!' ], [ 1, 2, 3, 'Hello there!' ] );
  var expected = false;
  test.identical( got, expected );

  test.case = 'arrays length are not equal';
  var got = _.arrayIdentical( [ 1, 2, 3 ], [ 1, 2 ] );
  var expected = false;
  test.identical( got, expected );

  /**/

  if( !Config.debug )
  return;

  test.case = 'no arguments';
  test.shouldThrowError( function()
  {
    _.arrayIdentical();
  });

  test.case = 'not enough arguments';
  test.shouldThrowError( function()
  {
    _.arrayIdentical( [ 1, 2, 3 ] );
  });

  test.case = 'extra argument';
  test.shouldThrowError( function()
  {
    _.arrayIdentical( [ 1, 2, 3 ], [ 1, 2 ], 'redundant argument' );
  });

};

//

function arrayHasAny( test )
{

  test.case = 'false';
  var got = _.arrayHasAny( [  ] );
  var expected = false;
  test.identical( got, expected );

  test.case = 'false';
  var got = _.arrayHasAny( [  ], false, 7 );
  var expected = false;
  test.identical( got, expected );

  test.case = 'true';
  var got = _.arrayHasAny( [ 5, 'str', 42, false ], false, 7 );
  var expected = true;
  test.identical( got, expected );

  /**/

  if( !Config.debug )
  return;

  test.case = 'no arguments';
  test.shouldThrowError( function()
  {
    _.arrayHasAny();
  });

  test.case = 'first argument is wrong';
  test.shouldThrowError( function()
  {
    _.arrayHasAny( 'wrong argument', false, 7 );
  });

};

//

function arraySum( test )
{

  test.case = 'nothing';
  var got = _.arraySum( [  ] );
  var expected = 0;
  test.identical( got, expected );

  test.case = 'returns sum';
  var got = _.arraySum( [ 1, 2, 3, 4, 5 ] );
  var expected = 15;
  test.identical( got, expected );

  test.case = 'returns sum';
  var got = _.arraySum( [ true, false, 13, '33' ], function( e ) { return e * 2 } );
  var expected = 94;
  test.identical( got, expected );

  test.case = 'converts and returns sum';
  var got = _.arraySum( [ 1, 2, 3, 4, 5 ], function( e ) { return e * 2 } );
  var expected = 30;
  test.identical( got, expected );

  /**/

  if( !Config.debug )
  return;

  test.case = 'no arguments';
  test.shouldThrowError( function()
  {
    _.arraySum();
  });

  test.case = 'extra argument';
  test.shouldThrowError( function()
  {
    _.arraySum( [ 1, 2, 3, 4, 5 ], function( e ) { return e * 2 }, 'redundant argument' );
  });

  test.case = 'first argument is wrong';
  test.shouldThrowError( function()
  {
    _.arraySum( 'wrong argument', function( e ) { return e / 2 } );
  });

  test.case = 'second argument is wrong';
  test.shouldThrowError( function()
  {
    _.arraySum( [ 1, 2, 3, 4, 5 ], 'wrong argument' );
  });

};

// ---
// array transformation
// ---

function arrayPrependElement( test )
{
  test.case = 'simple';

  var got = _.arrayPrependElement( [], 1 );
  test.identical( got, [ 1 ] );

  var got = _.arrayPrependElement( [ 1 ], 1 );
  test.identical( got, [ 1, 1 ] );

  var got = _.arrayPrependElement( [ 1 ], 2 );
  test.identical( got, [ 2, 1 ] );

  var got = _.arrayPrependElement( [ 1,2,3 ], 3 );
  test.identical( got, [ 3,1,2,3 ] );

  var got = _.arrayPrependElement( [ 1 ], '1' );
  test.identical( got, [ '1', 1 ] );

  var got = _.arrayPrependElement( [ 1 ], -1 );
  test.identical( got, [ -1, 1 ] );

  var got = _.arrayPrependElement( [ 1 ], [ 1 ] );
  test.identical( got, [ [ 1 ], 1 ] );

  //

  if( !Config.debug )
  return;

  test.case = 'no args';
  test.shouldThrowError( function()
  {
    _.arrayPrependElement();
  })

  test.case = 'too many args';
  test.shouldThrowError( function()
  {
    _.arrayPrependElement( [], 1, 1 );
  })

  test.case = 'dst is not an array';
  test.shouldThrowError( function()
  {
    _.arrayPrependElement( 1, 1 );
  })
}

//

function arrayPrependOnce( test )
{
  test.case = 'simple';

  var got = _.arrayPrependOnce( [], 1 );
  test.identical( got, [ 1 ] );

  var got = _.arrayPrependOnce( [ 1 ], 1 );
  test.identical( got, [ 1 ] );

  var got = _.arrayPrependOnce( [ 1 ], 2 );
  test.identical( got, [ 2, 1 ] );

  var got = _.arrayPrependOnce( [ 1,2,3 ], 3 );
  test.identical( got, [ 1,2,3 ] );

  var got = _.arrayPrependOnce( [ 1 ], '1' );
  test.identical( got, [ '1', 1 ] );

  var got = _.arrayPrependOnce( [ 1 ], -1 );
  test.identical( got, [ -1, 1 ] );

  var got = _.arrayPrependOnce( [ 1 ], [ 1 ] );
  test.identical( got, [ [ 1 ], 1 ] );

  test.case = 'equalizer 2 args';

  var dst = [ { num : 1 },{ num : 2 },{ num : 3 } ];
  var onEqualize = function( a, b )
  {
    return a.num === b.num;
  }
  var got = _.arrayPrependOnce( dst, { num : 4 }, onEqualize );
  test.identical( got, [ { num : 4 },{ num : 1 },{ num : 2 },{ num : 3 } ] );

  var dst = [ { num : 1 },{ num : 2 },{ num : 3 } ];
  var onEqualize = function( a, b )
  {
    return a.num === b.num;
  }
  var got = _.arrayPrependOnce( dst, { num : 1 }, onEqualize );
  test.identical( got, [ { num : 1 },{ num : 2 },{ num : 3 } ] );

  test.case = 'equalizer 1 arg';

  var dst = [ { num : 1 },{ num : 2 },{ num : 3 } ];
  var got = _.arrayPrependOnce( dst, 4,( e ) => e.num, ( e ) => e );
  test.identical( got, [ 4,{ num : 1 },{ num : 2 },{ num : 3 } ] );

  var dst = [ { num : 1 },{ num : 2 },{ num : 3 } ];
  var got = _.arrayPrependOnce( dst, 1, ( e ) => e.num, ( e ) => e );
  test.identical( got, [ { num : 1 },{ num : 2 },{ num : 3 } ] );

  //

  if( !Config.debug )
  return;

  test.case = 'no args';
  test.shouldThrowError( function()
  {
    _.arrayPrependOnce();
  })

  test.case = 'dst is not an array';
  test.shouldThrowError( function()
  {
    _.arrayPrependOnce( 1, 1 );
  })

  test.case = 'onEqualize is not a function';
  test.shouldThrowError( function()
  {
    _.arrayPrependOnce( 1, 1, 1 );
  })

}

//

function arrayPrependOnceStrictly( test )
{
  test.case = 'simple';

  var dst = [];
  var got = _.arrayPrependOnceStrictly( dst , 1 );
  test.identical( got, [ 1 ] );
  test.identical( got, dst );

  var dst = [ 1 ];
  var got = _.arrayPrependOnceStrictly( dst, 2 );
  test.identical( got, [ 2, 1 ] );
  test.identical( got, dst );

  var dst = [ 1 ];
  var got = _.arrayPrependOnceStrictly( dst, '1' );
  test.identical( got, [ '1', 1 ] );
  test.identical( got, dst );

  var dst = [ 1 ];
  var got = _.arrayPrependOnceStrictly( dst, -1 );
  test.identical( got, [ -1, 1 ] );
  test.identical( got, dst );

  var dst = [ 1 ];
  var got = _.arrayPrependOnceStrictly( dst, [ 1 ] );
  test.identical( got, [ [ 1 ], 1 ] );

  test.case = 'equalizer 2 args';

  var dst = [ { num : 1 },{ num : 2 },{ num : 3 } ];
  var onEqualize = function( a, b )
  {
    return a.num === b.num;
  }
  var got = _.arrayPrependOnceStrictly( dst, { num : 4 }, onEqualize );
  test.identical( got, [ { num : 4 },{ num : 1 },{ num : 2 },{ num : 3 } ] );
  test.identical( got, dst );

  test.case = 'equalizer 1 arg';

  var dst = [ { num : 1 },{ num : 2 },{ num : 3 } ];
  var onEqualize = function( a )
  {
    return a.num;
  }
  var got = _.arrayPrependOnceStrictly( dst, 4, onEqualize );
  test.identical( got, [ 4,{ num : 1 },{ num : 2 },{ num : 3 } ] );
  test.identical( got, dst );

  //

  if( !Config.debug )
  return;

  test.case = 'no args';
  test.shouldThrowError( function()
  {
    _.arrayPrependOnceStrictly();
  })

  test.case = 'dst is not an array';
  test.shouldThrowError( function()
  {
    _.arrayPrependOnceStrictly( 1, 1 );
  })

  test.case = 'ins already exists ion dst';

  test.shouldThrowError( function()
  {
    _.arrayPrependOnceStrictly( [ 1 ], 1 );
  });

  test.shouldThrowError( function()
  {
     _.arrayPrependOnceStrictly( [ 1,2,3 ], 3 );
  });

  test.case = 'onEqualize is not a routine';

  test.shouldThrowError( function()
  {
     _.arrayPrependOnceStrictly( [ 1,2,3 ], 3, 3 );
  });

  test.shouldThrowError( function()
  {
    var dst = [ { num : 1 },{ num : 2 },{ num : 3 } ];
    var onEqualize = function( a, b )
    {
      return a.num === b.num;
    }
    _.arrayPrependOnceStrictly( dst, { num : 1 }, onEqualize );
  });

}

//

function arrayPrependedElement( test )
{
  test.case = 'simple';

  var dst = [];
  var got = _.arrayPrependedElement( dst, 1 );
  test.identical( dst, [ 1 ] );
  test.identical( got, 0 );

  var dst = [ 1 ];
  var got = _.arrayPrependedElement( dst, 1 );
  test.identical( dst, [ 1, 1 ] );
  test.identical( got, 0 );

  var dst = [ 1 ];
  var got = _.arrayPrependedElement( dst, 2 );
  test.identical( dst, [ 2, 1 ] );
  test.identical( got, 0 );

  var dst = [ 1,2,3 ];
  var got = _.arrayPrependedElement( dst, 3 );
  test.identical( dst, [ 3,1,2,3 ] );
  test.identical( got, 0 );

  var dst = [ 1 ];
  var got = _.arrayPrependedElement( dst, '1' );
  test.identical( dst, [ '1', 1 ] );
  test.identical( got, 0 );

  var dst = [ 1 ];
  var got = _.arrayPrependedElement( dst, -1 );
  test.identical( dst, [ -1, 1 ] );
  test.identical( got, 0 );

  var dst = [ 1 ];
  var got = _.arrayPrependedElement( dst, [ 1 ] );
  test.identical( dst, [ [ 1 ], 1 ] );
  test.identical( got, 0 );

  //

  if( !Config.debug )
  return;

  test.case = 'no args';
  test.shouldThrowError( function()
  {
    _.arrayPrependedElement();
  });

  test.case = 'too many args';
  test.shouldThrowError( function()
  {
    _.arrayPrependedElement( [], 1, 1 );
  });

  test.case = 'dst is not an array';
  test.shouldThrowError( function()
  {
    _.arrayPrependedElement( 1, 1 );
  });
}

//

function arrayPrependedOnce( test )
{
  test.case = 'simple';

  var dst = [];
  var got = _.arrayPrependedOnce( dst, 1 );
  test.identical( dst, [ 1 ] );
  test.identical( got, 0 );

  var dst = [ 1 ];
  var got = _.arrayPrependedOnce( dst, 1 );
  test.identical( dst, [ 1 ] );
  test.identical( got, -1 );

  var dst = [ 1 ];
  var got = _.arrayPrependedOnce( dst, 2 );
  test.identical( dst, [ 2, 1 ] );
  test.identical( got, 0 );

  var dst = [ 1,2,3 ];
  var got = _.arrayPrependedOnce( dst, 3 );
  test.identical( dst, [ 1,2,3 ] );
  test.identical( got, -1 );

  var dst = [ 1 ];
  var got = _.arrayPrependedOnce( dst, '1' );
  test.identical( dst, [ '1', 1 ] );
  test.identical( got, 0 );

  var dst = [ 1 ];
  var got = _.arrayPrependedOnce( dst, -1 );
  test.identical( dst, [ -1, 1 ] );
  test.identical( got, 0 );

  var dst = [ 1 ];
  var got = _.arrayPrependedOnce( dst, [ 1 ] );
  test.identical( dst, [ [ 1 ], 1 ] );
  test.identical( got, 0 );

  test.case = 'equalizer 2 args';

  var dst = [ { num : 1 },{ num : 2 },{ num : 3 } ];
  var onEqualize = function( a, b )
  {
    return a.num === b.num;
  }
  var got = _.arrayPrependedOnce( dst, { num : 4 }, onEqualize );
  test.identical( dst, [ { num : 4 },{ num : 1 },{ num : 2 },{ num : 3 } ] );
  test.identical( got, 0 );

  var dst = [ { num : 1 },{ num : 2 },{ num : 3 } ];
  var onEqualize = function( a, b )
  {
    return a.num === b.num;
  }
  var got = _.arrayPrependedOnce( dst, { num : 1 }, onEqualize );
  test.identical( dst, [ { num : 1 },{ num : 2 },{ num : 3 } ] );
  test.identical( got, -1 );

  test.case = 'equalizer 1 arg';

  var dst = [ { num : 1 },{ num : 2 },{ num : 3 } ];
  var onEqualize = function( a )
  {
    return a.num;
  }
  var got = _.arrayPrependedOnce( dst, 4, onEqualize );
  test.identical( dst, [ 4,{ num : 1 },{ num : 2 },{ num : 3 } ] );
  test.identical( got, 0 );

  var dst = [ { num : 1 },{ num : 2 },{ num : 3 } ];
  var got = _.arrayPrependedOnce( dst, 1, ( e ) => e.num, ( e ) => e );
  test.identical( dst, [ { num : 1 },{ num : 2 },{ num : 3 } ] );
  test.identical( got, -1 );

  //

  if( !Config.debug )
  return;

  test.case = 'no args';
  test.shouldThrowError( function()
  {
    _.arrayPrependedOnce();
  })

  test.case = 'third is not a routine';
  test.shouldThrowError( function()
  {
    _.arrayPrependedOnce( [], 1, 1 );
  })

  test.case = 'dst is not an array';
  test.shouldThrowError( function()
  {
    _.arrayPrependedOnce( 1, 1 );
  })
}

//

function arrayPrependArray( test )
{

  test.case = 'nothing';
  var got = _.arrayPrependArray( [], [] );
  var expected = [  ];
  test.identical( got, expected );

  test.case = 'simple';
  var dst = [];
  var got = _.arrayPrependArray( dst, [ 1, 2, 3 ] );
  test.identical( dst, [ 1, 2, 3 ] );
  test.identical( got, dst );

  var dst = [ 1, 2, 3 ];
  var got = _.arrayPrependArray( dst,[ 4, 5 ] );
  test.identical( dst, [ 4, 5, 1, 2, 3 ] );
  test.identical( got, dst );

  var dst = [ 1, 1, 1 ];
  var got = _.arrayPrependArray( dst, [ 1, 1 ] );
  test.identical( dst, [ 1, 1, 1, 1, 1 ] );
  test.identical( got, dst );

  test.case = 'mixed arguments types';
  var dst = [ 1 ];
  var got = _.arrayPrependArray( dst, [ 'a', 1, [ { a : 1 } ], { b : 2 } ] );
  test.identical( dst, [  'a', 1, [ { a : 1 } ], { b : 2 }, 1  ] );
  test.identical( got, dst );

  test.case = 'argument is undefined';
  var dst = [ 1 ];
  test.shouldThrowError( function ()
  {
    _.arrayPrependArray( dst, undefined );
  });
  test.identical( dst, [ 1 ] );

  test.case = 'array has undefined';
  var dst = [ 1 ];
  var got = _.arrayPrependArray( dst, [ undefined, 2 ] );
  test.identical( dst, [ undefined, 2, 1 ] );
  test.identical( got, dst );

  /**/

  if( !Config.debug )
  return;

  test.case = 'no arguments';
  test.shouldThrowError( function()
  {
    _.arrayPrependArray();
  });

  test.case = 'too many args';
  test.shouldThrowError( function()
  {
    _.arrayPrependArray( [ 1, 2 ],[ 1 ], [ 2 ] );
  });

  test.case = 'second args is not longIs';
  test.shouldThrowError( function()
  {
    _.arrayPrependArray( [ 1, 2 ], 2 );
  });
};

//

function arrayPrependArrayOnce( test )
{
  test.case = 'nothing';

  var got = _.arrayPrependArrayOnce( [], [] );
  var expected = [];
  test.identical( got, expected );

  test.case = 'simple';

  var dst = [];
  var got = _.arrayPrependArrayOnce( dst, [ 1, 2, 3 ] );
  test.identical( dst, [ 1, 2, 3 ] );
  test.identical( got, dst );

  test.case = 'prepends only unique elements';

  var dst = [ 1,2,3 ];
  var got = _.arrayPrependArrayOnce( dst, [ 2, 4, 5 ] );
  test.identical( dst, [ 4, 5, 1, 2, 3 ] );
  test.identical( got, dst );

  var dst = [ 1, 1, 1 ];
  var got = _.arrayPrependArrayOnce( dst, [ 1 ] );
  test.identical( dst, [ 1, 1, 1 ] );
  test.identical( got, dst );

  test.case = 'mixed arguments types';
  var dst = [ 1 ];
  var got = _.arrayPrependArrayOnce( dst, [ 'a', 1, [ { a : 1 } ], { b : 2 } ] );
  test.identical( dst, [ 'a', [ { a : 1 } ], { b : 2 }, 1  ] );
  test.identical( got, dst );

  test.case = 'argument is undefined';
  var dst = [ 1 ];
  test.shouldThrowError( function ()
  {
    _.arrayPrependArrayOnce( dst, undefined );
  });
  test.identical( dst, [ 1 ] );

  test.case = 'array has undefined';
  var dst = [ 1 ];
  test.mustNotThrowError( function ()
  {
    _.arrayPrependArrayOnce( dst, [ undefined, 2 ] );
  });
  test.identical( dst, [ undefined, 2, 1 ] );

  /**/

  if( !Config.debug )
  return;

  test.case = 'no arguments';
  test.shouldThrowError( function()
  {
    _.arrayPrependArrayOnce();
  });

  test.case = 'too many args';
  test.shouldThrowError( function()
  {
    _.arrayPrependArrayOnce( [ 1, 2 ],[ 1 ], [ 2 ] );
  });

  test.case = 'second args is not longIs';
  test.shouldThrowError( function()
  {
    _.arrayPrependArrayOnce( [ 1, 2 ], 2 );
  });

  test.case = 'onEqualize is not a routine';
  test.shouldThrowError( function()
  {
    _.arrayPrependArrayOnce( [ 1, 2 ], [ 2 ], 3 );
  });
}

//

function arrayPrependArrayOnceStrictly( test )
{
  test.case = 'nothing';

  var got = _.arrayPrependArrayOnceStrictly( [], [] );
  var expected = [];
  test.identical( got, expected );

  test.case = 'simple';

  var dst = [];
  var got = _.arrayPrependArrayOnceStrictly( dst, [ 1, 2, 3 ] );
  test.identical( dst, [ 1, 2, 3 ] );
  test.identical( got, dst );

  var dst = [ 1, 2, 3 ];
  var got = _.arrayPrependArrayOnceStrictly( dst, [ 4, 5 ] );
  test.identical( dst, [ 4, 5, 1, 2, 3 ] );
  test.identical( got, dst );

  test.case = 'argument is undefined';
  var dst = [ 1 ];
  test.shouldThrowError( function ()
  {
    _.arrayPrependArrayOnceStrictly( dst, undefined );
  });
  test.identical( dst, [ 1 ] );

  test.case = 'array has undefined';
  var dst = [ 1 ];
  test.mustNotThrowError( function ()
  {
    _.arrayPrependArrayOnceStrictly( dst, [ undefined, 2 ] );
  });
  test.identical( dst, [ undefined, 2, 1 ] );

  /**/

  if( !Config.debug )
  return;

  test.case = 'no arguments';
  test.shouldThrowError( function()
  {
    _.arrayPrependArrayOnceStrictly();
  });

  test.case = 'too many args';
  test.shouldThrowError( function()
  {
    _.arrayPrependArrayOnceStrictly( [ 1, 2 ],[ 1 ], [ 2 ] );
  });

  test.case = 'second args is not longIs';
  test.shouldThrowError( function()
  {
    _.arrayPrependArrayOnceStrictly( [ 1, 2 ], 2 );
  });

  test.case = 'one of elements is not unique';

  var dst = [ 1,2,3 ];
  test.shouldThrowError( function ()
  {
    _.arrayPrependArrayOnceStrictly( dst, [ 4, 5, 2 ] );
  })
  test.identical( dst, [ 4, 5, 1, 2, 3 ] );

  var dst = [ 1, 1, 1 ];
  test.shouldThrowError( function ()
  {
    _.arrayPrependArrayOnceStrictly( dst, [ 1 ] );
  })
  test.identical( dst, [ 1, 1, 1 ] );

  test.case = 'onEqualize is not a routine';
  test.shouldThrowError( function()
  {
    _.arrayPrependArrayOnceStrictly( [ 1, 2 ], [ 2 ], 3 );
  });
}

//

function arrayPrependedArray( test )
{
  test.case = 'nothing';

  var dst = [];
  var got = _.arrayPrependedArray( dst, [] );
  test.identical( dst, [] );
  test.identical( got, 0 );

  test.case = 'simple';

  var dst = [];
  var got = _.arrayPrependedArray( dst, [ 1, 2, 3 ] );
  test.identical( dst, [ 1, 2, 3 ] );
  test.identical( got, 3 );

  test.case = 'prepends only unique elements';

  var dst = [ 1,2,3 ];
  var got = _.arrayPrependedArray( dst, [ 2, 4, 5 ] );
  test.identical( dst, [ 2, 4, 5, 1, 2, 3 ] );
  test.identical( got, 3 );

  var dst = [ 1, 1, 1 ];
  var got = _.arrayPrependedArray( dst, [ 1 ] );
  test.identical( dst, [ 1, 1, 1, 1 ] );
  test.identical( got, 1 );

  test.case = 'mixed arguments types';
  var dst = [ 1 ];
  var got = _.arrayPrependedArray( dst, [ 'a', 1, [ { a : 1 } ], { b : 2 } ] );
  test.identical( dst, [ 'a', 1, [ { a : 1 } ], { b : 2 }, 1  ] );
  test.identical( got, 4 );

  test.case = 'argument is undefined';
  var dst = [ 1 ];
  test.shouldThrowError( function ()
  {
    _.arrayPrependedArray( dst, undefined );
  });
  test.identical( dst, [ 1 ] );

  test.case = 'array has undefined';
  var dst = [ 1 ];
  test.mustNotThrowError( function ()
  {
    _.arrayPrependedArray( dst, [ undefined, 2 ] );
  });
  test.identical( dst, [ undefined, 2, 1 ] );

  /**/

  if( !Config.debug )
  return;

  test.case = 'no arguments';
  test.shouldThrowError( function()
  {
    _.arrayPrependedArray();
  });

  test.case = 'too many args';
  test.shouldThrowError( function()
  {
    _.arrayPrependedArray( [ 1, 2 ],[ 1 ], [ 2 ] );
  });

  test.case = 'second args is not longIs';
  test.shouldThrowError( function()
  {
    _.arrayPrependedArray( [ 1, 2 ], 2 );
  });

}

//

function arrayPrependedArrayOnce( test )
{
  test.case = 'nothing';

  var dst = [];
  var got = _.arrayPrependedArrayOnce( dst, [] );
  test.identical( dst, [] );
  test.identical( got, 0 );

  test.case = 'simple';

  var dst = [];
  var got = _.arrayPrependedArrayOnce( dst, [ 1, 2, 3 ] );
  test.identical( dst, [ 1, 2, 3 ] );
  test.identical( got, 3 );

  test.case = 'prepends only unique elements';

  var dst = [ 1,2,3 ];
  var got = _.arrayPrependedArrayOnce( dst, [ 2, 4, 5 ] );
  test.identical( dst, [ 4, 5, 1, 2, 3 ] );
  test.identical( got, 2 );

  var dst = [ 1, 1, 1 ];
  var got = _.arrayPrependedArrayOnce( dst, [ 1 ] );
  test.identical( dst, [ 1, 1, 1 ] );
  test.identical( got, 0 );

  test.case = 'mixed arguments types';
  var dst = [ 1 ];
  var got = _.arrayPrependedArrayOnce( dst, [ 'a', 1, [ { a : 1 } ], { b : 2 } ] );
  test.identical( dst, [ 'a', [ { a : 1 } ], { b : 2 }, 1  ] );
  test.identical( got, 3 );

  test.case = 'argument is undefined';
  var dst = [ 1 ];
  test.shouldThrowError( function ()
  {
    _.arrayPrependedArrayOnce( dst, undefined );
  });
  test.identical( dst, [ 1 ] );

  test.case = 'array has undefined';
  var dst = [ 1 ];
  test.mustNotThrowError( function ()
  {
    _.arrayPrependedArrayOnce( dst, [ undefined, 2 ] );
  });
  test.identical( dst, [ undefined, 2, 1 ] );

  /**/

  if( !Config.debug )
  return;

  test.case = 'no arguments';
  test.shouldThrowError( function()
  {
    _.arrayPrependedArrayOnce();
  });

  test.case = 'too many args';
  test.shouldThrowError( function()
  {
    _.arrayPrependedArrayOnce( [ 1, 2 ],[ 1 ], [ 2 ] );
  });

  test.case = 'second args is not longIs';
  test.shouldThrowError( function()
  {
    _.arrayPrependedArrayOnce( [ 1, 2 ], 2 );
  });

  test.case = 'onEqualize is not a routine';
  test.shouldThrowError( function()
  {
    _.arrayPrependedArrayOnce( [ 1, 2 ], [ 2 ], 3 );
  });
}

// --
//arrayPrependElement*Arrays*
// --

function arrayPrependArrays( test )
{

  test.case = 'nothing';
  var got = _.arrayPrependArrays( [], [] );
  var expected = [  ];
  test.identical( got, expected );

  test.case = 'simple';
  var dst = [];
  var got = _.arrayPrependArrays( dst, [ 1, 2, 3 ] );
  test.identical( dst, [ 1, 2, 3 ] );
  test.identical( got, dst );

  var dst = [ 1, 2, 3 ];
  var got = _.arrayPrependArrays( dst,[ 4, 5 ] );
  test.identical( dst, [ 4, 5, 1, 2, 3 ] );
  test.identical( got, dst );

  var dst = [ 1, 1, 1 ];
  var got = _.arrayPrependArrays( dst, [ 1, 1 ] );
  test.identical( dst, [ 1, 1, 1, 1, 1 ] );
  test.identical( got, dst );

  var dst = [];
  var insArray = [ [ 1 ], [ 2 ], [ 3, [ 4 ] ] ];
  var got = _.arrayPrependArrays( dst, insArray );
  test.identical( dst, [ 1, 2, 3, [ 4 ] ] );
  test.identical( got, dst );

  var dst = [];
  var insArray = [ 1, 2, 3 ]
  var got = _.arrayPrependArrays( dst, insArray );
  test.identical( dst, [ 1, 2, 3 ] );
  test.identical( got, dst );

  test.case = 'mixed arguments types';
  var dst = [ 1 ];
  var insArray = [ 'a', 1, [ { a : 1 } ], { b : 2 } ];
  var got = _.arrayPrependArrays( dst, insArray );
  test.identical( dst, [  'a', 1, { a : 1 }, { b : 2 }, 1  ] );
  test.identical( got, dst );

  test.case = 'array has undefined';
  var dst = [ 1 ];
  var got;
  var got = _.arrayPrependArrays( dst, [ undefined, 2 ] );
  test.identical( dst, [ undefined, 2, 1 ] );
  test.identical( got, dst );

  /**/

  if( !Config.debug )
  return;

  test.case = 'argument is undefined';
  var dst = [ 1 ];
  test.shouldThrowError( function ()
  {
    _.arrayPrependArrays( dst, undefined );
  });
  test.identical( dst, [ 1 ] );

  test.case = 'no arguments';
  test.shouldThrowError( function()
  {
    _.arrayPrependArrays();
  });

  test.case = 'dst is not a array';
  test.shouldThrowError( function()
  {
    _.arrayPrependArrays( 1, [ 2 ] );
  });

  test.case = 'second arg is no a ArrayLike';
  test.shouldThrowError( function()
  {
    _.arrayPrependArrays( [], 2 );
  });

  test.case = 'too many args';
  test.shouldThrowError( function()
  {
    _.arrayPrependArrays( [], [ 1 ], [ 2 ] );
  });

}

//

function arrayPrependArraysOnce( test )
{
  test.case = 'nothing';

  var got = _.arrayPrependArraysOnce( [], [] );
  var expected = [];
  test.identical( got, expected );

  test.case = 'simple';

  var dst = [];
  var got = _.arrayPrependArraysOnce( dst, [ 1, 2, 3 ] );
  test.identical( dst, [ 1, 2, 3 ] );
  test.identical( got, dst );

  test.case = 'should keep sequence';

  var dst = [ 6 ];
  var src = [ [ 1,2 ], 3, [ 6,4,5,1,2,3 ] ];
  var srcCopy = [ [ 1,2 ], 3, [ 6,4,5,1,2,3 ] ];
  var got = _.arrayPrependArraysOnce( dst, src );
  test.identical( dst, [ 1, 2, 3, 4, 5, 6 ] );
  test.identical( src, srcCopy );
  test.is( got === dst );

  test.case = 'prepends only unique elements';

  var dst = [ 1,2,3 ];
  var got = _.arrayPrependArraysOnce( dst, [ 2, 4, 5 ] );
  test.identical( dst, [ 4, 5, 1, 2, 3 ] );
  test.identical( got, dst );

  var dst = [ 1, 1, 1 ];
  var got = _.arrayPrependArraysOnce( dst, [ 1 ] );
  test.identical( dst, [ 1, 1, 1 ] );
  test.identical( got, dst );

  test.case = 'mixed arguments types';
  var dst = [ 1 ];
  var got = _.arrayPrependArraysOnce( dst, [ 'a', 1, [ { a : 1 } ], { b : 2 } ] );
  test.identical( dst, [ 'a', { a : 1 }, { b : 2 }, 1  ] );
  test.identical( got, dst );

  var dst = [ 1, 2, 3, 4 ];
  var insArray = [ [ 1 ], [ 2 ], [ 3, [ 4 ], 5 ] ];
  var got = _.arrayPrependArraysOnce( dst, insArray );
  test.identical( dst, [ [ 4 ], 5, 1, 2, 3, 4 ] );
  test.identical( got, dst );

  var dst = [ 1, 3 ];
  var got = _.arrayPrependArraysOnce( dst, [ 1, 2, 3 ] );
  test.identical( got, [ 2, 1, 3 ] );
  test.identical( dst, got );

  test.case = 'onEqualize';

  var onEqualize = function onEqualize( a, b )
  {
    return a === b;
  }

  var dst = [ 1, 3 ];
  var got = _.arrayPrependArraysOnce( dst, [ 1, 2, 3 ], onEqualize );
  test.identical( got, [ 2, 1, 3 ] );
  test.identical( dst, got );

  test.case = 'argument is undefined';
  var dst = [ 1 ];
  test.shouldThrowError( function ()
  {
    _.arrayPrependArraysOnce( dst, undefined );
  });
  test.identical( dst, [ 1 ] );

  test.case = 'array has undefined';
  var dst = [ 1 ];
  test.mustNotThrowError( function ()
  {
    _.arrayPrependArraysOnce( dst, [ undefined, 2 ] );
  });
  test.identical( dst, [ undefined, 2, 1 ] );

  /**/

  if( !Config.debug )
  return;

  test.case = 'no arguments';
  test.shouldThrowError( function()
  {
    _.arrayPrependArraysOnce();
  });

  test.case = 'dst is not a array';
  test.shouldThrowError( function()
  {
    _.arrayPrependArraysOnce( 1, [ 2 ] );
  });

  test.case = 'onEqualize is not a routine';
  test.shouldThrowError( function()
  {
    _.arrayPrependArraysOnce( [], [ 1, 2, 3 ], {} );
  });

  test.case = 'second arg is no a ArrayLike';
  test.shouldThrowError( function()
  {
    _.arrayPrependArraysOnce( [], 2 );
  });

}

//

function arrayPrependArraysOnceStrictly( test )
{
  test.case = 'nothing';

  var got = _.arrayPrependArraysOnceStrictly( [], [] );
  var expected = [];
  test.identical( got, expected );

  test.case = 'simple';

  var dst = [];
  var got = _.arrayPrependArraysOnceStrictly( dst, [ 1, 2, 3 ] );
  test.identical( dst, [ 1, 2, 3 ] );
  test.identical( got, dst );

  test.case = 'should keep sequence';

  var dst = [ 6 ];
  var src = [ [ 1,2 ], 3, [ 4,5 ] ];
  var srcCopy = [ [ 1,2 ], 3, [ 4,5 ] ];
  var got = _.arrayPrependArraysOnceStrictly( dst, src );
  test.identical( dst, [ 1, 2, 3, 4, 5, 6 ] );
  test.identical( src, srcCopy );
  test.is( got === dst );

  test.case = 'mixed arguments types';
  var dst = [ 1 ];
  var insArray = [ [ 'a' ],[ { a : 1 } ], { b : 2 } ];
  var got = _.arrayPrependArraysOnceStrictly( dst, insArray );
  test.identical( dst, [ 'a', { a : 1 }, { b : 2 }, 1  ] );
  test.identical( got, dst );

  var dst = [ 0 ];
  var insArray = [ [ 1 ], [ 2 ], [ 3, [ 4, [ 5 ] ] ] ];
  var got = _.arrayPrependArraysOnceStrictly( dst, insArray );
  test.identical( dst, [ 1, 2, 3, [ 4, [ 5 ] ], 0 ] );
  test.identical( got, dst );

  test.case = 'onEqualize';

  var onEqualize = function onEqualize( a, b )
  {
    return a === b;
  }

  var dst = [ 4,5 ];
  var got = _.arrayPrependArraysOnceStrictly( dst, [ 1, 2, 3 ], onEqualize )
  test.identical( got, [ 1, 2, 3, 4, 5 ] );
  test.identical( dst, got );

  test.case = 'array has undefined';
  var dst = [ 1 ];
  test.mustNotThrowError( function ()
  {
    _.arrayPrependArraysOnceStrictly( dst, [ undefined, 2 ] );
  });
  test.identical( dst, [ undefined, 2, 1 ] );

  /**/

  if( !Config.debug )
  return;

  test.case = 'no arguments';
  test.shouldThrowError( function()
  {
    _.arrayPrependArraysOnceStrictly();
  });

  test.case = 'dst is not a array';
  test.shouldThrowError( function()
  {
    _.arrayPrependArraysOnceStrictly( 1, [ 2 ] );
  });

  test.case = 'onEqualize is not a routine';
  test.shouldThrowError( function()
  {
    _.arrayPrependArraysOnceStrictly( [], [ 1,2,3 ], {} );
  });

  var dst = [ 1, 2, 3 ];
  test.shouldThrowError( function ()
  {
    _.arrayPrependArraysOnceStrictly( dst, [ 4, 2, 5 ] );
  })
  test.identical( dst, [ 4, 5, 1, 2, 3 ] )

  var dst = [ 1, 1, 1 ];
  test.shouldThrowError( function ()
  {
    _.arrayPrependArraysOnceStrictly( dst, [ 1 ] );
  })
  test.identical( dst, [ 1, 1, 1 ] );

  test.case = 'argument is undefined';
  var dst = [ 1 ];
  test.shouldThrowError( function ()
  {
    _.arrayPrependArraysOnceStrictly( dst, undefined );
  });
  test.identical( dst, [ 1 ] );

  test.case = 'second arg is no a ArrayLike';
  test.shouldThrowError( function()
  {
    _.arrayPrependArraysOnceStrictly( [], 2 );
  });
}

//

function arrayPrependedArrays( test )
{
  test.case = 'nothing';
  var dst = [];
  var got = _.arrayPrependedArrays( dst, [] );
  var expected = [ ];
  test.identical( dst, expected );
  test.identical( got, 0 );

  test.case = 'simple';
  var dst = [];
  var got = _.arrayPrependedArrays( dst, [ 1, 2, 3 ] );
  test.identical( dst, [ 1, 2, 3 ] );
  test.identical( got, 3 );

  var dst = [ 1, 2, 3 ];
  var got = _.arrayPrependedArrays( dst,[ 4, 5 ] );
  test.identical( dst, [ 4, 5, 1, 2, 3 ] );
  test.identical( got, 2 );

  var dst = [ 1, 1, 1 ];
  var got = _.arrayPrependedArrays( dst, [ 1, 1 ] );
  test.identical( dst, [ 1, 1, 1, 1, 1 ] );
  test.identical( got, 2 );

  var dst = [];
  var insArray = [ [ 1 ], [ 2 ], [ 3, [ 4 ], 5 ] ];
  var got = _.arrayPrependedArrays( dst, insArray );
  test.identical( dst, [ 1, 2, 3, [ 4 ], 5 ] );
  test.identical( got, 5 );

  var dst = [];
  var got = _.arrayPrependedArrays( dst, [ 1, 2, 3 ]);
  test.identical( dst, [ 1, 2, 3 ] );
  test.identical( got, 3 );

  test.case = 'mixed arguments types';
  var dst = [ 1 ];
  var got = _.arrayPrependedArrays( dst, [ 'a', 1, [ { a : 1 } ], { b : 2 } ] );
  test.identical( dst, [  'a', 1, { a : 1 }, { b : 2 }, 1  ] );
  test.identical( got, 4 );

  test.case = 'argument is undefined';
  var dst = [ 1 ];
  test.shouldThrowError( function ()
  {
    _.arrayPrependedArrays( dst, undefined );
  });
  test.identical( dst, [ 1 ] );

  test.case = 'array has undefined';
  var dst = [ 1 ];
  var got;
  var got = _.arrayPrependedArrays( dst, [ undefined, 2 ] );
  test.identical( dst, [ undefined, 2, 1 ] );
  test.identical( got, 2 );

  /**/

  if( !Config.debug )
  return;

  test.case = 'no arguments';
  test.shouldThrowError( function()
  {
    _.arrayPrependedArrays();
  });

  test.case = 'dst is not a array';
  test.shouldThrowError( function()
  {
    _.arrayPrependedArrays( 1, [ 2 ] );
  });

  test.case = 'second arg is no a ArrayLike';
  test.shouldThrowError( function()
  {
    _.arrayPrependedArrays( [], 2 );
  });

  test.case = 'too many args';
  test.shouldThrowError( function()
  {
    _.arrayPrependedArrays( [], [ 1 ], [ 2 ] );
  });

}

//

function arrayPrependedArraysOnce( test )
{

  test.case = 'nothing';

  var dst = [];
  var got = _.arrayPrependedArraysOnce( dst, [] );
  var expected = [];
  test.identical( dst, expected );
  test.identical( got, 0 );

  test.case = 'simple';

  var dst = [];
  var got = _.arrayPrependedArraysOnce( dst, [ 1, 2, 3 ] );
  test.identical( dst, [ 1, 2, 3 ] );
  test.identical( got, 3 );

  test.case = 'simple';

  var dst = [];
  var got = _.arrayPrependedArraysOnce( dst, [ 1, 2, 3 ] );
  test.identical( dst, [ 1, 2, 3 ] );
  test.identical( got, 3 );

  test.case = 'should keep sequence';

  var dst = [ 6 ];
  var src = [ [ 1,2 ], 3, [ 6,4,5,1,2,3 ] ];
  var srcCopy = [ [ 1,2 ], 3, [ 6,4,5,1,2,3 ] ];
  var got = _.arrayPrependedArraysOnce( dst, src );
  test.identical( dst, [ 1, 2, 3, 4, 5, 6 ] );
  test.identical( src, srcCopy );
  test.identical( got, 5 );

  test.case = 'prepends only unique elements';

  var dst = [ 1,2,3 ];
  var got = _.arrayPrependedArraysOnce( dst, [ 2, 4, 5 ] );
  test.identical( dst, [ 4, 5, 1, 2, 3 ] );
  test.identical( got, 2 );

  var dst = [ 1, 1, 1 ];
  var got = _.arrayPrependedArraysOnce( dst, [ 1 ] );
  test.identical( dst, [ 1, 1, 1 ] );
  test.identical( got, 0 );

  test.case = 'mixed arguments types';
  var dst = [ 1 ];
  var got = _.arrayPrependedArraysOnce( dst, [ 'a', 1, [ { a : 1 } ], { b : 2 } ] );
  test.identical( dst, [ 'a', { a : 1 }, { b : 2 }, 1  ] );
  test.identical( got, 3 );

  var dst = [];
  var insArray = [ [ 1 ], [ 2 ], [ 3, [ 4, [ 5 ] ] ] ];
  var got = _.arrayPrependedArraysOnce( dst, insArray );
  test.identical( dst, [ 1, 2, 3, [ 4, [ 5 ] ] ] );
  test.identical( got, 4 );

  var dst = [ 1, 3 ];
  var got = _.arrayPrependedArraysOnce( dst, [ 1, 2, 3 ] );
  test.identical( dst, [ 2, 1, 3 ] );
  test.identical( got, 1 );

  test.case = 'onEqualize';

  var onEqualize = function onEqualize( a, b )
  {
    return a === b;
  }
  var dst = [ 1, 3 ];
  var insArray = [ 1, 2, 3 ]
  var got = _.arrayPrependedArraysOnce( dst, insArray, onEqualize );
  test.identical( dst, [ 2, 1, 3 ] );
  test.identical( got, 1 );

  test.case = 'argument is undefined';
  var dst = [ 1 ];
  test.shouldThrowError( function ()
  {
    _.arrayPrependedArraysOnce( dst, undefined );
  });
  test.identical( dst, [ 1 ] );

  test.case = 'array has undefined';
  var dst = [ 1 ];
  test.mustNotThrowError( function ()
  {
    _.arrayPrependedArraysOnce( dst, [ undefined, 2 ] );
  });
  test.identical( dst, [ undefined, 2, 1 ] );

  /**/

  if( !Config.debug )
  return;

  test.case = 'no arguments';
  test.shouldThrowError( function()
  {
    _.arrayPrependedArraysOnce();
  });

  test.case = 'dst is not a array';
  test.shouldThrowError( function()
  {
    _.arrayPrependedArraysOnce( 1, [ 2 ] );
  });

  test.case = 'onEqualize is not a routine';
  test.shouldThrowError( function()
  {
    _.arrayPrependedArraysOnce( [], [ 1, 2, 3 ], [] )
  });

  test.case = 'second arg is not a ArrayLike entity';
  test.shouldThrowError( function()
  {
    _.arrayPrependedArraysOnce( [ 1 ], 2 );
  });

}

//

function arrayAppendElement( test )
{
  test.case = 'simple';

  var got = _.arrayAppendElement( [], 1 );
  test.identical( got, [ 1 ] );

  var got = _.arrayAppendElement( [ 1 ], 1 );
  test.identical( got, [ 1, 1 ] );

  var got = _.arrayAppendElement( [ 1 ], 2 );
  test.identical( got, [ 1,2 ] );

  var got = _.arrayAppendElement( [ 1,2,3 ], 3 );
  test.identical( got, [ 1,2,3,3 ] );

  var got = _.arrayAppendElement( [ 1 ], '1' );
  test.identical( got, [ 1, '1' ] );

  var got = _.arrayAppendElement( [ 1 ], -1 );
  test.identical( got, [  1, -1 ] );

  var got = _.arrayAppendElement( [ 1 ], [ 1 ] );
  test.identical( got, [  1,[ 1 ] ] );

  //

  if( !Config.debug )
  return;

  test.case = 'no args';
  test.shouldThrowError( function()
  {
    _.arrayAppendElement();
  })

  test.case = 'too many args';
  test.shouldThrowError( function()
  {
    _.arrayAppendElement( [], 1, 1 );
  })

  test.case = 'dst is not an array';
  test.shouldThrowError( function()
  {
    _.arrayAppendElement( 1, 1 );
  })
}

//

function arrayAppendOnce( test )
{
  test.case = 'simple';

  var got = _.arrayAppendOnce( [], 1 );
  test.identical( got, [ 1 ] );

  var got = _.arrayAppendOnce( [ 1 ], 1 );
  test.identical( got, [ 1 ] );

  var got = _.arrayAppendOnce( [ 1 ], 2 );
  test.identical( got, [ 1,2 ] );

  var got = _.arrayAppendOnce( [ 1,2,3 ], 3 );
  test.identical( got, [ 1,2,3 ] );

  var got = _.arrayAppendOnce( [ 1 ], '1' );
  test.identical( got, [ 1, '1' ] );

  var got = _.arrayAppendOnce( [ 1 ], -1 );
  test.identical( got, [ 1, -1 ] );

  var got = _.arrayAppendOnce( [ 1 ], [ 1 ] );
  test.identical( got, [ 1, [ 1 ] ] );

  test.case = 'equalizer 2 args';

  var dst = [ { num : 1 },{ num : 2 },{ num : 3 } ];
  var onEqualize = function( a, b )
  {
    return a.num === b.num;
  }
  var got = _.arrayAppendOnce( dst, { num : 4 }, onEqualize );
  test.identical( got, [ { num : 1 },{ num : 2 },{ num : 3 },{ num : 4 } ] );

  var dst = [ { num : 1 },{ num : 2 },{ num : 3 } ];
  var onEqualize = function( a, b )
  {
    return a.num === b.num;
  }
  var got = _.arrayAppendOnce( dst, { num : 1 }, onEqualize );
  test.identical( got, [ { num : 1 },{ num : 2 },{ num : 3 } ] );

  test.case = 'equalizer 1 arg';

  var dst = [ { num : 1 },{ num : 2 },{ num : 3 } ];
  var onEqualize = function( a )
  {
    return a.num;
  }
  var got = _.arrayAppendOnce( dst, 4, onEqualize );
  test.identical( got, [ { num : 1 },{ num : 2 },{ num : 3 }, 4 ] );

  var dst = [ { num : 1 },{ num : 2 },{ num : 3 } ];
  var got = _.arrayAppendOnce( dst, 1, ( e ) => e.num, ( e ) => e );
  test.identical( got, [ { num : 1 },{ num : 2 },{ num : 3 } ] );

  //

  if( !Config.debug )
  return;

  test.case = 'no args';
  test.shouldThrowError( function()
  {
    _.arrayAppendOnce();
  })

  test.case = 'dst is not an array';
  test.shouldThrowError( function()
  {
    _.arrayAppendOnce( 1, 1 );
  })

  test.case = 'onEqualize is not a function';
  test.shouldThrowError( function()
  {
    _.arrayAppendOnce( 1, 1, 1 );
  })
}

//

function arrayAppendOnceStrictly( test )
{
  test.case = 'simple';

  var dst = [];
  var got = _.arrayAppendOnceStrictly( dst , 1 );
  test.identical( got, [ 1 ] );
  test.identical( got, dst );

  var dst = [ 1 ];
  var got = _.arrayAppendOnceStrictly( dst, 2 );
  test.identical( got, [ 1,2 ] );
  test.identical( got, dst );

  var dst = [ 1 ];
  var got = _.arrayAppendOnceStrictly( dst, '1' );
  test.identical( got, [ 1,'1' ] );
  test.identical( got, dst );

  var dst = [ 1 ];
  var got = _.arrayAppendOnceStrictly( dst, -1 );
  test.identical( got, [ 1, -1 ] );
  test.identical( got, dst );

  var dst = [ 1 ];
  var got = _.arrayAppendOnceStrictly( dst, [ 1 ] );
  test.identical( got, [ 1, [ 1 ] ] );

  test.case = 'equalizer 2 args';

  var dst = [ { num : 1 },{ num : 2 },{ num : 3 } ];
  var onEqualize = function( a, b )
  {
    return a.num === b.num;
  }
  var got = _.arrayAppendOnceStrictly( dst,{ num : 4 }, onEqualize );
  test.identical( got, [ { num : 1 },{ num : 2 },{ num : 3 },{ num : 4 } ] );
  test.identical( got, dst );

  test.case = 'equalizer 1 arg';

  var dst = [ { num : 1 },{ num : 2 },{ num : 3 } ];
  var onEqualize = function( a )
  {
    return a.num;
  }
  var got = _.arrayAppendOnceStrictly( dst, 4, onEqualize );
  test.identical( got, [ { num : 1 },{ num : 2 },{ num : 3 }, 4 ] );
  test.identical( got, dst );

  //

  if( !Config.debug )
  return;

  test.case = 'no args';
  test.shouldThrowError( function()
  {
    _.arrayAppendOnceStrictly();
  })

  test.case = 'dst is not an array';
  test.shouldThrowError( function()
  {
    _.arrayAppendOnceStrictly( 1, 1 );
  })

  test.case = 'ins already exists ion dst';

  test.shouldThrowError( function()
  {
    _.arrayAppendOnceStrictly( [ 1 ], 1 );
  });

  test.shouldThrowError( function()
  {
     _.arrayAppendOnceStrictly( [ 1,2,3 ], 3 );
  });

  test.case = 'onEqualize is not a routine';

  test.shouldThrowError( function()
  {
     _.arrayAppendOnceStrictly( [ 1,2,3 ], 3, 3 );
  });

  test.shouldThrowError( function()
  {
    var dst = [ { num : 1 },{ num : 2 },{ num : 3 } ];
    var onEqualize = function( a, b )
    {
      return a.num === b.num;
    }
    _.arrayAppendOnceStrictly( dst, { num : 1 }, onEqualize );
  });

}

//

function arrayAppendedElement( test )
{
  test.case = 'simple';

  var dst = [];
  var got = _.arrayAppendedElement( dst, 1 );
  test.identical( dst, [ 1 ] );
  test.identical( got, 0 );

  var dst = [ 1 ];
  var got = _.arrayAppendedElement( dst, 1 );
  test.identical( dst, [ 1, 1 ] );
  test.identical( got, 1 );

  var dst = [ 1 ];
  var got = _.arrayAppendedElement( dst, 2 );
  test.identical( dst, [ 1, 2 ] );
  test.identical( got, 1 );

  var dst = [ 1,2,3 ];
  var got = _.arrayAppendedElement( dst, 3 );
  test.identical( dst, [ 1,2,3,3 ] );
  test.identical( got, 3 );

  var dst = [ 1 ];
  var got = _.arrayAppendedElement( dst, '1' );
  test.identical( dst, [ 1, '1' ] );
  test.identical( got, 1 );

  var dst = [ 1 ];
  var got = _.arrayAppendedElement( dst, -1 );
  test.identical( dst, [ 1, -1 ] );
  test.identical( got, 1 );

  var dst = [ 1 ];
  var got = _.arrayAppendedElement( dst, [ 1 ] );
  test.identical( dst, [ 1, [ 1 ] ] );
  test.identical( got, 1 );

  //

  if( !Config.debug )
  return;

  test.case = 'no args';
  test.shouldThrowError( function()
  {
    _.arrayAppendedElement();
  });

  test.case = 'too many args';
  test.shouldThrowError( function()
  {
    _.arrayAppendedElement( [], 1, 1 );
  });

  test.case = 'dst is not an array';
  test.shouldThrowError( function()
  {
    _.arrayAppendedElement( 1, 1 );
  });
}

//

function arrayAppendedOnce( test )
{
  test.case = 'simple';

  var dst = [];
  var got = _.arrayAppendedOnce( dst, 1 );
  test.identical( dst, [ 1 ] );
  test.identical( got, 0 );

  var dst = [ 1 ];
  var got = _.arrayAppendedOnce( dst, 1 );
  test.identical( dst, [ 1 ] );
  test.identical( got, -1 );

  var dst = [ 1 ];
  var got = _.arrayAppendedOnce( dst, 2 );
  test.identical( dst, [ 1, 2 ] );
  test.identical( got, 1 );

  var dst = [ 1,2,3 ];
  var got = _.arrayAppendedOnce( dst, 3 );
  test.identical( dst, [ 1,2,3 ] );
  test.identical( got, -1 );

  var dst = [ 1 ];
  var got = _.arrayAppendedOnce( dst, '1' );
  test.identical( dst, [ 1,'1' ] );
  test.identical( got, 1 );

  var dst = [ 1 ];
  var got = _.arrayAppendedOnce( dst, -1 );
  test.identical( dst, [ 1,-1 ] );
  test.identical( got, 1 );

  var dst = [ 1 ];
  var got = _.arrayAppendedOnce( dst, [ 1 ] );
  test.identical( dst, [ 1,[ 1 ] ] );
  test.identical( got, 1 );

  test.case = 'equalizer 2 args';

  var dst = [ { num : 1 },{ num : 2 },{ num : 3 } ];
  var onEqualize = function( a, b )
  {
    return a.num === b.num;
  }
  var got = _.arrayAppendedOnce( dst, { num : 4 }, onEqualize );
  test.identical( dst, [ { num : 1 },{ num : 2 },{ num : 3 },{ num : 4 } ] );
  test.identical( got, 3 );

  var dst = [ { num : 1 },{ num : 2 },{ num : 3 } ];
  var onEqualize = function( a, b )
  {
    return a.num === b.num;
  }
  var got = _.arrayAppendedOnce( dst, { num : 1 }, onEqualize );
  test.identical( dst, [ { num : 1 },{ num : 2 },{ num : 3 } ] );
  test.identical( got, -1 );

  test.case = 'equalizer 1 arg';

  var dst = [ { num : 1 },{ num : 2 },{ num : 3 } ];
  var onEqualize = function( a )
  {
    return a.num;
  }
  var got = _.arrayAppendedOnce( dst, 4, onEqualize );
  test.identical( dst, [ { num : 1 },{ num : 2 },{ num : 3 }, 4 ] );
  test.identical( got, 3 );

  var dst = [ { num : 1 },{ num : 2 },{ num : 3 } ];
  var got = _.arrayAppendedOnce( dst, 1, ( e ) => e.num, ( e ) => e );
  test.identical( dst, [ { num : 1 },{ num : 2 },{ num : 3 } ] );
  test.identical( got, -1 );

  //

  if( !Config.debug )
  return;

  test.case = 'no args';
  test.shouldThrowError( function()
  {
    _.arrayAppendedOnce();
  })

  test.case = 'third is not a routine';
  test.shouldThrowError( function()
  {
    _.arrayAppendedOnce( [], 1, 1 );
  })

  test.case = 'dst is not an array';
  test.shouldThrowError( function()
  {
    _.arrayAppendedOnce( 1, 1 );
  })

  test.case = 'onEqualize is not a function';
  test.shouldThrowError( function()
  {
    _.arrayAppendedOnce( 1, 1, 1 );
  })
}

// //
//
// function arrayAppendArray( test )
// {
//
//   test.case = 'nothing';
//   var got = _.arrayAppendArray( [  ] );
//   var expected = [  ];
//   test.identical( got, expected );
//
//   test.case = 'an argument';
//   var got = _.arrayAppendArray( [ 1, 2, undefined ] );
//   var expected = [ 1, 2, undefined ];
//   test.identical( got, expected );
//
//   test.case = 'an array';
//   var got = _.arrayAppendArray( [ 1, 2 ], 'str', false, { a : 1 }, 42, [ 3, 7, 13 ] );
//   var expected = [ 1, 2, 'str', false, { a : 1 }, 42, 3, 7, 13 ];
//   test.identical( got, expected );
//
//   /**/
//
//   if( !Config.debug )
//   return;
//
//   test.case = 'no arguments';
//   test.shouldThrowError( function()
//   {
//     _.arrayAppendArray();
//   });
//
//   test.case = 'arguments[0] is wrong, has to be an array';
//   test.shouldThrowError( function()
//   {
//     _.arrayAppendArray( 'wrong argument', 'str', false, { a : 1 }, 42, [ 3, 7, 13 ] );
//   });
//
//   test.case = 'arguments[1] is undefined';
//   test.shouldThrowError( function()
//   {
//     _.arrayAppendArray( [ 1, 2 ], undefined, false, { a : 1 }, 42, [ 3, 7, 13 ] );
//   });
//
// };

//

function arrayAppendArray( test )
{

  test.case = 'nothing';
  var got = _.arrayAppendArray( [], [] );
  var expected = [];
  test.identical( got, expected );

  test.case = 'simple';
  var dst = [];
  var got = _.arrayAppendArray( dst, [ 1, 2, 3 ] );
  test.identical( dst, [ 1, 2, 3 ] );
  test.identical( got, dst );

  var dst = [ 1, 2, 3 ];
  var got = _.arrayAppendArray( dst,[ 4, 5 ] );
  test.identical( dst, [ 1, 2, 3, 4, 5 ] );
  test.identical( got, dst );

  var dst = [ 1, 1, 1 ];
  var got = _.arrayAppendArray( dst, [ 1, 1 ] );
  test.identical( dst, [ 1, 1, 1, 1, 1 ] );
  test.identical( got, dst );

  test.case = 'mixed arguments types';
  var dst = [ 1 ];
  var got = _.arrayAppendArray( dst, [ 'a', 1, [ { a : 1 } ], { b : 2 } ] );
  test.identical( dst, [  1, 'a', 1, [ { a : 1 } ], { b : 2 } ] );
  test.identical( got, dst );

  test.case = 'argument is undefined';
  var dst = [ 1 ];
  test.shouldThrowError( function ()
  {
    _.arrayAppendArray( dst, undefined );
  });
  test.identical( dst, [ 1 ] );

  test.case = 'array has undefined';
  var dst = [ 1 ];
  var got = _.arrayAppendArray( dst, [ undefined, 2 ] );
  test.identical( dst, [ 1,undefined, 2 ] );
  test.identical( got, dst );

  /**/

  if( !Config.debug )
  return;

  test.case = 'no arguments';
  test.shouldThrowError( function()
  {
    _.arrayAppendArray();
  });

  test.case = 'too many args';
  test.shouldThrowError( function()
  {
    _.arrayAppendArray( [ 1, 2 ],[ 1 ], [ 2 ] );
  });

  test.case = 'second args is not longIs';
  test.shouldThrowError( function()
  {
    _.arrayAppendArray( [ 1, 2 ], 2 );
  });
};

//

function arrayAppendArrayOnce( test )
{
  test.case = 'nothing';

  var got = _.arrayAppendArrayOnce( [], [] );
  var expected = [];
  test.identical( got, expected );

  test.case = 'simple';

  var dst = [];
  var got = _.arrayAppendArrayOnce( dst, [ 1, 2, 3 ] );
  test.identical( dst, [ 1, 2, 3 ] );
  test.identical( got, dst );

  test.case = 'appends only unique elements';

  var dst = [ 1,2,3 ];
  var got = _.arrayAppendArrayOnce( dst, [ 2, 4, 5 ] );
  test.identical( dst, [ 1, 2, 3, 4, 5 ] );
  test.identical( got, dst );

  var dst = [ 1, 1, 1 ];
  var got = _.arrayAppendArrayOnce( dst, [ 1 ] );
  test.identical( dst, [ 1, 1, 1 ] );
  test.identical( got, dst );

  test.case = 'mixed arguments types';
  var dst = [ 1 ];
  var got = _.arrayAppendArrayOnce( dst, [ 'a', 1, [ { a : 1 } ], { b : 2 } ] );
  test.identical( dst, [ 1, 'a', [ { a : 1 } ], { b : 2 } ] );
  test.identical( got, dst );

  test.case = 'argument is undefined';
  var dst = [ 1 ];
  test.shouldThrowError( function ()
  {
    _.arrayAppendArrayOnce( dst, undefined );
  });
  test.identical( dst, [ 1 ] );

  test.case = 'array has undefined';
  var dst = [ 1 ];
  test.mustNotThrowError( function ()
  {
    _.arrayAppendArrayOnce( dst, [ undefined, 2 ] );
  });
  test.identical( dst, [ 1,undefined, 2 ] );

  /**/

  if( !Config.debug )
  return;

  test.case = 'no arguments';
  test.shouldThrowError( function()
  {
    _.arrayAppendArrayOnce();
  });

  test.case = 'too many args';
  test.shouldThrowError( function()
  {
    _.arrayAppendArrayOnce( [ 1, 2 ],[ 1 ], [ 2 ] );
  });

  test.case = 'second args is not longIs';
  test.shouldThrowError( function()
  {
    _.arrayAppendArrayOnce( [ 1, 2 ], 2 );
  });

  test.case = 'onEqualize is not a routine';
  test.shouldThrowError( function()
  {
    _.arrayAppendArrayOnce( [ 1, 2 ], [ 2 ], 3 );
  });

}

//

function arrayAppendArrayOnceStrictly( test )
{
  test.case = 'nothing';

  var got = _.arrayAppendArrayOnceStrictly( [], [] );
  var expected = [];
  test.identical( got, expected );

  test.case = 'simple';

  var dst = [];
  var got = _.arrayAppendArrayOnceStrictly( dst, [ 1, 2, 3 ] );
  test.identical( dst, [ 1, 2, 3 ] );
  test.identical( got, dst );

  var dst = [ 1, 2, 3 ];
  var got = _.arrayAppendArrayOnceStrictly( dst, [ 4, 5 ] );
  test.identical( dst, [ 1, 2, 3, 4, 5 ] );
  test.identical( got, dst );

  test.case = 'argument is undefined';
  var dst = [ 1 ];
  test.shouldThrowError( function ()
  {
    _.arrayAppendArrayOnceStrictly( dst, undefined );
  });
  test.identical( dst, [ 1 ] );

  test.case = 'array has undefined';
  var dst = [ 1 ];
  test.mustNotThrowError( function ()
  {
    _.arrayAppendArrayOnceStrictly( dst, [ undefined, 2 ] );
  });
  test.identical( dst, [ 1, undefined, 2 ] );

  /**/

  if( !Config.debug )
  return;

  test.case = 'no arguments';
  test.shouldThrowError( function()
  {
    _.arrayAppendArrayOnceStrictly();
  });

  test.case = 'too many args';
  test.shouldThrowError( function()
  {
    _.arrayAppendArrayOnceStrictly( [ 1, 2 ],[ 1 ], [ 2 ] );
  });

  test.case = 'second args is not longIs';
  test.shouldThrowError( function()
  {
    _.arrayAppendArrayOnceStrictly( [ 1, 2 ], 2 );
  });

  test.case = 'one of elements is not unique';

  var dst = [ 1,2,3 ];
  test.shouldThrowError( function ()
  {
    _.arrayAppendArrayOnceStrictly( dst, [ 4, 5, 2 ] );
  })
  test.identical( dst, [ 1, 2, 3, 4, 5 ] );

  var dst = [ 1, 1, 1 ];
  test.shouldThrowError( function ()
  {
    _.arrayAppendArrayOnceStrictly( dst, [ 1 ] );
  })
  test.identical( dst, [ 1, 1, 1 ] );

  test.case = 'onEqualize is not a routine';
  test.shouldThrowError( function()
  {
    _.arrayAppendArrayOnceStrictly( [ 1, 2 ], [ 2 ], 3 );
  });
}

//

function arrayAppendedArray( test )
{
  test.case = 'nothing';

  var dst = [];
  var got = _.arrayAppendedArray( dst, [] );
  test.identical( dst, [] );
  test.identical( got, 0 );

  test.case = 'simple';

  var dst = [];
  var got = _.arrayAppendedArray( dst, [ 1, 2, 3 ] );
  test.identical( dst, [ 1, 2, 3 ] );
  test.identical( got, 3 );

  test.case = 'prepends only unique elements';

  var dst = [ 1,2,3 ];
  var got = _.arrayAppendedArray( dst, [ 2, 4, 5 ] );
  test.identical( dst, [ 1, 2, 3, 2, 4, 5 ] );
  test.identical( got, 3 );

  var dst = [ 1, 1, 1 ];
  var got = _.arrayAppendedArray( dst, [ 1 ] );
  test.identical( dst, [ 1, 1, 1, 1 ] );
  test.identical( got, 1 );

  test.case = 'mixed arguments types';
  var dst = [ 1 ];
  var got = _.arrayAppendedArray( dst, [ 'a', 1, [ { a : 1 } ], { b : 2 } ] );
  test.identical( dst, [ 1, 'a', 1, [ { a : 1 } ], { b : 2 } ] );
  test.identical( got, 4 );

  test.case = 'argument is undefined';
  var dst = [ 1 ];
  test.shouldThrowError( function ()
  {
    _.arrayAppendedArray( dst, undefined );
  });
  test.identical( dst, [ 1 ] );

  test.case = 'array has undefined';
  var dst = [ 1 ];
  test.mustNotThrowError( function ()
  {
    _.arrayAppendedArray( dst, [ undefined, 2 ] );
  });
  test.identical( dst, [ 1,undefined, 2, ] );

  /**/

  if( !Config.debug )
  return;

  test.case = 'no arguments';
  test.shouldThrowError( function()
  {
    _.arrayAppendedArray();
  });

  test.case = 'too many args';
  test.shouldThrowError( function()
  {
    _.arrayAppendedArray( [ 1, 2 ],[ 1 ], [ 2 ] );
  });

  test.case = 'second args is not longIs';
  test.shouldThrowError( function()
  {
    _.arrayAppendedArray( [ 1, 2 ], 2 );
  });
}

//

function arrayAppendedArrayOnce( test )
{

  test.case = 'nothing';

  var dst = [];
  var got = _.arrayAppendedArrayOnce( dst, [] );
  test.identical( dst, [] );
  test.identical( got, 0 );

  test.case = 'simple';

  var dst = [];
  var got = _.arrayAppendedArrayOnce( dst, [ 1, 2, 3 ] );
  test.identical( dst, [ 1, 2, 3 ] );
  test.identical( got, 3 );

  test.case = 'prepends only unique elements';

  var dst = [ 1,2,3 ];
  var got = _.arrayAppendedArrayOnce( dst, [ 2, 4, 5 ] );
  test.identical( dst, [ 1, 2, 3, 4, 5 ] );
  test.identical( got, 2 );

  var dst = [ 1, 1, 1 ];
  var got = _.arrayAppendedArrayOnce( dst, [ 1 ] );
  test.identical( dst, [ 1, 1, 1 ] );
  test.identical( got, 0 );

  test.case = 'mixed arguments types';

  var dst = [ 1 ];
  var got = _.arrayAppendedArrayOnce( dst, [ 'a', 1, [ { a : 1 } ], { b : 2 } ] );
  test.identical( dst, [ 1, 'a', [ { a : 1 } ], { b : 2 } ] );
  test.identical( got, 3 );

  test.case = 'array has undefined';
  var dst = [ 1 ];
  test.mustNotThrowError( function ()
  {
    _.arrayAppendedArrayOnce( dst, [ undefined, 2 ] );
  });
  test.identical( dst, [ 1, undefined, 2 ] );

  /* */

  if( !Config.debug )
  return;

  test.case = 'argument is undefined';
  var dst = [ 1 ];
  test.shouldThrowError( function ()
  {
    _.arrayAppendedArrayOnce( dst, undefined );
  });
  test.identical( dst, [ 1 ] );

  test.case = 'no arguments';
  test.shouldThrowError( function()
  {
    _.arrayAppendedArrayOnce();
  });

  test.case = 'too many args';
  test.shouldThrowError( function()
  {
    _.arrayAppendedArrayOnce( [ 1, 2 ],[ 1 ], [ 2 ] );
  });

  test.case = 'second args is not longIs';
  test.shouldThrowError( function()
  {
    _.arrayAppendedArrayOnce( [ 1, 2 ], 2 );
  });

  test.case = 'onEqualize is not a routine';
  test.shouldThrowError( function()
  {
    _.arrayAppendedArrayOnce( [ 1, 2 ], [ 2 ], 3 );
  });

}

//

function arrayAppendedArrayOnceWithSelector( test )
{

  test.case = 'nothing, single equalizer';

  var dst = [];
  var got = _.arrayAppendedArrayOnce( dst, [], ( e ) => e.a );
  test.identical( dst, [] );
  test.identical( got, 0 );

  test.case = 'simple, single equalizer';

  var dst = [];
  var got = _.arrayAppendedArrayOnce( dst, [ { a : 1 }, { a : 2 }, { a : 3 } ], ( e ) => e.a );
  test.identical( dst, [ { a : 1 }, { a : 2 }, { a : 3 } ] );
  test.identical( got, 3 );

  test.case = 'prepends only unique elements, single equalizer';

  var dst = [ { a : 1 }, { a : 2 }, { a : 3 } ];
  var got = _.arrayAppendedArrayOnce( dst, [ { a : 2 }, { a : 3 }, { a : 4 } ], ( e ) => e.a );
  test.identical( dst, [ { a : 1 }, { a : 2 }, { a : 3 }, { a : 4 } ] );
  test.identical( got, 1 );

  var dst = [ { a : 1 }, { a : 1 }, { a : 1 } ];
  var got = _.arrayAppendedArrayOnce( dst, [ { a : 1 } ], ( e ) => e.a );
  test.identical( dst, [ { a : 1 }, { a : 1 }, { a : 1 } ] );
  test.identical( got, 0 );

  test.case = 'mixed arguments types, single equalizer';

  var dst = [ { a : 1 } ];
  var got = _.arrayAppendedArrayOnce( dst,[ { a : 'a' }, { a : 1 }, { a : [{ y : 2 }] } ], ( e ) => e.a );
  test.identical( dst, [ { a : 1 },{ a : 'a' },{ a : [{ y : 2 }] } ] );
  test.identical( got, 2 );

  test.case = 'array has undefined, single equalizer';

  var dst = [ { a : 1 } ];
  var got = _.arrayAppendedArrayOnce( dst, [ { a : undefined }, { a : 2 } ], ( e ) => e.a );
  test.identical( dst, [ { a : 1 }, { a : undefined }, { a : 2 } ] );
  test.identical( got, 2 );

  var dst = [ { a : 1 }, { a : undefined } ];
  var got = _.arrayAppendedArrayOnce( dst, [ { a : undefined }, { a : 2 } ], ( e ) => e.a );
  test.identical( dst, [ { a : 1 }, { a : undefined }, { a : 2 } ] );
  test.identical( got, 1 );

  /* */

  test.case = 'nothing, two equalizers';

  var dst = [];
  var got = _.arrayAppendedArrayOnce( dst, [], ( e ) => e.a, ( e ) => e.b );
  test.identical( dst, [] );
  test.identical( got, 0 );

  test.case = 'simple, two equalizers';

  var dst = [];
  var got = _.arrayAppendedArrayOnce( dst, [ { b : 1 }, { b : 2 }, { b : 3 } ], ( e ) => e.a, ( e ) => e.b );
  test.identical( dst, [ { b : 1 }, { b : 2 }, { b : 3 } ] );
  test.identical( got, 3 );

  test.case = 'prepends only unique elements, two equalizers';

  var dst = [ { a : 1 }, { a : 2 }, { a : 3 } ];
  var got = _.arrayAppendedArrayOnce( dst, [ { b : 2 }, { b : 3 }, { b : 4 } ], ( e ) => e.a, ( e ) => e.b );
  test.identical( dst, [ { a : 1 }, { a : 2 }, { a : 3 }, { b : 4 } ] );
  test.identical( got, 1 );

  var dst = [ { a : 1 }, { a : 1 }, { a : 1 } ];
  var got = _.arrayAppendedArrayOnce( dst, [ { b : 1 } ], ( e ) => e.a, ( e ) => e.b );
  test.identical( dst, [ { a : 1 }, { a : 1 }, { a : 1 } ] );
  test.identical( got, 0 );

  test.case = 'mixed arguments types, two equalizers';

  var dst = [ { a : 1 } ];
  var got = _.arrayAppendedArrayOnce( dst,[ { b : 'a' }, { b : 1 }, { b : [{ y : 2 }] } ], ( e ) => e.a, ( e ) => e.b );
  test.identical( dst, [ { a : 1 },{ b : 'a' },{ b : [{ y : 2 }] } ] );
  test.identical( got, 2 );

  test.case = 'array has undefined, two equalizers';

  var dst = [ { a : 1 } ];
  var got;
  test.mustNotThrowError( function ()
  {
    var got = _.arrayAppendedArrayOnce( dst, [ { b : undefined }, { b : 2 } ], ( e ) => e.a, ( e ) => e.b );
  });
  test.identical( dst, [ { a : 1 }, { b : undefined }, { b : 2 } ] );
  test.identical( got, 2 );

  var dst = [ { a : 1 }, { a : undefined } ];
  var got = _.arrayAppendedArrayOnce( dst, [ { b : undefined }, { b : 2 } ], ( e ) => e.a, ( e ) => e.b );
  test.identical( dst, [ { a : 1 }, { b : undefined }, { b : 2 } ] );
  test.identical( got, 1 );

  /* */

  if( !Config.debug )
  return;

  test.case = 'argument is undefined';
  var dst = [ 1 ];
  test.shouldThrowError( function ()
  {
    _.arrayAppendedArrayOnce( dst, undefined, ( e ) => e.a );
  });
  test.identical( dst, [ 1 ] );

  test.case = 'no arguments';
  test.shouldThrowError( function()
  {
    _.arrayAppendedArrayOnce();
  });

  test.case = 'too many args';
  test.shouldThrowError( function()
  {
    _.arrayAppendedArrayOnce( [ 1, 2 ],[ 1 ], [ 2 ] );
  });

  test.case = 'second args is not longIs';
  test.shouldThrowError( function()
  {
    _.arrayAppendedArrayOnce( [ 1, 2 ], 2, ( e ) => e.a );
  });

  test.case = 'onEqualize is not a routine';
  test.shouldThrowError( function()
  {
    _.arrayAppendedArrayOnce( [ 1, 2 ], [ 2 ], 3 );
  });

}

//

function arrayAppendArrays( test )
{

  test.case = 'nothing';
  var got = _.arrayAppendArrays( [], [] );
  var expected = [  ];
  test.identical( got, expected );

  test.case = 'simple';
  var dst = [];
  var got = _.arrayAppendArrays( dst, [ 1, 2, 3 ] );
  test.identical( dst, [ 1, 2, 3 ] );
  test.identical( got, dst );

  var dst = [ 1, 2, 3 ];
  var got = _.arrayAppendArrays( dst,[ 4, 5 ] );
  test.identical( dst, [ 1, 2, 3, 4, 5 ] );
  test.identical( got, dst );

  var dst = [ 1, 1, 1 ];
  var got = _.arrayAppendArrays( dst, [ 1, 1 ] );
  test.identical( dst, [ 1, 1, 1, 1, 1 ] );
  test.identical( got, dst );

  var dst = [ 1, 2, 3 ];
  var insArray = [ [ 1 ], [ 2 ], [ 3, [ 5 ] ] ]
  var got = _.arrayAppendArrays( dst, insArray );
  test.identical( dst, [ 1, 2, 3, 1, 2, 3, [ 5 ] ] );
  test.identical( got, dst );

  test.case = 'arguments are not arrays';
  var dst = [];
  var got = _.arrayAppendArrays( dst, [ 1, 2, 3 ]);
  test.identical( dst, [ 1, 2, 3 ] );
  test.identical( got, dst );

  test.case = 'mixed arguments types';
  var dst = [ 1 ];
  var insArray = [ 'a', 1, [ { a : 1 } ], { b : 2 } ];
  var got = _.arrayAppendArrays( dst, insArray );
  test.identical( dst, [  1, 'a', 1, { a : 1 }, { b : 2 } ] );
  test.identical( got, dst );

  test.case = 'argument is undefined';
  var dst = [ 1 ];
  test.shouldThrowError( function ()
  {
    _.arrayAppendArrays( dst, undefined );
  });
  test.identical( dst, [ 1 ] );

  test.case = 'array has undefined';
  var dst = [ 1 ];
  var got = _.arrayAppendArrays( dst, [ undefined, 2 ] );
  test.identical( dst, [ 1, undefined, 2 ] );
  test.identical( got, dst );

  /**/

  if( !Config.debug )
  return;

  test.case = 'no arguments';
  test.shouldThrowError( function()
  {
    _.arrayAppendArrays();
  });

  test.case = 'dst is not a array';
  test.shouldThrowError( function()
  {
    _.arrayAppendArrays( 1, [ 2 ] );
  });

  test.case = 'second arg is not a ArrayLike entity';
  test.shouldThrowError( function()
  {
    _.arrayAppendArrays( [], 1 );
  });

  test.case = 'too many args';
  test.shouldThrowError( function()
  {
    _.arrayAppendArrays( [], [ 1 ], [ 2 ] );
  });
};

//

function arrayAppendArraysOnce( test )
{
  test.case = 'nothing';

  var got = _.arrayAppendArraysOnce( [], [] );
  var expected = [];
  test.identical( got, expected );

  test.case = 'simple';

  var dst = [];
  var got = _.arrayAppendArraysOnce( dst, [ 1, 2, 3 ] );
  test.identical( dst, [ 1, 2, 3 ] );
  test.identical( got, dst );

  test.case = 'prepends only unique elements';

  var dst = [ 1,2,3 ];
  var got = _.arrayAppendArraysOnce( dst, [ 2, 4, 5 ] );
  test.identical( dst, [ 1, 2, 3, 4, 5 ] );
  test.identical( got, dst );

  var dst = [ 1, 1, 1 ];
  var got = _.arrayAppendArraysOnce( dst, [ 1 ] );
  test.identical( dst, [ 1, 1, 1 ] );
  test.identical( got, dst );

  test.case = 'mixed arguments types';
  var dst = [ 1 ];
  var insArray = [ 'a', 1, [ { a : 1 } ], { b : 2 } ];
  var got = _.arrayAppendArraysOnce( dst, insArray );
  test.identical( dst, [ 1, 'a', { a : 1 }, { b : 2 } ] );
  test.identical( got, dst );

  var dst = [ 1, 2, 3, 5 ];
  var insArray = [ [ 1 ], [ 2 ], [ 3, [ 4, [ 5 ] ], 6 ] ];
  var got = _.arrayAppendArraysOnce( dst, insArray );
  test.identical( dst, [ 1, 2, 3, 5, [ 4, [ 5 ] ], 6 ] );
  test.identical( got, dst );

  var dst = [ 1, 3 ];
  var got = _.arrayAppendArraysOnce( dst, [ 1, 2, 3 ] );
  test.identical( got, [ 1, 3, 2 ] );
  test.identical( dst, got );

  test.case = 'onEqualize';

  var onEqualize = function onEqualize( a, b )
  {
    return a === b;
  }

  var dst = [ 1, 3 ];
  var got = _.arrayAppendArraysOnce( dst, [ 1, 2, 3 ], onEqualize )
  test.identical( got, [ 1, 3, 2 ] );
  test.identical( dst, got );

  test.case = 'array has undefined';
  var dst = [ 1 ];
  test.mustNotThrowError( function ()
  {
    _.arrayAppendArraysOnce( dst, [ undefined, 2 ] );
  });
  test.identical( dst, [ 1, undefined, 2 ] );

  /**/

  if( !Config.debug )
  return;

  test.case = 'no arguments';
  test.shouldThrowError( function()
  {
    _.arrayAppendArraysOnce();
  });

  test.case = 'dst is not a array';
  test.shouldThrowError( function()
  {
    _.arrayAppendArraysOnce( 1, [ 2 ] );
  });

  test.case = 'onEqualize is not a routine';
  test.shouldThrowError( function()
  {
    _.arrayAppendArraysOnce( [], [ 1, 2, 3 ], [] );
  });

  test.case = 'argument is undefined';
  var dst = [ 1 ];
  test.shouldThrowError( function ()
  {
    _.arrayAppendArraysOnce( dst, undefined );
  });
  test.identical( dst, [ 1 ] );

  test.case = 'second arg is not a ArrayLike entity';
  test.shouldThrowError( function()
  {
    _.arrayAppendArraysOnce( [], 1 );
  });

}

//

function arrayAppendArraysOnceStrictly( test )
{
  test.case = 'nothing';

  var got = _.arrayAppendArraysOnceStrictly( [], [] );
  var expected = [];
  test.identical( got, expected );

  test.case = 'simple';

  var dst = [];
  var got = _.arrayAppendArraysOnceStrictly( dst, [ 1, 2, 3 ] );
  test.identical( dst, [ 1, 2, 3 ] );
  test.identical( got, dst );

  test.case = 'mixed arguments types';
  var dst = [ 1 ];
  var insArray = [ [ 'a' ],[ { a : 1 } ], { b : 2 } ];
  var got = _.arrayAppendArraysOnceStrictly( dst, insArray );
  test.identical( dst, [ 1, 'a', { a : 1 }, { b : 2 } ] );
  test.identical( got, dst );

  var dst = [ 0 ];
  var insArray = [ [ 1 ], [ 2 ], [ 3, [ 4, [ 5 ] ], 6 ] ];
  var got = _.arrayAppendArraysOnceStrictly( dst, insArray );
  test.identical( dst, [ 0, 1, 2, 3, [ 4, [ 5 ] ], 6 ] );
  test.identical( got, dst );

  test.case = 'onEqualize';

  var onEqualize = function onEqualize( a, b )
  {
    return a === b;
  }

  var dst = [ 4,5 ];
  var got = _.arrayAppendArraysOnceStrictly( dst, [ 1, 2, 3 ], onEqualize );
  test.identical( got, [ 4, 5, 1, 2, 3 ] );
  test.identical( dst, got );

  test.case = 'ins has existing element';

  test.case = 'array has undefined';
  var dst = [ 1 ];
  test.mustNotThrowError( function ()
  {
    _.arrayAppendArraysOnceStrictly( dst, [ undefined, 2 ] );
  });
  test.identical( dst, [ 1, undefined, 2 ] );

  /**/

  if( !Config.debug )
  return;

  test.case = 'no arguments';
  test.shouldThrowError( function()
  {
    _.arrayAppendArraysOnceStrictly();
  });

  test.case = 'dst is not a array';
  test.shouldThrowError( function()
  {
    _.arrayAppendArraysOnceStrictly( 1, [ 2 ] );
  });

  test.case = 'onEqualize is not a routine';
  test.shouldThrowError( function()
  {
    _.arrayAppendArraysOnceStrictly( [], [ 1, 2, 3 ], [] )
  });

  var dst = [ 1, 2, 3 ];
  test.shouldThrowError( function ()
  {
    _.arrayAppendArraysOnceStrictly( dst, [ 4, 2, 5 ] );
  })
  test.identical( dst, [ 1, 2, 3, 4, 5 ] )

  var dst = [ 1, 1, 1 ];
  test.shouldThrowError( function ()
  {
    _.arrayAppendArraysOnceStrictly( dst, [ 1 ] );
  })
  test.identical( dst, [ 1, 1, 1 ] );

  test.case = 'argument is undefined';
  var dst = [ 1 ];
  test.shouldThrowError( function ()
  {
    _.arrayAppendArraysOnceStrictly( dst, undefined );
  });
  test.identical( dst, [ 1 ] );

  test.case = 'second arg is not a ArrayLike entity';
  test.shouldThrowError( function()
  {
    _.arrayAppendArraysOnceStrictly( [], 1 );
  });

}

//

function arrayAppendedArrays( test )
{
  test.case = 'nothing';
  var dst = [];
  var got = _.arrayAppendedArrays( dst, [] );
  var expected = [ ];
  test.identical( dst, expected );
  test.identical( got, 0 );

  test.case = 'simple';
  var dst = [];
  var got = _.arrayAppendedArrays( dst, [ 1, 2, 3 ] );
  test.identical( dst, [ 1, 2, 3 ] );
  test.identical( got, 3 );

  var dst = [ 1, 2, 3 ];
  var got = _.arrayAppendedArrays( dst,[ 4, 5 ] );
  test.identical( dst, [ 1, 2, 3, 4, 5 ] );
  test.identical( got, 2 );

  var dst = [ 1, 1, 1 ];
  var got = _.arrayAppendedArrays( dst, [ 1, 1 ] );
  test.identical( dst, [ 1, 1, 1, 1, 1 ] );
  test.identical( got, 2 );

  var dst = [ 1, 2, 3 ];
  var insArray = [ [ 1 ], [ 2 ], [ 3, [ 4, 5 ], 6 ] ];
  var got = _.arrayAppendedArrays( dst, insArray );
  test.identical( dst, [ 1, 2, 3, 1, 2, 3, [ 4, 5 ], 6 ] );
  test.identical( got, 5 );

  test.case = 'arguments are not arrays';
  var dst = [];
  var got = _.arrayAppendedArrays( dst, [ 1, 2, 3 ] );
  test.identical( dst, [ 1, 2, 3 ] );
  test.identical( got, 3 );

  test.case = 'mixed arguments types';
  var dst = [ 1 ];
  var insArray = [ 'a', 1, [ { a : 1 } ], { b : 2 } ];
  var got = _.arrayAppendedArrays( dst, insArray );
  test.identical( dst, [  1, 'a', 1, { a : 1 }, { b : 2 } ] );
  test.identical( got, 4 );

  test.case = 'array has undefined';
  var dst = [ 1 ];
  var got = _.arrayAppendedArrays( dst, [ undefined, 2 ] );
  test.identical( dst, [ 1, undefined, 2 ] );
  test.identical( got, 2 );

  /**/

  if( !Config.debug )
  return;

  test.case = 'no arguments';
  test.shouldThrowError( function()
  {
    _.arrayAppendedArrays();
  });

  test.case = 'dst is not a array';
  test.shouldThrowError( function()
  {
    _.arrayAppendedArrays( 1, [ 2 ] );
  });

  test.case = 'argument is undefined';
  var dst = [ 1 ];
  test.shouldThrowError( function ()
  {
    _.arrayAppendedArrays( dst, undefined );
  });
  test.identical( dst, [ 1 ] );

  test.case = 'second arg is not a ArrayLike entity';
  test.shouldThrowError( function()
  {
    _.arrayAppendedArrays( [], 1 );
  });

  test.case = 'too many args';
  test.shouldThrowError( function()
  {
    _.arrayAppendedArrays( [], [ 1 ], [ 2 ] );
  });

}

//

function arrayAppendedArraysOnce( test )
{
  test.case = 'nothing';

  var dst = [];
  var got = _.arrayAppendedArraysOnce( dst, [] );
  var expected = [];
  test.identical( dst, expected );
  test.identical( got, 0 );

  test.case = 'simple';

  var dst = [];
  var got = _.arrayAppendedArraysOnce( dst, [ 1, 2, 3 ] );
  test.identical( dst, [ 1, 2, 3 ] );
  test.identical( got, 3 );

  test.case = 'prepends only unique elements';

  var dst = [ 1,2,3 ];
  var got = _.arrayAppendedArraysOnce( dst, [ 2, 4, 5 ] );
  test.identical( dst, [ 1, 2, 3, 4, 5 ] );
  test.identical( got, 2 );

  var dst = [ 1, 1, 1 ];
  var got = _.arrayAppendedArraysOnce( dst, [ 1 ] );
  test.identical( dst, [ 1, 1, 1 ] );
  test.identical( got, 0 );

  test.case = 'mixed arguments types';
  var dst = [ 1 ];
  var insArray = [ 'a', 1, [ { a : 1 } ], { b : 2 } ];
  var got = _.arrayAppendedArraysOnce( dst, insArray );
  test.identical( dst, [  1, 'a', { a : 1 }, { b : 2 } ] );
  test.identical( got, 3 );

  var dst = [ 1, 2, 3, 5 ];
  var insArray = [ [ 1 ], [ 2 ], [ 3, [ 4, [ 5 ] ], 6 ] ];
  var got = _.arrayAppendedArraysOnce( dst, insArray );
  test.identical( dst, [ 1, 2, 3, 5, [ 4, [ 5 ] ], 6 ] );
  test.identical( got, 2 );

  var dst = [ 1, 3 ];
  var got = _.arrayAppendedArraysOnce( dst, [ 1, 2, 3 ] );
  test.identical( dst, [ 1, 3, 2 ] );
  test.identical( got, 1 );

  test.case = 'onEqualize';

  var onEqualize = function onEqualize( a, b )
  {
    return a === b;
  }

  var dst = [ 1, 3 ];
  var got = _.arrayAppendedArraysOnce( dst, [ 1, 2, 3 ], onEqualize );
  test.identical( dst, [ 1, 3, 2 ] );
  test.identical( got, 1 );

  test.case = 'array has undefined';
  var dst = [ 1 ];
  test.mustNotThrowError( function ()
  {
    _.arrayAppendedArraysOnce( dst, [ undefined, 2 ] );
  });
  test.identical( dst, [ 1, undefined, 2 ] );

  /**/

  if( !Config.debug )
  return;

  test.case = 'no arguments';
  test.shouldThrowError( function()
  {
    _.arrayAppendedArraysOnce();
  });

  test.case = 'dst is not a array';
  test.shouldThrowError( function()
  {
    _.arrayAppendedArraysOnce( 1, [ 2 ] );
  });

  test.case = 'onEqualize is not a routine';
  test.shouldThrowError( function()
  {
    _.arrayAppendedArraysOnce( [], [ 1, 2, 3 ], [] )
  });

  test.case = 'argument is undefined';
  var dst = [ 1 ];
  test.shouldThrowError( function ()
  {
    _.arrayAppendedArraysOnce( dst, undefined );
  });
  test.identical( dst, [ 1 ] );

  test.case = 'second arg is not a ArrayLike entity';
  test.shouldThrowError( function()
  {
    _.arrayAppendedArraysOnce( [], 1 );
  });

}

//

function arrayRemove( test )
{
  test.case = 'simple';

  var dst = [];
  var got = _.arrayRemove( dst, 1 );
  test.identical( dst, [ ] );

  var dst = [ 1 ];
  var got = _.arrayRemove( dst, 1 );
  test.identical( dst, [  ] );

  var dst = [ 2,2,1 ];
  var got = _.arrayRemove( dst, 2 );
  test.identical( dst, [ 2,1 ] );

  var dst = [ 2,2,1 ];
  var got = _.arrayRemove( dst, 1 );
  test.identical( dst, [ 2,2 ] );

  var dst = [ 1 ];
  var got = _.arrayRemove( dst, '1' );
  test.identical( dst, [ 1 ] );

  var dst = [ 1 ];
  var got = _.arrayRemove( dst, -1 );
  test.identical( dst, [ 1 ] );

  var dst = [ 1 ];
  var got = _.arrayRemove( dst, [ 1 ] );
  test.identical( dst, [ 1 ] );

  var dst = [ { x : 1 } ];
  var got = _.arrayRemove( dst, { x : 1 } );
  test.identical( dst, [ { x : 1 } ] );

  test.case = 'equalizer 2 args';

  var dst = [ { num : 1 },{ num : 2 },{ num : 3 } ];
  var onEqualize = function( a, b )
  {
    return a.num === b.num;
  }
  var got = _.arrayRemove( dst, { num : 4 }, onEqualize );
  test.identical( dst, [ { num : 1 },{ num : 2 },{ num : 3 } ] );

  var dst = [ { num : 1 },{ num : 2 },{ num : 3 } ];
  var onEqualize = function( a, b )
  {
    return a.num === b.num;
  }
  var got = _.arrayRemove( dst, { num : 1 }, onEqualize );
  test.identical( dst, [ { num : 2 },{ num : 3 } ] );

  test.case = 'equalizer 1 arg';

  var dst = [ { num : 1 },{ num : 2 },{ num : 3 } ];
  var onEqualize = function( a )
  {
    return a.num;
  }
  var got = _.arrayRemove( dst, 4, onEqualize );
  test.identical( dst, [ { num : 1 },{ num : 2 },{ num : 3 } ] );

  var dst = [ { num : 1 },{ num : 2 },{ num : 3 } ];
  var got = _.arrayRemove( dst, 1, ( e ) => e.num, ( e ) => e );
  test.identical( dst, [ { num : 2 },{ num : 3 } ] );

  if( !Config.debug )
  return;

  test.case = 'no args';
  test.shouldThrowError( function()
  {
    _.arrayRemove();
  })

  test.case = 'third is not a routine';
  test.shouldThrowError( function()
  {
    _.arrayRemove( [], 1, 1 );
  })

  test.case = 'dst is not an array';
  test.shouldThrowError( function()
  {
    _.arrayRemove( 1, 1 );
  })
}

//

function arrayRemoved( test )
{
  test.case = 'simple';

  var dst = [];
  var got = _.arrayRemoved( dst, 1 );
  test.identical( dst, [ ] );
  test.identical( got, -1 );

  var dst = [ 1 ];
  var got = _.arrayRemoved( dst, 1 );
  test.identical( dst, [  ] );
  test.identical( got, 0 );

  var dst = [ 2,2,1 ];
  var got = _.arrayRemoved( dst, 2 );
  test.identical( dst, [ 2,1 ] );
  test.identical( got, 0 );

  var dst = [ 2,2,1 ];
  var got = _.arrayRemoved( dst, 1 );
  test.identical( dst, [ 2,2 ] );
  test.identical( got, 2 );

  var dst = [ 1 ];
  var got = _.arrayRemoved( dst, '1' );
  test.identical( dst, [ 1 ] );
  test.identical( got, -1 );

  var dst = [ 1 ];
  var got = _.arrayRemoved( dst, -1 );
  test.identical( dst, [ 1 ] );
  test.identical( got, -1 );

  var dst = [ 1 ];
  var got = _.arrayRemoved( dst, [ 1 ] );
  test.identical( dst, [ 1 ] );
  test.identical( got, -1 );

  var dst = [ { x : 1 } ];
  var got = _.arrayRemoved( dst, { x : 1 } );
  test.identical( dst, [ { x : 1 } ] );
  test.identical( got, -1 );

  test.case = 'equalizer 2 args';

  var dst = [ { num : 1 },{ num : 2 },{ num : 3 } ];
  var onEqualize = function( a, b )
  {
    return a.num === b.num;
  }
  var got = _.arrayRemoved( dst, { num : 4 }, onEqualize );
  test.identical( dst, [ { num : 1 },{ num : 2 },{ num : 3 } ] );
  test.identical( got, -1 );

  var dst = [ { num : 1 },{ num : 2 },{ num : 3 } ];
  var onEqualize = function( a, b )
  {
    return a.num === b.num;
  }
  var got = _.arrayRemoved( dst, { num : 1 }, onEqualize );
  test.identical( dst, [ { num : 2 },{ num : 3 } ] );
  test.identical( got, 0 );


  test.case = 'equalizer 1 arg';

  var dst = [ { num : 1 },{ num : 2 },{ num : 3 } ];
  var onEqualize = function( a )
  {
    return a.num;
  }
  var got = _.arrayRemoved( dst, 4, onEqualize );
  test.identical( dst, [ { num : 1 },{ num : 2 },{ num : 3 } ] );
  test.identical( got, -1 );


  var dst = [ { num : 1 },{ num : 2 },{ num : 3 } ];
  var got = _.arrayRemoved( dst, 1, ( e ) => e.num, ( e ) => e );
  test.identical( dst, [ { num : 2 },{ num : 3 } ] );
  test.identical( got, 0 );


  if( !Config.debug )
  return;

  test.case = 'no args';
  test.shouldThrowError( function()
  {
    _.arrayRemoved();
  })

  test.case = 'third is not a routine';
  test.shouldThrowError( function()
  {
    _.arrayRemoved( [], 1, 1 );
  })

  test.case = 'dst is not an array';
  test.shouldThrowError( function()
  {
    _.arrayRemoved( 1, 1 );
  })
}

//

function arrayRemoveOnce( test )
{
  test.case = 'simple';

  var got = _.arrayRemoveOnce( [], 1 );
  test.identical( got, [] );

  var got = _.arrayRemoveOnce( [ 1 ], 1 );
  test.identical( got, [] );

  var got = _.arrayRemoveOnce( [ 1,2,2 ], 2 );
  test.identical( got, [ 1,2 ] );

  var got = _.arrayRemoveOnce( [ 1,3,2,3 ], 3 );
  test.identical( got, [ 1,2,3 ] );

  var got = _.arrayRemoveOnce( [ 1 ], '1' );
  test.identical( got, [ 1 ] );

  var got = _.arrayRemoveOnce( [ 1 ], -1 );
  test.identical( got, [ 1 ] );

  var got = _.arrayRemoveOnce( [ 1 ], [ 1 ] );
  test.identical( got, [ 1 ] );

  test.case = 'equalizer 2 args';

  var dst = [ { num : 1 },{ num : 2 },{ num : 3 } ];
  var onEqualize = function( a, b )
  {
    return a.num === b.num;
  }
  var got = _.arrayRemoveOnce( dst, { num : 4 }, onEqualize );
  test.identical( got, [ { num : 1 },{ num : 2 },{ num : 3 } ] );

  var dst = [ { num : 1 },{ num : 2 },{ num : 3 } ];
  var onEqualize = function( a, b )
  {
    return a.num === b.num;
  }
  var got = _.arrayRemoveOnce( dst, { num : 1 }, onEqualize );
  test.identical( got, [ { num : 2 },{ num : 3 } ] );

  test.case = 'equalizer 1 arg';

  var dst = [ { num : 1 },{ num : 2 },{ num : 3 } ];
  var onEqualize = function( a )
  {
    return a.num;
  }
  var got = _.arrayRemoveOnce( dst, 4, onEqualize );
  test.identical( got, [ { num : 1 },{ num : 2 },{ num : 3 } ] );

  var dst = [ { num : 1 },{ num : 2 },{ num : 3 } ];
  var got = _.arrayRemoveOnce( dst, 1, ( e ) => e.num, ( e ) => e );
  test.identical( got, [ { num : 2 },{ num : 3 } ] );

  //

  if( !Config.debug )
  return;

  test.case = 'no args';
  test.shouldThrowError( function()
  {
    _.arrayRemoveOnce();
  })

  test.case = 'dst is not an array';
  test.shouldThrowError( function()
  {
    _.arrayRemoveOnce( 1, 1 );
  })

  test.case = 'onEqualize is not a function';
  test.shouldThrowError( function()
  {
    _.arrayRemoveOnce( 1, 1, 1 );
  })
}

//

// function arrayRemoveOnce( test ) {
//
//   test.case = 'nothing';
//   var got = _.arrayRemoveOnce( [  ], 2 );
//   var expected = [  ];
//   test.identical( got, expected );
//
//   test.case = 'one element left';
//   var got = _.arrayRemoveOnce( [ 2, 4 ], 4 );
//   var expected = [ 2 ];
//   test.identical( got, expected );
//
//   test.case = 'two elements left';
//   var got = _.arrayRemoveOnce( [ true, false, 6 ], true );
//   var expected = [ false, 6 ];
//   test.identical( got, expected );
//
//   /**/
//
//   if( !Config.debug )
//   return;
//
//   test.case = 'no arguments';
//   test.shouldThrowError( function()
//   {
//     _.arrayRemoveOnce();
//   });
//
//   test.case = 'not enough arguments';
//   test.shouldThrowError( function()
//   {
//     _.arrayRemoveOnce( [ 2, 4, 6 ] );
//   });
//
//   test.case = 'extra argument';
//   test.shouldThrowError( function()
//   {
//     _.arrayRemoveOnce( [ 2, 4, 6 ], 2, function( el, ins ) { return el > ins }, 'redundant argument' );
//   });
//
//   test.case = 'arguments[0] is wrong';
//   test.shouldThrowError( function()
//   {
//     _.arrayRemoveOnce( 'wrong argument', 2 );
//   });
//
//   test.case = 'arguments[2] is wrong';
//   test.shouldThrowError( function()
//   {
//     _.arrayRemoveOnce( [ 2, 4, 6 ], 2, 'wrong argument' );
//   });
//
// };

//

function arrayRemoveOnceStrictly( test )
{
  test.case = 'simple';

  var dst = [ 1,2,2 ];
  var got = _.arrayRemoveOnceStrictly( dst, 2 );
  test.identical( got, [ 1,2 ] );
  test.identical( got, dst );

  test.case = 'equalizer 2 args';

  var dst = [ { num : 1 },{ num : 2 },{ num : 3 } ];
  var onEqualize = function( a, b )
  {
    return a.num === b.num;
  }
  var got = _.arrayRemoveOnceStrictly( dst, { num : 3 }, onEqualize );
  test.identical( got, [ { num : 1 },{ num : 2 } ] );
  test.identical( got, dst );

  test.case = 'equalizer 1 arg';

  var dst = [ { num : 1 },{ num : 2 },{ num : 3 } ];
  var got = _.arrayRemoveOnceStrictly( dst, 3, ( e ) => e.num, ( e ) => e );
  test.identical( got, [ { num : 1 },{ num : 2 } ] );
  test.identical( got, dst );

  //

  if( !Config.debug )
  return;

  test.case = 'no args';
  test.shouldThrowError( function()
  {
    _.arrayRemoveOnceStrictly();
  })

  test.case = 'dst is not an array';
  test.shouldThrowError( function()
  {
    _.arrayRemoveOnceStrictly( 1, 1 );
  })

  test.case = 'ins not exists';

  test.shouldThrowError( function()
  {
    _.arrayRemoveOnceStrictly( [ 1 ], 2 );
  });

  test.case = 'onEqualize is not a routine';

  test.shouldThrowError( function()
  {
    _.arrayRemoveOnceStrictly( [ 1,2,3 ], 3, 3 );
  });

  test.case = 'onEqualize';
  var dst = [ { num : 1 },{ num : 2 },{ num : 3 } ];

  test.shouldThrowError( function()
  {
    var onEqualize = function( a, b )
    {
      return a.num === b.num;
    }
    _.arrayRemoveOnceStrictly( dst, { num : 4 }, onEqualize );
  });
  test.identical( dst, [ { num : 1 },{ num : 2 },{ num : 3 } ] )


  test.shouldThrowError( function()
  {
    var onEqualize = function( a )
    {
      return a.num;
    }
    _.arrayRemoveOnceStrictly( dst, 4, onEqualize );
  });
  test.identical( dst, [ { num : 1 },{ num : 2 },{ num : 3 } ] )
}

//

function arrayRemovedOnce( test )
{
  test.case = 'simple';

  var dst = [];
  var got = _.arrayRemovedOnce( dst, 1 );
  test.identical( dst, [ ] );
  test.identical( got, -1 );

  var dst = [ 1 ];
  var got = _.arrayRemovedOnce( dst, 1 );
  test.identical( dst, [  ] );
  test.identical( got, 0 );

  var dst = [ 2,2,1 ];
  var got = _.arrayRemovedOnce( dst, 2 );
  test.identical( dst, [ 2,1 ] );
  test.identical( got, 0 );

  var dst = [ 1 ];
  var got = _.arrayRemovedOnce( dst, '1' );
  test.identical( dst, [ 1 ] );
  test.identical( got, -1 );

  var dst = [ 1 ];
  var got = _.arrayRemovedOnce( dst, -1 );
  test.identical( dst, [  1 ] );
  test.identical( got, -1 );

  var dst = [ 1 ];
  var got = _.arrayRemovedOnce( dst, [ 1 ] );
  test.identical( dst, [  1 ] );
  test.identical( got, -1 );

  test.case = 'equalizer 2 args';

  var dst = [ { num : 1 },{ num : 2 },{ num : 3 } ];
  var onEqualize = function( a, b )
  {
    return a.num === b.num;
  }
  var got = _.arrayRemovedOnce( dst, { num : 4 }, onEqualize );
  test.identical( dst, [ { num : 1 },{ num : 2 },{ num : 3 } ] );
  test.identical( got, -1 );

  var dst = [ { num : 1 },{ num : 2 },{ num : 3 } ];
  var onEqualize = function( a, b )
  {
    return a.num === b.num;
  }
  var got = _.arrayRemovedOnce( dst, { num : 1 }, onEqualize );
  test.identical( dst, [ { num : 2 },{ num : 3 } ] );
  test.identical( got, 0 );

  test.case = 'equalizer 1 arg';

  var dst = [ { num : 1 },{ num : 2 },{ num : 3 } ];
  var onEqualize = function( a )
  {
    return a.num;
  }
  var got = _.arrayRemovedOnce( dst, 4, onEqualize );
  test.identical( dst, [ { num : 1 },{ num : 2 },{ num : 3 } ] );
  test.identical( got, -1 );

  var dst = [ { num : 1 },{ num : 2 },{ num : 3 } ];
  var got = _.arrayRemovedOnce( dst, 1, ( e ) => e.num, ( e ) => e );
  test.identical( dst, [ { num : 2 },{ num : 3 } ] );
  test.identical( got, 0 );

  //

  if( !Config.debug )
  return;

  test.case = 'no args';
  test.shouldThrowError( function()
  {
    _.arrayRemovedOnce();
  })

  test.case = 'third is not a routine';
  test.shouldThrowError( function()
  {
    _.arrayRemovedOnce( [], 1, 1 );
  })

  test.case = 'dst is not an array';
  test.shouldThrowError( function()
  {
    _.arrayRemovedOnce( 1, 1 );
  })
}

//

// function arrayRemovedOnce( test )
// {
//
//   test.case = 'nothing';
//   var got = _.arrayRemovedOnce( [  ], 2 );
//   var expected = -1;
//   test.identical( got, expected );
//
//   test.case = 'second element removed';
//   var got = _.arrayRemovedOnce( [ 2, 4, 6 ], 4 );
//   var expected = 1;
//   test.identical( got, expected );
//
//   test.case = 'first element removed';
//   var got = _.arrayRemovedOnce( [ true, false, 6 ], true );
//   var expected = 0;
//   test.identical( got, expected );
//
//   /**/
//
//   if( !Config.debug )
//   return;
//
//   test.case = 'no arguments';
//   test.shouldThrowError( function()
//   {
//     _.arrayRemovedOnce();
//   });
//
//   test.case = 'not enough arguments';
//   test.shouldThrowError( function()
//   {
//     _.arrayRemovedOnce( [ 2, 4, 6 ] );
//   });
//
//   test.case = 'extra argument';
//   test.shouldThrowError( function()
//   {
//     _.arrayRemovedOnce( [ 2, 4, 6 ], 2, function( el ) { return el; }, 'redundant argument' );
//   });
//
//   test.case = 'arguments[0] is wrong';
//   test.shouldThrowError( function()
//   {
//     _.arrayRemovedOnce( 'wrong argument', 2 );
//   });
//
//   test.case = 'arguments[2] is wrong';
//   test.shouldThrowError( function()
//   {
//     _.arrayRemovedOnce( [ 2, 4, 6 ], 2, 'wrong argument' );
//   });
//
// };
//
//

function arrayRemovedOnceStrictly( test )
{
  test.case = 'simple';

  var dst = [ 1 ];
  var got = _.arrayRemovedOnceStrictly( dst, 1 );
  test.identical( dst, [  ] );
  test.identical( got, 0 );

  var dst = [ 2,2,1 ];
  var got = _.arrayRemovedOnceStrictly( dst, 2 );
  test.identical( dst, [ 2,1 ] );
  test.identical( got, 0 );

  test.case = 'equalizer 2 args';

  var dst = [ { num : 1 },{ num : 2 },{ num : 3 } ];
  var onEqualize = function( a, b )
  {
    return a.num === b.num;
  }
  var got = _.arrayRemovedOnceStrictly( dst, { num : 3 }, onEqualize );
  test.identical( dst, [ { num : 1 },{ num : 2 } ] );
  test.identical( got, 2 );

  test.case = 'equalizer 1 arg';

  var dst = [ { num : 1 },{ num : 2 },{ num : 3 } ];
  var got = _.arrayRemovedOnceStrictly( dst, 1, ( e ) => e.num, ( e ) => e );
  test.identical( dst, [ { num : 2 },{ num : 3 } ] );
  test.identical( got, 0 );

  //

  if( !Config.debug )
  return;

  test.case = 'no args';
  test.shouldThrowError( function()
  {
    _.arrayRemovedOnceStrictly();
  })

  test.case = 'onEqualize is not a routine';
  test.shouldThrowError( function()
  {
    _.arrayRemovedOnceStrictly( [], 1, 1 );
  })

  test.case = 'dst is not an array';
  test.shouldThrowError( function()
  {
    _.arrayRemovedOnceStrictly( 1, 1 );
  })

  test.case = 'ins not exists';

  test.shouldThrowError( function()
  {
    _.arrayRemovedOnceStrictly( [ ], 1 );
  });
  test.shouldThrowError( function()
  {
    _.arrayRemovedOnceStrictly( [ 1 ], '1' );
  });
  test.shouldThrowError( function()
  {
    _.arrayRemovedOnceStrictly( [ 1 ], -1 );
  });
  test.shouldThrowError( function()
  {
    _.arrayRemovedOnceStrictly( [ 1 ], [ 1 ] );
  });
  test.shouldThrowError( function()
  {
    _.arrayRemovedOnceStrictly( [ 1 ], 2 );
  });

  test.case = 'onEqualize';
  var dst = [ { num : 1 },{ num : 2 },{ num : 3 } ];

  test.shouldThrowError( function()
  {
    var onEqualize = function( a, b )
    {
      return a.num === b.num;
    }
    _.arrayRemovedOnceStrictly( dst, { num : 4 }, onEqualize );
  });
  test.identical( dst, [ { num : 1 },{ num : 2 },{ num : 3 } ] )


  test.shouldThrowError( function()
  {
    var onEqualize = function( a )
    {
      return a.num;
    }
    _.arrayRemovedOnceStrictly( dst, 4, onEqualize );
  });
  test.identical( dst, [ { num : 1 },{ num : 2 },{ num : 3 } ] )

}

//

function arrayRemovedOnceElement( test )
{
  test.case = 'simple';

  var dst = [ 1 ];
  var got = _.arrayRemovedOnceElement( dst, 1 );
  test.identical( dst, [ ] );
  test.identical( got, 1 );

  var dst = [ 2,2,1 ];
  var got = _.arrayRemovedOnceElement( dst, 2 );
  test.identical( dst, [ 2,1 ] );
  test.identical( got, 2 );

  var dst = [ ];
  var got = _.arrayRemovedOnceElement( dst, 1 );
  test.identical( dst, [  ] );
  test.identical( got, undefined );

  var dst = [ 1 ];
  var got = _.arrayRemovedOnceElement( dst, '1' );
  test.identical( dst, [ 1 ] );
  test.identical( got, undefined );

  var dst = [ 1 ];
  var got = _.arrayRemovedOnceElement( dst, - 1 );
  test.identical( dst, [ 1 ] );
  test.identical( got, undefined );

  var dst = [ 1 ];
  var got = _.arrayRemovedOnceElement( dst, [ 1 ] );
  test.identical( dst, [ 1 ] );
  test.identical( got, undefined );

  var dst = [ 1 ];
  var got = _.arrayRemovedOnceElement( dst, 2 );
  test.identical( dst, [ 1 ] );
  test.identical( got, undefined );


  test.case = 'equalizer 2 args';

  var dst = [ { num : 1 },{ num : 2 },{ num : 3 } ];
  var onEqualize = function( a, b )
  {
    return a.num === b.num;
  }
  var got = _.arrayRemovedOnceElement( dst, { num : 3 }, onEqualize );
  test.identical( dst, [ { num : 1 },{ num : 2 } ] );
  test.identical( got, { num : 3 } );

  var got = _.arrayRemovedOnceElement( dst, { num : 3 }, onEqualize );
  test.identical( dst, [ { num : 1 },{ num : 2 } ] );
  test.identical( got, undefined );

  test.case = 'equalizer 1 arg';

  var dst = [ { num : 1 },{ num : 2 },{ num : 3 } ];
  var got = _.arrayRemovedOnceElement( dst, 1, ( e ) => e.num, ( e ) => e );
  test.identical( dst, [ { num : 2 },{ num : 3 } ] );
  test.identical( got, { num : 1 } );


  //

  if( !Config.debug )
  return;

  test.case = 'no args';
  test.shouldThrowError( function()
  {
    _.arrayRemovedOnceElement();
  })

  test.case = 'onEqualize is not a routine';
  test.shouldThrowError( function()
  {
    _.arrayRemovedOnceElement( [], 1, 1 );
  })

  test.case = 'dst is not an array';
  test.shouldThrowError( function()
  {
    _.arrayRemovedOnceElement( 1, 1 );
  })

}

//

function arrayRemovedOnceElementStrictly( test )
{
  test.case = 'simple';

  var dst = [ 1 ];
  var got = _.arrayRemovedOnceElementStrictly( dst, 1 );
  test.identical( dst, [ ] );
  test.identical( got, 1 );

  var dst = [ 2,2,1 ];
  var got = _.arrayRemovedOnceElementStrictly( dst, 2 );
  test.identical( dst, [ 2,1 ] );
  test.identical( got, 2 );

  test.case = 'equalizer 2 args';

  var dst = [ { num : 1 },{ num : 2 },{ num : 3 } ];
  var onEqualize = function( a, b )
  {
    return a.num === b.num;
  }
  var got = _.arrayRemovedOnceElementStrictly( dst, { num : 3 }, onEqualize );
  test.identical( dst, [ { num : 1 },{ num : 2 } ] );
  test.identical( got, { num : 3 } );

  test.case = 'equalizer 1 arg';

  var dst = [ { num : 1 },{ num : 2 },{ num : 3 } ];
  var got = _.arrayRemovedOnceElementStrictly( dst, 1, ( e ) => e.num, ( e ) => e );
  test.identical( dst, [ { num : 2 },{ num : 3 } ] );
  test.identical( got, { num : 1 } );


  //

  if( !Config.debug )
  return;

  test.case = 'no args';
  test.shouldThrowError( function()
  {
    _.arrayRemovedOnceElementStrictly();
  })

  test.case = 'onEqualize is not a routine';
  test.shouldThrowError( function()
  {
    _.arrayRemovedOnceElementStrictly( [], 1, 1 );
  })

  test.case = 'dst is not an array';
  test.shouldThrowError( function()
  {
    _.arrayRemovedOnceElementStrictly( 1, 1 );
  })

  test.case = 'Simple no match element';
  test.shouldThrowError( function()
  {
    _.arrayRemovedOnceElementStrictly( [ ], 1 );
  })
  test.shouldThrowError( function()
  {
    _.arrayRemovedOnceElementStrictly( [ 1 ], '1' );
  })
  test.shouldThrowError( function()
  {
    _.arrayRemovedOnceElementStrictly( [ 1 ], - 1 );
  })
  test.shouldThrowError( function()
  {
    _.arrayRemovedOnceElementStrictly( [ 1 ], [ 1 ] );
  })
  test.shouldThrowError( function()
  {
    _.arrayRemovedOnceElementStrictly( [ 1 ], 2 );
  })
  test.shouldThrowError( function()
  {
    _.arrayRemovedOnceElementStrictly( [ 1 ], - 1 );
  })

  test.case = 'equalizer 2 args';

  var dst = [ { num : 1 },{ num : 2 },{ num : 3 } ];
  var onEqualize = function( a, b )
  {
    return a.num === b.num;
  }
  test.shouldThrowError( function()
  {
    _.arrayRemovedOnceElementStrictly( dst, { num : 4 }, onEqualize );
  })

}

//

function arrayRemoveArray( test )
{

  test.case = 'nothing';
  var got = _.arrayRemoveArray( [], [] );
  var expected = [];
  test.identical( got, expected );

  test.case = 'simple';
  var dst = [];
  var got = _.arrayRemoveArray( dst, [ 1, 2, 3 ] );
  test.identical( dst, [] );
  test.identical( got, dst );

  var dst = [ 1, 2, 3 ];
  var got = _.arrayRemoveArray( dst,[ 4, 5 ] );
  test.identical( dst, [ 1, 2, 3 ] );
  test.identical( got, dst );

  var dst = [ 1, 2, 3 ];
  var got = _.arrayRemoveArray( dst,[ 1,3 ] );
  test.identical( dst, [ 2 ] );
  test.identical( got, dst );

  var dst = [ 1, 1, 1 ];
  var got = _.arrayRemoveArray( dst, [ 1, 1 ] );
  test.identical( dst, [ ] );
  test.identical( got, dst );

  test.case = 'array has undefined';
  var dst = [ 1 ];
  var got = _.arrayRemoveArray( dst, [ undefined, 2 ] );
  test.identical( dst, [ 1 ] );
  test.identical( got, dst );

  /**/

  if( !Config.debug )
  return;

  test.case = 'argument is undefined';
  test.shouldThrowError( function()
  {
    _.arrayRemoveArray( [ 1 ], undefined );
  });

  test.case = 'no arguments';
  test.shouldThrowError( function()
  {
    _.arrayRemoveArray();
  });

  test.case = 'too many args';
  test.shouldThrowError( function()
  {
    _.arrayRemoveArray( [ 1, 2 ],[ 1 ], [ 2 ] );
  });

  test.case = 'second args is not longIs';
  test.shouldThrowError( function()
  {
    _.arrayRemoveArray( [ 1, 2 ], 2 );
  });
};

//

function arrayRemoveArrayOnce( test )
{
  test.case = 'nothing';

  var got = _.arrayRemoveArrayOnce( [], [] );
  var expected = [];
  test.identical( got, expected );

  test.case = 'simple';

  var dst = [];
  var got = _.arrayRemoveArrayOnce( dst, [ 1, 2, 3 ] );
  test.identical( dst, [] );
  test.identical( got, dst );

  test.case = 'prepends only unique elements';

  var dst = [ 1,2,3 ];
  var got = _.arrayRemoveArrayOnce( dst, [ 2, 4, 5 ] );
  test.identical( dst, [ 1,3 ] );
  test.identical( got, dst );

  var dst = [ 1, 1, 1 ];
  var got = _.arrayRemoveArrayOnce( dst, [ 1 ] );
  test.identical( dst, [ 1, 1 ] );
  test.identical( got, dst );

  test.case = 'array has undefined';
  var dst = [ 1 ];
  test.mustNotThrowError( function ()
  {
    var got = _.arrayRemoveArrayOnce( dst, [ undefined, 2 ] );
    test.identical( dst, [ 1 ] );
    test.identical( got, dst );
  });

  /**/

  if( !Config.debug )
  return;

  test.case = 'no arguments';
  test.shouldThrowError( function()
  {
    _.arrayRemoveArrayOnce();
  });

  test.case = 'too many args';
  test.shouldThrowError( function()
  {
    _.arrayRemoveArrayOnce( [ 1, 2 ],[ 1 ], [ 2 ] );
  });

  test.case = 'second args is not longIs';
  test.shouldThrowError( function()
  {
    _.arrayRemoveArrayOnce( [ 1, 2 ], 2 );
  });

  test.case = 'onEqualize is not a routine';
  test.shouldThrowError( function()
  {
    _.arrayRemoveArrayOnce( [ 1, 2 ], [ 2 ], 3 );
  });
}

//

function arrayRemoveArrayOnceStrictly( test )
{
  test.case = 'simple';

  var dst = [ 1,2,2 ];
  var got = _.arrayRemoveArrayOnceStrictly( dst, [ 2 ] );
  test.identical( got, [ 1,2 ] );
  test.identical( got, dst );

  test.case = 'equalizer 2 args';

  var dst = [ { num : 1 },{ num : 2 },{ num : 3 } ];
  var onEqualize = function( a, b )
  {
    return a.num === b.num;
  }
  var got = _.arrayRemoveArrayOnceStrictly( dst, [ { num : 3 } ], onEqualize );
  test.identical( got, [ { num : 1 },{ num : 2 } ] );
  test.identical( got, dst );

  test.case = 'equalizer 1 arg';

  var dst = [ { num : 1 },{ num : 2 },{ num : 3 } ];
  var got = _.arrayRemoveArrayOnceStrictly( dst, [ 3 ], ( e ) => e.num, ( e ) => e );
  test.identical( got, [ { num : 1 },{ num : 2 } ] );
  test.identical( got, dst );

  //

  if( !Config.debug )
  return;

  test.case = 'no args';
  test.shouldThrowError( function()
  {
    _.arrayRemoveArrayOnceStrictly();
  })

  test.case = 'dst is not an array';
  test.shouldThrowError( function()
  {
    _.arrayRemoveArrayOnceStrictly( 1, 1 );
  })

  test.case = 'ins not exists';

  test.shouldThrowError( function()
  {
    _.arrayRemoveArrayOnceStrictly( [ 1 ], [ 2 ] );
  });

  test.case = 'onEqualize is not a routine';

  test.shouldThrowError( function()
  {
    _.arrayRemoveArrayOnceStrictly( [ 1,2,3 ], 3, 3 );
  });

  test.case = 'onEqualize';
  var dst = [ { num : 1 },{ num : 2 },{ num : 3 } ];

  test.shouldThrowError( function()
  {
    var onEqualize = function( a, b )
    {
      return a.num === b.num;
    }
    _.arrayRemoveArrayOnceStrictly( dst, [ { num : 4 } ], onEqualize );
  });
  test.identical( dst, [ { num : 1 },{ num : 2 },{ num : 3 } ] )


  test.shouldThrowError( function()
  {
    var onEqualize = function( a )
    {
      return a.num;
    }
    _.arrayRemoveArrayOnceStrictly( dst, [ 4 ], onEqualize );
  });
  test.identical( dst, [ { num : 1 },{ num : 2 },{ num : 3 } ] )
}

//

function arrayRemovedArray( test )
{
  test.case = 'nothing';

  var dst = [];
  var got = _.arrayRemovedArray( dst, [] );
  test.identical( dst, [] );
  test.identical( got, 0 );

  test.case = 'simple';

  var dst = [];
  var got = _.arrayRemovedArray( dst, [ 1, 2, 3 ] );
  test.identical( dst, [] );
  test.identical( got, 0 );

  test.case = 'prepends only unique elements';

  var dst = [ 1,2,3 ];
  var got = _.arrayRemovedArray( dst, [ 2, 4, 5 ] );
  test.identical( dst, [ 1,3] );
  test.identical( got, 1 );

  var dst = [ 1, 1, 1 ];
  var got = _.arrayRemovedArray( dst, [ 1 ] );
  test.identical( dst, [] );
  test.identical( got, 3 );

  test.case = 'array has undefined';
  var dst = [ 1 ];
  var got;
  var got = _.arrayRemovedArray( dst, [ undefined, 2 ] );
  test.identical( dst, [ 1 ] );
  test.identical( got, 0 );

  /**/

  if( !Config.debug )
  return;

  test.case = 'argument is undefined';
  test.shouldThrowError( function()
  {
    _.arrayRemovedArray( [ 1 ], undefined );
  });

  test.case = 'no arguments';
  test.shouldThrowError( function()
  {
    _.arrayRemovedArray();
  });

  test.case = 'too many args';
  test.shouldThrowError( function()
  {
    _.arrayRemovedArray( [ 1, 2 ],[ 1 ], [ 2 ] );
  });

  test.case = 'second args is not longIs';
  test.shouldThrowError( function()
  {
    _.arrayRemovedArray( [ 1, 2 ], 2 );
  });
}

//

function arrayRemovedArrayOnce( test )
{
  test.case = 'nothing';

  var dst = [];
  var got = _.arrayRemovedArrayOnce( dst, [] );
  test.identical( dst, [] );
  test.identical( got, 0 );

  test.case = 'simple';

  var dst = [];
  var got = _.arrayRemovedArrayOnce( dst, [ 1, 2, 3 ] );
  test.identical( dst, [] );
  test.identical( got, 0 );

  test.case = 'prepends only unique elements';

  var dst = [ 1,2,3 ];
  var got = _.arrayRemovedArrayOnce( dst, [ 2, 4, 5 ] );
  test.identical( dst, [ 1, 3] );
  test.identical( got, 1 );

  var dst = [ 1, 1, 1 ];
  var got = _.arrayRemovedArrayOnce( dst, [ 1 ] );
  test.identical( dst, [ 1, 1 ] );
  test.identical( got, 1 );

  test.case = 'array has undefined';
  var dst = [ 1 ];
  test.mustNotThrowError( function ()
  {
    var got = _.arrayRemovedArrayOnce( dst, [ undefined, 2 ] );
    test.identical( dst, [ 1 ] );
    test.identical( got, 0 );
  });

  /**/

  if( !Config.debug )
  return;

  test.case = 'no arguments';
  test.shouldThrowError( function()
  {
    _.arrayRemovedArrayOnce();
  });

  test.case = 'too many args';
  test.shouldThrowError( function()
  {
    _.arrayRemovedArrayOnce( [ 1, 2 ],[ 1 ], [ 2 ] );
  });

  test.case = 'second args is not longIs';
  test.shouldThrowError( function()
  {
    _.arrayRemovedArrayOnce( [ 1, 2 ], 2 );
  });

  test.case = 'onEqualize is not a routine';
  test.shouldThrowError( function()
  {
    _.arrayRemovedArrayOnce( [ 1, 2 ], [ 2 ], 3 );
  });

}

//

function arrayRemoveArrays( test )
{
  test.case = 'nothing';
  var got = _.arrayRemoveArrays( [], [] );
  var expected = [];
  test.identical( got, expected );

  test.case = 'simple';
  var dst = [];
  var got = _.arrayRemoveArrays( dst, [ 1, 2, 3 ] );
  test.identical( dst, [] );
  test.identical( got, dst );

  var dst = [ 1, 2, 3 ];
  var got = _.arrayRemoveArrays( dst,[ 4, 5 ] );
  test.identical( dst, [ 1, 2, 3 ] );
  test.identical( got, dst );

  var dst = [ 1, 2, 3 ];
  var got = _.arrayRemoveArrays( dst,[ 1,3 ] );
  test.identical( dst, [ 2 ] );
  test.identical( got, dst );

  var dst = [ 1, 1, 1, 2, 2, 2 ];
  var got = _.arrayRemoveArrays( dst, [ [ 1 ], [ 2 ] ] );
  test.identical( dst, [ ] );
  test.identical( got, dst );

  var dst = [ 1, 2, 3, 4, 5 ];
  var insArray = [ [ 1 ], [ 2, [ 3 ] ], [ [ [ 4 ] ], 5 ] ];
  var got = _.arrayRemoveArrays( dst, insArray );
  test.identical( dst, [ 3, 4 ] );
  test.identical( got, dst );

  var dst = [ 5 ];
  var insArray = [ [ 5 ] ];
  var got = _.arrayRemoveArrays( dst, insArray );
  test.identical( dst, [] );
  test.identical( got, dst );

  var dst = [ [ 5 ] ];
  var insArray = [ [ 5 ] ];
  var got = _.arrayRemoveArrays( dst, insArray );
  test.identical( dst, [ [ 5 ] ] );
  test.identical( got, dst );

  var dst = [ [ 5 ] ];
  var insArray = [ [ [ 5 ] ] ];
  var got = _.arrayRemoveArrays( dst, insArray );
  test.identical( dst, [ [ 5 ] ] );
  test.identical( got, dst );

  test.case = 'array has undefined';
  var dst = [ 1 ];
  var got = _.arrayRemoveArrays( dst, [ undefined, 2 ] );
  test.identical( dst, [ 1 ] );
  test.identical( got, dst );

  /**/

  if( !Config.debug )
  return;

  test.case = 'no arguments';
  test.shouldThrowError( function()
  {
    _.arrayRemoveArrays();
  });

  test.case = 'argument is undefined';
  var dst = [ 1 ];
  test.shouldThrowError( function ()
  {
    _.arrayRemoveArrays( dst, undefined );
  });
  test.identical( dst, [ 1 ] );

  test.case = 'second arg is not longIs entity';
  test.shouldThrowError( function ()
  {
    _.arrayRemoveArrays( [], 1 );
  });

  test.case = 'too many args';
  test.shouldThrowError( function ()
  {
    _.arrayRemoveArrays( [], [ 1 ], [ 1 ] );
  });

};

//

function arrayRemoveArraysOnce( test )
{
  test.case = 'nothing';

  var got = _.arrayRemoveArraysOnce( [], [] );
  var expected = [];
  test.identical( got, expected );

  test.case = 'simple';

  var dst = [];
  var got = _.arrayRemoveArraysOnce( dst, [ 1, 2, 3 ] );
  test.identical( got, [] );
  test.identical( got, dst );

  test.case = 'prepends only unique elements';

  var dst = [ 1,2,3 ];
  var got = _.arrayRemoveArraysOnce( dst, [ 2, 4, 5 ] );
  test.identical( dst, [ 1,3 ] );
  test.identical( got, dst );

  var dst = [ 1, 1, 1 ];
  var got = _.arrayRemoveArraysOnce( dst, [ 1 ] );
  test.identical( dst, [ 1, 1 ] );
  test.identical( got, dst );

  var dst = [ 1, 1, 2, 3, 3, 4, 5, 5 ];
  var insArray = [ [ 1 ], [ 2, [ 3 ] ], [ [ [ 4 ] ], 5 ] ];
  var got = _.arrayRemoveArraysOnce( dst, insArray );
  test.identical( got, [ 1, 3, 3, 4, 5 ] );
  test.identical( got, dst );

  var dst = [ 1, 1, 2, 2, 3, 4, 4, 5 ];
  var insArray = [ [ 1, 1 ], 2 , [ 3 ], 4, 4, [ 5 ] ];
  var got = _.arrayRemoveArraysOnce( dst, insArray );
  test.identical( dst, [ 2 ] );
  test.identical( got, dst );

  var dst = [ 1, 2, 3, 4, 5 ];
  var insArray = [ [ 1 ], [ 2, [ 3 ] ], [ [ [ 4 ] ], 5 ] ];
  var got = _.arrayRemoveArraysOnce( dst, insArray );
  test.identical( got, [ 3, 4 ] );
  test.identical( got, dst );

  var dst = [ 5, 5 ];
  var insArray = [ [ 5 ] ];
  var got = _.arrayRemoveArraysOnce( dst, insArray );
  test.identical( got, [ 5 ] );
  test.identical( got, dst );

  var dst = [ [ 5 ],[ 5 ] ];
  var insArray = [ [ 5 ] ];
  var got = _.arrayRemoveArraysOnce( dst, insArray );
  test.identical( dst, [ [ 5 ],[ 5 ] ] );
  test.identical( got, dst );

  var dst = [ [ 5 ], [ 5 ] ];
  var insArray = [ [ [ 5 ] ] ];
  var got = _.arrayRemoveArraysOnce( dst, insArray );
  test.identical( dst, [ [ 5 ], [ 5 ] ] );
  test.identical( got, dst );

  function onEqualize( a, b ){ return a === b }
  var dst = [ 1, 2, [ 3 ] ];
  var insArray = [ 1, 2, [ 3 ] ];
  var got = _.arrayRemoveArraysOnce( dst, insArray, onEqualize );
  test.identical( got, [ [ 3 ] ]);
  test.identical( got, dst );

  test.case = 'array has undefined';
  var dst = [ 1 ];
  test.mustNotThrowError( function ()
  {
    var got = _.arrayRemoveArraysOnce( dst, [ undefined, 2 ] );
    test.identical( dst, [ 1 ] );
    test.identical( got, dst );
  });

  test.case = 'equalizer 2 args';

  var dst = [ { num : 1 },{ num : 2 },{ num : 3 } ];
  var onEqualize = function( a, b )
  {
    return a.num === b.num;
  }
  var insArray = [ [ { num : 3 } ], { num : 1 } ];
  var got = _.arrayRemoveArraysOnce( dst, insArray, onEqualize )
  test.identical( got, [ { num : 2 } ] );
  test.identical( got, dst );

  test.case = 'equalizer 1 arg';

  var dst = [ { num : 1 },{ num : 2 },{ num : 3 } ];
  var insArray = [ [ 3 ], 1  ];
  var got = _.arrayRemoveArraysOnce( dst, insArray, ( e ) => e.num, ( e ) => e )
  test.identical( got, [ { num : 2 } ] );
  test.identical( got, dst );

  /**/

  if( !Config.debug )
  return;

  test.case = 'no arguments';
  test.shouldThrowError( function()
  {
    _.arrayRemoveArraysOnce();
  });

  test.case = 'dst is not a array';
  test.shouldThrowError( function()
  {
    _.arrayRemoveArraysOnce( 1, [ 2 ] );
  });

  test.case = 'onEqualize is not a routine';
  test.shouldThrowError( function()
  {
    _.arrayRemoveArraysOnce( [  ], [ 1, 2, 3 ], [] )
  });

  test.case = 'second arg is not longIs entity';
  test.shouldThrowError( function ()
  {
    _.arrayRemoveArraysOnce( [], 1 );
  });
}

//

function arrayRemoveArraysOnceStrictly( test )
{
  test.case = 'simple';

  var dst = [ 1, 2, 2 ];
  var got = _.arrayRemoveArraysOnceStrictly( dst, [ 2 ] );
  test.identical( got, [ 1, 2 ] );
  test.identical( got, dst );

  var dst = [ 1, 2, 3 ];
  var got = _.arrayRemoveArraysOnceStrictly( dst, [ 1, 2, 3 ] );
  test.identical( got, [ ] );
  test.identical( got, dst );

  var dst = [ 1, 2, 3, 4 ];
  var insArray = [ [ 1 ], [ 2 ], [ 3 ], [ 4 ] ];
  var got = _.arrayRemoveArraysOnceStrictly( dst, insArray );
  test.identical( got, [ ] );
  test.identical( got, dst );

  var dst = [ 1, 2, 3, 4, 5 ];
  var insArray = [ [ 1 ], [ 2, 3 ], [ 4 ], 5 ];
  var got = _.arrayRemoveArraysOnceStrictly( dst, insArray );
  test.identical( got, [] );
  test.identical( got, dst );

  var dst = [ 5, 5 ];
  var insArray = [ [ 5 ] ];
  var got = _.arrayRemoveArraysOnceStrictly( dst, insArray );
  test.identical( got, [ 5 ] );
  test.identical( got, dst );

  test.case = 'equalizer 2 args';

  var dst = [ { num : 1 },{ num : 2 },{ num : 3 } ];
  var onEqualize = function( a, b )
  {
    return a.num === b.num;
  }
  var insArray = [ [ { num : 3 } ], { num : 1 }  ]
  var got = _.arrayRemoveArraysOnceStrictly( dst, insArray, onEqualize )
  test.identical( got, [ { num : 2 } ] );
  test.identical( got, dst );

  test.case = 'equalizer 1 arg';

  var dst = [ { num : 1 },{ num : 2 },{ num : 3 } ];
  var insArray = [ [ 3 ], 1  ];
  var got = _.arrayRemoveArraysOnceStrictly( dst, insArray, ( e ) => e.num, ( e ) => e );
  test.identical( got, [ { num : 2 } ] );
  test.identical( got, dst );

  /* */

  if( !Config.debug )
  return;

  test.case = 'no args';
  test.shouldThrowError( function()
  {
    _.arrayRemoveArraysOnceStrictly();
  })

  test.case = 'dst is not an array';
  test.shouldThrowError( function()
  {
    _.arrayRemoveArraysOnceStrictly( 1, 1 );
  })

  test.case = 'ins not exists';

  test.shouldThrowError( function()
  {
    _.arrayRemoveArraysOnceStrictly( [ 1 ], [ 2 ] );
  });

  test.case = 'onEqualize is not a routine';

  test.shouldThrowError( function()
  {
    _.arrayRemoveArraysOnceStrictly( [], [ 1, 2, 3 ], [] );
  });

  test.case = 'onEqualize';
  var dst = [ { num : 1 },{ num : 2 },{ num : 3 } ];

  test.shouldThrowError( function()
  {
    var onEqualize = function( a, b )
    {
      return a.num === b.num;
    }
    var insArray = [ [ { num : 4 } ] ];
    _.arrayRemoveArraysOnceStrictly( dst, insArray, onEqualize );
  });
  test.identical( dst, [ { num : 1 },{ num : 2 },{ num : 3 } ] )

  test.shouldThrowError( function()
  {
    var onEqualize = function( a )
    {
      return a.num;
    }
    var insArray = [ [ 4 ] ];
    _.arrayRemoveArraysOnceStrictly( dst, insArray, onEqualize );
  });
  test.identical( dst, [ { num : 1 },{ num : 2 },{ num : 3 } ] )
}

//

function arrayRemovedArrays( test )
{
  test.case = 'nothing';

  var dst = [];
  var got = _.arrayRemovedArrays( dst, [] );
  test.identical( dst, [] );
  test.identical( got, 0 );

  test.case = 'simple';

  var dst = [];
  var got = _.arrayRemovedArrays( dst, [ 1, 2, 3 ] );
  test.identical( dst, [] );
  test.identical( got, 0 );

  test.case = 'prepends only unique elements';

  var dst = [ 1,2,3 ];
  var got = _.arrayRemovedArrays( dst, [ 2, 4, 5 ] );
  test.identical( dst, [ 1,3 ] );
  test.identical( got, 1 );

  var dst = [ 1, 1, 1 ];
  var got = _.arrayRemovedArrays( dst, [ 1 ] );
  test.identical( dst, [] );
  test.identical( got, 3 );

  var dst = [ 1, 2, 3, 4, 5];
  var insArray = [ [ 1 ], [ 2, [ 3 ] ], [ [ [ 4 ] ], 5 ] ];
  var got = _.arrayRemovedArrays( dst, insArray );
  test.identical( dst, [ 3, 4 ] );
  test.identical( got, 3 );

  var dst = [ 1, 2, 3, 4, 5 ];
  var insArray = [ [ 1 ], 2 , [ 3 ], 4, [ 5 ] ]
  var got = _.arrayRemovedArrays( dst, insArray );
  test.identical( dst, [] );
  test.identical( got, 5 );

  var dst = [ 1, 2, 3, 4, 5 ];
  var insArray = [ [ 1 ], [ 2, [ 3 ] ], [ [ [ 4 ] ], 5 ] ];
  var got = _.arrayRemovedArrays( dst, insArray );
  test.identical( dst, [ 3, 4 ] );
  test.identical( got, 3 );

  var dst = [ 5 ];
  var insArray = [ [ 5 ] ];
  var got = _.arrayRemovedArrays( dst, insArray );
  test.identical( dst, [] );
  test.identical( got, 1 );

  var dst = [ [ 5 ] ];
  var insArray = [ [ 5 ] ];
  var got = _.arrayRemovedArrays( dst, insArray );
  test.identical( dst, [ [ 5 ] ] );
  test.identical( got, 0 );

  var dst = [ [ 5 ] ];
  var insArray = [ [ [ 5 ] ] ];
  var got = _.arrayRemovedArrays( dst, insArray );
  test.identical( dst, [ [ 5 ] ] );
  test.identical( got, 0 );

  test.case = 'array has undefined';
  var dst = [ 1 ];
  var got = _.arrayRemovedArrays( dst, [ undefined, 2 ] );
  test.identical( dst, [ 1 ] );
  test.identical( got, 0 );

  /**/

  if( !Config.debug )
  return;

  test.case = 'no arguments';
  test.shouldThrowError( function()
  {
    _.arrayRemovedArrays();
  });

  test.case = 'argument is undefined';
  var dst = [ 1 ];
  test.shouldThrowError( function ()
  {
    _.arrayRemovedArrays( dst, undefined );
  });
  test.identical( dst, [ 1 ] );

  test.case = 'second arg is not longIs entity';
  test.shouldThrowError( function ()
  {
    _.arrayRemovedArrays( [], 1 );
  });

  test.case = 'too many args';
  test.shouldThrowError( function ()
  {
    _.arrayRemovedArrays( [], [ 1 ], [ 1 ] );
  });
}

//

function arrayRemovedArraysOnce( test )
{
  test.case = 'nothing';

  var dst = [];
  var got = _.arrayRemovedArraysOnce( dst, [] );
  test.identical( dst, [] );
  test.identical( got, 0 );

  test.case = 'simple';

  var dst = [];
  var got = _.arrayRemovedArraysOnce( dst, [ 1, 2, 3 ] );
  test.identical( dst, [] );
  test.identical( got, 0 );

  test.case = 'prepends only unique elements';

  var dst = [ 1,2,3 ];
  var got = _.arrayRemovedArraysOnce( dst, [ 2, 4, 5 ] );
  test.identical( dst, [ 1, 3] );
  test.identical( got, 1 );

  var dst = [ 1, 1, 1 ];
  var got = _.arrayRemovedArraysOnce( dst, [ 1 ] );
  test.identical( dst, [ 1, 1 ] );
  test.identical( got, 1 );

  var dst = [ 1, 1, 2, 3, 3, 4, 5, 5];
  var insArray = [ [ 1 ], [ 2, [ 3 ] ], [ [ [ 4 ] ], 5 ] ]
  var got = _.arrayRemovedArraysOnce( dst, insArray );
  test.identical( dst, [ 1, 3, 3, 4, 5 ] );
  test.identical( got, 3 );

  var dst = [ 1, 1, 2, 2, 3, 4, 4, 5 ];
  var insArray = [ [ 1, 1 ], 2 , [ 3 ], 4, 4, [ 5 ] ];
  var got = _.arrayRemovedArraysOnce( dst, insArray );
  test.identical( dst, [ 2 ] );
  test.identical( got, 7 );

  var dst = [ 1, 2, 3, 4, 5 ];
  var insArray = [ [ 1 ], [ 2, [ 3 ] ], [ [ [ 4 ] ], 5 ] ];
  var got = _.arrayRemovedArraysOnce( dst, insArray );
  test.identical( dst, [ 3, 4 ] );
  test.identical( got, 3 );

  var dst = [ 5, 5 ];
  var insArray = [ [ 5 ] ];
  var got = _.arrayRemovedArraysOnce( dst, insArray );
  test.identical( dst, [ 5 ] );
  test.identical( got, 1 );

  var dst = [ [ 5 ],[ 5 ] ];
  var insArray = [ [ 5 ] ];
  var got = _.arrayRemovedArraysOnce( dst, insArray );
  test.identical( dst, [ [ 5 ],[ 5 ] ] );
  test.identical( got, 0 );

  var dst = [ [ 5 ], [ 5 ] ];
  var insArray = [ [ [ 5 ] ] ];
  var got = _.arrayRemovedArraysOnce( dst, insArray );
  test.identical( dst, [ [ 5 ], [ 5 ] ] );
  test.identical( got, 0 );

  function onEqualize( a, b ){ return a === b }
  var dst = [ 1, 2, [ 3 ] ];
  var insArray = [ 1, 2, [ 3 ] ];
  var got = _.arrayRemovedArraysOnce( dst, insArray, onEqualize );
  test.identical( dst, [ [ 3 ] ]);
  test.identical( got, 2 );

  test.case = 'array has undefined';
  var dst = [ 1 ];
  test.mustNotThrowError( function ()
  {
    var got = _.arrayRemovedArraysOnce( dst, [ undefined, 2 ] );
    test.identical( dst, [ 1 ] );
    test.identical( got, 0 );
  });

  /**/

  if( !Config.debug )
  return;

  test.case = 'no arguments';
  test.shouldThrowError( function()
  {
    _.arrayRemovedArraysOnce();
  });

  test.case = 'dst is not a array';
  test.shouldThrowError( function()
  {
    _.arrayRemovedArraysOnce( 1, [ 2 ] );
  });

  test.case = 'onEqualize is not a routine';
  test.shouldThrowError( function()
  {
    _.arrayRemovedArraysOnce( [], [ 1, 2, 3 ], [] )
  });

  test.case = 'second arg is not longIs entity';
  test.shouldThrowError( function ()
  {
    _.arrayRemovedArraysOnce( [], 1 );
  });
}

//

function arrayRemoveAll( test )
{
  test.case = 'simple';

  var got = _.arrayRemoveAll( [], 1 );
  test.identical( got, [] );

  var got = _.arrayRemoveAll( [ 1 ], 1 );
  test.identical( got, [ ] );

  var got = _.arrayRemoveAll( [ 1,2,2,2 ], 2 );
  test.identical( got, [ 1 ] );

  var got = _.arrayRemoveAll( [ 1 ], '1' );
  test.identical( got, [ 1 ] );

  var got = _.arrayRemoveAll( [ 1 ], -1 );
  test.identical( got, [ 1 ] );

  var got = _.arrayRemoveAll( [ 1 ], [ 1 ] );
  test.identical( got, [ 1 ] );

  function onEqualize( a, b )
  {
    return a.value === b;
  }
  var got = _.arrayRemoveAll( [ { value : 1 }, { value : 1 }, { value : 2 } ], 1, onEqualize );
  test.identical( got, [ { value : 2 } ] );

  //

  if( !Config.debug )
  return;

  test.case = 'no args';
  test.shouldThrowError( function()
  {
    _.arrayRemoveAll();
  })

  test.case = 'third argument is not a routine';
  test.shouldThrowError( function()
  {
    _.arrayRemoveAll( [ 1 ], 1, 1 );
  })

  test.case = 'dst is not an array';
  test.shouldThrowError( function()
  {
    _.arrayRemoveAll( 1, 1 );
  })
}

//

function arrayRemovedAll( test )
{
  test.case = 'simple';

  var dst = [];
  var got = _.arrayRemovedAll( dst, 1 );
  test.identical( dst, [] );
  test.identical( got, 0 );

  var dst = [ 1 ];
  var got = _.arrayRemovedAll( dst, 1 );
  test.identical( dst, [] );
  test.identical( got, 1 );

  var dst = [ 1,2,2 ];
  var got = _.arrayRemovedAll( dst, 2 );
  test.identical( dst, [ 1 ] );
  test.identical( got, 2 );

  var dst = [ 1 ];
  var got = _.arrayRemovedAll( dst, '1' );
  test.identical( dst, [ 1 ] );
  test.identical( got, 0 );

  var dst = [ 1 ];
  var got = _.arrayRemovedAll( dst, -1 );
  test.identical( dst, [ 1 ] );
  test.identical( got, 0 );

  var dst = [ 1 ];
  var got = _.arrayRemovedAll( dst, [ 1 ] );
  test.identical( dst, [ 1 ] );
  test.identical( got, 0 );

  function onEqualize( a, b )
  {
    return a.value === b;
  }
  var dst = [ { value : 1 }, { value : 1 }, { value : 2 } ];
  var got = _.arrayRemovedAll( dst, 1, onEqualize );
  test.identical( dst, [ { value : 2 } ] );
  test.identical( got, 2 );

  //

  if( !Config.debug )
  return;

  test.case = 'no args';
  test.shouldThrowError( function()
  {
    _.arrayRemovedAll();
  })

  test.case = 'third argument is not a routine';
  test.shouldThrowError( function()
  {
    _.arrayRemoveAll( [ 1 ], 1, 1 );
  })

  test.case = 'dst is not an array';
  test.shouldThrowError( function()
  {
    _.arrayRemovedAll( 1, 1 );
  })
}

//

function arrayFlatten( test )
{
  test.case = 'make array flat, dst is empty';

  var got  = _.arrayFlatten( null, [] );
  test.identical( got, [] );

  var got  = _.arrayFlatten( [], [] );
  test.identical( got, [] );

  var got  = _.arrayFlatten( null, [ 1, 2, 3 ] )
  test.identical( got, [ 1, 2, 3 ] );

  var got  = _.arrayFlatten( [], [ 1, 2, 3 ] )
  test.identical( got, [ 1, 2, 3 ] );

  var got  = _.arrayFlatten( [], [ [ 1 ], [ 2 ], [ 3 ]  ] )
  test.identical( got, [ 1, 2, 3 ] );

  var got  = _.arrayFlatten( [], [ [ 1, [ 2, [ 3 ] ] ]  ] )
  test.identical( got, [ 1, 2, 3 ] );

  var got  = _.arrayFlatten( [], [ [ [ [ [ 1 ] ] ] ] ]  )
  test.identical( got, [ 1 ] );

  var got  = _.arrayFlatten( [], 1, 2, '3'  )
  test.identical( got, [ 1, 2, '3' ] );

  test.case = 'make array flat, dst is not empty';

  var got  = _.arrayFlatten( [ 1, 2, 3 ], [ 4 ] );
  test.identical( got, [ 1, 2, 3, 4 ] );

  var got  = _.arrayFlatten( [ 1, 2, 3 ], [ 1, 2, 3 ] )
  test.identical( got, [ 1, 2, 3, 1, 2, 3 ] );

  var got  = _.arrayFlatten( [ 1, 2, 3 ],[ [ 1 ], [ 2 ], [ 3 ]  ] )
  test.identical( got, [ 1, 2, 3, 1, 2, 3 ] );

  var got  = _.arrayFlatten( [ 1, 2, 3 ],[ [ 1, [ 2, [ 3 ] ] ]  ] )
  test.identical( got, [ 1, 2, 3, 1, 2, 3 ] );

  var got  = _.arrayFlatten( [ 1 ],[ [ [ [ [ 1 ] ] ] ] ]  )
  test.identical( got, [ 1, 1 ] );

<<<<<<< HEAD
  var got  = _.arrayFlatten( [ 1 ], 2, 3 )
  test.identical( got, [ 1, 2, 3 ] );
=======
  var got = _.arrayFlatten( [], 1 );
  test.identical( got, [ 1 ] );
>>>>>>> 3a45b19e

  test.case = 'make array flat from multiple arrays as one arg';

  var got  = _.arrayFlatten
  (
    [],
    [
      [ 1 ],
      [ [ 2 ] ],
      [ 3, [ [ [ 4 ] ] ] ]
    ]
  );
  test.identical( got, [ 1, 2, 3, 4 ] );

  test.case = 'make array flat from different inputs -  null dstArray';

  var got  =  _.arrayFlatten( null, 'str', {}, [ 1, 2 ], 5, true );
  test.identical( got, [ 'str', {}, 1, 2, 5, true ] );

  //

  if( !Config.debug )
  return;

  test.case = 'Empty';
  test.shouldThrowError( function()
  {
    _.arrayFlatten( );
  });
<<<<<<< HEAD

  test.case = 'Undefined element ina array';
  test.shouldThrowError( function()
  {
    _.arrayFlatten( [], [ 1, undefined ] );
  });
=======
>>>>>>> 3a45b19e
}

//

function arrayFlattenOnce( test )
{
  test.case = 'make array flat, dst is empty';

  var got  = _.arrayFlattenOnce( [], [] );
  test.identical( got, [] );

  var got  = _.arrayFlattenOnce( [], [ 1, 1, 2, 2, 3 , 3 ] )
  test.identical( got, [ 1, 2, 3 ] );

  var got  = _.arrayFlattenOnce( [], [ [ 1 ], [ 1 ], [ 2 ], [ 2 ], [ 3 ], [ 3 ]  ] )
  test.identical( got, [ 1, 2, 3 ] );

  var got  = _.arrayFlattenOnce( [], [ [ 1, 1, [ 2, 2, [ 3, 3 ] ] ]  ] )
  test.identical( got, [ 1, 2, 3 ] );

  var got  = _.arrayFlattenOnce( [], [ [ [ [ [ 1, 1, 1 ] ] ] ] ]  )
  test.identical( got, [ 1 ] );

  test.case = 'make array flat, dst is not empty';

  var got  = _.arrayFlattenOnce( [ 1, 2, 3, 4 ], [ 4 ] );
  test.identical( got, [ 1, 2, 3, 4 ] );

  var got  = _.arrayFlattenOnce( [ 1, 2, 3 ], [ 1, 2, 3, [ [ 4 ] ] ] );
  test.identical( got, [ 1, 2, 3, 4 ] );

  var got  = _.arrayFlattenOnce( [ 1, 2, 3 ],[ [ 1 ], [ 2 ], [ 3 ], [ 4 ] ] );
  test.identical( got, [ 1, 2, 3, 4 ] );

  var got  = _.arrayFlattenOnce( [ 1, 2, 3 ],[ [ 1, [ 2, [ 3 ] ] ], 4 ] );
  test.identical( got, [ 1, 2, 3, 4 ] );

  var got  = _.arrayFlattenOnce( [ 1 ],[ [ [ [ [ 1, 1, 1 ] ] ] ] ]  );
  test.identical( got, [ 1 ] );

  test.case = 'make array flat from multiple arrays as one arg';

  var got  = _.arrayFlattenOnce
  (
    [ 1, 4 ],
    [
      [ 1 ],
      [ [ 2 ] ],
      [ 3, [ [ [ 4 ] ] ] ]
    ]
  );
  test.identical( got, [ 1, 4, 2, 3 ] );

  test.case = 'onEqualize';
  var got  = _.arrayFlattenOnce( [ 1, 2, 3, 4 ], [ 1, 4, 2, 5 ], function( a, b )
  {
    return  a === b;
  });
  test.identical( got, [ 1, 2, 3, 4, 5 ] );

  debugger
  var got = _.arrayFlattenOnce( [], 1 )
  test.identical( got, [ 1 ] );

  if( !Config.debug )
  return;

  test.case = 'not enough arguments';
  test.shouldThrowError( function()
  {
    _.arrayFlattenOnce();
  });

  test.case = 'first is not longIs';
  test.shouldThrowError( function()
  {
    _.arrayFlattenOnce( 1, [ 1 ] );
  });

  test.case = 'onEqualize is not a routine';
  test.shouldThrowError( function()
  {
    _.arrayFlattenOnce( [], [ 1 ], [] );
  });
}

//

function arrayFlattenOnceStrictly( test )
{
  test.case = 'make array flat, dst is empty';

  var got  = _.arrayFlattenOnceStrictly( [], [] );
  test.identical( got, [] );

  var dst = [];
  var got = _.arrayFlattenOnceStrictly( dst, [ 1, 2, 3, 4 ] )
  test.identical( got, [ 1, 2, 3, 4 ] );
  test.identical( dst, got );

  var dst = [];
  var got = _.arrayFlattenOnceStrictly( dst, [ [ 1 ], [ 2 ], [ 3 ], [ 4 ]  ] );
  test.identical( got, [ 1, 2, 3, 4 ] );
  test.identical( dst, got );

  var dst = [];
  var got = _.arrayFlattenOnceStrictly( dst, [ [ 1, [ 2, [ 3 ], 4 ] ]  ] );
  test.identical( got, [ 1, 2, 3, 4 ] );
  test.identical( dst, got );

  var dst = [];
  var got = _.arrayFlattenOnceStrictly( dst, [ 1, [ 2, [ [ 3, [ 4 ] ] ] ] ] );
  test.identical( got, [ 1, 2, 3, 4 ] );
  test.identical( dst, got );

  test.case = 'make array flat, dst is not empty';

  var got  = _.arrayFlattenOnceStrictly( [ 1, 2, 3, 4 ], [ 5 ] );
  test.identical( got, [ 1, 2, 3, 4, 5 ] );

  var got  = _.arrayFlattenOnceStrictly( [ 1, 2, 3 ], [ [ [ 4 ] ] ] );
  test.identical( got, [ 1, 2, 3, 4 ] );

  var got  = _.arrayFlattenOnceStrictly( [ 1 ], [ [ [ [ [ 0, 2, 3 ] ] ] ] ]  );
  test.identical( got, [ 1, 0, 2, 3 ] );

  test.case = 'make array flat from multiple arrays as one arg';

  var got  = _.arrayFlattenOnceStrictly
  (
    [ 1, 4 ],
    [
      [ [ 2 ] ],
      [ 3, [ [ [ 5 ] ] ] ]
    ]
  );
  test.identical( got, [ 1, 4, 2, 3, 5 ] );

  test.case = 'onEqualize';
  var got  = _.arrayFlattenOnceStrictly( [ 1, 2, 3, 4 ], [ 5 ], function( a, b )
  {
    return  a === b;
  });
  test.identical( got, [ 1, 2, 3, 4, 5 ] );

  if( !Config.debug )
  return;

  test.case = 'not enough arguments';
  test.shouldThrowError( function()
  {
    _.arrayFlattenOnceStrictly();
  });

  test.case = 'first is not longIs';
  test.shouldThrowError( function()
  {
    _.arrayFlattenOnceStrictly( 1, [ 1 ] );
  });

  test.case = 'second is not longIs';
  test.shouldThrowError( function()
  {
    _.arrayFlattenOnceStrictly( [], 1 );

  });

  test.case = 'onEqualize is not a routine';
  test.shouldThrowError( function()
  {
    _.arrayFlattenOnceStrictly( [], [ 1 ], [] );
  });

  var dst = [];
  test.shouldThrowError( function()
  {
    _.arrayFlattenOnceStrictly( dst, [ 1, 1, 2, 2, 3, 3 ] )
  });
  test.identical( dst, [ 1, 2, 3 ] );

  var dst = [];
  test.shouldThrowError( function()
  {
    _.arrayFlattenOnceStrictly( dst, [ [ 1 ], [ 1 ], [ 2 ], [ 2 ], [ 3 ], [ 3 ]  ] )
  });
  test.identical( dst, [ 1, 2, 3 ] );

  var dst = [];
  test.shouldThrowError( function()
  {
    _.arrayFlattenOnceStrictly( dst, [ [ 1, 1, [ 2, 2, [ 3, 3 ] ] ]  ] )
  });
  test.identical( dst, [ 1, 2, 3 ] );

  var dst = [];
  test.shouldThrowError( function()
  {
    _.arrayFlattenOnceStrictly( dst, [ [ [ [ [ 1, 1, 1 ] ] ] ] ]  )
  });
  test.identical( dst, [ 1 ] );
}

//

function arrayFlattened( test )
{
  test.case = 'make array flat, dst is empty';

  var dst = [];
  var got  = _.arrayFlattened( dst, [] );
  test.identical( dst, [] );
  test.identical( got, 0 );

  var dst = [];
  var got  = _.arrayFlattened( dst, [ 1, 2, 3 ] )
  test.identical( dst, [ 1, 2, 3 ] );
  test.identical( got, 3 );

  var dst = [];
  var got  = _.arrayFlattened( dst, [ [ 1 ], [ 2 ], [ 3 ]  ] )
  test.identical( dst, [ 1, 2, 3 ] );
  test.identical( got, 3 );

  var dst = [];
  var got  = _.arrayFlattened( dst, [ [ 1, [ 2, [ 3 ] ] ]  ] )
  test.identical( dst, [ 1, 2, 3 ] );
  test.identical( got, 3 );

  var dst = [];
  var got  = _.arrayFlattened( dst, [ [ [ [ [ 1 ] ] ] ] ]  )
  test.identical( dst, [ 1 ] );
  test.identical( got, 1 );

  test.case = 'make array flat, dst is not empty';

  var dst = [ 1, 2, 3 ];
  var got  = _.arrayFlattened( dst, [ 4 ] );
  test.identical( dst, [ 1, 2, 3, 4 ] );
  test.identical( got, 1 );

  var dst = [ 1, 2, 3 ];
  var got  = _.arrayFlattened( dst, [ 1, 2, 3 ] )
  test.identical( dst, [ 1, 2, 3, 1, 2, 3 ] );
  test.identical( got, 3 );

  var dst = [ 1, 2, 3 ];
  var got = _.arrayFlattened( dst, [ [ 1 ], [ 2 ], [ 3 ]  ] )
  test.identical( dst, [ 1, 2, 3, 1, 2, 3 ] );
  test.identical( got, 3 );

  var dst = [ 1, 2, 3 ];
  var got = _.arrayFlattened( dst, [ [ 1, [ 2, [ 3 ] ] ]  ] )
  test.identical( dst, [ 1, 2, 3, 1, 2, 3 ] );
  test.identical( got, 3 );

  var dst = [ 1 ];
  var got = _.arrayFlattened( dst, [ [ [ [ [ 1 ] ] ] ] ]  )
  test.identical( dst, [ 1, 1 ] );
  test.identical( got, 1 );

  test.case = 'make array flat from multiple arrays as one arg';

  var dst = [];
  var got = _.arrayFlattened
  (
    dst,
    [
      [ 1 ],
      [ [ 2 ] ],
      [ 3, [ [ [ 4 ] ] ] ]
    ]
  );
  test.identical( dst, [ 1, 2, 3, 4 ] );
  test.identical( got, 4 );

<<<<<<< HEAD

  test.case = 'Second is not long';

  var dst = [];
  var got  = _.arrayFlattened( dst, 1 );
  test.identical( dst, [ 1 ] );
  test.identical( got, 0 );


  test.case = 'Second is not long';

  var dst = [];
  var got  = _.arrayFlattened( dst, 1, 2, '3' );
  test.identical( dst, [ 1, 2, '3' ] );
  test.identical( got, 0 );

=======
  var dst = [];
  var got = _.arrayFlattened( dst, 1 );
  test.identical( dst, [ 1 ] );
  test.identical( got, 1 );
>>>>>>> 3a45b19e

  if( !Config.debug )
  return;

  test.case = 'not enough arguments';
  test.shouldThrowError( function()
  {
    _.arrayFlattened();
  });

  test.case = 'first is not longIs';
  test.shouldThrowError( function()
  {
    _.arrayFlattened( 1, [ 1 ] );
  });
<<<<<<< HEAD
=======

>>>>>>> 3a45b19e
}

//

function arrayFlattenedOnce( test )
{
  test.case = 'make array flat, dst is empty';

  var dst = [];
  var got = _.arrayFlattenedOnce( dst, [] );
  test.identical( dst, [] );
  test.identical( got, 0 );

  var dst = [];
  var got = _.arrayFlattenedOnce( dst, [ 1, 1, 2, 2, 3 , 3 ] )
  test.identical( dst, [ 1, 2, 3 ] );
  test.identical( got, 3 );

  var dst = [];
  var got = _.arrayFlattenedOnce( dst, [ [ 1 ], [ 1 ], [ 2 ], [ 2 ], [ 3 ], [ 3 ]  ] )
  test.identical( dst, [ 1, 2, 3 ] );
  test.identical( got, 3 );

  var dst = [];
  var got = _.arrayFlattenedOnce( dst, [ [ 1, 1, [ 2, 2, [ 3, 3 ] ] ]  ] )
  test.identical( dst, [ 1, 2, 3 ] );
  test.identical( got, 3 );

  var dst = [];
  var got = _.arrayFlattenedOnce( dst, [ [ [ [ [ 1, 1, 1 ] ] ] ] ]  )
  test.identical( dst, [ 1 ] );
  test.identical( got, 1 );

  test.case = 'make array flat, dst is not empty';

  var dst = [ 1, 2, 3, 4 ];
  var got = _.arrayFlattenedOnce( dst, [ 4 ] );
  test.identical( dst, [ 1, 2, 3, 4 ] );
  test.identical( got, 0 );

  var dst = [ 1, 2, 3 ];
  var got = _.arrayFlattenedOnce( dst, [ 1, 2, 3, [ [ 4 ] ] ] );
  test.identical( dst, [ 1, 2, 3, 4 ] );
  test.identical( got, 1 );

  var dst = [ 1, 2, 3 ];
  var got = _.arrayFlattenedOnce( dst, [ [ 1 ], [ 2 ], [ 3 ], [ 4 ] ] );
  test.identical( dst, [ 1, 2, 3, 4 ] );
  test.identical( got, 1 );

  var dst = [ 1, 2, 3 ];
  var got = _.arrayFlattenedOnce( dst, [ [ 1, [ 2, [ 3 ] ] ], 4 ] );
  test.identical( dst, [ 1, 2, 3, 4 ] );
  test.identical( got, 1 );

  var dst = [ 1 ];
  var got = _.arrayFlattenedOnce( dst, [ [ [ [ [ 1, 1, 1 ] ] ] ] ]  );
  test.identical( dst, [ 1 ] );
  test.identical( got, 0 );

  test.case = 'dst contains some inner arrays';

  var dst = [ [ 1 ], [ 2 ], [ 3 ] ];
  var got = _.arrayFlattenedOnce( dst, [ 1, 2, 3 ]  );
  test.identical( dst, [ [ 1 ], [ 2 ], [ 3 ], 1, 2, 3 ] );
  test.identical( got, 3 );

  test.case = 'make array flat from multiple arrays as one arg';

  var dst = [ 1, 4 ];
  var got  = _.arrayFlattenedOnce
  (
    dst,
    [
      [ 1 ],
      [ [ 2 ] ],
      [ 3, [ [ [ 4 ] ] ] ]
    ]
  );
  test.identical( dst, [ 1, 4, 2, 3 ] );
  test.identical( got, 2 );

  test.case = 'onEqualize';
  var dst = [ 1, 2, 3, 4 ];
  var got = _.arrayFlattenedOnce( dst, [ 1, 4, 2, 5 ], function( a, b )
  {
    return  a === b;
  });
  test.identical( dst, [ 1, 2, 3, 4, 5 ] );
  test.identical( got, 1 );

<<<<<<< HEAD
  test.case = 'Second arg is not long';

  var dst = [];
  var got = _.arrayFlattenedOnce( dst, 2 );
  test.identical( dst, [ undefined ] );
=======
  var dst = [];
  var got = _.arrayFlattenedOnce( dst, 1 );
  test.identical( dst, [ 1 ] );
>>>>>>> 3a45b19e
  test.identical( got, 1 );

  if( !Config.debug )
  return;

  test.case = 'not enough arguments';
  test.shouldThrowError( function()
  {
    _.arrayFlattenedOnce();
  });

  test.case = 'first is not longIs';
  test.shouldThrowError( function()
  {
    _.arrayFlattenedOnce( 1, [ 1 ] );
  });

<<<<<<< HEAD
  test.case = 'Too many args';
  test.shouldThrowError( function()
  {
    _.arrayFlattenedOnce( [ 1 ], 2, 3  );
  });

=======
>>>>>>> 3a45b19e
  test.case = 'onEqualize is not a routine';
  test.shouldThrowError( function()
  {
    _.arrayFlattenedOnce( [], [ 1 ], [] );
  });
}

//

function arrayFlatten2( test )
{

  test.case = 'array of the passed arguments';
  var got = _.arrayFlatten( [],[ 'str', {}, [ 1, 2 ], 5, true ] );
  var expected = [ 'str', {}, 1, 2, 5, true ];
  test.identical( got, expected );

  test.case = 'without undefined';
  var got = _.arrayFlatten( [ 1, 2, 3 ], [ 13, 'abc', null ] );
  var expected = [ 1, 2, 3, 13, 'abc', null ];
  test.identical( got, expected );

  test.case = 'Args are not long';
  var got = _.arrayFlatten( [ 1, 2 ], 13, 'abc', {} );
  var expected = [ 1, 2, 13, 'abc', {} ];
  test.identical( got, expected );


  test.case = 'bad arguments'; /* */

  if( !Config.debug )
  return;

  test.shouldThrowError( () => _.arrayFlatten( [ 1, 2, 3 ], [ 13, 'abc', undefined, null ] ) );

}

//

function arrayReplaceOnce( test )
{

  test.case = 'nothing';
  var got = _.arrayReplaceOnce( [  ], 0, 0 );
  var expected = [];
  test.identical( got, expected );

  test.case = 'second element';
  var got = _.arrayReplaceOnce( [ 1, undefined, 3, 4, 5 ], undefined, 2 );
  var expected = [ 1,2,3,4,5 ] ;
  test.identical( got, expected );

  test.case = 'third element';
  var got = _.arrayReplaceOnce( [ 'Petre', 'Mikle', 'Oleg', 'Dmitry' ], 'Dmitry', 'Bob' );
  var expected = [ 'Petre', 'Mikle', 'Oleg', 'Bob' ];
  test.identical( got, expected );

  test.case = 'fourth element';
  var got = _.arrayReplaceOnce( [ true, true, true, true, false ], false, true );
  var expected = [ true, true, true, true, true ];
  test.identical( got, expected );

  test.case = 'element not exists';
  var got = _.arrayReplaceOnce( [ 1,2,3 ], [ 1 ], [ 4 ] );
  var expected = [ 1,2,3 ];
  test.identical( got, expected );

  test.case = 'equalize';
  function onEqualize( a, b )
  {
    return a === b[ 0 ];
  }
  var got = _.arrayReplaceOnce( [ 1,2,3 ], [ 1 ], [ 4 ], onEqualize );
  var expected = [ [ 4 ],2,3 ];
  test.identical( got, expected );

  /**/

  if( !Config.debug )
  return;

  test.case = 'no arguments';
  test.shouldThrowError( function()
  {
    _.arrayReplaceOnce();
  });

  test.case = 'not enough arguments';
  test.shouldThrowError( function()
  {
    _.arrayReplaceOnce( [ 1, 2, undefined, 4, 5 ] );
  });

  test.case = 'fourth argument is not a routine';
  test.shouldThrowError( function()
  {
    _.arrayReplaceOnce( [ 1, 2, undefined, 4, 5 ], undefined, 3, 'argument' );
  });

  test.case = 'arguments[0] is wrong';
  test.shouldThrowError( function()
  {
    _.arrayReplaceOnce( 'wrong argument', undefined, 3 );
  });
}

//

function arrayReplaceOnceStrictly( test )
{

  test.case = 'second element';
  var got = _.arrayReplaceOnceStrictly( [ 1, undefined, 3, 4, 5 ], undefined, 2 );
  var expected = [ 1,2,3,4,5 ] ;
  test.identical( got, expected );

  test.case = 'third element';
  var got = _.arrayReplaceOnceStrictly( [ 'Petre', 'Mikle', 'Oleg', 'Dmitry' ], 'Dmitry', 'Bob' );
  var expected = [ 'Petre', 'Mikle', 'Oleg', 'Bob' ];
  test.identical( got, expected );

  test.case = 'fourth element';
  var got = _.arrayReplaceOnceStrictly( [ true, true, true, true, false ], false, true );
  var expected = [ true, true, true, true, true ];
  test.identical( got, expected );

  test.case = 'equalize';
  function onEqualize( a, b )
  {
    return a === b[ 0 ];
  }
  var got = _.arrayReplaceOnceStrictly( [ 1,2,3 ], [ 1 ], [ 4 ], onEqualize );
  var expected = [ [ 4 ],2,3 ];
  test.identical( got, expected );

  /**/

  if( !Config.debug )
  return;

  test.case = 'no arguments';
  test.shouldThrowError( function()
  {
    _.arrayReplaceOnceStrictly();
  });

  test.case = 'nothing';
  test.shouldThrowError( function()
  {
    _.arrayReplaceOnceStrictly( [], 0, 0 );
  });

  test.case = 'element not exists';
  test.shouldThrowError( function()
  {
    _.arrayReplaceOnceStrictly( [ 1,2,3 ], [ 1 ], [ 4 ] );
  });

  test.case = 'not enough arguments';
  test.shouldThrowError( function()
  {
    _.arrayReplaceOnceStrictly( [ 1, 2, undefined, 4, 5 ] );
  });

  test.case = 'fourth argument is not a routine';
  test.shouldThrowError( function()
  {
    _.arrayReplaceOnceStrictly( [ 1, 2, undefined, 4, 5 ], undefined, 3, 'argument' );
  });

  test.case = 'arguments[0] is wrong';
  test.shouldThrowError( function()
  {
    _.arrayReplaceOnceStrictly( 'wrong argument', undefined, 3 );
  });
}

//

function arrayReplacedOnce( test )
{

  test.case = 'nothing';
  var dst = [];
  var got = _.arrayReplacedOnce( dst, 0, 0 );
  test.identical( dst, [] );
  test.identical( got, -1 );

  test.case = 'second element';
  var dst = [ 1, undefined, 3, 4, 5 ];
  var got = _.arrayReplacedOnce( dst, undefined, 2 );
  var expected = [ 1,2,3,4,5 ] ;
  test.identical( dst, expected );
  test.identical( got, 1 );

  test.case = 'third element';
  var dst = [ 'Petre', 'Mikle', 'Oleg', 'Dmitry' ];
  var got = _.arrayReplacedOnce( dst, 'Dmitry', 'Bob' );
  var expected = [ 'Petre', 'Mikle', 'Oleg', 'Bob' ];
  test.identical( dst, expected );
  test.identical( got, 3 );

  test.case = 'fourth element';
  var dst = [ true, true, true, true, false ];
  var got = _.arrayReplacedOnce( dst, false, true );
  var expected = [ true, true, true, true, true ];
  test.identical( dst, expected );
  test.identical( got, 4 );

  test.case = 'element not exists';
  var dst = [ 1,2,3 ];
  var got = _.arrayReplacedOnce( dst, [ 1 ], [ 4 ] );
  var expected = [ 1,2,3 ];
  test.identical( dst, expected );
  test.identical( got, -1 );

  test.case = 'equalize';
  function onEqualize( a, b )
  {
    return a === b[ 0 ];
  }
  var dst = [ 1,2,3 ];
  var got = _.arrayReplacedOnce( dst, [ 1 ], [ 4 ], onEqualize );
  var expected = [ [ 4 ],2,3 ];
  test.identical( dst, expected );
  test.identical( got,0 );

  /**/

  if( !Config.debug )
  return;

  test.case = 'no arguments';
  test.shouldThrowError( function()
  {
    _.arrayReplacedOnce();
  });

  test.case = 'not enough arguments';
  test.shouldThrowError( function()
  {
    _.arrayReplacedOnce( [ 1, 2, undefined, 4, 5 ] );
  });

  test.case = 'fourth argument is not a routine';
  test.shouldThrowError( function()
  {
    _.arrayReplacedOnce( [ 1, 2, undefined, 4, 5 ], undefined, 3, 'argument' );
  });

  test.case = 'arguments[0] is wrong';
  test.shouldThrowError( function()
  {
    _.arrayReplacedOnce( 'wrong argument', undefined, 3 );
  });
}

//

function arrayReplaceArrayOnce( test )
{

  test.case = 'trivial';

  var dst = [ 'a', 'b', 'c', 'd' ];
  var got = _.arrayReplaceArrayOnce( dst, [ 'a', 'b', 'c' ], [ 'x', 'y' ] );
  test.identical( got, [ 'x', 'y', 'd' ] );
  test.identical( got, dst );
  test.is( got === dst );

  test.case = 'dst, ins, sub are empty';

  var dst = [];
  var got = _.arrayReplaceArrayOnce( dst, [], [] );
  test.identical( got, [] );
  test.identical( got, dst );
  test.is( got === dst );

  test.case = 'dst, ins are empty, sub is not';

  var dst = [];
  var got = _.arrayReplaceArrayOnce( dst, [], [ 'x','y' ] );
  test.identical( got, [] );
  test.identical( got, dst );
  test.is( got === dst );

  test.case = 'dst, sub are empty, ins is not';

  var dst = [];
  var got = _.arrayReplaceArrayOnce( dst, [ 'a', 'b' ], [] );
  test.identical( got, [] );
  test.identical( got, dst );
  test.is( got === dst );

  test.case = 'ins, sub are empty, dst is not';

  var dst = [ 'a', 'b', 'c', 'd' ];
  var got = _.arrayReplaceArrayOnce( dst, [], [] );
  test.identical( got, [ 'a', 'b', 'c', 'd' ] );
  test.identical( got, dst );
  test.is( got === dst );

  test.case = 'only ins is empty';

  var dst = [ 'a', 'b', 'c', 'd' ];
  var got = _.arrayReplaceArrayOnce( dst, [], [ 'x', 'y' ] );
  test.identical( got, [ 'a', 'b', 'c', 'd' ] );
  test.identical( got, dst );
  test.is( got === dst );

  test.case = 'only sub is empty';

  var dst = [ 'a', 'b', 'c', 'd' ];
  var got = _.arrayReplaceArrayOnce( dst, [ 'a', 'b', 'c' ], [] );
  test.identical( got, [ 'd' ] );
  test.identical( got, dst );
  test.is( got === dst );

  test.case = 'other';

  var dst = [ 1, 2, 3 ];
  var got = _.arrayReplaceArrayOnce( dst, [ 1 ], [ 2 ] );
  test.identical( got, [ 2, 2, 3 ] );
  test.identical( got, dst );
  test.is( got === dst );

  var dst = [ 1, 2, 3 ];
  var got = _.arrayReplaceArrayOnce( dst, [ 1, 2 ], [ 3 ] );
  test.identical( got, [ 3, 3 ] );
  test.identical( got, dst );
  test.is( got === dst );

  var dst = [ 1, 2, 3 ];
  var got = _.arrayReplaceArrayOnce( dst, [ 1, 0, 4 ], [ 3 ] );
  test.identical( got, [ 3, 2, 3 ] );
  test.identical( got, dst );
  test.is( got === dst );

  var dst = [ 1, 2, 3 ];
  var got = _.arrayReplaceArrayOnce( dst, [ 1, 0, 4 ], [ 3 ] );
  test.identical( got, [ 3, 2, 3 ] );
  test.identical( got, dst );

  test.case = 'ins has undefined';

  var dst = [ 1, 2, 3 ];
  var got = _.arrayReplaceArrayOnce( dst, [ undefined ], [ 0 ] );
  test.identical( got, [ 1, 2, 3 ] );
  test.identical( got, dst );
  test.is( got === dst );

  test.case = 'ins and dst has undefined';

  var dst = [ 1, undefined, 3 ];
  var got = _.arrayReplaceArrayOnce( dst, [ undefined ], [ 0 ] );
  test.identical( got, [ 1, 0, 3 ] );
  test.identical( got, dst );
  test.is( got === dst );

  test.case = 'onEqualize'

  var dst = [ [ 1 ], [ 2 ], [ 3 ] ];
  function onEqualize( a, b )
  {
    return a[ 0 ] === b[ 0 ];
  }
  var got = _.arrayReplaceArrayOnce( dst, [ [ 1 ] ], [ [ 0 ] ], onEqualize );
  test.identical( got, [ [ 0 ], [ 2 ], [ 3 ] ] );
  test.identical( got, dst );
  test.is( got === dst );

  /* */

  if( !Config.debug )
  return;

  test.case = 'no arguments';
  test.shouldThrowError( function()
  {
    _.arrayReplaceArrayOnce();
  })

  test.case = 'sub is not a longIs';
  test.shouldThrowError( function()
  {
    _.arrayReplaceArrayOnce( [ 1 ], [ 1 ], 1 );
  })

  test.case = 'dstArray is not a longIs';
  test.shouldThrowError( function()
  {
    _.arrayReplaceArrayOnce( 1, [ 1 ], [ 1 ] );
  })

  test.case = 'ins is not a longIs';
  test.shouldThrowError( function()
  {
    _.arrayReplaceArrayOnce( [ 1, 2 ], 1, [ 1 ] );
  })

  test.case = 'onEqualize is not a routine';
  test.shouldThrowError( function()
  {
    _.arrayReplaceArrayOnce( [ 1, 2 ], [ 1 ], [ 1 ], 1 );
  });

}

//

function arrayReplaceArrayOnceStrictly( test )
{

  test.case = 'trivial';

  var dst = [ 'a', 'b', 'c', 'd' ];
  var got = _.arrayReplaceArrayOnceStrictly( dst, [ 'a', 'b', 'c' ], [ 'x', 'y', undefined ] );
  test.identical( got, [ 'x', 'y', 'd' ] );
  test.identical( got, dst );
  test.is( got === dst );

  test.case = 'dst, ins, sub are empty';

  var dst = [];
  var got = _.arrayReplaceArrayOnceStrictly( dst, [], [] );
  test.identical( got, [] );
  test.identical( got, dst );
  test.is( got === dst );

  test.case = 'ins, sub are empty, dst is not';

  var dst = [ 'a', 'b', 'c', 'd' ];
  var got = _.arrayReplaceArrayOnceStrictly( dst, [], [] );
  test.identical( got, [ 'a', 'b', 'c', 'd' ] );
  test.identical( got, dst );
  test.is( got === dst );

  test.case = 'only sub is empty';

  var dst = [ 'a', 'b', 'c', 'd' ];
  var got = _.arrayReplaceArrayOnceStrictly( dst, [ 'a', 'b', 'c' ], [ undefined, undefined, undefined ] );
  test.identical( got, [ 'd' ] );
  test.identical( got, dst );
  test.is( got === dst );

  test.case = 'other';

  var dst = [ 1, 2, 3 ];
  var got = _.arrayReplaceArrayOnceStrictly( dst, [ 1 ], [ 2 ] );
  test.identical( got, [ 2, 2, 3 ] );
  test.identical( got, dst );
  test.is( got === dst );

  var dst = [ 1, 2, 3 ];
  var got = _.arrayReplaceArrayOnceStrictly( dst, [ 1, 2 ], [ 3, undefined ] );
  test.identical( got, [ 3, 3 ] );
  test.identical( got, dst );
  test.is( got === dst );

  test.case = 'ins and dst has undefined';

  var dst = [ 1, undefined, 3 ];
  var got = _.arrayReplaceArrayOnceStrictly( dst, [ undefined ], [ 0 ] );
  test.identical( got, [ 1, 0, 3 ] );
  test.identical( got, dst );
  test.is( got === dst );

  test.case = 'onEqualize'

  var dst = [ [ 1 ], [ 2 ], [ 3 ] ];
  function onEqualize( a, b )
  {
    return a[ 0 ] === b[ 0 ];
  }
  var got = _.arrayReplaceArrayOnceStrictly( dst, [ [ 1 ] ], [ [ 0 ] ], onEqualize );
  test.identical( got, [ [ 0 ], [ 2 ], [ 3 ] ] );
  test.identical( got, dst );
  test.is( got === dst );

  /* */

  if( !Config.debug )
  return;

  test.case = 'no arguments';
  test.shouldThrowError( function()
  {
    _.arrayReplaceArrayOnceStrictly();
  })

  test.shouldThrowError( function()
  {
    var dst = [ 1, 2, 3 ];
    _.arrayReplaceArrayOnceStrictly( dst, [ undefined ], 0 );
  })

  test.case = 'only one replaced';
  test.shouldThrowError( function()
  {
    var dst = [ 1, 2, 3 ];
    _.arrayReplaceArrayOnceStrictly( dst, [ 1, 0, 4 ], 3 );
  })

  test.case = 'sub is not a longIs';
  test.shouldThrowError( function()
  {
    _.arrayReplaceArrayOnceStrictly( [ 1 ], [ 1 ], 1 );
  })

  test.case = 'dstArray is not a longIs';
  test.shouldThrowError( function()
  {
    _.arrayReplaceArrayOnceStrictly( 1, [ 1 ], [ 1 ] );
  })

  test.case = 'ins is not a longIs';
  test.shouldThrowError( function()
  {
    _.arrayReplaceArrayOnceStrictly( [ 1, 2 ], 1, [ 1 ] );
  })

  test.case = 'onEqualize is not a routine';
  test.shouldThrowError( function()
  {
    _.arrayReplaceArrayOnceStrictly( [ 1, 2 ], [ 1 ], [ 1 ], 1 );
  })

  test.case = 'dst, ins are empty, sub is not, dst does not has ins';

  test.shouldThrowError( function()
  {
    var dst = [];
    _.arrayReplaceArrayOnceStrictly( dst, [ undefined ], [ 'x' ] );
  });

  test.case = 'dst does not has ins';

  test.shouldThrowError( function()
  {
    var dst = [ 'b', 'c' ];
    var got = _.arrayReplaceArrayOnceStrictly( dst, [ 'a' ], [ 'x' ] );
  });

  test.case = 'dst, sub are empty, ins is not';

  test.shouldThrowError( function()
  {
    var dst = [];
    var got = _.arrayReplaceArrayOnceStrictly( dst, [ 'a', 'b' ], [] );
  });

  test.case = 'only ins is empty';

  test.shouldThrowError( function()
  {
    var dst = [ 'a', 'b', 'c', 'd' ];
    var got = _.arrayReplaceArrayOnceStrictly( dst, [], [ 'x', 'y' ] );
  });

  test.case = 'not equal length of ins and sub';

  test.shouldThrowError( function()
  {
    var dst = [ 1, 2, 3 ];
    var got = _.arrayReplaceArrayOnceStrictly( dst, [ 1, 2 ], [ 3 ] );
  });

}

//

function arrayReplacedArrayOnce( test )
{

  test.case = 'trivial';

  var dst = [ 'a', 'b', 'c', 'd' ];
  var got = _.arrayReplacedArrayOnce( dst, [ 'a', 'b', 'c' ], [ 'x', 'y' ] );
  test.identical( dst, [ 'x', 'y', 'd' ] );
  test.identical( got, 3 );

  test.case = 'dst, ins, sub are empty';

  var dst = [];
  var got = _.arrayReplacedArrayOnce( dst, [], [] );
  test.identical( dst, [] );
  test.identical( got, 0 );

  test.case = 'dst, ins are empty, sub is not';

  var dst = [];
  var got = _.arrayReplacedArrayOnce( dst, [], [ 'x','y' ] );
  test.identical( dst, [] );
  test.identical( got, 0 );

  test.case = 'dst, sub are empty, ins is not';

  var dst = [];
  var got = _.arrayReplacedArrayOnce( dst, [ 'a', 'b' ], [] );
  test.identical( dst, [] );
  test.identical( got, 0 );

  test.case = 'ins, sub are empty, dst is not';

  var dst = [ 'a', 'b', 'c', 'd' ];
  var got = _.arrayReplacedArrayOnce( dst, [], [] );
  test.identical( dst, [ 'a', 'b', 'c', 'd' ] );
  test.identical( got, 0 );

  test.case = 'only ins is empty';

  var dst = [ 'a', 'b', 'c', 'd' ];
  var got = _.arrayReplacedArrayOnce( dst, [], [ 'x', 'y' ] );
  test.identical( dst, [ 'a', 'b', 'c', 'd' ] );
  test.identical( got, 0 );

  test.case = 'only sub is empty';

  var dst = [ 'a', 'b', 'c', 'd' ];
  var got = _.arrayReplacedArrayOnce( dst, [ 'a', 'b', 'c' ], [] );
  test.identical( dst, [ 'd' ] );
  test.identical( got, 3 );

  test.case = 'other';

  var dst = [ 1, 2, 3 ];
  var got = _.arrayReplacedArrayOnce( dst, [ 1 ], [ 2 ] );
  test.identical( dst, [ 2, 2, 3 ] );
  test.identical( got, 1 );

  var dst = [ 1, 2, 3 ];
  var got = _.arrayReplacedArrayOnce( dst, [ 1, 2 ], [ 3 ] );
  test.identical( dst, [ 3, 3 ] );
  test.identical( got, 2 );

  var dst = [ 1, 2, 3 ];
  var got = _.arrayReplacedArrayOnce( dst, [ 1, 0, 4 ], [ 3 ] );
  test.identical( dst, [ 3, 2, 3 ] );
  test.identical( got, 1 );

  test.case = 'ins has undefined';

  var dst = [ 1, 2, 3 ];
  var got = _.arrayReplacedArrayOnce( dst, [ undefined ], [ 0 ] );
  test.identical( dst, [ 1, 2, 3 ] );
  test.identical( got, 0 );

  test.case = 'ins and dst has undefined';

  var dst = [ 1, undefined, 3 ];
  var got = _.arrayReplacedArrayOnce( dst, [ undefined ], [ 0 ] );
  test.identical( dst, [ 1, 0, 3 ] );
  test.identical( got, 1 );

  test.case = 'onEqualize'

  var dst = [ [ 1 ], [ 2 ], [ 3 ] ];
  function onEqualize( a, b )
  {
    return a[ 0 ] === b[ 0 ];
  }
  var got = _.arrayReplacedArrayOnce( dst, [ [ 1 ] ], [ [ 0 ] ], onEqualize );
  test.identical( dst, [ [ 0 ], [ 2 ], [ 3 ] ] );
  test.identical( got, 1 );

  /* */

  if( !Config.debug )
  return;

  test.case = 'no arguments';
  test.shouldThrowError( function()
  {
    _.arrayReplacedArrayOnce();
  })

  test.case = 'sub is not a longIs';
  test.shouldThrowError( function()
  {
    _.arrayReplacedArrayOnce( [ 1 ], [ 1 ], 1 );
  })

  test.case = 'dstArray is not a longIs';
  test.shouldThrowError( function()
  {
    _.arrayReplacedArrayOnce( 1, [ 1 ], [ 1 ] );
  })

  test.case = 'ins is not a longIs';
  test.shouldThrowError( function()
  {
    _.arrayReplacedArrayOnce( [ 1, 2 ], 1, [ 1 ] );
  })

  test.case = 'onEqualize is not a routine';
  test.shouldThrowError( function()
  {
    _.arrayReplacedArrayOnce( [ 1, 2 ], [ 1 ], [ 1 ], 1 );
  });

}

// //
//
// function arrayReplaceArraysOnce( test )
// {
//   test.case = 'replace elements from arrays from ins with relevant values from sub';
//
//   var dst = [];
//   var got = _.arrayReplaceArraysOnce( dst, [ [] ], [ [] ] );
//   test.identical( got, [] );
//
//   var dst = [ 1, 2, 3 ];
//   var got = _.arrayReplaceArraysOnce( dst, [ [ 1 ] ], [ [ 3 ] ] );
//   test.identical( got, [ 3, 2, 3 ] );
//
//   var dst = [ 1, 2, 3 ];
//   var got = _.arrayReplaceArraysOnce( dst, [ [ 1 ], [ 2 ] ], [ [ 3 ],[ 3 ] ] );
//   test.identical( got, [ 3, 3, 3 ] );
//
//   var dst = [ 1, 2, 3 ];
//   var got = _.arrayReplaceArraysOnce( dst, [ [ 1 ], [ 2 ] ], [ [ 3 ], 3 ] );
//   test.identical( got, [ 3, 3, 3 ] );
//
//   var dst = [ 1, 2, 3 ];
//   var got = _.arrayReplaceArraysOnce( dst, [ [ 1 ], [ 2 ] ], [ 3, 3 ] );
//   test.identical( got, [ 3, 3, 3 ] );
//
//   var dst = [ 1, 2, 3 ];
//   var got = _.arrayReplaceArraysOnce( dst, [ [ 1, 2, 3 ] ], [ 3 ] );
//   test.identical( got, [ 3, 3, 3 ] );
//
//   var dst = [ 1, 2, 3 ];
//   var got = _.arrayReplaceArraysOnce( dst, [ [ 1, 2, 3 ] ], [ [ 3,3,3, ] ] );
//   test.identical( got, [ 3, 3, 3 ] );
//
//   var dst = [ 1, 2, 3 ];
//   var got = _.arrayReplaceArraysOnce( dst, [ [ 1, 2, 3 ] ], [ [ 3 ] ] );
//   test.identical( got, [ 3, 3, 3 ] );
//
//   var dst = [ 1, 2, 3 ];
//   var got = _.arrayReplaceArraysOnce( dst, [ [ 1 ], [ 2 ] ], [ [ 3 ], [ 4 ] ] );
//   test.identical( got, [ 3, 4, 3 ] );
//
//   var dst = [ 1, 2, 3 ];
//   var got = _.arrayReplaceArraysOnce( dst, [ [ [ 1 ] ] ], [ 0 ] );
//   test.identical( got, [ 1, 2, 3 ] );
//
//   var dst = [ 1, 2, 3 ];
//   var got = _.arrayReplaceArraysOnce( dst, [ [ 1, [ 2 ], 3 ] ], [ 0 ] );
//   test.identical( got, [ 0, 2, 0 ] );
//
//   var dst = [ [ 1 ], [ 2 ], [ 3 ] ];
//   function onEqualize( a, b )
//   {
//     return a[ 0 ] === b[ 0 ];
//   }
//   var got = _.arrayReplaceArraysOnce( dst, [ [ [ 1 ], [ 2 ], [ 3 ] ] ], [ [ [ 0 ] ] ], onEqualize );
//   test.identical( got, [ [ 0 ], [ 0 ], [ 0 ] ] );
//
//   //
//
//   if( !Config.debug )
//   return;
//
//   test.case = 'no arguments';
//   test.shouldThrowError( function()
//   {
//     _.arrayReplaceArraysOnce();
//   })
//
//   test.case = 'dstArray is not a longIs';
//   test.shouldThrowError( function()
//   {
//     _.arrayReplaceArraysOnce( 1, [ [ 1 ] ], [ 1 ] );
//   })
//
//   test.case = 'ins is not a longIs';
//   test.shouldThrowError( function()
//   {
//     _.arrayReplaceArraysOnce( [ 1, 2 ], 1, [ 1 ] );
//   })
//
//   test.case = 'ins must be array of arrays';
//   test.shouldThrowError( function()
//   {
//     _.arrayReplaceArraysOnce( [ 1, 2 ],[ 1 ], [ 1 ] );
//   })
//
//   test.case = 'onEqualize is not a routine';
//   test.shouldThrowError( function()
//   {
//     _.arrayReplaceArraysOnce( [ 1, 2 ], [ [ 1 ] ], [ 1 ], 1 );
//   })
//
//   test.case = 'ins and sub length are different';
//   test.shouldThrowError( function()
//   {
//     _.arrayReplaceArraysOnce( [ 1 ], [ [ 1 ] ], [ 10, 20 ] );
//   })
//
//   test.shouldThrowError( function()
//   {
//     _.arrayReplaceArraysOnce( [ 1 ], [ [ 1, 2 ] ], [ 10,20 ] );
//   })
//
//   test.case = 'ins[ 0 ] and sub[ 0 ] length are different';
//   test.shouldThrowError( function()
//   {
//     _.arrayReplaceArraysOnce( [ 1 ], [ [ 1 ] ], [ [ 10,20 ] ] );
//   })
// }
//
// //
//
// function arrayReplaceArraysOnceStrictly( test )
// {
//   test.case = 'replace elements from arrays from ins with relevant values from sub';
//
//   var dst = [];
//   var got = _.arrayReplaceArraysOnceStrictly( dst, [ [] ], [ [] ] );
//   test.identical( got, [] );
//
//   var dst = [ 1, 2, 3 ];
//   var got = _.arrayReplaceArraysOnceStrictly( dst, [ [ 1 ] ], [ [ 3 ] ] );
//   test.identical( got, [ 3, 2, 3 ] );
//
//   var dst = [ 1, 2, 3 ];
//   var got = _.arrayReplaceArraysOnceStrictly( dst, [ [ 1 ], [ 2 ] ], [ [ 3 ],[ 3 ] ] );
//   test.identical( got, [ 3, 3, 3 ] );
//
//   var dst = [ 1, 2, 3 ];
//   var got = _.arrayReplaceArraysOnceStrictly( dst, [ [ 1 ], [ 2 ] ], [ [ 3 ], 3 ] );
//   test.identical( got, [ 3, 3, 3 ] );
//
//   var dst = [ 1, 2, 3 ];
//   var got = _.arrayReplaceArraysOnceStrictly( dst, [ [ 1 ], [ 2 ] ], [ 3, 3 ] );
//   test.identical( got, [ 3, 3, 3 ] );
//
//   var dst = [ 1, 2, 3 ];
//   var got = _.arrayReplaceArraysOnceStrictly( dst, [ [ 1, 2, 3 ] ], [ 3 ] );
//   test.identical( got, [ 3, 3, 3 ] );
//
//   var dst = [ 1, 2, 3 ];
//   var got = _.arrayReplaceArraysOnceStrictly( dst, [ [ 1, 2, 3 ] ], [ [ 3,3,3, ] ] );
//   test.identical( got, [ 3, 3, 3 ] );
//
//   var dst = [ 1, 2, 3 ];
//   var got = _.arrayReplaceArraysOnceStrictly( dst, [ [ 1, 2, 3 ] ], [ [ 3 ] ] );
//   test.identical( got, [ 3, 3, 3 ] );
//
//   var dst = [ 1, 2, 3 ];
//   var got = _.arrayReplaceArraysOnceStrictly( dst, [ [ 1 ], [ 2 ] ], [ [ 3 ], [ 4 ] ] );
//   test.identical( got, [ 3, 4, 3 ] );
//
//   var dst = [ [ 1 ], [ 2 ], [ 3 ] ];
//   function onEqualize( a, b )
//   {
//     return a[ 0 ] === b[ 0 ];
//   }
//   var got = _.arrayReplaceArraysOnceStrictly( dst, [ [ [ 1 ], [ 2 ], [ 3 ] ] ], [ [ [ 0 ] ] ], onEqualize );
//   test.identical( got, [ [ 0 ], [ 0 ], [ 0 ] ] );
//
//   //
//
//   if( !Config.debug )
//   return;
//
//   test.case = 'no arguments';
//   test.shouldThrowError( function()
//   {
//     _.arrayReplaceArraysOnceStrictly();
//   })
//
//   test.shouldThrowError( function()
//   {
//     var dst = [ 1, 2, 3 ];
//     _.arrayReplaceArraysOnceStrictly( dst, [ [ [ 1 ] ] ], [ 0 ] );
//   })
//
//   test.case = 'one element is not replaced';
//   test.shouldThrowError( function()
//   {
//     var dst = [ 1, 2, 3 ];
//     _.arrayReplaceArraysOnceStrictly( dst, [ [ 1, [ 2 ], 3 ] ], [ 0 ] );
//   })
//
//   test.case = 'dstArray is not a longIs';
//   test.shouldThrowError( function()
//   {
//     _.arrayReplaceArraysOnceStrictly( 1, [ [ 1 ] ], [ 1 ] );
//   })
//
//   test.case = 'ins is not a longIs';
//   test.shouldThrowError( function()
//   {
//     _.arrayReplaceArraysOnceStrictly( [ 1, 2 ], 1, [ 1 ] );
//   })
//
//   test.case = 'ins must be array of arrays';
//   test.shouldThrowError( function()
//   {
//     _.arrayReplaceArraysOnceStrictly( [ 1, 2 ],[ 1 ], [ 1 ] );
//   })
//
//   test.case = 'onEqualize is not a routine';
//   test.shouldThrowError( function()
//   {
//     _.arrayReplaceArraysOnceStrictly( [ 1, 2 ], [ [ 1 ] ], [ 1 ], 1 );
//   })
//
//   test.case = 'ins and sub length are different';
//   test.shouldThrowError( function()
//   {
//     _.arrayReplaceArraysOnceStrictly( [ 1 ], [ [ 1 ] ], [ 10, 20 ] );
//   })
//
//   test.shouldThrowError( function()
//   {
//     _.arrayReplaceArraysOnceStrictly( [ 1 ], [ [ 1, 2 ] ], [ 10,20 ] );
//   })
//
//   test.case = 'ins[ 0 ] and sub[ 0 ] length are different';
//   test.shouldThrowError( function()
//   {
//     _.arrayReplaceArraysOnceStrictly( [ 1 ], [ [ 1 ] ], [ [ 10,20 ] ] );
//   })
// }
//
// //
//
// function arrayReplacedArraysOnce( test )
// {
//   test.case = 'replace elements from arrays from ins with relevant values from sub';
//
//   var dst = [];
//   var got = _.arrayReplacedArraysOnce( dst, [ [] ], [ [] ] );
//   test.identical( got, 0 );
//   test.identical( dst, [] );
//
//   var dst = [ 1, 2, 3 ];
//   var got = _.arrayReplacedArraysOnce( dst, [ [ 1 ] ], [ [ 3 ] ] );
//   test.identical( got, 1 );
//   test.identical( dst, [ 3, 2, 3 ] );
//
//   var dst = [ 1, 2, 3 ];
//   var got = _.arrayReplacedArraysOnce( dst, [ [ 1 ], [ 2 ] ], [ [ 3 ],[ 3 ] ] );
//   test.identical( got, 2 );
//   test.identical( dst, [ 3, 3, 3 ] );
//
//   var dst = [ 1, 2, 3 ];
//   var got = _.arrayReplacedArraysOnce( dst, [ [ 1 ], [ 2 ] ], [ [ 3 ], 3 ] );
//   test.identical( got, 2 );
//   test.identical( dst, [ 3, 3, 3 ] );
//
//   var dst = [ 1, 2, 3 ];
//   var got = _.arrayReplacedArraysOnce( dst, [ [ 1 ], [ 2 ] ], [ 3, 3 ] );
//   test.identical( got, 2 );
//   test.identical( dst, [ 3, 3, 3 ] );
//
//   var dst = [ 1, 2, 3 ];
//   var got = _.arrayReplacedArraysOnce( dst, [ [ 1, 2, 3 ] ], [ 3 ] );
//   test.identical( got, 3 );
//   test.identical( dst, [ 3, 3, 3 ] );
//
//   var dst = [ 1, 2, 3 ];
//   var got = _.arrayReplacedArraysOnce( dst, [ [ 1, 2, 3 ] ], [ [ 3,3,3, ] ] );
//   test.identical( got, 3 );
//   test.identical( dst, [ 3, 3, 3 ] );
//
//   var dst = [ 1, 2, 3 ];
//   var got = _.arrayReplacedArraysOnce( dst, [ [ 1, 2, 3 ] ], [ [ 3 ] ] );
//   test.identical( got, 3 );
//   test.identical( dst, [ 3, 3, 3 ] );
//
//   var dst = [ 1, 2, 3 ];
//   var got = _.arrayReplacedArraysOnce( dst, [ [ 1 ], [ 2 ] ], [ [ 3 ], [ 4 ] ] );
//   test.identical( got, 2 );
//   test.identical( dst, [ 3, 4, 3 ] );
//
//   var dst = [ 1, 2, 3 ];
//   var got = _.arrayReplacedArraysOnce( dst, [ [ [ 1 ] ] ], [ 0 ] );
//   test.identical( dst, [ 1, 2, 3 ] );
//   test.identical( got, 0 );
//
//   var dst = [ 1, 2, 3 ];
//   var got = _.arrayReplacedArraysOnce( dst, [ [ 1, [ 2 ], 3 ] ], [ 0 ] );
//   test.identical( dst, [ 0, 2, 0 ] );
//   test.identical( got, 2 );
//
//   var dst = [ [ 1 ], [ 2 ], [ 3 ] ];
//   function onEqualize( a, b )
//   {
//     return a[ 0 ] === b[ 0 ];
//   }
//   var got = _.arrayReplacedArraysOnce( dst, [ [ [ 1 ], [ 2 ], [ 3 ] ] ], [ [ [ 0 ] ] ], onEqualize );
//   test.identical( dst, [ [ 0 ], [ 0 ], [ 0 ] ] );
//   test.identical( got, 3 );
//
//   //
//
//   if( !Config.debug )
//   return;
//
//   test.case = 'no arguments';
//   test.shouldThrowError( function()
//   {
//     _.arrayReplacedArraysOnce();
//   })
//
//   test.case = 'dstArray is not a longIs';
//   test.shouldThrowError( function()
//   {
//     _.arrayReplacedArraysOnce( 1, [ [ 1 ] ], [ 1 ] );
//   })
//
//   test.case = 'ins is not a longIs';
//   test.shouldThrowError( function()
//   {
//     _.arrayReplacedArraysOnce( [ 1, 2 ], 1, [ 1 ] );
//   })
//
//   test.case = 'ins must be array of arrays';
//   test.shouldThrowError( function()
//   {
//     _.arrayReplacedArraysOnce( [ 1, 2 ],[ 1 ], [ 1 ] );
//   })
//
//   test.case = 'onEqualize is not a routine';
//   test.shouldThrowError( function()
//   {
//     _.arrayReplacedArraysOnce( [ 1, 2 ], [ [ 1 ] ], [ 1 ], 1 );
//   })
//
//   test.case = 'ins and sub length are different';
//   test.shouldThrowError( function()
//   {
//     _.arrayReplacedArraysOnce( [ 1 ], [ [ 1 ] ], [ 10, 20 ] );
//   })
//
//   test.shouldThrowError( function()
//   {
//     _.arrayReplacedArraysOnce( [ 1 ], [ [ 1, 2 ] ], [ 10,20 ] );
//   })
//
//   test.case = 'ins[ 0 ] and sub[ 0 ] length are different';
//   test.shouldThrowError( function()
//   {
//     _.arrayReplacedArraysOnce( [ 1 ], [ [ 1 ] ], [ [ 10,20 ] ] );
//   })
// }
//
//

function arrayReplaceAll( test )
{
  test.case = 'replace all ins with sub';

  var dst = [];
  var got = _.arrayReplaceAll( dst, undefined, 0 );
  test.identical( got, [] );

  var dst = [ 1, 1, 1 ];
  var got = _.arrayReplaceAll( dst, 1, 0 );
  test.identical( got, [ 0, 0, 0 ] );

  var dst = [ 1, 2, 1 ];
  var got = _.arrayReplaceAll( dst, 1, 0 );
  test.identical( got, [ 0, 2, 0 ] );

  var dst = [ 1, 2, 3 ];
  var got = _.arrayReplaceAll( dst, 4, 0 );
  test.identical( got, [ 1, 2, 3 ] );

  function onEqualize( a, b )
  {
    return a.value === b;
  }

  var dst = [ { value : 1 }, { value : 1 }, { value : 2 } ];
  var got = _.arrayReplaceAll( dst, 1, { value : 0 }, onEqualize );
  test.identical( got, [ { value : 0 }, { value : 0 }, { value : 2 } ] );

  if( !Config.debug )
  return;

  test.case = 'no args';
  test.shouldThrowError( function()
  {
    _.arrayReplaceAll( );
  })

  test.case = 'first arg is not longIs';
  test.shouldThrowError( function()
  {
    _.arrayReplaceAll( 1, 1, 1 );
  })

  test.case = 'fourth argument is not a routine';
  test.shouldThrowError( function()
  {
    _.arrayReplaceAll( 1, 1, 1, 1);
  })
}

//

function arrayReplacedAll( test )
{
  test.case = 'replace all ins with sub';

  var dst = [];
  var got = _.arrayReplacedAll( dst, undefined, 0 );
  test.identical( got, 0 );
  test.identical( dst, [] );

  var dst = [ 1, 1, 1 ];
  var got = _.arrayReplacedAll( dst, 1, 0 );
  test.identical( got, 3 );
  test.identical( dst, [ 0, 0, 0 ] );

  var dst = [ 1, 2, 1 ];
  var got = _.arrayReplacedAll( dst, 1, 0 );
  test.identical( got, 2 );
  test.identical( dst, [ 0, 2, 0 ] );

  var dst = [ 1, 2, 3 ];
  var got = _.arrayReplacedAll( dst, 4, 0 );
  test.identical( got, 0 );
  test.identical( dst, [ 1, 2, 3 ] );

  function onEqualize( a, b )
  {
    return a.value === b;
  }

  var dst = [ { value : 1 }, { value : 1 }, { value : 2 } ];
  var got = _.arrayReplacedAll( dst, 1, { value : 0 }, onEqualize );
  test.identical( got, 2 );
  test.identical( dst, [ { value : 0 }, { value : 0 }, { value : 2 } ] );

  if( !Config.debug )
  return;

  test.case = 'no args';
  test.shouldThrowError( function()
  {
    _.arrayReplacedAll( );
  })

  test.case = 'first arg is not longIs';
  debugger;
  test.shouldThrowError( function()
  {
    debugger;
    _.arrayReplacedAll( 1, 1, 1 );
  })
  debugger;

  test.case = 'fourth argument is not a routine';
  test.shouldThrowError( function()
  {
    _.arrayReplacedAll( 1, 1, 1, 1 );
  })

}

//

function arrayUpdate( test )
{

  test.case = 'add a new element';
  var got = _.arrayUpdate( [  ], 1, 1 );
  var expected = 0;
  test.identical( got, expected );

  test.case = 'add a new element';
  var got = _.arrayUpdate( [ 1, 2, 3, 4, 5 ], 6, 6 );
  var expected = 5;
  test.identical( got, expected );

  test.case = 'add a new element';
  var got = _.arrayUpdate( [ 'Petre', 'Mikle', 'Oleg' ], 'Dmitry', 'Dmitry' );
  var expected = 3;
  test.identical( got, expected );

  test.case = 'change the fourth element';
  var got = _.arrayUpdate( [ true, true, true, true, false ], false, true );
  var expected = 4;
  test.identical( got, expected );

  /**/

  if( !Config.debug )
  return;

  test.case = 'no arguments';
  test.shouldThrowError( function()
  {
    _.arrayUpdate();
  });

  test.case = 'not enough arguments';
  test.shouldThrowError( function()
  {
    _.arrayUpdate( [ 1, 2, 3, 4, 5 ] );
  });

  test.case = 'extra argument';
  test.shouldThrowError( function()
  {
    _.arrayUpdate( [ 1, 2, 3, 4, 5 ], 6, 6, 'redundant argument' );
  });

  test.case = 'arguments[0] is wrong';
  test.shouldThrowError( function()
  {
    _.arrayUpdate( 'wrong argument', 6, 6 );
  });

}

//

function arraySetContainAll( test )
{

  test.case = 'Second argument contains all the same values as in the (src)';
  var a = [ 1, 'b', 'c', 4 ];
  var b = [ 1, 2, 3, 4, 5, 'b', 'c' ];
  var got = _.arraySetContainAll( a, b );
  var expected = true;
  test.identical( got, expected );
  test.is( got !== a );
  test.is( got !== b );

  test.case = 'length of the first argument is more than second argument';
  var a = [ 1, 2, 3, 4, 5 ];
  var b = [ 1, 2, 3, 4 ];
  var got = _.arraySetContainAll( a, b );
  var expected = false;
  test.identical( got, expected );
  test.is( got !== a );
  test.is( got !== b );

  test.case = 'length of the first argument is more than second argument';
  var a = [ 'abc', 'def', true, 26 ];
  var b = [ 1, 2, 3, 4 ];
  var c = [ 26, 'abc', 'def', true ];
  var got = _.arraySetContainAll( a, b, c );
  var expected = false;
  test.identical( got, expected );
  test.is( got !== a );
  test.is( got !== b );
  test.is( got !== c );

  test.case = 'second argument is an empty array';
  var a = [ 1, 2, 3 ];
  var b = [];
  var got = _.arraySetContainAll( a, b );
  var expected = false;
  test.identical( got, expected );
  test.is( got !== a );
  test.is( got !== b );

  test.case = 'first argument is an empty array';
  var a = [];
  var b = [ 1, 2, 3 ];
  var got = _.arraySetContainAll( a, b );
  var expected = true;
  test.identical( got, expected );
  test.is( got !== a );
  test.is( got !== b );

  test.case = 'both arguments are empty';
  var a = [];
  var b = [];
  var got = _.arraySetContainAll( a, b );
  var expected = true;
  test.identical( got, expected );
  test.is( got !== a );
  test.is( got !== b );

  /**/

 /* special cases */

  if( !Config.debug )
  return;

  test.case = 'too few arguments';
  test.shouldThrowError( function()
  {
    _.arraySetContainAll( [ 1, 1, 1 ] );
  });

  test.case = 'no arguments';
  test.shouldThrowError( function()
  {
    _.arraySetContainAll();
  });

  test.case = 'one or both arguments are not longIs entities, numerical arguments';
  test.shouldThrowError( function()
  {
    _.arraySetContainAll( 5, 8 );
  });

  test.case = 'one or both arguments are not longIs entities, string like arguments';
  test.shouldThrowError( function()
  {
    _.arraySetContainAll( 'a', 'c' );
  });

  test.case = 'one or both arguments are not longIs entities, map like arguments';
  test.shouldThrowError( function()
  {
    _.arraySetContainAll( { a : 1, b : 2 }, { c : 3 } );
  });

  test.case = 'wrong arguments';
  test.shouldThrowError( function()
  {
    _.arraySetContainAll( [ 1, 2, 3, 4 ], 'wrong arguments' );
  });

  test.case = 'both arguments are null';
  test.shouldThrowError( function()
  {
    _.arraySetContainAll( null, null );
  });

  test.case = 'both arguments are undefined';
  test.shouldThrowError( function()
  {
    _.arraySetContainAll( undefined, undefined );
  });

};

// --
// array set
// --

function arraySetDiff( test )
{

  test.case = 'first argument has single extra element, second argument has single extra element either';
  var a = [ 1, 2, 3, 4, 15 ];
  var b = [ 1, 2, 3, 4, 5 ];
  var got = _.arraySetDiff( a, b );
  var expected = [ 15, 5 ];
  test.identical( got, expected );
  test.is( got !== a );
  test.is( got !== b );

  test.case = 'first argument is an empty array';
  var a = [];
  var b = [ 1, 2, 3, 4 ];
  var got = _.arraySetDiff( a, b );
  var expected = [ 1, 2, 3, 4 ];
  test.identical( got, expected );
  test.is( got !== a );
  test.is( got !== b );

  test.case = 'second argument is an empty array';
  var a = [ 1, 2, 3, 4 ];
  var b = [];
  var got = _.arraySetDiff( a, b );
  var expected = [ 1, 2, 3, 4 ];
  test.identical( got, expected );
  test.is( got !== a );
  test.is( got !== b );

  test.case = 'both arguments are empty arrays';
  var a = [];
  var b = [];
  var got = _.arraySetDiff( a, b );
  var expected = [];
  test.identical( got, expected );
  test.is( got !== a );
  test.is( got !== b );

  test.case = 'all of the elements is present in both arrays';
  var a = [ 3, 3, 3 ];
  var b = [ 3, 3, 3, 3 ];
  var got = _.arraySetDiff( a, b );
  var expected = [];
  test.identical( got, expected );
  test.is( got !== a );
  test.is( got !== b );

  /* */

  test.case = 'extra';

  var cases =
  [
    { src1 : [], src2 : [], expected : [] },
    { src1 : [ 1, 2, 3 ], src2 : [], expected : [ 1, 2, 3 ] },
    { src1 : [], src2 : [ 1, 2, 3 ], expected : [ 1, 2, 3 ] },
    { src1 : [ 1, 2, 3 ], src2 : [ 4, 5, 6 ], expected : [ 1, 2, 3, 4, 5, 6 ] },
    { src1 : [ 1, 2, 3 ], src2 : [ 3, 4, 5 ], expected : [ 1, 2, 4, 5 ] },
    { src1 : [ 1, 1, 2, 2, 3, 3 ], src2 : [ 1, 2, 3 ], expected : [] },
    { src1 : [ 1, 1, 2, 3, 3 ], src2 : [ 3, 3, 4, 5, 5 ], expected : [ 1, 1, 2, 4, 5, 5 ] },
    { src1 : 1, src2 : 1, error : true },
  ]

  for( var i = 0; i < cases.length; i++ )
  {
    var c = cases[ i ];

    if( c.error )
    test.shouldThrowError( () => _.arraySetDiff( c.src1, c.src2 ) );
    else
    test.identical( _.arraySetDiff( c.src1, c.src2 ), c.expected );
  }

  /* */

  if( !Config.debug )
  return;

  test.case = 'no arguments';
  test.shouldThrowError( function()
  {
    _.arraySetDiff();
  });

  test.case = 'too few arguments';
  test.shouldThrowError( function()
  {
    _.arraySetDiff([ 1, 2, 3, 4 ]);
  });

  test.case = 'too many arguments';
  test.shouldThrowError( function()
  {
    _.arraySetDiff([ 1, 2, 3, 4 ], [ 5, 7, 8, 9 ], [ 13, 15, 17 ]);
  });


  test.case = 'one or both arguments are not longIs entities, numeric arguments';
  test.shouldThrowError( function()
  {
    _.arraySetDiff( 10, 15 );
  });

  test.case = 'one or both arguments are not longIs entities, string like arguments';
  test.shouldThrowError( function()
  {
    _.arraySetDiff( 'a', 'c' );
  });

  test.case = 'one or both arguments are not longIs entities, map arguments';
  test.shouldThrowError( function()
  {
    _.arraySetDiff( { a : 1 }, { b : 3, c : 8 } );
  });

  test.case = 'wrong argument';
  test.shouldThrowError( function()
  {
    _.arraySetDiff( [ 1, 2, 3 ], "wrong argument" );
  });

  test.case = 'both arguments are null';
  test.shouldThrowError( function()
  {
    _.arraySetDiff( null, null );
  });

  test.case = 'both arguments are undefined';
  test.shouldThrowError( function()
  {
    _.arraySetDiff( undefined, undefined );
  });

}

//

function arraySetBut( test )
{

  test.case = 'first argument has single extra element, second argument has single extra element either';
  var a = [ 1, 2, 3, 4, 15 ];
  var b = [ 1, 2, 3, 4, 5 ];
  var got = _.arraySetBut( a, b );
  var expected = [ 15 ];
  test.identical( got, expected );
  test.is( got === a );
  test.is( got !== b );

  test.case = 'first argument has single extra element, second argument has single extra element either';
  var a = [ 1, 2, 3, 4, 15 ];
  var b = [ 1, 2, 3, 4, 5 ];
  var got = _.arraySetBut( null, a, b );
  var expected = [ 15 ];
  test.identical( got, expected );
  test.is( got !== a );
  test.is( got !== b );

  test.case = 'first argument has several elements that are not present in second argument';
  var a = [ 1, 4, 9 ];
  var b = [ 2, 5 ];
  var got = _.arraySetBut( a, b );
  var expected = [ 1, 4, 9 ];
  test.identical( got, expected );
  test.is( got === a );
  test.is( got !== b );

  test.case = 'first argument has several elements that are not present in second argument';
  var a = [ 1, 4, 9 ];
  var b = [ 2, 5 ];
  var got = _.arraySetBut( null, a, b );
  var expected = [ 1, 4, 9 ];
  test.identical( got, expected );
  test.is( got !== a );
  test.is( got !== b );

  test.case = 'first argument is the same as second';
  var a = [ 1, 2, 3, 4 ];
  var b = [ 1, 2, 3, 4 ];
  var got = _.arraySetBut( a, b );
  var expected = [];
  test.identical( got, expected );
  test.is( got === a );
  test.is( got !== b );

  test.case = 'first argument is the same as second';
  var a = [ 1, 2, 3, 4 ];
  var b = [ 1, 2, 3, 4 ];
  var got = _.arraySetBut( null, a, b );
  var expected = [];
  test.identical( got, expected );
  test.is( got !== a );
  test.is( got !== b );

  test.case = 'first argument is an empty array';
  var a = [];
  var b = [ 1, 2, 3, 4 ];
  var got = _.arraySetBut( a, b );
  var expected = [];
  test.identical( got, expected );
  test.is( got === a );
  test.is( got !== b );

  test.case = 'first argument is an empty array';
  var a = [];
  var b = [ 1, 2, 3, 4 ];
  var got = _.arraySetBut( null, a, b );
  var expected = [];
  test.identical( got, expected );
  test.is( got !== a );
  test.is( got !== b );

  test.case = 'second argument is an empty array';
  var a = [ 1, 2, 3, 4 ];
  var b = [];
  var got = _.arraySetBut( a, b );
  var expected = [ 1, 2, 3, 4 ];
  test.identical( got, expected );
  test.is( got === a );
  test.is( got !== b );

  test.case = 'second argument is an empty array';
  var a = [ 1, 2, 3, 4 ];
  var b = [];
  var got = _.arraySetBut( null, a, b );
  var expected = [ 1, 2, 3, 4 ];
  test.identical( got, expected );
  test.is( got !== a );
  test.is( got !== b );

  test.case = 'first array has the same element as the second ';
  var a = [ 1, 1, 1 ];
  var b = [ 1 ];
  var got = _.arraySetBut( a, b );
  var expected = [];
  test.identical( got, expected );
  test.is( got === a );
  test.is( got !== b );

  test.case = 'first array has the same element as the second ';
  var a = [ 1, 1, 1 ];
  var b = [ 1 ];
  var got = _.arraySetBut( null, a, b );
  var expected = [];
  test.identical( got, expected );
  test.is( got !== a );
  test.is( got !== b );

  test.case = 'both arguments are empty arrays';
  var a = [];
  var b = [];
  var got = _.arraySetBut( a, b );
  var expected = [];
  test.identical( got, expected );
  test.is( got === a );
  test.is( got !== b );

  test.case = 'both arguments are empty arrays';
  var a = [];
  var b = [];
  var got = _.arraySetBut( null, a, b );
  var expected = [];
  test.identical( got, expected );
  test.is( got !== a );
  test.is( got !== b );

  test.case = 'single empty argument';
  var a = [];
  var got = _.arraySetBut( a );
  var expected = [];
  test.identical( got, expected );
  test.is( got === a );

  test.case = 'single empty argument';
  var a = [];
  var got = _.arraySetBut( null, a );
  var expected = [];
  test.identical( got, expected );
  test.is( got !== a );

  test.case = 'single not empty argument';
  var a = [ 3,4,5 ];
  var got = _.arraySetBut( a );
  var expected = [ 3,4,5 ];
  test.identical( got, expected );
  test.is( got === a );

  test.case = 'single not empty argument';
  var a = [ 3,4,5 ];
  var got = _.arraySetBut( null, a );
  var expected = [ 3,4,5 ];
  test.identical( got, expected );
  test.is( got !== a );

  test.case = 'three arguments, same elements';
  var a = [ 3,4,5 ];
  var b = [ 3,4,5 ];
  var c = [ 3,4,5 ];
  var got = _.arraySetBut( a,b,c );
  var expected = [];
  test.identical( got, expected );
  test.is( got === a );
  test.is( got !== b );
  test.is( got !== c );

  test.case = 'three arguments, same elements';
  var a = [ 3,4,5 ];
  var b = [ 3,4,5 ];
  var c = [ 3,4,5 ];
  var got = _.arraySetBut( null,a,b,c );
  var expected = [];
  test.identical( got, expected );
  test.is( got !== a );
  test.is( got !== b );
  test.is( got !== c );

  test.case = 'three arguments, differet elements';
  var a = [ 3,4,5 ];
  var b = [ 5 ];
  var c = [ 3 ];
  var got = _.arraySetBut( a,b,c );
  var expected = [ 4 ];
  test.identical( got, expected );
  test.is( got === a );
  test.is( got !== b );
  test.is( got !== c );

  test.case = 'three arguments, differet elements';
  var a = [ 3,4,5 ];
  var b = [ 5 ];
  var c = [ 3 ];
  var got = _.arraySetBut( null,a,b,c );
  var expected = [ 4 ];
  test.identical( got, expected );
  test.is( got !== a );
  test.is( got !== b );
  test.is( got !== c );

  test.case = 'three arguments, no elements in the second and third';
  var a = [ 3,4,5 ];
  var b = [];
  var c = [];
  var got = _.arraySetBut( a,b,c );
  var expected = [ 3,4,5 ];
  test.identical( got, expected );
  test.is( got === a );
  test.is( got !== b );
  test.is( got !== c );

  test.case = 'three arguments, no elements in the second and third';
  var a = [ 3,4,5 ];
  var b = [];
  var c = [];
  var got = _.arraySetBut( null,a,b,c );
  var expected = [ 3,4,5 ];
  test.identical( got, expected );
  test.is( got !== a );
  test.is( got !== b );
  test.is( got !== c );

  test.case = 'three arguments, no elements in the first';
  var a = [];
  var b = [ 3,4,5 ];
  var c = [ 3,4,5 ];
  var got = _.arraySetBut( a,b,c );
  var expected = [];
  test.identical( got, expected );
  test.is( got === a );
  test.is( got !== b );
  test.is( got !== c );

  test.case = 'three arguments, no elements in the first';
  var a = [];
  var b = [ 3,4,5 ];
  var c = [ 3,4,5 ];
  var got = _.arraySetBut( null,a,b,c );
  var expected = [];
  test.identical( got, expected );
  test.is( got !== a );
  test.is( got !== b );
  test.is( got !== c );

  test.case = 'complex case';
  var got = _.arraySetBut( [ 1, 10, 0, 5 ], [ 5, 8, 2 ], [ 3, 1, 6, 4 ], [ 0 ] );
  var expected = [ 10 ];
  test.identical( got, expected );

  test.case = '1 argument, repeats';
  var a = [ 1, 1, 1, 3, 4, 15 ];
  var got = _.arraySetBut( null, a );
  var expected = [ 1, 1, 1, 3, 4, 15 ];
  test.identical( got, expected );
  test.is( got !== a );
  test.is( got !== b );
  test.is( got !== c );

  test.case = '1 argument, repeats';
  var a = [ 1, 1, 1, 3, 4, 15 ];
  var got = _.arraySetBut( a );
  var expected = [ 1, 1, 1, 3, 4, 15 ];
  test.identical( got, expected );
  test.is( got === a );
  test.is( got !== b );
  test.is( got !== c );

  test.case = '1 null';
  var got = _.arraySetBut( null );
  var expected = [];
  test.identical( got, expected );

  /* */

  var cases =
  [
    { src : [], but : [], expected : [] },
    { src : [ 1, 2, 3 ], but : [], expected : [ 1, 2, 3 ] },
    { src : [], but : [ 1, 2, 3 ], expected : [ ] },
    { src : [ 1, 1, 1 ], but : [ 1 ], expected : [] },
    { src : [ 1, 2, 3 ], but : [ 3, 2, 1 ], expected : [] },
    { src : [ 1, 2, 3 ], but : [ 3 ], expected : [ 1, 2 ] },
    { src : [ 1, 2, 3 ], but : [ 4, 5, 6 ], expected : [ 1, 2, 3 ] },
    { src : 1, but : 1, error : true },
  ]

  for( var i = 0; i < cases.length; i++ )
  {
    var c = cases[ i ];

    if( c.error )
    test.shouldThrowError( () => _.arraySetBut( c.src, c.but ) );
    else
    test.identical( _.arraySetBut( c.src, c.but ), c.expected );
  }

  /* */

  if( !Config.debug )
  return;

  /* bad arguments */

  test.case = 'not array';
  test.shouldThrowError( function()
  {
    _.arraySetBut( '3' );
  });

  test.case = 'no arguments, the count of arguments doesn\'t match 2';
  test.shouldThrowError( function()
  {
    _.arraySetBut();
  });

  test.case = 'one or both arguments are not longIs entities, numerical arguments';
  test.shouldThrowError( function()
  {
    _.arraySetBut( 5, 8 );
  });

  test.case = 'one or both arguments are not longIs entities, string like arguments';
  test.shouldThrowError( function()
  {
    _.arraySetBut( 'a', 'c' );
  });

  test.case = 'one or both arguments are not longIs entities, map like arguments';
  test.shouldThrowError( function()
  {
    _.arraySetBut( { a : 1 }, { b : 3, c : 8 } );
  });

  test.case = 'wrong argument';
  test.shouldThrowError( function()
  {
    _.arraySetBut( [ 1, 2, 3 ], "wrong argument" );
  });

  test.case = 'both arguments are null';
  test.shouldThrowError( function()
  {
    _.arraySetBut( null, null );
  });

  test.case = 'both arguments are undefined';
  test.shouldThrowError( function()
  {
    _.arraySetBut( undefined, undefined );
  });

}

//

function arraySetIntersection( test )
{

  test.case = 'second argument has extra element, third argument has two extra elements';
  var a = [ 1, 2, 3, 4, 15 ];
  var b = [ 1, 2, 3, 4, 5 ];
  var got = _.arraySetIntersection( a, b );
  var expected = [ 1, 2, 3, 4 ];
  test.identical( got, expected );
  test.is( got === a );
  test.is( got !== b );

  test.case = 'second argument has extra element, third argument has two extra elements';
  var a = [ 1, 2, 3, 4, 15 ];
  var b = [ 1, 2, 3, 4, 5 ];
  var got = _.arraySetIntersection( null, a, b );
  var expected = [ 1, 2, 3, 4 ];
  test.identical( got, expected );
  test.is( got !== a );
  test.is( got !== b );

  test.case = 'single array argument';
  var a = [ 1, 2, 3, 4, 15 ];
  var got = _.arraySetIntersection( a );
  var expected = [ 1, 2, 3, 4, 15 ];
  test.identical( got, expected );
  test.is( got === a );

  test.case = 'single array argument';
  var a = [ 1, 2, 3, 4, 15 ];
  var got = _.arraySetIntersection( null,a );
  var expected = [ 1, 2, 3, 4, 15 ];
  test.identical( got, expected );
  test.is( got !== a );

  test.case = 'first argument is an empty array';
  var a = [];
  var b = [ 1, 2, 3, 4, 15 ];
  var got = _.arraySetIntersection( a, b );
  var expected = [];
  test.identical( got, expected );
  test.is( got === a );
  test.is( got !== b );

  test.case = 'first argument is an empty array';
  var a = [];
  var b = [ 1, 2, 3, 4, 15 ];
  var got = _.arraySetIntersection( null,a, b );
  var expected = [];
  test.identical( got, expected );
  test.is( got !== a );
  test.is( got !== b );

  test.case = 'first and second argument are empty arrays';
  var a = [];
  var b = [];
  var got = _.arraySetIntersection( a, b );
  var expected = [];
  test.identical( got, expected );
  test.is( got === a );
  test.is( got !== b );

  test.case = 'first and second argument are empty arrays';
  var a = [];
  var b = [];
  var got = _.arraySetIntersection( null, a, b );
  var expected = [];
  test.identical( got, expected );
  test.is( got !== a );
  test.is( got !== b );

  test.case = '3 arguments, nothing in common';
  var a = [ 1, 2, 3, 4, 15 ];
  var b = [ 1, 2, 3, 4, 5 ];
  var c = [ 15, 16, 17 ];
  var got = _.arraySetIntersection( a, b, c );
  var expected = [];
  test.identical( got, expected );
  test.is( got === a );
  test.is( got !== b );
  test.is( got !== c );

  test.case = '3 arguments, nothing in common';
  var a = [ 1, 2, 3, 4, 15 ];
  var b = [ 1, 2, 3, 4, 5 ];
  var c = [ 15, 16, 17 ];
  var got = _.arraySetIntersection( null, a, b, c );
  var expected = [];
  test.identical( got, expected );
  test.is( got !== a );
  test.is( got !== b );
  test.is( got !== c );

  test.case = '3 arguments, something in common';
  var a = [ 1, 2, 3, 4, 15 ];
  var b = [ 1, 2, 3, 4, 5, ];
  var c = [ 3, 15, 16, 17, 1 ];
  var got = _.arraySetIntersection( null, a, b, c );
  var expected = [ 1, 3 ];
  test.identical( got, expected );
  test.is( got !== a );
  test.is( got !== b );
  test.is( got !== c );

  test.case = '3 arguments, something in common';
  var a = [ 1, 2, 3, 4, 15 ];
  var b = [ 3, ];
  var c = [ 1, 3 ];
  var got = _.arraySetIntersection( null, a, b, c );
  var expected = [ 3 ];
  test.identical( got, expected );
  test.is( got !== a );
  test.is( got !== b );
  test.is( got !== c );

  test.case = '3 arguments, repeats';
  var a = [ 1, 1, 1, 3, 4, 15 ];
  var b = [ 3, 1 ];
  var c = [ 1, 3 ];
  var got = _.arraySetIntersection( null, a, b, c );
  var expected = [ 1, 1, 1, 3 ];
  test.identical( got, expected );
  test.is( got !== a );
  test.is( got !== b );
  test.is( got !== c );

  test.case = '1 argument, repeats';
  var a = [ 1, 1, 1, 3, 4, 15 ];
  var got = _.arraySetIntersection( null, a );
  var expected = [ 1, 1, 1, 3, 4, 15 ];
  test.identical( got, expected );
  test.is( got !== a );
  test.is( got !== b );
  test.is( got !== c );

  test.case = '1 argument, repeats';
  var a = [ 1, 1, 1, 3, 4, 15 ];
  var got = _.arraySetIntersection( a );
  var expected = [ 1, 1, 1, 3, 4, 15 ];
  test.identical( got, expected );
  test.is( got === a );
  test.is( got !== b );
  test.is( got !== c );

  test.case = '1 null';
  var got = _.arraySetIntersection( null );
  var expected = [];
  test.identical( got, expected );

  /* extra */

  var cases =
  [
    { args : [ [] ], expected : [] },
    { args : [ [ 1 ], [ ] ], expected : [] },
    { args : [ [ ], [ 1 ] ], expected : [] },
    { args : [ [ 1 ], [ 2 ] ], expected : [] },
    { args : [ [ 1, 2, 3 ], [ 2 ] ], expected : [ 2 ] },
    { args : [ [ 1, 2, 3 ], [ 2 ], [ 1 ], [ 3 ] ], expected : [] },
    { args : [ [ 1, 1, 1 ], [ 1 ] ], expected : [ 1, 1, 1 ] },
    { args : [ [ 1, 2, 3 ], [ 0 ], [ 4 ], [ 0, 0, 3 ] ], expected : [] },
    { args : [ [ 1, 2, 3 ], [ 0 ], 1, [ 3 ] ], error : true },
    { args : [ 1 ], error : true },
  ]

  for( var i = 0; i < cases.length; i++ )
  {
    var c = cases[ i ];
    if( c.error )
    test.shouldThrowError( () => _.arraySetIntersection.apply( _,c.args ) );
    else
    test.identical( _.arraySetIntersection.apply( _,c.args ) , c.expected );
  }
  /* */

  if( !Config.debug )
  return;

  test.case = 'no arguments';
  test.shouldThrowError( function()
  {
    _.arraySetIntersection();
  });

  test.case = 'one or several arguments are not longIs entities, numerical arguments';
  test.shouldThrowError( function()
  {
    _.arraySetIntersection( 10, 15, 25 );
  });

  test.case = 'one or both arguments are not longIs entities, string like arguments';
  test.shouldThrowError( function()
  {
    _.arraySetIntersection( 'a', 'c' );
  });

  test.case = 'one or both arguments are not longIs entities, map arguments';
  test.shouldThrowError( function()
  {
    _.arraySetIntersection( { a : 1 }, { b : 3, c : 8 } );
  });

  test.case = 'wrong argument';
  test.shouldThrowError( function()
  {
    _.arraySetIntersection( [ 1, 2, 3 ], "wrong argument" );
  });

  test.case = 'one or more arguments are null';
  test.shouldThrowError( function()
  {
    _.arraySetIntersection( null, null );
  });

  test.case = 'one or more arguments are undefined';
  test.shouldThrowError( function()
  {
    _.arraySetIntersection( undefined, undefined );
  });

}

//

function arraySetUnion( test )
{

  test.case = 'second argument has extra element, third argument has two extra elements';
  var a = [ 1, 2, 3, 4, 15 ];
  var b = [ 1, 2, 3, 4, 5 ];
  var got = _.arraySetUnion( a, b );
  var expected = [ 1, 2, 3, 4, 15, 5 ];
  test.identical( got, expected );
  test.is( got === a );
  test.is( got !== b );

  test.case = 'second argument has extra element, third argument has two extra elements';
  var a = [ 1, 2, 3, 4, 15 ];
  var b = [ 1, 2, 3, 4, 5 ];
  var got = _.arraySetUnion( null, a, b );
  var expected = [ 1, 2, 3, 4, 15, 5 ];
  test.identical( got, expected );
  test.is( got !== a );
  test.is( got !== b );

  test.case = 'single array argument';
  var a = [ 1, 2, 3, 4, 15 ];
  var got = _.arraySetUnion( a );
  var expected = [ 1, 2, 3, 4, 15 ];
  test.identical( got, expected );
  test.is( got === a );

  test.case = 'single array argument';
  var a = [ 1, 2, 3, 4, 15 ];
  var got = _.arraySetUnion( null,a );
  var expected = [ 1, 2, 3, 4, 15 ];
  test.identical( got, expected );
  test.is( got !== a );

  test.case = 'first argument is an empty array';
  var a = [];
  var b = [ 1, 2, 3, 4, 15 ];
  var got = _.arraySetUnion( a, b );
  var expected = [ 1, 2, 3, 4, 15 ];
  test.identical( got, expected );
  test.is( got === a );
  test.is( got !== b );

  test.case = 'first argument is an empty array';
  var a = [];
  var b = [ 1, 2, 3, 4, 15 ];
  var got = _.arraySetUnion( null,a, b );
  var expected = [ 1, 2, 3, 4, 15 ];
  test.identical( got, expected );
  test.is( got !== a );
  test.is( got !== b );

  test.case = 'first and second argument are empty arrays';
  var a = [];
  var b = [];
  var got = _.arraySetUnion( a, b );
  var expected = [];
  test.identical( got, expected );
  test.is( got === a );
  test.is( got !== b );

  test.case = 'first and second argument are empty arrays';
  var a = [];
  var b = [];
  var got = _.arraySetUnion( null, a, b );
  var expected = [];
  test.identical( got, expected );
  test.is( got !== a );
  test.is( got !== b );

  test.case = '3 arguments, nothing in common';
  var a = [ 1, 2, 3, 4, 15 ];
  var b = [ 1, 2, 3, 4, 5 ];
  var c = [ 15, 16, 17 ];
  var got = _.arraySetUnion( a, b, c );
  var expected = [ 1, 2, 3, 4, 15, 5, 16, 17 ];
  test.identical( got, expected );
  test.is( got === a );
  test.is( got !== b );
  test.is( got !== c );

  test.case = '3 arguments, nothing in common';
  var a = [ 1, 2, 3, 4, 15 ];
  var b = [ 1, 2, 3, 4, 5 ];
  var c = [ 15, 16, 17 ];
  var got = _.arraySetUnion( null, a, b, c );
  var expected = [ 1, 2, 3, 4, 15, 5, 16, 17 ];
  test.identical( got, expected );
  test.is( got !== a );
  test.is( got !== b );
  test.is( got !== c );

  test.case = '3 arguments, something in common';
  var a = [ 1, 2, 3, 4, 15 ];
  var b = [ 1, 2, 3, 4, 5, ];
  var c = [ 3, 15, 16, 17, 1 ];
  var got = _.arraySetUnion( null, a, b, c );
  var expected = [ 1, 2, 3, 4, 15, 5, 16, 17 ];
  test.identical( got, expected );
  test.is( got !== a );
  test.is( got !== b );
  test.is( got !== c );

  test.case = '3 arguments, something in common';
  var a = [ 1, 2, 3, 4, 15 ];
  var b = [ 3, ];
  var c = [ 1, 3 ];
  var got = _.arraySetUnion( null, a, b, c );
  var expected = [ 1, 2, 3, 4, 15 ];
  test.identical( got, expected );
  test.is( got !== a );
  test.is( got !== b );
  test.is( got !== c );

  test.case = '3 arguments, repeats';
  var a = [ 1, 1, 1, 3, 4, 15 ];
  var b = [ 3, 1 ];
  var c = [ 1, 3 ];
  var got = _.arraySetUnion( null, a, b, c );
  var expected = [ 1, 3, 4, 15 ];
  test.identical( got, expected );
  test.is( got !== a );
  test.is( got !== b );
  test.is( got !== c );

  test.case = '1 argument, repeats';
  var a = [ 1, 1, 1, 3, 4, 15 ];
  var got = _.arraySetUnion( null, a );
  var expected = [ 1, 3, 4, 15 ];
  test.identical( got, expected );
  test.is( got !== a );
  test.is( got !== b );
  test.is( got !== c );

  test.case = '1 argument, repeats';
  var a = [ 1, 1, 1, 3, 4, 15 ];
  var got = _.arraySetUnion( a );
  var expected = [ 1, 1, 1, 3, 4, 15 ];
  test.identical( got, expected );
  test.is( got === a );
  test.is( got !== b );
  test.is( got !== c );

  test.case = '1 null';
  var got = _.arraySetUnion( null );
  var expected = [];
  test.identical( got, expected );

  /* */

  if( !Config.debug )
  return;

  test.case = 'no arguments';
  test.shouldThrowError( function()
  {
    _.arraySetUnion();
  });

  test.case = 'one or several arguments are not longIs entities, numerical arguments';
  test.shouldThrowError( function()
  {
    _.arraySetUnion( 10, 15, 25 );
  });

  test.case = 'one or both arguments are not longIs entities, string like arguments';
  test.shouldThrowError( function()
  {
    _.arraySetUnion( 'a', 'c' );
  });

  test.case = 'one or both arguments are not longIs entities, map arguments';
  test.shouldThrowError( function()
  {
    _.arraySetUnion( { a : 1 }, { b : 3, c : 8 } );
  });

  test.case = 'wrong argument';
  test.shouldThrowError( function()
  {
    _.arraySetUnion( [ 1, 2, 3 ], "wrong argument" );
  });

  test.case = 'one or more arguments are null';
  test.shouldThrowError( function()
  {
    _.arraySetUnion( null, null );
  });

  test.case = 'one or more arguments are undefined';
  test.shouldThrowError( function()
  {
    _.arraySetUnion( undefined, undefined );
  });

}

//

function arraySetContainAll( test )
{

  test.case = '1 argument, empty';
  var a = [];
  var got = _.arraySetContainAll( a );
  var expected = true;
  test.identical( got, expected );

  test.case = '1 argument, repeats';
  var a = [ 1, 1, 1, 3, 4, 15 ];
  var got = _.arraySetContainAll( a );
  var expected = true;
  test.identical( got, expected );

  test.case = '2 arguments, empty';
  var a = [];
  var b = [];
  var got = _.arraySetContainAll( a,b );
  var expected = true;
  test.identical( got, expected );

  test.case = '2 arguments, src empty';
  var a = [];
  var b = [ 1 ];
  var got = _.arraySetContainAll( a,b );
  var expected = false;
  test.identical( got, expected );

  test.case = '2 arguments, ins empty';
  var a = [ 1 ];
  var b = [];
  var got = _.arraySetContainAll( a,b );
  var expected = true;
  test.identical( got, expected );

  test.case = 'bigger second argument';
  var a = [ 1, 3 ];
  var b = [ 1, 1, 1, 1 ];
  var got = _.arraySetContainAll( a,b );
  var expected = true;
  test.identical( got, expected );

  test.case = 'bigger third argument';
  var a = [ 1, 3 ];
  var b = [ 1, 1 ];
  var c = [ 1, 1, 1, 1 ];
  var got = _.arraySetContainAll( a,b,c );
  var expected = true;
  test.identical( got, expected );

  test.case = '4 arguments';
  var a = [ 1, 2, 3, 4 ];
  var b = [ 1 ];
  var c = [ 3, 1 ];
  var d = [ 4, 1, 3, 2 ];
  var got = _.arraySetContainAll( a,b,c,d );
  var expected = true;
  test.identical( got, expected );

  test.case = 'one argument have redundant element';
  var a = [ 1, 2, 3, 4 ];
  var b = [ 0 ];
  var c = [ 3, 1 ];
  var d = [ 4, 1, 3, 2 ];
  var got = _.arraySetContainAll( a,b,c,d );
  var expected = false;
  test.identical( got, expected );

  test.case = 'one argument have redundant element';
  var a = [ 1, 2, 3, 4 ];
  var b = [ 1 ];
  var c = [ 0, 1 ];
  var d = [ 4, 1, 3, 2 ];
  var got = _.arraySetContainAll( a,b,c,d );
  var expected = false;
  test.identical( got, expected );

  test.case = 'one argument have redundant element';
  var a = [ 1, 2, 3, 4 ];
  var b = [ 1 ];
  var c = [ 3, 0 ];
  var d = [ 4, 1, 3, 2 ];
  var got = _.arraySetContainAll( a,b,c,d );
  var expected = false;
  test.identical( got, expected );

  test.case = 'one argument have redundant element';
  var a = [ 1, 2, 3, 4 ];
  var b = [ 1 ];
  var c = [ 3, 1 ];
  var d = [ 4, 1, 0, 2 ];
  var got = _.arraySetContainAll( a,b,c,d );
  var expected = false;
  test.identical( got, expected );

  /* */

  var cases =
  [
    { args : [ [], [] ], expected : true },
    { args : [ [ 1 ], [] ], expected : true },
    { args : [ [ 1 ], [ 1 ] ], expected : true },
    { args : [ [ 1, 1 ], [ 1, 1, 1 ] ], expected : true },
    { args : [ [ 1, 1, 1 ], [ 1, 1 ] ], expected : true },
    { args : [ [ 1 ], [ 1 ], [ 1 ], [] ], expected : true },
    { args : [ [ 1 ], [ 1 ], [ 1 ], [ 1, 1, 1 ] ], expected : true },
    { args : [ [ 1 ], [ 0, 1 ], [ 3, 2, 1 ], [ 1 ] ], expected : false },
    { args : [ [ 1, 2, 3 ], [ 1, 2, 3 ], [ 3, 2, 1 ], [ 1, 2 ] ], expected : true },
    { args : [ [], [ 1, 2, 3 ], [ 3, 2, 1 ], [ 1, 2 ] ], expected : false },
    { args : [ [], 1, [ 3, 2, 1 ], [ 1, 2 ] ], error : true },
    { args : [ 1 ], error : true },
  ]

  for( var i = 0; i < cases.length; i++ )
  {
    var _case = cases[ i ];
    console.log( _.toStr( _case,{ levels : 3 } ) );
    if( _case.error )
    test.shouldThrowError( () => _.arraySetContainAll.apply( _,_case.args ) );
    else
    test.identical( _.arraySetContainAll.apply( _,_case.args ) , _case.expected );
  }

}

//

function arraySetContainAny( test )
{

  test.case = '1 argument, empty';
  var a = [];
  var got = _.arraySetContainAny( a );
  var expected = true;
  test.identical( got, expected );

  test.case = '1 argument, repeats';
  var a = [ 1, 1, 1, 3, 4, 15 ];
  var got = _.arraySetContainAny( a );
  var expected = true;
  test.identical( got, expected );

  test.case = '2 arguments, empty';
  var a = [];
  var b = [];
  var got = _.arraySetContainAny( a,b );
  var expected = true;
  test.identical( got, expected );

  test.case = '2 arguments, src empty';
  var a = [];
  var b = [ 1 ];
  var got = _.arraySetContainAny( a,b );
  var expected = true;
  test.identical( got, expected );

  test.case = '2 arguments, ins empty';
  var a = [ 1 ];
  var b = [];
  var got = _.arraySetContainAny( a,b );
  var expected = false;
  test.identical( got, expected );

  test.case = 'bigger second argument';
  var a = [ 1, 3 ];
  var b = [ 1, 1, 1, 1 ];
  debugger;
  var got = _.arraySetContainAny( a,b );
  var expected = true;
  test.identical( got, expected );

  test.case = 'bigger third argument';
  var a = [ 1, 3 ];
  var b = [ 1, 1 ];
  var c = [ 1, 1, 1, 1 ];
  var got = _.arraySetContainAny( a,b,c );
  var expected = true;
  test.identical( got, expected );

  test.case = '3 arguments, the first is empty';
  var a = [];
  var b = [ 1 ];
  var c = [ 2, 3];
  var got = _.arraySetContainAny( a,b,c );
  var expected = true;
  test.identical( got, expected );

  test.case = '4 arguments';
  var a = [ 1, 2, 3, 4 ];
  var b = [ 1 ];
  var c = [ 3, 1 ];
  var d = [ 4, 1, 3, 2 ];
  var got = _.arraySetContainAny( a,b,c,d );
  var expected = true;
  test.identical( got, expected );

  test.case = 'one argument have redundant element';
  var a = [ 1, 2, 3, 4 ];
  var b = [ 0 ];
  var c = [ 3, 1 ];
  var d = [ 4, 1, 3, 2 ];
  var got = _.arraySetContainAny( a,b,c,d );
  var expected = false;
  test.identical( got, expected );

  test.case = 'one argument have redundant element';
  var a = [ 1, 2, 3, 4 ];
  var b = [ 1 ];
  var c = [ 0, 1 ];
  var d = [ 4, 1, 3, 2 ];
  var got = _.arraySetContainAny( a,b,c,d );
  var expected = true;
  test.identical( got, expected );

  test.case = 'one argument have redundant element';
  var a = [ 1, 2, 3, 4 ];
  var b = [ 1 ];
  var c = [ 3, 0 ];
  var d = [ 4, 1, 3, 2 ];
  var got = _.arraySetContainAny( a,b,c,d );
  var expected = true;
  test.identical( got, expected );

  test.case = 'one argument have redundant element';
  var a = [ 1, 2, 3, 4 ];
  var b = [ 1 ];
  var c = [ 3, 1 ];
  var d = [ 4, 1, 0, 2 ];
  var got = _.arraySetContainAny( a,b,c,d );
  var expected = true;
  test.identical( got, expected );

  test.case = 'second and third arrays contains several values from (src) array';
  var a = [ 33, 4, 5, 'b', 'c' ];
  var b = [ 1, 'b', 'c', 4 ];
  var c = [ 33, 13, 3 ];
  var got = _.arraySetContainAny( a, b, c );
  var expected = true;
  test.identical( got, expected );
  test.is( got !== a );
  test.is( got !== b );
  test.is( got !== c );

  test.case = 'second array is empty, third array contains elements from (src) array';
  var a = [ 33, 4, 5, 'b', 'c' ];
  var b = [];
  var c = [ 33 ];
  var got = _.arraySetContainAny( a, b, c );
  var expected = false;
  test.identical( got, expected );
  test.is( got !== a );
  test.is( got !== b );
  test.is( got !== c );

  test.case = 'second and third arrays doesn\'t contains matching elemets from (src) array';
  var a = [ 33, 4, 5, 'b', 'c' ];
  var b = [ 1, 'bcda', 'ce', 8 ];
  var c = [ 45, 13, 3 ];
  var got = _.arraySetContainAny( a, b, c );
  var expected = false;
  test.identical( got, expected );
  test.is( got !== a );
  test.is( got !== b );
  test.is( got !== c );

  test.case = 'first argument is an empty array';
  var a = [];
  var b = [ 1, 'bcda', 'ce', 8 ];
  var c = [ 45, 13, 3 ];
  var got = _.arraySetContainAny( a, b, c );
  var expected = true;
  test.identical( got, expected );
  test.is( got !== a );
  test.is( got !== b );
  test.is( got !== c );

  test.case = 'following array are empty, (src) array is not empty';
  var a = [ 33, 4, 5, 'b', 'c' ];
  var b = [];
  var c = [];
  var got = _.arraySetContainAny( a, b, c );
  var expected = false;
  test.identical( got, expected );
  test.is( got !== a );
  test.is( got !== b );
  test.is( got !== c );

  test.case = 'all the array are empty';
  var a = [];
  var b = [];
  var c = [];
  var got = _.arraySetContainAny( a, b, c );
  var expected = true;
  test.identical( got, expected );
  test.is( got !== a );
  test.is( got !== b );
  test.is( got !== c );

  test.case = 'single argument';
  var got = _.arraySetContainAny([ 33, 4, 5, 'b', 'c' ]);
  var expected = true;
  test.identical( got, expected );

  /**/

  var cases =
  [
    { args : [ [], [] ], expected : true },
    { args : [ [ 1, 2, 3 ], [ 1 ] ], expected : true },
    { args : [ [ 1, 2, 3 ], [], [ 3 ] ], expected : false },
    { args : [ [ 1, 2, 3 ], [ 0, 1 ], [ 9, 3 ] ], expected : true },
    { args : [ [ 1, 2, 3 ], [ 4 ], [ 3 ] ], expected : false },
    { args : [ [], [ 0 ], [ 4 ], [ 3 ] ], expected : true },
    { args : [ [ 1, 2, 3 ], [ 4 ], [ 5 ]  ], expected : false },
    { args : [ [ 0, 0, 0, 1 ], [ 5 ], [ 6 ], [ 2, 1 ]  ], expected : false },
    { args : [ [ 1, 2, 3 ], [ 4 ], 1  ], error : true },
    { args : [ 1, [ 4 ], 1  ], error : true },
  ]

  for( var i = 0; i < cases.length; i++ )
  {
    var c = cases[ i ];

    if( c.error )
    test.shouldThrowError( () => _.arraySetContainAny.apply( _,c.args ) );
    else
    test.identical( _.arraySetContainAny.apply( _,c.args ) , c.expected );
  }

  /* */

  if( !Config.debug )
  return;

  test.case = 'no arguments';
  test.shouldThrowError( function()
  {
    _.arraySetContainAny();
  });

  test.case = 'one or several arguments are not longIs entities,numeric arguments';
  test.shouldThrowError( function()
  {
    _.arraySetContainAny( [ 33, 4, 5, 'b', 'c' ], 15, 25 );
  });

  test.case = 'one or several arguments are not longIs entities,string like arguments';
  test.shouldThrowError( function()
  {
    _.arraySetContainAny( [ 33, 4, 5, 'b', 'c' ], 'dfdf', 'ab' );
  });

  test.case = 'one or several arguments are not longIs entities,map like arguments';
  test.shouldThrowError( function()
  {
    _.arraySetContainAny( [ 33, 4, 5, 'b', 'c' ], { a : 33 }, { b : 44 } );
  });

  test.case = 'wrong argument';
  test.shouldThrowError( function()
  {
    _.arraySetContainAny( [ 1, 2, 3 ], "wrong argument" );
  });

}

//

function arraySetIdentical( test )
{

  test.case = '2 arguments, empty';
  var a = [];
  var b = [];
  var got = _.arraySetIdentical( a,b );
  var expected = true;
  test.identical( got, expected );

  test.case = '2 arguments, src empty';
  var a = [];
  var b = [ 1 ];
  var got = _.arraySetIdentical( a,b );
  var expected = false;
  test.identical( got, expected );

  test.case = '2 arguments, ins empty';
  var a = [ 1 ];
  var b = [];
  var got = _.arraySetIdentical( a,b );
  var expected = false;
  test.identical( got, expected );

  test.case = 'repeats, bigger second argument';
  var a = [ 1 ];
  var b = [ 1, 1, 1, 1 ];
  var got = _.arraySetIdentical( a,b );
  var expected = false;
  test.identical( got, expected );

  test.case = 'repeats, bigger first argument';
  var a = [ 1, 1, 1, 1 ];
  var b = [ 1 ];
  var got = _.arraySetIdentical( a,b );
  var expected = false;
  test.identical( got, expected );

  test.case = 'repeats';
  var a = [ 1, 3 ];
  var b = [ 1, 1, 1, 1 ];
  var got = _.arraySetIdentical( a,b );
  var expected = false;
  test.identical( got, expected );

  test.case = 'arguments have the same elements but the order is differ';
  var a = [ 1, 2, 4, 7, 5 ];
  var b = [ 4, 2, 1, 5, 7 ];
  var got = _.arraySetIdentical( a, b );
  var expected = true;
  test.identical( got, expected );
  test.is( got !== a );
  test.is( got !== b );

  test.case = 'argument length mismatch';
  var a = [ 1, 2, 4, 7, 5 ];
  var b = [ 1, 5, 7 ];
  var got = _.arraySetIdentical( a, b );
  var expected = false;
  test.identical( got, expected );
  test.is( got !== a );
  test.is( got !== b );

  test.case = 'arguments have the same elements have inner arrays';
  var a = [ 1, 2, [ 1, 3], 7, 5 ];
  var b = [ [ 1, 3], 2, 1, 5, 7 ];
  var got = _.arraySetIdentical( a, b );
  var expected = false;
  test.identical( got, expected );
  test.is( got !== a );
  test.is( got !== b );

  test.case = 'both arrays are empty';
  var a = [];
  var b = [];
  var got = _.arraySetIdentical( a, b );
  var expected = true;
  test.identical( got, expected );
  test.is( got !== a );
  test.is( got !== b );

  /* */

  var cases =
  [
    { args : [ [], [] ], expected : true },
    { args : [ [ 1 ], [] ], expected : false },
    { args : [ [ 1 ], [ 1 ] ], expected : true },
    { args : [ [ 1, 1 ], [ 1 ] ], expected : false },
    { args : [ [ 1 ], [ 1, 1 ] ], expected : false },
    { args : [ [ 1, 2, 3 ], [ 1, 2, 4 ] ], expected : false },
    { args : [ [ 1, 2, 3 ], [ 3, 2, 1 ] ], expected : true },
    { args : [ [ 1, 2, 3 ], [ 3, 2, 1 ] ], expected : true },
    { args : [ [ [ 1 ], 2, 3 ], [ 3, 2, [ 1 ] ] ], expected : false },
    { args : [ 1, [ 1 ] ], error : true },
    { args : [ [ 1 ], 1 ], error : true },
  ]

  for( var i = 0; i < cases.length; i++ )
  {
    var c = cases[ i ];

    if( c.error )
    test.shouldThrowError( () => _.arraySetIdentical.apply( _,c.args ) );
    else
    test.identical( _.arraySetIdentical.apply( _,c.args ) , c.expected );
  }

  /* */

  if( !Config.debug )
  return;

  test.case = 'no arguments';
  test.shouldThrowError( function()
  {
    _.arraySetIdentical();
  });

  test.case = 'one or 2 arguments are not longIs entities, numeric argument';
  test.shouldThrowError( function()
  {
    _.arraySetIdentical( [ 1, 2, 4, 7, 5 ], 15 );
  });

  test.case = 'one or 2 arguments are not longIs entities, string like arguments';
  test.shouldThrowError( function()
  {
    _.arraySetIdentical( 'a', 'a' );
  });

  test.case = 'one or 2 arguments are not longIs entities, map like arguments';
  test.shouldThrowError( function()
  {
    _.arraySetIdentical( { a : 1 }, { b : 3, c : 8 } );
  });

  test.case = 'wrong argument';
  test.shouldThrowError( function()
  {
    _.arraySetIdentical( [ 1, 2, 4, 7, 5 ], "wrong argument" );
  });

  test.case = 'both arguments are null';
  test.shouldThrowError( function()
  {
    _.arraySetIdentical( null, null );
  });

  test.case = 'both arguments are undefined';
  test.shouldThrowError( function()
  {
    _.arraySetIdentical( undefined, undefined );
  });

}

//

var Self =
{

  name : 'Tools/base/layer1/Array',
  silencing : 1,
  // verbosity : 7,
  // routine : 'bufferRelen',

  tests :
  {

    // buffer

    bufferFrom : bufferFrom,
    bufferRelen : bufferRelen,
    bufferRetype : bufferRetype,
    bufferRawFrom : bufferRawFrom,
    bufferBytesFrom : bufferBytesFrom,
    bufferNodeFrom : bufferNodeFrom,
    bufferRawFromTyped : bufferRawFromTyped,

    // type test

    arrayIs : arrayIs,
    longIs : longIs,
    constructorLikeArray : constructorLikeArray,
    hasLength : hasLength,

    // array maker

    longMakeSimilar : longMakeSimilar,
    longMakeSimilarZeroed : longMakeSimilarZeroed,
    arrayMakeRandom : arrayMakeRandom,
    arrayFromNumber : arrayFromNumber,
    arrayFromRange : arrayFromRange,
    arrayFrom : arrayFrom,
    arrayAs : arrayAs,

    arrayToMap : arrayToMap,
    arrayToStr : arrayToStr,

    // array transformer

    arraySub : arraySub,
    // arrayJoin : arrayJoin,
    arrayGrow : arrayGrow,
    arrayResize : arrayResize,
    longSlice : longSlice,
    arrayDuplicate : arrayDuplicate,

    arrayMask : arrayMask,

    arraySelect : arraySelect,

    // array manipulator

    arraySwap : arraySwap,
    arrayCutin : arrayCutin,
    arrayPut : arrayPut,
    // arrayFill : arrayFill,
    arrayFillTimes : arrayFillTimes,
    arrayFillWhole : arrayFillWhole,

    arraySupplement : arraySupplement,
    arrayExtendScreening : arrayExtendScreening,

    // array sequential search

    arrayRightIndex : arrayRightIndex,

    arrayLeft : arrayLeft,

    arrayCount : arrayCount,
    arrayCountUnique : arrayCountUnique,

    // array checker

    arrayCompare : arrayCompare,
    arrayIdentical : arrayIdentical,

    arrayHasAny : arrayHasAny,

    // array etc

    arraySum : arraySum,

    // array prepend

    arrayPrependElement : arrayPrependElement,
    arrayPrependOnce : arrayPrependOnce,
    arrayPrependOnceStrictly : arrayPrependOnceStrictly,
    arrayPrependedElement : arrayPrependedElement,
    arrayPrependedOnce : arrayPrependedOnce,

    arrayPrependArray : arrayPrependArray,
    arrayPrependArrayOnce : arrayPrependArrayOnce,
    arrayPrependArrayOnceStrictly : arrayPrependArrayOnceStrictly,
    arrayPrependedArray : arrayPrependedArray,
    arrayPrependedArrayOnce : arrayPrependedArrayOnce,

    arrayPrependArrays : arrayPrependArrays,
    arrayPrependArraysOnce : arrayPrependArraysOnce,
    arrayPrependArraysOnceStrictly : arrayPrependArraysOnceStrictly,
    arrayPrependedArrays : arrayPrependedArrays,
    arrayPrependedArraysOnce : arrayPrependedArraysOnce,

    // array append

    arrayAppendElement : arrayAppendElement,
    arrayAppendedElement : arrayAppendedElement,
    arrayAppendOnce : arrayAppendOnce,
    arrayAppendedOnce : arrayAppendedOnce,
    arrayAppendOnceStrictly : arrayAppendOnceStrictly,

    arrayAppendArray : arrayAppendArray,
    arrayAppendedArray : arrayAppendedArray,
    arrayAppendArrayOnce : arrayAppendArrayOnce,
    arrayAppendedArrayOnce : arrayAppendedArrayOnce,
    arrayAppendedArrayOnceWithSelector : arrayAppendedArrayOnceWithSelector,
    arrayAppendArrayOnceStrictly : arrayAppendArrayOnceStrictly,

    arrayAppendArrays : arrayAppendArrays,
    arrayAppendArraysOnce : arrayAppendArraysOnce,
    arrayAppendArraysOnceStrictly : arrayAppendArraysOnceStrictly,
    arrayAppendedArrays : arrayAppendedArrays,
    arrayAppendedArraysOnce : arrayAppendedArraysOnce,


    // array remove

    arrayRemove : arrayRemove,
    arrayRemoved : arrayRemoved,
    arrayRemoveOnce : arrayRemoveOnce,
    // _arrayRemoved : _arrayRemoved,
    arrayRemovedOnce : arrayRemovedOnce,
    arrayRemovedOnceStrictly : arrayRemovedOnceStrictly,
    arrayRemovedOnceElement : arrayRemovedOnceElement,
    arrayRemovedOnceElementStrictly : arrayRemovedOnceElementStrictly,
    arrayRemoveOnceStrictly : arrayRemoveOnceStrictly,

    arrayRemoveArray : arrayRemoveArray,
    arrayRemovedArray : arrayRemovedArray,
    arrayRemoveArrayOnce : arrayRemoveArrayOnce,
    arrayRemovedArrayOnce : arrayRemovedArrayOnce,
    arrayRemoveArrayOnceStrictly : arrayRemoveArrayOnceStrictly,

    arrayRemoveArrays : arrayRemoveArrays,
    arrayRemovedArrays : arrayRemovedArrays,
    arrayRemoveArraysOnce : arrayRemoveArraysOnce,
    arrayRemovedArraysOnce : arrayRemovedArraysOnce,
    arrayRemoveArraysOnceStrictly : arrayRemoveArraysOnceStrictly,

    arrayRemoveAll : arrayRemoveAll,
    // arrayRemoveAll : arrayRemoveAll,
    arrayRemovedAll : arrayRemovedAll,

    // array flatten

    arrayFlatten : arrayFlatten,
    arrayFlattenOnce : arrayFlattenOnce,
    arrayFlattenOnceStrictly : arrayFlattenOnceStrictly,
    arrayFlattened : arrayFlattened,
    arrayFlattenedOnce : arrayFlattenedOnce,

    arrayFlatten2 : arrayFlatten2,

    // array replace

    arrayReplaceOnce : arrayReplaceOnce,
    arrayReplaceOnceStrictly : arrayReplaceOnceStrictly,
    arrayReplacedOnce : arrayReplacedOnce,

    arrayReplaceArrayOnce : arrayReplaceArrayOnce,
    arrayReplaceArrayOnceStrictly : arrayReplaceArrayOnceStrictly,
    arrayReplacedArrayOnce : arrayReplacedArrayOnce,

    // arrayReplaceArraysOnce : arrayReplaceArraysOnce,
    // arrayReplaceArraysOnceStrictly : arrayReplaceArraysOnceStrictly,
    // arrayReplacedArraysOnce : arrayReplacedArraysOnce,

    arrayReplaceAll : arrayReplaceAll,
    arrayReplacedAll : arrayReplacedAll,

    arrayUpdate : arrayUpdate,

    // array set

    arraySetDiff : arraySetDiff,

    arraySetBut : arraySetBut,
    arraySetIntersection : arraySetIntersection,
    arraySetUnion : arraySetUnion,

    arraySetContainAll: arraySetContainAll,
    arraySetContainAny : arraySetContainAny,
    arraySetIdentical : arraySetIdentical

  }

}

Self = wTestSuite( Self );
if( typeof module !== 'undefined' && !module.parent )
_.Tester.test( Self.name );

})();<|MERGE_RESOLUTION|>--- conflicted
+++ resolved
@@ -8661,13 +8661,12 @@
   var got  = _.arrayFlatten( [ 1 ],[ [ [ [ [ 1 ] ] ] ] ]  )
   test.identical( got, [ 1, 1 ] );
 
-<<<<<<< HEAD
+  var got = _.arrayFlatten( [], 1 );
+  test.identical( got, [ 1 ] );
+  /*
   var got  = _.arrayFlatten( [ 1 ], 2, 3 )
   test.identical( got, [ 1, 2, 3 ] );
-=======
-  var got = _.arrayFlatten( [], 1 );
-  test.identical( got, [ 1 ] );
->>>>>>> 3a45b19e
+  */
 
   test.case = 'make array flat from multiple arrays as one arg';
 
@@ -8697,15 +8696,13 @@
   {
     _.arrayFlatten( );
   });
-<<<<<<< HEAD
-
+  /*
   test.case = 'Undefined element ina array';
   test.shouldThrowError( function()
   {
     _.arrayFlatten( [], [ 1, undefined ] );
   });
-=======
->>>>>>> 3a45b19e
+  */
 }
 
 //
@@ -8981,29 +8978,18 @@
   test.identical( dst, [ 1, 2, 3, 4 ] );
   test.identical( got, 4 );
 
-<<<<<<< HEAD
-
   test.case = 'Second is not long';
 
   var dst = [];
   var got  = _.arrayFlattened( dst, 1 );
   test.identical( dst, [ 1 ] );
-  test.identical( got, 0 );
-
-
-  test.case = 'Second is not long';
+  test.identical( got, 1 );
 
   var dst = [];
   var got  = _.arrayFlattened( dst, 1, 2, '3' );
   test.identical( dst, [ 1, 2, '3' ] );
-  test.identical( got, 0 );
-
-=======
-  var dst = [];
-  var got = _.arrayFlattened( dst, 1 );
-  test.identical( dst, [ 1 ] );
-  test.identical( got, 1 );
->>>>>>> 3a45b19e
+  test.identical( got, 3 );
+  
 
   if( !Config.debug )
   return;
@@ -9019,10 +9005,7 @@
   {
     _.arrayFlattened( 1, [ 1 ] );
   });
-<<<<<<< HEAD
-=======
-
->>>>>>> 3a45b19e
+
 }
 
 //
@@ -9114,17 +9097,16 @@
   test.identical( dst, [ 1, 2, 3, 4, 5 ] );
   test.identical( got, 1 );
 
-<<<<<<< HEAD
+  /*
   test.case = 'Second arg is not long';
 
   var dst = [];
   var got = _.arrayFlattenedOnce( dst, 2 );
   test.identical( dst, [ undefined ] );
-=======
+  */
   var dst = [];
   var got = _.arrayFlattenedOnce( dst, 1 );
   test.identical( dst, [ 1 ] );
->>>>>>> 3a45b19e
   test.identical( got, 1 );
 
   if( !Config.debug )
@@ -9142,15 +9124,14 @@
     _.arrayFlattenedOnce( 1, [ 1 ] );
   });
 
-<<<<<<< HEAD
-  test.case = 'Too many args';
-  test.shouldThrowError( function()
-  {
-    _.arrayFlattenedOnce( [ 1 ], 2, 3  );
-  });
-
-=======
->>>>>>> 3a45b19e
+/*
+test.case = 'Too many args';
+test.shouldThrowError( function()
+{
+  _.arrayFlattenedOnce( [ 1 ], 2, 3  );
+});
+*/
+
   test.case = 'onEqualize is not a routine';
   test.shouldThrowError( function()
   {
