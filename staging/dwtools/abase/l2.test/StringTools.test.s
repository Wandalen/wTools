( function _StringTools_test_s_() {

'use strict';

if( typeof module !== 'undefined' )
{

  if( typeof _global_ === 'undefined' || !_global_.wBase )
  {
    let toolsPath = '../../../dwtools/Base.s';
    let toolsExternal = 0;
    try
    {
      toolsPath = require.resolve( toolsPath );
    }
    catch( err )
    {
      toolsExternal = 1;
      require( 'wTools' );
    }
    if( !toolsExternal )
    require( toolsPath );
  }

  var _ = _global_.wTools;

  _.include( 'wTesting' );

}

var _global = _global_;
var _ = _global_.wTools;

// --
//
// --

function strRemoveBegin( test )
{
  var got,expected;

  /* - */

  test.case = 'returns string with removed occurrence from start';
  var got = _.strRemoveBegin( 'example','exa' );
  var expected = 'mple';
  test.identical( got,expected );

  test.case = 'returns original if no occurrence found';
  var got = _.strRemoveBegin( 'mple','exa' );
  var expected = 'mple';
  test.identical( got,expected );

  test.case = 'returns original if occurence is not at the beginning';
  var got = _.strRemoveBegin( 'example','ple' );
  var expected = 'example';
  test.identical( got,expected );

  /* - */

  test.case = 'other';

  /**/

  got = _.strRemoveBegin( '', '' );
  expected = '';
  test.identical( got, expected );

  /**/

  got = _.strRemoveBegin( '', 'x' );
  expected = '';
  test.identical( got, expected );

  /**/

  got = _.strRemoveBegin( 'abc', 'a' );
  expected = 'bc';
  test.identical( got, expected );

  /**/

  got = _.strRemoveBegin( 'abc', 'ab' );
  expected = 'c';
  test.identical( got, expected );

  /**/

  got = _.strRemoveBegin( 'abc', 'x' );
  expected = 'abc';
  test.identical( got, expected );

  /**/

  got = _.strRemoveBegin( 'abc', 'abc' );
  expected = '';
  test.identical( got, expected );

  /**/

  got = _.strRemoveBegin( 'abc', '' );
  expected = 'abc';
  test.identical( got, expected );

  /**/

  got = _.strRemoveBegin( 'abc', [ 'a', 'b', 'c' ] );
  expected = 'bc';
  test.identical( got, expected );

  /**/

  got = _.strRemoveBegin( 'abc', [ 'b', 'c', 'a' ] );
  expected = 'bc';
  test.identical( got, expected );

  /**/

  got = _.strRemoveBegin( 'aabbcc', [ 'a', 'b', 'c' ] );
  expected = 'abbcc';
  test.identical( got, expected );

  /**/

  got = _.strRemoveBegin( 'abcabc', [ 'a', 'b', 'c' ] );
  expected = 'bcabc';
  test.identical( got, expected );

  /**/

  got = _.strRemoveBegin( 'abc', [ '', 'a' ] );
  expected = 'abc';
  test.identical( got, expected );

  /**/

  got = _.strRemoveBegin( 'abc', [ 'abc', 'a' ] );
  expected = '';
  test.identical( got, expected );

  /**/

  got = _.strRemoveBegin( [ 'abc', 'bca', 'cab' ], [ 'a', 'd' ] );
  expected = [ 'bc', 'bca', 'cab' ];
  test.identical( got, expected );

  /**/

  got = _.strRemoveBegin( [ 'abc', 'bca', 'cab' ], [ 'a', 'b', 'c' ] );
  expected = [ 'bc', 'ca', 'ab' ];
  test.identical( got, expected );

  /**/

  got = _.strRemoveBegin( [ 'abcabc', 'bcabca', 'cabcab' ], [ 'a', 'b', 'c' ] );
  expected = [ 'bcabc', 'cabca', 'abcab' ];
  test.identical( got, expected );

  /**/

  got = _.strRemoveBegin( [ 'abcabc', 'bcabca', 'cabcab' ], [ 'b', 'c', 'a' ] );
  expected = [ 'bcabc', 'cabca', 'abcab' ];
  test.identical( got, expected );

  /**/

  got = _.strRemoveBegin( [ 'a', 'b', 'c' ], [ 'x' ] );
  expected = [ 'a', 'b', 'c' ];
  test.identical( got, expected );

  /**/

  got = _.strRemoveBegin( [ 'a', 'b', 'c' ], [ 'a', 'b', 'c' ] );
  expected = [ '', '', '' ];
  test.identical( got, expected );

  /**/

  got = _.strRemoveBegin( [ 'a', 'b', 'c' ], [ ] );
  expected = [ 'a', 'b', 'c' ];
  test.identical( got, expected );

  /* - */

  test.case = 'RegExp';

  /**/

  got = _.strRemoveBegin( 'example', /ex/ );
  expected = 'ample';
  test.identical( got, expected );

  /**/

  got = _.strRemoveBegin( [ 'example', 'examplex' ] , /ex\z/ );
  expected = [ 'example', 'examplex' ];
  test.identical( got, expected );

  /**/

  got = _.strRemoveBegin( [ 'example', '1example', 'example2', 'exam3ple' ], /\d/ );
  expected = [ 'example', 'example', 'example2', 'exam3ple' ];
  test.identical( got, expected );

  /**/

  got = _.strRemoveBegin( 'example', [ /am/ ] );
  expected = 'example';
  test.identical( got, expected );


  /**/

  got = _.strRemoveBegin( 'example', [ /ex/, /\w/ ] );
  expected = 'ample';
  test.identical( got, expected );

  /**/

  got = _.strRemoveBegin( 'example', [ /\w/, /ex/ ] );
  expected = 'xample';
  test.identical( got, expected );


  /**/

  got = _.strRemoveBegin( 'example', /[axe]/ );
  expected = 'xample';
  test.identical( got, expected );

  /**/

  got = _.strRemoveBegin( 'example', /\w{4}/ );
  expected = 'ple';
  test.identical( got, expected );

  /* - */

  if( !Config.debug )
  return;

  test.shouldThrowError( () => _.strRemoveBegin( 1, '' ) );
  test.shouldThrowError( () => _.strRemoveBegin( 'a', 1 ) );
  test.shouldThrowError( () => _.strRemoveBegin() );
  test.shouldThrowError( () => _.strRemoveBegin( undefined, undefined ) );
  test.shouldThrowError( () => _.strRemoveBegin( null, null ) );

  test.case = 'invalid arguments count';
  test.shouldThrowError( function()
  {
    _.strRemoveBegin( 'abcd','a','a' );
  });

  test.case = 'no arguments';
  test.shouldThrowError( function()
  {
    _.strRemoveBegin( );
  });

  test.case = 'first argument is wrong';
  test.shouldThrowError( function()
  {
    _.strRemoveBegin( 1,'2' );
  });

  test.case = 'second argument is wrong';
  test.shouldThrowError( function()
  {
    _.strRemoveBegin( '1',2 );
  });

  test.case = 'second argument is array with wrong element';
  test.shouldThrowError( function()
  {
    _.strRemoveBegin( '1', [ ' a', 2 ] );
  });


}

//

function strRemoveEnd( test )
{
  var got,expected;

  test.case = 'returns string with removed occurrence from end';
  var got = _.strRemoveEnd( 'example','mple' );
  var expected = 'exa';
  test.identical( got,expected );

  test.case = 'returns original if no occurrence found ';
  var got = _.strRemoveEnd( 'example','' );
  var expected = 'example';
  test.identical( got,expected );

  test.case = 'returns original if occurrence is not at the end ';
  var got = _.strRemoveEnd( 'example','exa' );
  var expected = 'example';
  test.identical( got,expected );

  /* - */

  test.case = 'other';

  /**/

  got = _.strRemoveEnd( '', '' );
  expected = '';
  test.identical( got, expected );

  /**/

  got = _.strRemoveEnd( '', 'x' );
  expected = '';
  test.identical( got, expected );

  /**/

  got = _.strRemoveEnd( 'abc', 'c' );
  expected = 'ab';
  test.identical( got, expected );

  /**/

  got = _.strRemoveEnd( 'abc', 'bc' );
  expected = 'a';
  test.identical( got, expected );

  /**/

  got = _.strRemoveEnd( 'abc', 'x' );
  expected = 'abc';
  test.identical( got, expected );

  /**/

  got = _.strRemoveEnd( 'abc', 'abc' );
  expected = '';
  test.identical( got, expected );

  /**/

  got = _.strRemoveEnd( 'abc', '' );
  expected = 'abc';
  test.identical( got, expected );

  /**/

  got = _.strRemoveEnd( 'abc', [ 'a', 'b', 'c' ] );
  expected = 'ab';
  test.identical( got, expected );

  /**/

  got = _.strRemoveEnd( 'abc', [ '', 'a' ] );
  expected = 'abc';
  test.identical( got, expected );

  /**/

  got = _.strRemoveEnd( 'abc', [ '', 'c' ] );
  expected = 'abc';
  test.identical( got, expected );

  /**/

  got = _.strRemoveEnd( 'abc', [ 'abc', 'a' ] );
  expected = '';
  test.identical( got, expected );

  /**/

  got = _.strRemoveEnd( [ 'abc', 'bca', 'cab' ], [ 'a', 'd' ] );
  expected = [ 'abc', 'bc', 'cab' ];
  test.identical( got, expected );

  /**/

  got = _.strRemoveEnd( [ 'abc', 'bca', 'cab' ], [ 'a', 'b', 'c' ] );
  expected = [ 'ab', 'bc', 'ca' ];
  test.identical( got, expected );

  /**/

  got = _.strRemoveEnd( [ 'a', 'b', 'c' ], [ 'x' ] );
  expected = [ 'a', 'b', 'c' ];
  test.identical( got, expected );

  /**/

  got = _.strRemoveEnd( [ 'a', 'b', 'c' ], [ 'a', 'b', 'c' ] );
  expected = [ '', '', '' ];
  test.identical( got, expected );

  /**/

  got = _.strRemoveEnd( [ 'a', 'b', 'c' ], [ ] );
  expected = [ 'a', 'b', 'c' ];
  test.identical( got, expected );

  /* - */

  test.case = 'RegExp';

  /**/

  got = _.strRemoveEnd( 'example', /ple/ );
  expected = 'exam';
  test.identical( got, expected );

  /**/

  got = _.strRemoveEnd( 'example', /le$/ );
  expected = 'examp';
  test.identical( got, expected );

  /**/

  got = _.strRemoveEnd( 'example', /^le/ );
  expected = 'example';
  test.identical( got, expected );

  /**/

  got = _.strRemoveEnd( 'example', /\d/ );
  expected = 'example';
  test.identical( got, expected );

  /**/

  got = _.strRemoveEnd( 'example', /am/ );
  expected = 'example';
  test.identical( got, expected );

  /**/

  got = _.strRemoveEnd( 'example', /[axe]/ );
  expected = 'exampl';
  test.identical( got, expected );

  /**/

  got = _.strRemoveEnd( 'example', /\w{4}/ );
  expected = 'exa';
  test.identical( got, expected );

  /**/

  got = _.strRemoveEnd( [ 'example', '1example', 'example2', 'exam3ple' ], [ /\d/, /e/, /^3/ ] );
  expected = [ 'exampl', '1exampl', 'example', 'exam3pl' ];
  test.identical( got, expected );

  /* - */

  if( !Config.debug )
  return;

  test.shouldThrowError( () => _.strRemoveEnd( 1, '' ) );
  test.shouldThrowError( () => _.strRemoveEnd( 'a', 1 ) );
  test.shouldThrowError( () => _.strRemoveEnd() );
  test.shouldThrowError( () => _.strRemoveEnd( undefined, undefined ) );
  test.shouldThrowError( () => _.strRemoveEnd( null, null ) );

  test.case = 'invalid arguments count';
  test.shouldThrowError( function()
  {
    _.strRemoveEnd( 'one','two','three' );
  });

  test.case = 'no arguments';
  test.shouldThrowError( function()
  {
    _.strRemoveEnd( );
  });

  test.case = 'first argument is wrong';
  test.shouldThrowError( function()
  {
    _.strRemoveEnd( 1,'second' );
  });

  test.case = 'second argument is wrong';
  test.shouldThrowError( function()
  {
    _.strRemoveEnd( 'first',2 );
  });

}

//

function strRemove( test )
{
  var got,expected;

  test.case = 'returns string with removed occurrence at the beggining';
  var got = _.strRemove( 'One example','On' );
  var expected = 'e example';
  test.identical( got,expected );

  test.case = 'returns string with removed occurrence at the end';
  var got = _.strRemove( 'One example','ple' );
  var expected = 'One exam';
  test.identical( got,expected );

  test.case = 'returns string with removed occurrence in the middle';
  var got = _.strRemove( 'One example','ne examp' );
  var expected = 'Ole';
  test.identical( got,expected );

  test.case = 'returns string with removed first occurrence';
  var got = _.strRemove( 'One example','e' );
  var expected = 'On example';
  test.identical( got,expected );

  test.case = 'returns original if no occurrence found ';
  var got = _.strRemove( 'example','y' );
  var expected = 'example';
  test.identical( got,expected );

  test.case = 'returns original if no occurrence found ';
  var got = _.strRemove( 'example','ma' );
  var expected = 'example';
  test.identical( got,expected );

  /* - */

  test.case = 'other';

  /**/

  got = _.strRemove( '', '' );
  expected = '';
  test.identical( got, expected );

  /**/

  got = _.strRemove( '', 'x' );
  expected = '';
  test.identical( got, expected );

  /**/

  got = _.strRemove( 'cacbc', 'c' );
  expected = 'acbc';
  test.identical( got, expected );

  /**/

  got = _.strRemove( 'abca', 'bc' );
  expected = 'aa';
  test.identical( got, expected );

  /**/

  got = _.strRemove( 'abc', 'x' );
  expected = 'abc';
  test.identical( got, expected );

  /**/

  got = _.strRemove( 'abcabc', 'abc' );
  expected = 'abc';
  test.identical( got, expected );

  /**/

  got = _.strRemove( 'abc', '' );
  expected = 'abc';
  test.identical( got, expected );

  /**/

  got = _.strRemove( 'abc', [ 'a', 'b', 'c' ] );
  expected = '';
  test.identical( got, expected );

  /**/

  got = _.strRemove( 'bcabca', [ '', 'a' ] );
  expected = 'bcbca';
  test.identical( got, expected );

  /**/

  got = _.strRemove( 'abc', [ 'abc', 'a' ] );
  expected = '';
  test.identical( got, expected );

  /**/

  got = _.strRemove( [ 'abc', 'bca', 'cab' ], [ 'a', 'd' ] );
  expected = [ 'bc', 'bc', 'cb' ];
  test.identical( got, expected );

  /**/

  got = _.strRemove( [ 'abc', 'bca', 'cab' ], [ 'a', 'b', 'c' ] );
  expected = [ '', '', '' ];
  test.identical( got, expected );

  /**/

  got = _.strRemove( [ 'a', 'b', 'c' ], [ 'x' ] );
  expected = [ 'a', 'b', 'c' ];
  test.identical( got, expected );

  /**/

  got = _.strRemove( [ 'a', 'b', 'c' ], [ ] );
  expected = [ 'a', 'b', 'c' ];
  test.identical( got, expected );

  /* - */

  test.case = 'RegExp';

  /**/

  got = _.strRemove( 'One example', /e/ );
  expected = 'On example';
  test.identical( got, expected );

  /**/

  got = _.strRemove( 'le example', /le$/ );
  expected = 'le examp';
  test.identical( got, expected );

  /**/

  got = _.strRemove( 'example', /^le/ );
  expected = 'example';
  test.identical( got, expected );

  /**/

  got = _.strRemove( 'example', /\d/ );
  expected = 'example';
  test.identical( got, expected );

  /**/

  got = _.strRemove( 'ex1am2pl3e4', /\d/ );
  expected = 'exam2pl3e4';
  test.identical( got, expected );

  /**/

  got = _.strRemove( 'example', /[axe]/ );
  expected = 'xample';
  test.identical( got, expected );

  /**/

  got = _.strRemove( 'example', /[a-z]/ );
  expected = 'xample';
  test.identical( got, expected );

  /**/

  got = _.strRemove( [ 'example', '1example', 'example2', 'xam3ple' ], [ /\d/, /e/, /^3/ ] );
  expected = [ 'xample', 'xample', 'xample', 'xampl' ];
  test.identical( got, expected );

  /* - */

  if( !Config.debug )
  return;

  test.shouldThrowError( () => _.strRemove( 1, '' ) );
  test.shouldThrowError( () => _.strRemove( 'a', 1 ) );
  test.shouldThrowError( () => _.strRemove() );
  test.shouldThrowError( () => _.strRemove( undefined, undefined ) );
  test.shouldThrowError( () => _.strRemove( null, null ) );

  test.case = 'invalid arguments count';
  test.shouldThrowError( function()
  {
    _.strRemove( 'one','two','three' );
  });

  test.case = 'no arguments';
  test.shouldThrowError( function()
  {
    _.strRemove( );
  });

  test.case = 'first argument is wrong';
  test.shouldThrowError( function()
  {
    _.strRemove( 1,'second' );
  });

  test.case = 'second argument is wrong';
  test.shouldThrowError( function()
  {
    _.strRemove( 'first',2 );
  });

}

//

function strReplaceBegin( test )
{
  /**/

  var got,expected;

  got = _.strReplaceBegin( '', '', '' );
  expected = '';
  test.identical( got, expected );

  got = _.strReplaceBegin( '', '', 'a' );
  expected = 'a';
  test.identical( got, expected );

  got = _.strReplaceBegin( 'a', 'a', 'b' );
  expected = 'b';
  test.identical( got, expected );

  got = _.strReplaceBegin( 'a', 'x', 'b' );
  expected = 'a';
  test.identical( got, expected );

  got = _.strReplaceBegin( 'abc', 'ab', 'c' );
  expected = 'cc';
  test.identical( got, expected );

  got = _.strReplaceBegin( 'abc', '', 'c' );
  expected = 'cabc';
  test.identical( got, expected );

  got = _.strReplaceBegin( [], '', '' );
  expected = [];
  test.identical( got, expected );

  got = _.strReplaceBegin( [ 'a', 'b', 'c' ], 'a', 'c' );
  expected = [ 'c', 'b', 'c' ];
  test.identical( got, expected );

  got = _.strReplaceBegin( [ 'a', 'b', 'c' ], [ 'a', 'b', 'c' ], 'c' );
  expected = [ 'c', 'c', 'c' ];
  test.identical( got, expected );

  got = _.strReplaceBegin( [ 'a', 'b', 'c' ], [ 'a', 'b', 'c' ], [ 'x', 'y', 'z' ] );
  expected = [ 'x', 'y', 'z' ];
  test.identical( got, expected );

  got = _.strReplaceBegin( [ 'aa', 'bb', 'cc' ], [ 'a', 'b', 'c' ], [ 'x', 'y', 'z' ] );
  expected = [ 'xa', 'yb', 'zc' ];
  test.identical( got, expected );

  got = _.strReplaceBegin( [ 'aa', 'bb', 'cc' ], [ 'y', 'z', 'c' ], [ 'x', 'y', 'z' ] );
  expected = [ 'aa', 'bb', 'zc' ];
  test.identical( got, expected );

  got = _.strReplaceBegin( [ 'a', 'b', 'c' ], [ 'x', 'y', 'z' ], 'c' );
  expected = [ 'a', 'b', 'c' ];
  test.identical( got, expected );

  got = _.strReplaceBegin( [ 'a', 'ab', 'ac' ], 'a', [ 'x', 'y', 'z' ] );
  expected = [ 'x', 'xb', 'xc' ];
  test.identical( got, expected );  /* - */

  /**/

  test.case = 'RegExp';

  /**/

  got = _.strReplaceBegin( 'example', /exa/, 'si' );
  expected = 'simple';
  test.identical( got, expected );

  got = _.strReplaceBegin( 'example', /ex$/, 'no' );
  expected = 'example';
  test.identical( got, expected );

  got = _.strReplaceBegin( [ 'example', 'lexical' ], [ /^le/, /ex$/, /\w{3}/ ], [ 'a', 'b', 'si' ]  );
  expected = [ 'simple', 'axical' ];
  test.identical( got, expected );

  got = _.strReplaceBegin( [ 'example', 'lexical' ], [ /^le/, /ex$/, /\w{3}/ ], 'si' );
  expected = [ 'simple', 'sixical' ];
  test.identical( got, expected );

  got = _.strReplaceBegin( [ 'example1', '3example', 'exam4ple' ], /\d/, '2' );
  expected = [ 'example1', '2example', 'exam4ple' ];
  test.identical( got, expected );

  got = _.strReplaceBegin( [ 'example', '1example', 'example2', 'exam3ple' ], [ /\d/, /e/, /^3/ ], [ '3', '2', '1' ]  );
  expected = [ '2xample', '3example', '2xample2', '2xam3ple' ];
  test.identical( got, expected );

  /* - */

  if( !Config.debug )
  return;

  test.shouldThrowError( () => _.strReplaceBegin() );
  test.shouldThrowError( () => _.strReplaceBegin( 1, '', '' ) );
  test.shouldThrowError( () => _.strReplaceBegin( '' ) );
  test.shouldThrowError( () => _.strReplaceBegin( 1, '', '', '' ) );
  test.shouldThrowError( () => _.strReplaceBegin( 'a', 1, '' ) );
  test.shouldThrowError( () => _.strReplaceBegin( 'a', 'a', 1 ) );
  test.shouldThrowError( () => _.strReplaceBegin( 'a', [ 'x', 1 ], 'a' ) );
  test.shouldThrowError( () => _.strReplaceBegin( 'a', [ 'b', 'a' ], [ 'x', 1 ] ) );
  test.shouldThrowError( () => _.strReplaceBegin( 'a', [ 'a' ], [ 'x', '1' ] ) );
}

//

function strReplaceEnd( test )
{
  /**/

  var got,expected;

  got = _.strReplaceEnd( '', '', '' );
  expected = '';
  test.identical( got, expected );

  got = _.strReplaceEnd( '', '', 'a' );
  expected = 'a';
  test.identical( got, expected );

  got = _.strReplaceEnd( 'a', 'a', 'b' );
  expected = 'b';
  test.identical( got, expected );

  got = _.strReplaceEnd( 'a', 'x', 'b' );
  expected = 'a';
  test.identical( got, expected );

  got = _.strReplaceEnd( 'abc', 'bc', 'c' );
  expected = 'ac';
  test.identical( got, expected );

  got = _.strReplaceEnd( 'abc', '', 'c' );
  expected = 'abcc';
  test.identical( got, expected );

  got = _.strReplaceEnd( [], '', '' );
  expected = [];
  test.identical( got, expected );

  got = _.strReplaceEnd( [ 'a', 'b', 'c' ], 'a', 'c' );
  expected = [ 'c', 'b', 'c' ];
  test.identical( got, expected );

  got = _.strReplaceEnd( [ 'a', 'b', 'c' ], [ 'a', 'b', 'c' ], 'c' );
  expected = [ 'c', 'c', 'c' ];
  test.identical( got, expected );

  got = _.strReplaceEnd( [ 'a', 'b', 'c' ], [ 'a', 'b', 'c' ], [ 'x', 'y', 'z' ] );
  expected = [ 'x', 'y', 'z' ];
  test.identical( got, expected );

  got = _.strReplaceEnd( [ 'aa', 'bb', 'cc' ], [ 'a', 'b', 'c' ], [ 'x', 'y', 'z' ] );
  expected = [ 'ax', 'by', 'cz' ];
  test.identical( got, expected );

  got = _.strReplaceEnd( [ 'aa', 'bb', 'cc' ], [ 'y', 'z', 'c' ], [ 'x', 'y', 'z' ] );
  expected = [ 'aa', 'bb', 'cz' ];
  test.identical( got, expected );

  got = _.strReplaceEnd( [ 'a', 'b', 'c' ], [ 'x', 'y', 'z' ], 'c' );
  expected = [ 'a', 'b', 'c' ];
  test.identical( got, expected );

  got = _.strReplaceEnd( [ 'a', 'ab', 'ca' ], 'a', [ 'x', 'y', 'z' ] );
  expected = [ 'x', 'ab', 'cx' ];
  test.identical( got, expected );

  /**/

  test.case = 'RegExp';

  /**/

  got = _.strReplaceEnd( 'example', /ple/, 'en' );
  expected = 'examen';
  test.identical( got, expected );

  got = _.strReplaceEnd( 'example', /^le/, 'no' );
  expected = 'example';
  test.identical( got, expected );

  got = _.strReplaceEnd( [ 'example', 'lexical' ], [ /^le/, /ex$/, /\w{3}/ ], [ 'a', 'b', 'en' ]  );
  expected = [ 'examen', 'lexien' ];
  test.identical( got, expected );

  got = _.strReplaceEnd( [ 'example', 'lexical' ], [ /al$/, /ex$/, /\w{3}/ ], 'en' );
  expected = [ 'examen', 'lexien' ];
  test.identical( got, expected );

  got = _.strReplaceEnd( [ 'example1', '3example', 'exam4ple' ], /\d/, '2' );
  expected = [ 'example2', '3example', 'exam4ple' ];
  test.identical( got, expected );

  got = _.strReplaceEnd( [ 'example', '1example', 'example2', 'exam2ple' ], [ /\d/, /e/, /^3/ ], [ '3', '2', '1' ]  );
  expected = [ 'exampl2', '1exampl2', 'example3', 'exam2pl2' ];
  test.identical( got, expected );

  /* - */

  if( !Config.debug )
  return;

  test.shouldThrowError( () => _.strReplaceEnd() );
  test.shouldThrowError( () => _.strReplaceEnd( 1, '', '' ) );
  test.shouldThrowError( () => _.strReplaceEnd( '' ) );
  test.shouldThrowError( () => _.strReplaceEnd( 1, '', '', '' ) );
  test.shouldThrowError( () => _.strReplaceEnd( 'a', 1, '' ) );
  test.shouldThrowError( () => _.strReplaceEnd( 'a', 'a', 1 ) );
  test.shouldThrowError( () => _.strReplaceEnd( 'a', [ 'x', 1 ], 'a' ) );
  test.shouldThrowError( () => _.strReplaceEnd( 'a', [ 'a' ], [ 1 ] ) );
  test.shouldThrowError( () => _.strReplaceEnd( 'a', [ 'b', 'c' ], [ 'c' ] ) );
}

//

function strReplace( test )
{
  /**/

  var got,expected;

  got = _.strReplace( '', '', '' );
  expected = '';
  test.identical( got, expected );

  got = _.strReplace( '', '', 'a' );
  expected = 'a';
  test.identical( got, expected );

  got = _.strReplace( 'a', 'a', 'b' );
  expected = 'b';
  test.identical( got, expected );

  got = _.strReplace( 'a', 'x', 'b' );
  expected = 'a';
  test.identical( got, expected );

  got = _.strReplace( 'bcabcabc', 'bc', 'c' );
  expected = 'cabcabc';
  test.identical( got, expected );

  got = _.strReplace( [], '', '' );
  expected = [];
  test.identical( got, expected );

  got = _.strReplace( [ 'aaa', 'ba', 'c' ], 'a', 'c' );
  expected = [ 'caa', 'bc', 'c' ];
  test.identical( got, expected );

  got = _.strReplace( [ 'abc', 'cab', 'cba' ], [ 'a', 'b', 'c' ], [ 'c', 'c', 'c' ] );
  expected = [ 'ccc', 'ccc', 'ccc' ];
  test.identical( got, expected );

  got = _.strReplace( [ 'a', 'b', 'c' ], [ 'a', 'b', 'c' ], [ 'x', 'y', 'z' ] );
  expected = [ 'x', 'y', 'z' ];
  test.identical( got, expected );

  got = _.strReplace( [ 'ab', 'bc', 'ca' ], [ 'a', 'b', 'c' ], [ 'x', 'y', 'z' ] );
  expected = [ 'xy', 'yz', 'zx' ];
  test.identical( got, expected );

  got = _.strReplace( [ 'aa', 'bb', 'cc' ], [ 'y', 'z', 'c' ], [ 'x', 'y', 'z' ] );
  expected = [ 'aa', 'bb', 'zc' ];
  test.identical( got, expected );

  got = _.strReplace( [ 'a', 'b', 'c' ], [ 'x', 'y', 'z' ], [ '1', '2', '3' ] );
  expected = [ 'a', 'b', 'c' ];
  test.identical( got, expected );

  got = _.strReplace( [ 'a', 'bab', 'ca' ], 'a', 'x' );
  expected = [ 'x', 'bxb', 'cx' ];
  test.identical( got, expected );

  /**/

  test.case = 'RegExp';

  /**/

  got = _.strReplace( 'example', /ple/, 'en' );
  expected = 'examen';
  test.identical( got, expected );

  got = _.strReplace( 'example', /^le/, 'no' );
  expected = 'example';
  test.identical( got, expected );

  got = _.strReplace( [ 'example', 'lex11ical' ], [ /^le/, /ex$/, /\d{2}/ ], [ 'a', 'b', 'en' ]  );
  expected = [ 'example', 'axenical' ];
  test.identical( got, expected );

  got = _.strReplace( [ 'example', 'lexical' ], [ /al$/, /^ex/ ], [ '1', '2' ] );
  expected = [ '2ample', 'lexic1' ];
  test.identical( got, expected );

  got = _.strReplace( [ 'example1', '3example', 'exam4ple' ], /\d/, '2' );
  expected = [ 'example2', '2example', 'exam2ple' ];
  test.identical( got, expected );

  got = _.strReplace( [ '3example', '1example', 'example2', 'exam2ple' ], [ /\d/, /e/, /^3/ ], [ '3', '2', '1' ]  );
  expected = [ '12xample', '12xample', '2xample3', '2xam3ple' ];
  test.identical( got, expected );

  /* - */

  if( !Config.debug )
  return;

  test.shouldThrowError( () => _.strReplace() );
  test.shouldThrowError( () => _.strReplace( 1, '', '' ) );
  test.shouldThrowError( () => _.strReplace( '' ) );
  test.shouldThrowError( () => _.strReplace( 1, '', '', '' ) );
  test.shouldThrowError( () => _.strReplace( 'a', 1, '' ) );
  test.shouldThrowError( () => _.strReplace( 'a', 'a', 1 ) );
  test.shouldThrowError( () => _.strReplace( 'a', [ 'x', 1 ], 'a' ) );
  test.shouldThrowError( () => _.strReplace( 'a', [ 'a' ], [ 1 ] ) );
  test.shouldThrowError( () => _.strReplace( 'a', [ 'b', 'c' ], [ 'c' ] ) );
}

//

function strPrependOnce( test )
{
  var got,expected;

  /* - */

  test.case = 'strPrependOnce';

  /**/

  got = _.strPrependOnce( '', '' );
  expected = '';
  test.identical( got, expected );

  /**/

  got = _.strPrependOnce( '', 'a' );
  expected = 'a';
  test.identical( got, expected );

  /**/

  got = _.strPrependOnce( 'ab', 'a' );
  expected = 'ab';
  test.identical( got, expected );

  /**/

  got = _.strPrependOnce( 'ab', 'ab' );
  expected = 'ab';
  test.identical( got, expected );

  /**/

  got = _.strPrependOnce( 'ab', 'x' );
  expected = 'xab';
  test.identical( got, expected );

  /**/

  got = _.strPrependOnce( 'ab', '' );
  expected = 'ab';
  test.identical( got, expected );

  /**/

  got = _.strPrependOnce( 'morning', 'Good ' );
  expected = 'Good morning';
  test.identical( got, expected );

  /**/

  got = _.strPrependOnce( 'Good morning', 'Good ' );
  expected = 'Good morning';
  test.identical( got, expected );

  /* - */

  if( !Config.debug )
  return;

  test.shouldThrowError( () => _.strPrependOnce() );
  test.shouldThrowError( () => _.strPrependOnce( null, '' ) );
  test.shouldThrowError( () => _.strPrependOnce( '', null ) );
  test.shouldThrowError( () => _.strPrependOnce( NaN, '' ) );
  test.shouldThrowError( () => _.strPrependOnce( '', NaN ) );
  test.shouldThrowError( () => _.strPrependOnce( 3, '' ) );
  test.shouldThrowError( () => _.strPrependOnce( '', 3 ) );
  test.shouldThrowError( () => _.strPrependOnce( [], '' ) );
  test.shouldThrowError( () => _.strPrependOnce( '', [] ) );

}

//

function strAppendOnce( test )
{
  var got,expected;

  /* - */

  test.case = 'strAppendOnce';

  /**/

  got = _.strAppendOnce( '', '' );
  expected = '';
  test.identical( got, expected );

  /**/

  got = _.strAppendOnce( '', 'a' );
  expected = 'a';
  test.identical( got, expected );

  /**/

  got = _.strAppendOnce( 'ab', 'a' );
  expected = 'aba';
  test.identical( got, expected );

  /**/

  got = _.strAppendOnce( 'ab', 'ab' );
  expected = 'ab';
  test.identical( got, expected );

  /**/

  got = _.strAppendOnce( 'ab', 'x' );
  expected = 'abx';
  test.identical( got, expected );

  /**/

  got = _.strAppendOnce( 'ab', '' );
  expected = 'ab';
  test.identical( got, expected );

  /**/

  got = _.strAppendOnce( 'Good ', 'morning' );
  expected = 'Good morning';
  test.identical( got, expected );

  /**/

  got = _.strAppendOnce( 'Good morning', 'morning' );
  expected = 'Good morning';
  test.identical( got, expected );

  /* - */

  if( !Config.debug )
  return;

  test.shouldThrowError( () => _.strAppendOnce() );
  test.shouldThrowError( () => _.strAppendOnce( null, '' ) );
  test.shouldThrowError( () => _.strAppendOnce( '', null ) );
  test.shouldThrowError( () => _.strAppendOnce( NaN, '' ) );
  test.shouldThrowError( () => _.strAppendOnce( '', NaN ) );
  test.shouldThrowError( () => _.strAppendOnce( 3, '' ) );
  test.shouldThrowError( () => _.strAppendOnce( '', 3 ) );
  test.shouldThrowError( () => _.strAppendOnce( [], '' ) );
  test.shouldThrowError( () => _.strAppendOnce( '', [] ) );

}

// --
//
// --

function strForRange( test )
{

  test.case = 'returns string representing the range of numbers';
  var got = _.strForRange( [ 1, 10 ] );
  var expected = '[ 1..10 ]';
  test.identical( got, expected );

  test.case = 'returns string representing the range of symbols';
  var got = _.strForRange( [ 'a', 'z' ] );
  var expected = '[ a..z ]';
  test.identical( got, expected );

  /**/

  if( !Config.debug )
  return;

  test.case = 'no arguments';
  test.shouldThrowError( function( )
  {
    _.strForRange( );
  } );

  test.case = 'argument is wrong';
  test.shouldThrowError( function( )
  {
    _.strForRange( 'wrong argument' );
  } );

  test.case = 'too many arguments';
  test.shouldThrowError( function( )
  {
    _.strForRange( [ 1, 10 ], 'redundant argument' );
  } );

};

//

function strCapitalize( test )
{

  test.case = 'first letter is upper case';
  var got = _.strCapitalize( 'object' );
  var expected = 'Object';
  test.identical( got, expected );

  test.case = 'single word';
  var got = _.strCapitalize( 'one' );
  var expected = 'One';
  test.identical( got,expected );

  test.case = 'two words';
  var got = _.strCapitalize( 'one two' );
  var expected = 'One two';
  test.identical( got,expected );

  /**/

  if( !Config.debug )
  return;

  test.case = 'invalid arguments length';
  test.shouldThrowError( function()
  {
    _.strCapitalize( 'first','wrond argument' );
  });

  test.case = 'wrong type of argument';
  test.shouldThrowError( function()
  {
    _.strCapitalize( 777 );
  });

  test.case = 'no argument provided';
  test.shouldThrowError( function()
  {
    _.strCapitalize();
  });

  test.case = 'no arguments';
  test.shouldThrowError( function( )
  {
    _.strCapitalize( );
  } );

  test.case = 'argument is wrong';
  test.shouldThrowError( function( )
  {
    _.strCapitalize( 33 );
  } );

  test.case = 'too many arguments';
  test.shouldThrowError( function( )
  {
    _.strCapitalize( 'object', 'redundant argument' );
  } );

}

//

function strIndentation( test )
{
  var got, expected;

  /* - */

  test.case = 'single line';

  /**/

  got = _.strIndentation( '', '_' );
  expected = '_';
  test.identical( got, expected );

  /* no new lines, returns tab + source */

  got = _.strIndentation( 'abc', '_' );
  expected = '_abc';
  test.identical( got, expected );

  /* - */

  test.case = 'multiline';

  /**/

  got = _.strIndentation( 'a\nb', '_' );
  expected = '_a\n_b';
  test.identical( got, expected );

  /* tab before first and each new line */

  got = _.strIndentation( '\na\nb\nc', '_' );
  expected = '_\n_a\n_b\n_c';
  test.identical( got, expected );

  /* tabs count = new lines count + 1 for first line */

  got = _.strIndentation( '\n\n\n', '_' );
  expected = '_\n_\n_\n_';
  test.identical( got, expected );

  /**/

  got = _.strIndentation( 'a\nb\nc','\t' );
  expected = '\ta\n\tb\n\tc';
  test.identical( got,expected );

  /* - */

  test.case = 'array';

  /**/

  got = _.strIndentation( [ 'a', 'b', 'c' ],'_' );
  expected = '_a\n_b\n_c';
  test.identical( got,expected );

  /* join array to string */

  var arr = [ 'a\nb', 'b\nc', 'c\nd' ];
  got = _.strIndentation( arr.join( '\n' ), '_' );
  expected = '_a\n_b\n_b\n_c\n_c\n_d';
  test.identical( got,expected );


  /**/

  if( !Config.debug )
  return;

  test.case = 'invalid arguments count';
  test.shouldThrowError( function()
  {
    _.strIndentation( 'one','two','three' );
  });

  test.case = 'no arguments';
  test.shouldThrowError( function()
  {
    _.strIndentation( );
  });

  test.case = 'first argument type is wrong';
  test.shouldThrowError( function()
  {
    _.strIndentation( 123,'second' );
  });

  test.case = 'second argument type is wrong';
  test.shouldThrowError( function()
  {
    _.strIndentation( 'first', 321 );
  });

}

//

function strSplitsGroupCoupled( test )
{

  test.open( 'trivial' );

  test.case = 'empty';

  var got = _.strSplitsGroupCoupled
  ({
    splits : [ 'aa', '>>', '<<-', 'dd' ],
    prefix : '>>',
    postfix : /^<</,
  });
  var expected = [ 'aa', [ '>>', '<<-' ], 'dd' ];
  test.identical( got, expected );

  test.case = 'middle';

  var got = _.strSplitsGroupCoupled
  ({
    splits : [ 'aa', '>>', 'bb', 'cc', '<<-', 'dd' ],
    prefix : '>>',
    postfix : /^<</,
  });
  var expected = [ 'aa', [ '>>', 'bb', 'cc', '<<-' ], 'dd' ];
  test.identical( got, expected );

  test.case = 'left';

  var got = _.strSplitsGroupCoupled
  ({
    splits : [ '>>', 'bb', 'cc', '<<-', 'dd' ],
    prefix : '>>',
    postfix : /^<</,
  });
  var expected = [ [ '>>', 'bb', 'cc', '<<-' ], 'dd' ];
  test.identical( got, expected );

  test.case = 'right';

  var got = _.strSplitsGroupCoupled
  ({
    splits : [ 'aa', '>>', 'bb', 'cc', '<<-' ],
    prefix : '>>',
    postfix : /^<</,
  });
  var expected = [ 'aa', [ '>>', 'bb', 'cc', '<<-' ] ];
  test.identical( got, expected );

  /* - */

  test.close( 'trivial' );
  test.open( 'several' );

  /* - */

  test.case = 'empty';

  var got = _.strSplitsGroupCoupled
  ({
    splits : [ 'aa', '>>', '<<-', '>>', '<<-', 'dd' ],
    prefix : '>>',
    postfix : /^<</,
  });
  var expected = [ 'aa', [ '>>', '<<-' ], [ '>>', '<<-' ], 'dd' ];
  test.identical( got, expected );

  test.case = 'middle';

  var got = _.strSplitsGroupCoupled
  ({
    splits : [ 'aa', '>>', 'bb', 'cc', '<<-', 'dd', '>>', 'ee', 'ff', '<<-', 'gg' ],
    prefix : '>>',
    postfix : /^<</,
  });
  var expected = [ 'aa', [ '>>', 'bb', 'cc', '<<-' ], 'dd', [ '>>', 'ee', 'ff', '<<-' ], 'gg' ];
  test.identical( got, expected );

  test.case = 'left';

  var got = _.strSplitsGroupCoupled
  ({
    splits : [ '>>', 'bb', 'cc', '<<-', '>>', 'ee', 'ff', '<<-', 'gg' ],
    prefix : '>>',
    postfix : /^<</,
  });
  var expected = [ [ '>>', 'bb', 'cc', '<<-' ], [ '>>', 'ee', 'ff', '<<-' ], 'gg' ];
  test.identical( got, expected );

  test.case = 'right';

  var got = _.strSplitsGroupCoupled
  ({
    splits : [ 'aa', '>>', 'bb', 'cc', '<<-', '>>', 'ee', 'ff', '<<-' ],
    prefix : '>>',
    postfix : /^<</,
  });
  var expected = [ 'aa', [ '>>', 'bb', 'cc', '<<-' ], [ '>>', 'ee', 'ff', '<<-' ] ];
  test.identical( got, expected );

  test.close( 'several' );
  test.open( 'recursion' );

  /* - */

  test.case = 'empty';

  var got = _.strSplitsGroupCoupled
  ({
    splits : [ 'aa', '>>', '>>', '<<=', '<<-', 'dd' ],
    prefix : '>>',
    postfix : /^<</,
  });
  var expected = [ 'aa', [ '>>', [ '>>', '<<=' ], '<<-' ], 'dd' ];
  test.identical( got, expected );

  test.case = 'middle';

  var got = _.strSplitsGroupCoupled
  ({
    splits : [ 'aa', '>>', 'bb', '>>', 'cc', 'dd', '<<=', 'ee', '<<-', 'ff',  ],
    prefix : '>>',
    postfix : /^<</,
  });
  var expected = [ 'aa', [ '>>', 'bb', [ '>>', 'cc', 'dd', '<<=' ], 'ee', '<<-' ], 'ff' ];
  test.identical( got, expected );

  test.case = 'left';

  var got = _.strSplitsGroupCoupled
  ({
    splits : [ '>>', '>>', 'cc', 'dd', '<<=', 'ee', '<<-', 'ff',  ],
    prefix : '>>',
    postfix : /^<</,
  });
  var expected = [ [ '>>', [ '>>', 'cc', 'dd', '<<=' ], 'ee', '<<-' ], 'ff' ];
  test.identical( got, expected );

  test.case = 'right';

  var got = _.strSplitsGroupCoupled
  ({
    splits : [ 'aa', '>>', 'bb', '>>', 'cc', 'dd', '<<=', '<<-'  ],
    prefix : '>>',
    postfix : /^<</,
  });
  var expected = [ 'aa', [ '>>', 'bb', [ '>>', 'cc', 'dd', '<<=' ], '<<-' ] ];
  test.identical( got, expected );

  test.close( 'recursion' );
  test.open( 'uncoupled prefix' );

  /* - */

  test.case = 'empty';

  var got = _.strSplitsGroupCoupled
  ({
    splits : [ 'aa', '>>', '>>', '<<-', 'dd' ],
    prefix : '>>',
    postfix : /^<</,
    allowedUncoupledPrefix : 1,
  });
  var expected = [ 'aa', '>>', [ '>>', '<<-' ], 'dd' ];
  test.identical( got, expected );

  test.case = 'middle';

  var got = _.strSplitsGroupCoupled
  ({
    splits : [ 'aa', 'bb', '>>', 'cc', '>>', 'dd', '<<=', 'ee', 'ff',  ],
    prefix : '>>',
    postfix : /^<</,
    allowedUncoupledPrefix : 1,
  });
  var expected = [ 'aa', 'bb', '>>', 'cc', [ '>>', 'dd', '<<=' ], 'ee', 'ff' ];
  test.identical( got, expected );

  test.case = 'left';

  var got = _.strSplitsGroupCoupled
  ({
    splits : [ '>>', '>>', 'dd', '<<=', 'ee', 'ff',  ],
    prefix : '>>',
    postfix : /^<</,
    allowedUncoupledPrefix : 1,
  });
  var expected = [ '>>', [ '>>', 'dd', '<<=' ], 'ee', 'ff' ];
  test.identical( got, expected );

  test.case = 'right';

  var got = _.strSplitsGroupCoupled
  ({
    splits : [ 'aa', 'bb', '>>', 'cc', '>>', '<<=' ],
    prefix : '>>',
    postfix : /^<</,
    allowedUncoupledPrefix : 1,
  });
  var expected = [ 'aa', 'bb', '>>', 'cc', [ '>>', '<<=' ] ];
  test.identical( got, expected );

  /* - */

  test.close( 'uncoupled prefix' );
  test.open( 'uncoupled postfix' );

  /* - */

  test.case = 'empty';

  var got = _.strSplitsGroupCoupled
  ({
    splits : [ 'aa', '>>', '<<=', '<<-', 'dd' ],
    prefix : '>>',
    postfix : /^<</,
    allowedUncoupledPostfix : 1,
  });
  var expected = [ 'aa', [ '>>', '<<=' ], '<<-', 'dd' ];
  test.identical( got, expected );

  test.case = 'middle';

  var got = _.strSplitsGroupCoupled
  ({
    splits : [ 'aa', 'bb', '>>', 'cc', 'dd', '<<=', 'ee', '<<-', 'ff',  ],
    prefix : '>>',
    postfix : /^<</,
    allowedUncoupledPostfix : 1,
  });
  var expected = [ 'aa', 'bb', [ '>>', 'cc', 'dd', '<<=' ], 'ee', '<<-', 'ff' ];
  test.identical( got, expected );

  test.case = 'left';

  var got = _.strSplitsGroupCoupled
  ({
    splits : [ '>>', 'cc', 'dd', '<<=', 'ee', '<<-', 'ff',  ],
    prefix : '>>',
    postfix : /^<</,
    allowedUncoupledPostfix : 1,
  });
  var expected = [ [ '>>', 'cc', 'dd', '<<=' ], 'ee', '<<-', 'ff' ];
  test.identical( got, expected );

  test.case = 'right';

  var got = _.strSplitsGroupCoupled
  ({
    splits : [ 'aa', 'bb', '>>', 'cc', 'dd', '<<=', '<<-'  ],
    prefix : '>>',
    postfix : /^<</,
    allowedUncoupledPostfix : 1,
  });
  var expected = [ 'aa', 'bb', [ '>>', 'cc', 'dd', '<<=' ], '<<-'  ];
  test.identical( got, expected );

  /* - */

  test.close( 'uncoupled postfix' );
  test.open( 'throwing' )

  /* - */

  test.case = 'uncoupled postfix';
  test.shouldThrowError( () =>
  {
    _.strSplitsGroupCoupled
    ({
      splits : [ 'aa', '>>', '<<=', '<<-', 'dd' ],
      prefix : '>>',
      postfix : /^<</,
    });
  });

  test.case = 'uncoupled prefix';
  test.shouldThrowError( () =>
  {
    _.strSplitsGroupCoupled
    ({
      splits : [ 'aa', '>>', '>>', '<<=', 'dd' ],
      prefix : '>>',
      postfix : /^<</,
    });
  });

  test.close( 'throwing' );

}

//

function strSplitFast( test )
{

  test.case = 'trivial';

  var got = _.strSplitFast( '', '' );
  var expected = [];
  test.identical( got, expected );

  var got = _.strSplitFast( 'abc', '' );
  var expected = [ 'a', '', 'b', '', 'c' ];
  test.identical( got, expected );

  var got = _.strSplitFast( '', 'a' );
  var expected = [ '' ];
  test.identical( got, expected );

  var got = _.strSplitFast( 'test test test' );
  var expected = [ 'test', ' ', 'test', ' ', 'test' ];
  test.identical( got, expected );

  test.case = 'split string into an array of strings';
  var got = _.strSplitFast( ' test   test   test ' );
  var expected = [ '', ' ', 'test', ' ', '', ' ', '', ' ', 'test', ' ', '', ' ', '', ' ', 'test', ' ', '' ];
  test.identical( got, expected );

  test.case = 'returns an array of strings';
  var got = _.strSplitFast( ' test   test   test ', 'something' );
  var expected = [ ' test   test   test ' ];
  test.identical( got, expected );

  test.case = 'returns an array of strings';
  var got = _.strSplitFast( ' test <delimteter>  test<delimteter>   test ', '<delimteter>' );
  var expected = [ ' test ', '<delimteter>', '  test', '<delimteter>', '   test ' ];
  test.identical( got, expected );

  test.case = 'simple string, default options';
  var got = _.strSplitFast( 'a b c d' );
  var expected = [ 'a', ' ', 'b', ' ', 'c', ' ', 'd' ];
  test.identical( got,expected );

  /*
    preservingEmpty : 1,
    preservingDelimeters : 0,
  */

  var op =
  {
    preservingEmpty : 1,
    preservingDelimeters : 0,
  }

  /* */

  test.case = 'empty both';
  var o = _.mapExtend( null, op );
  o.src = '';
  o.delimeter = '';
  var got = _.strSplitFast( o );
  var expected = [];
  test.identical( got, expected );

  test.case = 'empty delimeter';
  var o = _.mapExtend( null, op );
  o.src = 'abc';
  o.delimeter = '';
  var got = _.strSplitFast( o );
  var expected = [ 'a', 'b', 'c' ];
  test.identical( got, expected );

  test.case = 'empty src';
  var o = _.mapExtend( null, op );
  o.src = '';
  o.delimeter = 'a';
  var got = _.strSplitFast( o );
  var expected = [ '' ];
  test.identical( got, expected );

  test.case = 'has empty element in result';
  var o = _.mapExtend( null, op );
  o.src = 'a b  c';
  var got = _.strSplitFast( o );
  var expected = [ 'a', 'b', '', 'c' ];
  test.identical( got, expected );

  test.case = 'returns an array of strings';
  var o = _.mapExtend( null, op );
  o.src = 'test test test';
  var got = _.strSplitFast( o );
  var expected = [ 'test', 'test', 'test' ];
  test.identical( got, expected );

  test.case = 'split string into an array of strings';
  var o = _.mapExtend( null, op );
  o.src = ' test   test   test ';
  var got = _.strSplitFast( o );
  var expected = [ '', 'test', '', '', 'test', '', '', 'test', '' ];
  test.identical( got, expected );

  test.case = 'split with delimeter which src does not have';
  var o = _.mapExtend( null, op );
  o.src = ' test   test   test ', 'something';
  o.delimeter = 'x';
  var got = _.strSplitFast( o );
  var expected = [ ' test   test   test ' ];
  test.identical( got, expected );

  test.case = 'custom delimeter';
  var o = _.mapExtend( null, op );
  o.src = ' test <delimteter>  test<delimteter>   test ', '<delimteter>';
  o.delimeter = '<delimteter>';
  var got = _.strSplitFast( o );
  var expected = [ ' test ', '  test', '   test ' ];
  test.identical( got, expected );

  test.case = 'simple string, default options';
  var o = _.mapExtend( null, op );
  o.src = 'a b c d';
  var got = _.strSplitFast( o );
  var expected = [ 'a', 'b', 'c', 'd' ];
  test.identical( got,expected );

  test.case = 'arguments as map';
  var o = _.mapExtend( null, op );
  o.src = 'a,b,c,d';
  o.delimeter = ',';
  var got = _.strSplitFast( o );
  var expected = [ 'a', 'b', 'c', 'd' ];
  test.identical( got,expected );

  test.case = 'delimeter as array';
  var o = _.mapExtend( null, op );
  o.src = 'a,b.c.d';
  o.delimeter = [ ',', '.' ];
  var got = _.strSplitFast( o );
  var expected = [ 'a', 'b', 'c', 'd' ];
  test.identical( got,expected );

  test.case = 'zero delimeter length';
  var o = _.mapExtend( null, op );
  o.src = 'a,b.c.d';
  o.delimeter = [];
  var got = _.strSplitFast( o );
  var expected = [ 'a,b.c.d' ];
  test.identical( got,expected );

  test.case = 'stripping off';
  var o = _.mapExtend( null, op );
  o.src = '    a,b,c,d   ';
  o.delimeter = [ ',' ];
  var got = _.strSplitFast( o );
  var expected = [ '    a', 'b', 'c', 'd   ' ];
  test.identical( got,expected );

  /* */

  test.case = 'many delimeters, delimeter on the begin';
  var o = _.mapExtend( null, op );
  o.src = '.content';
  o.delimeter = [ '.','#' ];
  var got = _.strSplitFast( o )
  var expected = [ '', 'content' ];
  test.identical( got,expected );

  test.case = 'many delimeters, delimeter on the end';
  var o = _.mapExtend( null, op );
  o.src = 'content.';
  o.delimeter = [ '.','#' ];
  var got = _.strSplitFast( o )
  var expected = [ 'content', '' ];
  test.identical( got,expected );

  test.case = 'many delimeters having common';
  var o = _.mapExtend( null, op );
  o.src = 'Aa <<! <<- Bb';
  o.delimeter = [ '->>>','<<<-','->>','<<-','!>>','<<!','>>','<<',' ' ];
  var expected = [ 'Aa', '', '', '', '', 'Bb' ];
  var got = _.strSplitFast( o );
  test.identical( got,expected );

  test.case = 'many delimeters having common';
  var o = _.mapExtend( null, op );
  o.src = 'Aa <<! <<- Bb';
  o.delimeter = [ '->>>','<<<-','->>','<<-','!>>','<<!','>>','<<', ];
  var expected = [ 'Aa ', ' ', ' Bb' ];
  var got = _.strSplitFast( o );
  test.identical( got,expected );

  test.case = 'having long common';
  var o = _.mapExtend( null, op );
  o.src = 'Aa <<<- Bb';
  o.delimeter = [ '->>>','<<<-','->>','<<-','!>>','<<!','>>','<<' ];
  var expected = [ 'Aa ', ' Bb' ];
  var got = _.strSplitFast( o );
  test.identical( got,expected );

  test.case = 'having long common 2';
  var o = _.mapExtend( null, op );
  o.src = 'a1 a2 a3 <<<- Bb';
  o.delimeter = [ '->>>','<<<-','->>','<<-','!>>','<<!','>>','<<',' ' ];
  var expected = [ 'a1', 'a2', 'a3', '', '', 'Bb' ];
  var got = _.strSplitFast( o );
  test.identical( got,expected );

  test.case = 'delimeter not exist in src';

  var o = _.mapExtend( null, op );
  o.src = 'a,b,c';
  o.delimeter = [ '.' ];
  var expected = [ 'a,b,c' ];
  var got = _.strSplitFast( o );
  test.identical( got, expected );

  /**/

  test.case = 'several delimeters';
  var o = _.mapExtend( null, op );
  o.src = 'a ., b ., c ., d';
  o.delimeter = [ ',', '.' ];
  var expected = [ 'a ', '', ' b ', '', ' c ', '', ' d' ];
  var got = _.strSplitFast( o );
  test.identical( got, expected );

  test.case = 'one delimeters';
  var o = _.mapExtend( null, op );
  o.src = 'a , b , c , d';
  o.delimeter = ',';
  var expected = [ 'a ', ' b ', ' c ', ' d' ];
  var got = _.strSplitFast( o );
  test.identical( got, expected );

  test.case = 'delimeters equal src';
  var o = _.mapExtend( null, op );
  o.src = ',';
  o.delimeter = ',';
  var expected = [ '', '' ];
  var got = _.strSplitFast( o );
  test.identical( got, expected );

  test.case = 'src is triplet of delimeter';
  var o = _.mapExtend( null, op );
  o.src = ',,,';
  o.delimeter = ',';
  var expected = [ '', '', '', '' ];
  var got = _.strSplitFast( o );
  test.identical( got, expected );

  /* */

  test.case = 'quoted at edges';
  var o = _.mapExtend( null, op );
  o.src = '"a b" "" c"';
  o.delimeter = [ '"' ];
  var got = _.strSplitFast( o );
  var expected = [ '', 'a b', ' ', '', ' c', '' ];
  test.identical( got, expected );

  test.case = 'quoted in the middle';
  var o = _.mapExtend( null, op );
  o.src = '"a b" "" c';
  o.delimeter = [ 'a b', ' c' ];
  var got = _.strSplitFast( o );
  var expected = [ '"', '" ""', '' ];
  test.identical( got, expected );

  test.case = 'quoted in the middle with space first';
  var o = _.mapExtend( null, op );
  o.src = '"a b" "" c';
  o.delimeter = [ 'a b', ' ', ' c', '"' ];
  var got = _.strSplitFast( o );
  var expected = [ '', '', '', '', '', '', '', 'c' ];
  test.identical( got, expected );

  test.case = 'quoted in the middle with space last';
  var o = _.mapExtend( null, op );
  o.src = '"a b" "" c';
  o.delimeter = [ 'a b', ' c', '"', ' ' ];
  var got = _.strSplitFast( o );
  var expected = [ '', '', '', '', '', '', '', '' ];
  test.identical( got, expected );

  test.case = 'delimeter with empty string at the beginning of array';
  var o = _.mapExtend( null, op );
  o.src = '"a b" "" c';
  o.delimeter = [ '', 'a b', ' ', '', ' c' ];
  var got = _.strSplitFast( o );
  var expected = [ '"', 'a', ' ', 'b', '"', ' ', '"', '"', ' ', 'c' ];
  test.identical( got, expected );

  test.case = 'quoted in the middle';
  var o = _.mapExtend( null, op );
  o.src = '"a b" x "" c';
  o.delimeter = [ 'a b', ' ', ' c', '"', '' ];
  var got = _.strSplitFast( o );
  var expected = [ '', '', '', '', 'x', '', '', '', '', 'c' ];
  test.identical( got, expected );

  /*
    preservingEmpty : 0,
    preservingDelimeters : 0,
  */

  var op =
  {
    preservingEmpty : 0,
    preservingDelimeters : 0,
  }

  /* */

  test.case = 'empty both';
  var o = _.mapExtend( null, op );
  o.src = '';
  o.delimeter = '';
  var got = _.strSplitFast( o );
  var expected = [];
  test.identical( got, expected );

  test.case = 'empty delimeter';
  var o = _.mapExtend( null, op );
  o.src = 'abc';
  o.delimeter = '';
  var got = _.strSplitFast( o );
  var expected = [ 'a', 'b', 'c' ];
  test.identical( got, expected );

  test.case = 'empty src';
  var o = _.mapExtend( null, op );
  o.src = '';
  o.delimeter = 'a';
  var got = _.strSplitFast( o );
  var expected = [];
  test.identical( got, expected );

  test.case = 'has empty element in result';
  var o = _.mapExtend( null, op );
  o.src = 'a b  c';
  var got = _.strSplitFast( o );
  var expected = [ 'a', 'b', 'c' ];
  test.identical( got, expected );

  test.case = 'returns an array of strings';
  var o = _.mapExtend( null, op );
  o.src = 'test test test';
  var got = _.strSplitFast( o );
  var expected = [ 'test', 'test', 'test' ];
  test.identical( got, expected );

  test.case = 'split string into an array of strings';
  var o = _.mapExtend( null, op );
  o.src = ' test   test   test ';
  var got = _.strSplitFast( o );
  var expected = [ 'test', 'test', 'test' ];
  test.identical( got, expected );

  test.case = 'split with delimeter which src does not have';
  var o = _.mapExtend( null, op );
  o.src = ' test   test   test ', 'something';
  o.delimeter = 'x';
  var got = _.strSplitFast( o );
  var expected = [ ' test   test   test ' ];
  test.identical( got, expected );

  test.case = 'custom delimeter';
  var o = _.mapExtend( null, op );
  o.src = ' test <delimteter>  test<delimteter>   test ', '<delimteter>';
  o.delimeter = '<delimteter>';
  var got = _.strSplitFast( o );
  var expected = [ ' test ', '  test', '   test ' ];
  test.identical( got, expected );

  test.case = 'simple string, default options';
  var o = _.mapExtend( null, op );
  o.src = 'a b c d';
  var got = _.strSplitFast( o );
  var expected = [ 'a', 'b', 'c', 'd' ];
  test.identical( got,expected );

  test.case = 'arguments as map';
  var o = _.mapExtend( null, op );
  o.src = 'a,b,c,d';
  o.delimeter = ',';
  var got = _.strSplitFast( o );
  var expected = [ 'a', 'b', 'c', 'd' ];
  test.identical( got,expected );

  test.case = 'delimeter as array';
  var o = _.mapExtend( null, op );
  o.src = 'a,b.c.d';
  o.delimeter = [ ',', '.' ];
  var got = _.strSplitFast( o );
  var expected = [ 'a', 'b', 'c', 'd' ];
  test.identical( got,expected );

  test.case = 'zero delimeter length';
  var o = _.mapExtend( null, op );
  o.src = 'a,b.c.d';
  o.delimeter = [];
  var got = _.strSplitFast( o );
  var expected = [ 'a,b.c.d' ];
  test.identical( got,expected );

  test.case = 'stripping off';
  var o = _.mapExtend( null, op );
  o.src = '    a,b,c,d   ';
  o.delimeter = [ ',' ];
  var got = _.strSplitFast( o );
  var expected = [ '    a', 'b', 'c', 'd   ' ];
  test.identical( got,expected );

  /* */

  test.case = 'many delimeters, delimeter on the begin';
  var o = _.mapExtend( null, op );
  o.src = '.content';
  o.delimeter = [ '.','#' ];
  var got = _.strSplitFast( o )
  var expected = ['content' ];
  test.identical( got,expected );

  test.case = 'many delimeters, delimeter on the end';
  var o = _.mapExtend( null, op );
  o.src = 'content.';
  o.delimeter = [ '.','#' ];
  var got = _.strSplitFast( o )
  var expected = [ 'content' ];
  test.identical( got,expected );

  test.case = 'many delimeters having common';
  var o = _.mapExtend( null, op );
  o.src = 'Aa <<! <<- Bb';
  o.delimeter = [ '->>>','<<<-','->>','<<-','!>>','<<!','>>','<<',' ' ];
  var expected = [ 'Aa', 'Bb' ];
  var got = _.strSplitFast( o );
  test.identical( got,expected );

  test.case = 'many delimeters having common';
  var o = _.mapExtend( null, op );
  o.src = 'Aa <<! <<- Bb';
  o.delimeter = [ '->>>','<<<-','->>','<<-','!>>','<<!','>>','<<', ];
  var expected = [ 'Aa ', ' ', ' Bb' ];
  var got = _.strSplitFast( o );
  test.identical( got,expected );

  test.case = 'having long common';
  var o = _.mapExtend( null, op );
  o.src = 'Aa <<<- Bb';
  o.delimeter = [ '->>>','<<<-','->>','<<-','!>>','<<!','>>','<<' ];
  var expected = [ 'Aa ', ' Bb' ];
  var got = _.strSplitFast( o );
  test.identical( got,expected );

  test.case = 'having long common 2';
  var o = _.mapExtend( null, op );
  o.src = 'a1 a2 a3 <<<- Bb';
  o.delimeter = [ '->>>','<<<-','->>','<<-','!>>','<<!','>>','<<',' ' ];
  var expected = [ 'a1', 'a2', 'a3', 'Bb' ];
  var got = _.strSplitFast( o );
  test.identical( got,expected );

  test.case = 'delimeter not exist in src';

  var o = _.mapExtend( null, op );
  o.src = 'a,b,c';
  o.delimeter = [ '.' ];
  var expected = [ 'a,b,c' ];
  var got = _.strSplitFast( o );
  test.identical( got, expected );

  /**/

  test.case = 'several delimeters';
  var o = _.mapExtend( null, op );
  o.src = 'a ., b ., c ., d';
  o.delimeter = [ ',', '.' ];
  var expected = [ 'a ', ' b ', ' c ', ' d' ];
  var got = _.strSplitFast( o );
  test.identical( got, expected );

  test.case = 'one delimeters';
  var o = _.mapExtend( null, op );
  o.src = 'a , b , c , d';
  o.delimeter = ',';
  var expected = [ 'a ', ' b ', ' c ', ' d' ];
  var got = _.strSplitFast( o );
  test.identical( got, expected );

  test.case = 'delimeters equal src';
  var o = _.mapExtend( null, op );
  o.src = ',';
  o.delimeter = ',';
  var expected = [];
  var got = _.strSplitFast( o );
  test.identical( got, expected );

  test.case = 'src is triplet of delimeter';
  var o = _.mapExtend( null, op );
  o.src = ',,,';
  o.delimeter = ',';
  var expected = [];
  var got = _.strSplitFast( o );
  test.identical( got, expected );

  /* */

  test.case = 'quoted at edges';
  var o = _.mapExtend( null, op );
  o.src = '"a b" "" c"';
  o.delimeter = [ '"' ];
  var got = _.strSplitFast( o );
  var expected = [ 'a b', ' ', ' c' ];
  test.identical( got, expected );

  test.case = 'quoted in the middle';
  var o = _.mapExtend( null, op );
  o.src = '"a b" "" c';
  o.delimeter = [ 'a b', ' c' ];
  var got = _.strSplitFast( o );
  var expected = [ '"', '" ""' ];
  test.identical( got, expected );

  test.case = 'quoted in the middle with space first';
  var o = _.mapExtend( null, op );
  o.src = '"a b" "" c';
  o.delimeter = [ 'a b', ' ', ' c', '"' ];
  var got = _.strSplitFast( o );
  var expected = [ 'c' ];
  test.identical( got, expected );

  test.case = 'quoted in the middle with space last';
  var o = _.mapExtend( null, op );
  o.src = '"a b" "" c';
  o.delimeter = [ 'a b', ' c', '"', ' ' ];
  var got = _.strSplitFast( o );
  var expected = [];
  test.identical( got, expected );

  test.case = 'delimeter with empty string at the beginning of array';
  var o = _.mapExtend( null, op );
  o.src = '"a b" "" c';
  o.delimeter = [ '', 'a b', ' ', '', ' c' ];
  var got = _.strSplitFast( o );
  var expected = [ '"', 'a', ' ', 'b', '"', ' ', '"', '"', ' ', 'c' ];
  test.identical( got, expected );

  test.case = 'quoted in the middle';
  var o = _.mapExtend( null, op );
  o.src = '"a b" x "" c';
  o.delimeter = [ 'a b', ' ', ' c', '"', '' ];
  var got = _.strSplitFast( o );
  var expected = [ 'x', 'c' ];
  test.identical( got, expected );

  /*
    preservingEmpty : 1,
    preservingDelimeters : 1,
  */

  var op =
  {
    preservingEmpty : 1,
    preservingDelimeters : 1,
  }

  /* */

  test.case = 'empty both';
  var o = _.mapExtend( null, op );
  o.src = '';
  o.delimeter = '';
  var got = _.strSplitFast( o );
  var expected = [];
  test.identical( got, expected );

  test.case = 'empty delimeter';
  var o = _.mapExtend( null, op );
  o.src = 'abc';
  o.delimeter = '';
  var got = _.strSplitFast( o );
  var expected = [ 'a', '', 'b', '', 'c' ];
  test.identical( got, expected );

  test.case = 'empty src';
  var o = _.mapExtend( null, op );
  o.src = '';
  o.delimeter = 'a';
  var got = _.strSplitFast( o );
  var expected = [ '' ];
  test.identical( got, expected );

  test.case = 'has empty element in result';
  var o = _.mapExtend( null, op );
  o.src = 'a b  c';
  var got = _.strSplitFast( o );
  var expected = [ 'a', ' ', 'b', ' ', '', ' ', 'c' ];
  test.identical( got, expected );

  test.case = 'returns an array of strings';
  var o = _.mapExtend( null, op );
  o.src = 'test test test';
  var got = _.strSplitFast( o );
  var expected = [ 'test', ' ', 'test', ' ', 'test' ];
  test.identical( got, expected );

  test.case = 'split string into an array of strings';
  var o = _.mapExtend( null, op );
  o.src = ' test   test   test ';
  var got = _.strSplitFast( o );
  var expected = [ '', ' ', 'test', ' ', '', ' ', '', ' ', 'test', ' ', '', ' ', '', ' ', 'test', ' ', '' ];
  test.identical( got, expected );

  test.case = 'split with delimeter which src does not have';
  var o = _.mapExtend( null, op );
  o.src = ' test   test   test ', 'something';
  o.delimeter = 'x';
  var got = _.strSplitFast( o );
  var expected = [ ' test   test   test ' ];
  test.identical( got, expected );

  test.case = 'custom delimeter';
  var o = _.mapExtend( null, op );
  o.src = ' test <delimteter>  test<delimteter>   test ', '<delimteter>';
  o.delimeter = '<delimteter>';
  var got = _.strSplitFast( o );
  var expected = [ ' test ', '<delimteter>', '  test', '<delimteter>', '   test ' ];
  test.identical( got, expected );

  test.case = 'simple string, default options';
  var o = _.mapExtend( null, op );
  o.src = 'a b c d';
  var got = _.strSplitFast( o );
  var expected = [ 'a', ' ', 'b', ' ', 'c', ' ', 'd' ];
  test.identical( got,expected );

  test.case = 'arguments as map';
  var o = _.mapExtend( null, op );
  o.src = 'a,b,c,d';
  o.delimeter = ',';
  var got = _.strSplitFast( o );
  var expected = [ 'a', ',', 'b', ',', 'c', ',', 'd' ];
  test.identical( got,expected );

  test.case = 'delimeter as array';
  var o = _.mapExtend( null, op );
  o.src = 'a,b.c.d';
  o.delimeter = [ ',', '.' ];
  var got = _.strSplitFast( o );
  var expected = [ 'a', ',', 'b', '.', 'c', '.', 'd' ];
  test.identical( got,expected );

  test.case = 'zero delimeter length';
  var o = _.mapExtend( null, op );
  o.src = 'a,b.c.d';
  o.delimeter = [];
  var got = _.strSplitFast( o );
  var expected = [ 'a,b.c.d' ];
  test.identical( got,expected );

  test.case = 'stripping off';
  var o = _.mapExtend( null, op );
  o.src = '    a,b,c,d   ';
  o.delimeter = [ ',' ];
  var got = _.strSplitFast( o );
  var expected = [ '    a', ',', 'b', ',', 'c', ',', 'd   ' ];
  test.identical( got,expected );

  /* */

  test.case = 'many delimeters, delimeter on the begin';
  var o = _.mapExtend( null, op );
  o.src = '.content';
  o.delimeter = [ '.','#' ];
  var got = _.strSplitFast( o )
  var expected = [ '', '.', 'content' ];
  test.identical( got,expected );

  test.case = 'many delimeters, delimeter on the end';
  var o = _.mapExtend( null, op );
  o.src = 'content.';
  o.delimeter = [ '.','#' ];
  var got = _.strSplitFast( o )
  var expected = [ 'content', '.', '' ];
  test.identical( got,expected );

  test.case = 'many delimeters having common';
  var o = _.mapExtend( null, op );
  o.src = 'Aa <<! <<- Bb';
  o.delimeter = [ '->>>','<<<-','->>','<<-','!>>','<<!','>>','<<',' ' ];
  var expected = [ 'Aa', ' ', '', '<<!', '', ' ', '', '<<-', '', ' ', 'Bb' ];
  var got = _.strSplitFast( o );
  test.identical( got,expected );

  test.case = 'many delimeters having common';
  var o = _.mapExtend( null, op );
  o.src = 'Aa <<! <<- Bb';
  o.delimeter = [ '->>>','<<<-','->>','<<-','!>>','<<!','>>','<<', ];
  var expected = [ 'Aa ', '<<!', ' ', '<<-', ' Bb' ];
  var got = _.strSplitFast( o );
  test.identical( got,expected );

  test.case = 'having long common';
  var o = _.mapExtend( null, op );
  o.src = 'Aa <<<- Bb';
  o.delimeter = [ '->>>','<<<-','->>','<<-','!>>','<<!','>>','<<' ];
  var expected = [ 'Aa ', '<<<-', ' Bb' ];
  var got = _.strSplitFast( o );
  test.identical( got,expected );

  test.case = 'having long common 2';
  var o = _.mapExtend( null, op );
  o.src = 'a1 a2 a3 <<<- Bb';
  o.delimeter = [ '->>>','<<<-','->>','<<-','!>>','<<!','>>','<<',' ' ];
  var expected = [ 'a1', ' ', 'a2', ' ', 'a3', ' ', '', '<<<-', '', ' ', 'Bb' ];
  var got = _.strSplitFast( o );
  test.identical( got,expected );

  test.case = 'delimeter not exist in src';

  var o = _.mapExtend( null, op );
  o.src = 'a,b,c';
  o.delimeter = [ '.' ];
  var expected = [ 'a,b,c' ];
  var got = _.strSplitFast( o );
  test.identical( got, expected );

  /**/

  test.case = 'several delimeters';
  var o = _.mapExtend( null, op );
  o.src = 'a ., b ., c ., d';
  o.delimeter = [ ',', '.' ];
  var expected = [ 'a ', '.', '', ',', ' b ', '.', '', ',', ' c ', '.', '', ',', ' d' ];
  var got = _.strSplitFast( o );
  test.identical( got, expected );

  test.case = 'one delimeters';
  var o = _.mapExtend( null, op );
  o.src = 'a , b , c , d';
  o.delimeter = ',';
  var expected = [ 'a ', ',' , ' b ', ',', ' c ', ',', ' d' ];
  var got = _.strSplitFast( o );
  test.identical( got, expected );

  test.case = 'delimeters equal src';
  var o = _.mapExtend( null, op );
  o.src = ',';
  o.delimeter = ',';
  var expected = [ '', ',', '' ];
  var got = _.strSplitFast( o );
  test.identical( got, expected );

  test.case = 'src is triplet of delimeter';
  var o = _.mapExtend( null, op );
  o.src = ',,,';
  o.delimeter = ',';
  var expected = [ '', ',', '', ',', '', ',', '' ];
  var got = _.strSplitFast( o );
  test.identical( got, expected );

  /* */

  test.case = 'quoted at edges';
  var o = _.mapExtend( null, op );
  o.src = '"a b" "" c"';
  o.delimeter = [ '"' ];
  var got = _.strSplitFast( o );
  var expected = [ '', '"', 'a b', '"', ' ', '"', '', '"', ' c', '"', '' ];
  test.identical( got, expected );

  test.case = 'quoted in the middle';
  var o = _.mapExtend( null, op );
  o.src = '"a b" "" c';
  o.delimeter = [ 'a b', ' c' ];
  var got = _.strSplitFast( o );
  var expected = [ '"', 'a b', '" ""', ' c', '' ];
  test.identical( got, expected );

  test.case = 'quoted in the middle with space first';
  var o = _.mapExtend( null, op );
  o.src = '"a b" "" c';
  o.delimeter = [ 'a b', ' ', ' c', '"' ];
  var got = _.strSplitFast( o );
  var expected = [ '', '"', '', 'a b', '', '"', '', ' ', '', '"', '', '"', '', ' ', 'c' ];
  test.identical( got, expected );

  test.case = 'quoted in the middle with space last';
  var o = _.mapExtend( null, op );
  o.src = '"a b" "" c';
  o.delimeter = [ 'a b', ' c', '"', ' ' ];
  var got = _.strSplitFast( o );
  var expected = [ '', '"', '', 'a b', '', '"', '', ' ', '', '"', '', '"', '', ' c', '' ];
  test.identical( got, expected );

  test.case = 'delimeter with empty string at the beginning of array';
  var o = _.mapExtend( null, op );
  o.src = '"a b" "" c';
  o.delimeter = [ '', 'a b', ' ', '', ' c' ];
  var got = _.strSplitFast( o );
  var expected = [ '"', '', 'a', '', ' ', '', 'b', '', '"', '', ' ', '', '"', '', '"', '', ' ', '', 'c' ];
  test.identical( got, expected );

  test.case = 'quoted in the middle';
  var o = _.mapExtend( null, op );
  o.src = '"a b" x "" c';
  o.delimeter = [ 'a b', ' ', ' c', '"', '' ];
  var got = _.strSplitFast( o );
  var expected = [ '', '"', '', 'a b', '', '"', '', ' ', 'x', '', '', ' ', '', '"', '', '"', '', ' ', 'c' ];
  test.identical( got, expected );

  /*
    preservingEmpty : 0,
    preservingDelimeters : 1,
  */

  var op =
  {
    preservingEmpty : 0,
    preservingDelimeters : 1,
  }

  /* */

  test.case = 'empty both';
  var o = _.mapExtend( null, op );
  o.src = '';
  o.delimeter = '';
  var got = _.strSplitFast( o );
  var expected = [];
  test.identical( got, expected );

  test.case = 'empty delimeter';
  var o = _.mapExtend( null, op );
  o.src = 'abc';
  o.delimeter = '';
  var got = _.strSplitFast( o );
  var expected = [ 'a', 'b', 'c' ];
  test.identical( got, expected );

  test.case = 'empty src';
  var o = _.mapExtend( null, op );
  o.src = '';
  o.delimeter = 'a';
  var got = _.strSplitFast( o );
  var expected = [];
  test.identical( got, expected );

  test.case = 'has empty element in result';
  var o = _.mapExtend( null, op );
  o.src = 'a b  c';
  var got = _.strSplitFast( o );
  var expected = [ 'a', ' ', 'b', ' ', ' ', 'c' ];
  test.identical( got, expected );

  test.case = 'returns an array of strings';
  var o = _.mapExtend( null, op );
  o.src = 'test test test';
  var got = _.strSplitFast( o );
  var expected = [ 'test', ' ', 'test', ' ', 'test' ];
  test.identical( got, expected );

  test.case = 'split string into an array of strings';
  var o = _.mapExtend( null, op );
  o.src = ' test   test   test ';
  var got = _.strSplitFast( o );
  var expected = [ ' ', 'test', ' ', ' ', ' ', 'test', ' ', ' ', ' ', 'test', ' ' ];
  test.identical( got, expected );

  test.case = 'split with delimeter which src does not have';
  var o = _.mapExtend( null, op );
  o.src = ' test   test   test ', 'something';
  o.delimeter = 'x';
  var got = _.strSplitFast( o );
  var expected = [ ' test   test   test ' ];
  test.identical( got, expected );

  test.case = 'custom delimeter';
  var o = _.mapExtend( null, op );
  o.src = ' test <delimteter>  test<delimteter>   test ', '<delimteter>';
  o.delimeter = '<delimteter>';
  var got = _.strSplitFast( o );
  var expected = [ ' test ', '<delimteter>', '  test', '<delimteter>', '   test ' ];
  test.identical( got, expected );

  test.case = 'simple string, default options';
  var o = _.mapExtend( null, op );
  o.src = 'a b c d';
  var got = _.strSplitFast( o );
  var expected = [ 'a', ' ', 'b', ' ', 'c', ' ', 'd' ];
  test.identical( got,expected );

  test.case = 'arguments as map';
  var o = _.mapExtend( null, op );
  o.src = 'a,b,c,d';
  o.delimeter = ',';
  var got = _.strSplitFast( o );
  var expected = [ 'a', ',', 'b', ',', 'c', ',', 'd' ];
  test.identical( got,expected );

  test.case = 'delimeter as array';
  var o = _.mapExtend( null, op );
  o.src = 'a,b.c.d';
  o.delimeter = [ ',', '.' ];
  var got = _.strSplitFast( o );
  var expected = [ 'a', ',', 'b', '.', 'c', '.', 'd' ];
  test.identical( got,expected );

  test.case = 'zero delimeter length';
  var o = _.mapExtend( null, op );
  o.src = 'a,b.c.d';
  o.delimeter = [];
  var got = _.strSplitFast( o );
  var expected = [ 'a,b.c.d' ];
  test.identical( got,expected );

  test.case = 'stripping off';
  var o = _.mapExtend( null, op );
  o.src = '    a,b,c,d   ';
  o.delimeter = [ ',' ];
  var got = _.strSplitFast( o );
  var expected = [ '    a', ',', 'b', ',', 'c', ',', 'd   ' ];
  test.identical( got,expected );

  /* */

  test.case = 'many delimeters, delimeter on the begin';
  var o = _.mapExtend( null, op );
  o.src = '.content';
  o.delimeter = [ '.','#' ];
  var got = _.strSplitFast( o )
  var expected = [ '.', 'content' ];
  test.identical( got,expected );

  test.case = 'many delimeters, delimeter on the end';
  var o = _.mapExtend( null, op );
  o.src = 'content.';
  o.delimeter = [ '.','#' ];
  var got = _.strSplitFast( o )
  var expected = [ 'content', '.' ];
  test.identical( got,expected );

  test.case = 'many delimeters having common';
  var o = _.mapExtend( null, op );
  o.src = 'Aa <<! <<- Bb';
  o.delimeter = [ '->>>','<<<-','->>','<<-','!>>','<<!','>>','<<',' ' ];
  var expected = [ 'Aa', ' ', '<<!', ' ', '<<-', ' ', 'Bb' ];
  var got = _.strSplitFast( o );
  test.identical( got,expected );

  test.case = 'many delimeters having common';
  var o = _.mapExtend( null, op );
  o.src = 'Aa <<! <<- Bb';
  o.delimeter = [ '->>>','<<<-','->>','<<-','!>>','<<!','>>','<<', ];
  var expected = [ 'Aa ', '<<!', ' ', '<<-', ' Bb' ];
  var got = _.strSplitFast( o );
  test.identical( got,expected );

  test.case = 'having long common';
  var o = _.mapExtend( null, op );
  o.src = 'Aa <<<- Bb';
  o.delimeter = [ '->>>','<<<-','->>','<<-','!>>','<<!','>>','<<' ];
  var expected = [ 'Aa ', '<<<-', ' Bb' ];
  var got = _.strSplitFast( o );
  test.identical( got,expected );

  test.case = 'having long common 2';
  var o = _.mapExtend( null, op );
  o.src = 'a1 a2 a3 <<<- Bb';
  o.delimeter = [ '->>>','<<<-','->>','<<-','!>>','<<!','>>','<<',' ' ];
  var expected = [ 'a1', ' ', 'a2', ' ', 'a3', ' ', '<<<-', ' ', 'Bb' ];
  var got = _.strSplitFast( o );
  test.identical( got,expected );

  test.case = 'delimeter not exist in src';

  var o = _.mapExtend( null, op );
  o.src = 'a,b,c';
  o.delimeter = [ '.' ];
  var expected = [ 'a,b,c' ];
  var got = _.strSplitFast( o );
  test.identical( got, expected );

  /**/

  test.case = 'several delimeters';
  var o = _.mapExtend( null, op );
  o.src = 'a ., b ., c ., d';
  o.delimeter = [ ',', '.' ];
  var expected = [ 'a ', '.', ',', ' b ', '.', ',', ' c ', '.', ',', ' d' ];
  var got = _.strSplitFast( o );
  test.identical( got, expected );

  test.case = 'one delimeters';
  var o = _.mapExtend( null, op );
  o.src = 'a , b , c , d';
  o.delimeter = ',';
  var expected = [ 'a ', ',' , ' b ', ',', ' c ', ',', ' d' ];
  var got = _.strSplitFast( o );
  test.identical( got, expected );

  test.case = 'delimeters equal src';
  var o = _.mapExtend( null, op );
  o.src = ',';
  o.delimeter = ',';
  var expected = [ ',' ];
  var got = _.strSplitFast( o );
  test.identical( got, expected );

  test.case = 'src is triplet of delimeter';
  var o = _.mapExtend( null, op );
  o.src = ',,,';
  o.delimeter = ',';
  var expected = [ ',', ',', ',' ];
  var got = _.strSplitFast( o );
  test.identical( got, expected );

  /* */

  test.case = 'quoted at edges';
  var o = _.mapExtend( null, op );
  o.src = '"a b" "" c"';
  o.delimeter = [ '"' ];
  var got = _.strSplitFast( o );
  var expected = [ '"', 'a b', '"', ' ', '"', '"', ' c', '"' ];
  test.identical( got, expected );

  test.case = 'quoted in the middle';
  var o = _.mapExtend( null, op );
  o.src = '"a b" "" c';
  o.delimeter = [ 'a b', ' c' ];
  var got = _.strSplitFast( o );
  var expected = [ '"', 'a b', '" ""', ' c' ];
  test.identical( got, expected );

  test.case = 'quoted in the middle with space first';
  var o = _.mapExtend( null, op );
  o.src = '"a b" "" c';
  o.delimeter = [ 'a b', ' ', ' c', '"' ];
  var got = _.strSplitFast( o );
  var expected = [ '"', 'a b', '"', ' ', '"', '"', ' ', 'c' ];
  test.identical( got, expected );

  test.case = 'quoted in the middle with space last';
  var o = _.mapExtend( null, op );
  o.src = '"a b" "" c';
  o.delimeter = [ 'a b', ' c', '"', ' ' ];
  var got = _.strSplitFast( o );
  var expected = [ '"', 'a b', '"', ' ', '"', '"', ' c' ];
  test.identical( got, expected );

  test.case = 'delimeter with empty string at the beginning of array';
  var o = _.mapExtend( null, op );
  o.src = '"a b" "" c';
  o.delimeter = [ '', 'a b', ' ', '', ' c' ];
  var got = _.strSplitFast( o );
  var expected = [ '"', 'a', ' ', 'b', '"', ' ', '"', '"', ' ', 'c' ];
  test.identical( got, expected );

  test.case = 'quoted in the middle';
  var o = _.mapExtend( null, op );
  o.src = '"a b" x "" c';
  o.delimeter = [ 'a b', ' ', ' c', '"', '' ];
  var got = _.strSplitFast( o );
  var expected = [ '"', 'a b', '"', ' ', 'x', ' ', '"', '"', ' ', 'c' ];
  test.identical( got, expected );

  /* */

  if( !Config.debug )
  return;

  test.case = 'no arguments';
  test.shouldThrowError( function( )
  {
    _.strSplitFast( );
  } );

  test.case = 'argument is wrong';
  test.shouldThrowError( function( )
  {
    _.strSplitFast( [  ] );
  } );

  test.case = 'argument is wrong';
  test.shouldThrowError( function( )
  {
    _.strSplitFast( 13 );
  } );

  test.case = 'invalid arguments count';
  test.shouldThrowError( function()
  {
    _.strSplitFast( '1', '2', '3' );
  });

  test.case = 'invalid argument type';
  test.shouldThrowError( function()
  {
    _.strSplitFast( 123 );
  });

  test.case = 'invalid option type';
  test.shouldThrowError( function()
  {
    _.strSplitFast( { src : 3 } );
  });

  test.case = 'invalid option defined';
  test.shouldThrowError( function()
  {
    _.strSplitFast( { src : 'word', delimeter : 0, left : 1 } );
  });

  test.case = 'no arguments';
  test.shouldThrowError( function()
  {
    _.strSplitFast();
  });

}

//

function strSplit( test )
{

  /* - */

  test.open( 'empty' );

  var got = _.strSplit( '', '' );
  var expected = [];
  test.identical( got, expected );

  var got = _.strSplit( 'abc', '' );
  var expected = [ 'a', '', 'b', '', 'c' ];
  test.identical( got, expected );

  var got = _.strSplit
  ({
    src : 'abc',
    delimeter : '',
    preservingEmpty : 1,
    preservingDelimeters : 1,
    stripping : 0,
    quoting : 0,
  });
  var expected = [ 'a', '', 'b', '', 'c' ];
  test.identical( got, expected );

  var got = _.strSplit
  ({
    src : 'abc',
    delimeter : '',
    preservingEmpty : 1,
    preservingDelimeters : 0,
    stripping : 0,
    quoting : 0,
  });
  var expected = [ 'a', 'b', 'c' ];
  test.identical( got, expected );

  var got = _.strSplit
  ({
    src : 'abc',
    delimeter : '',
    preservingEmpty : 0,
    preservingDelimeters : 0,
    stripping : 0,
    quoting : 0,
  });
  var expected = [ 'a', 'b', 'c' ];
  test.identical( got, expected );

  var got = _.strSplit
  ({
    src : 'abc',
    delimeter : '',
    preservingEmpty : 0,
    preservingDelimeters : 0,
    stripping : 0,
    quoting : 1,
  });
  var expected = [ 'a', 'b', 'c' ];
  test.identical( got, expected );

  var got = _.strSplit
  ({
    src : 'abc',
    delimeter : '',
    preservingEmpty : 0,
    preservingDelimeters : 0,
    stripping : 1,
    quoting : 0,
  });
  var expected = [ 'a', 'b', 'c' ];
  test.identical( got, expected );

  var got = _.strSplit
  ({
    src : 'abc',
    delimeter : '',
    preservingEmpty : 0,
    preservingDelimeters : 0,
    stripping : 1,
    quoting : 1,
  });
  var expected = [ 'a', 'b', 'c' ];
  test.identical( got, expected );

  var expected = [ 'a', 'b', 'c' ];
  test.identical( got, expected );

  var got = _.strSplit( '', 'a' );
  var expected = [ '' ];
  test.identical( got, expected );

  test.close( 'empty' );

  /* - */

  test.open( 'trivial' );

  var got = _.strSplit( 'test test test' );
  var expected = [ 'test', '', 'test', '', 'test' ];
  test.identical( got, expected );

  var got = _.strSplit( ' test   test   test ' );
  var expected = [ '', '', 'test', '', '', '', '', '', 'test', '', '', '', '', '', 'test', '', '' ];
  test.identical( got, expected );

  var got = _.strSplit( ' test   test   test ', 'something' );
  var expected = [ 'test   test   test' ];
  test.identical( got, expected );

  var got = _.strSplit( ' test <delimteter>  test<delimteter>   test ', '<delimteter>' );
  var expected = [ 'test', '<delimteter>', 'test', '<delimteter>', 'test' ];
  test.identical( got, expected );

  var got = _.strSplit( 'a b c d' );
  var expected = [ 'a', '', 'b', '', 'c', '', 'd' ];
  test.identical( got,expected );

  test.close( 'trivial' );

  /* - */

  test.open( 'trivial, pe:0' );

  var got = _.strSplit({ src : 'test test test', preservingEmpty : 0 });
  var expected = [ 'test', 'test', 'test' ];
  test.identical( got, expected );

  var got = _.strSplit({ src : ' test   test   test ', preservingEmpty : 0 });
  var expected = [ 'test', 'test', 'test' ];
  test.identical( got, expected );

  var got = _.strSplit({ src : ' test   test   test ', delimeter : 'something', preservingEmpty : 0 });
  var expected = [ 'test   test   test' ];
  test.identical( got, expected );

  var got = _.strSplit({ src : ' test <delimteter>  test<delimteter>   test ', delimeter : '<delimteter>', preservingEmpty : 0 });
  var expected = [ 'test', '<delimteter>', 'test', '<delimteter>', 'test' ];
  test.identical( got, expected );

  var got = _.strSplit({ src : 'a b c d', preservingEmpty : 0 });
  var expected = [ 'a', 'b', 'c', 'd' ];
  test.identical( got,expected );

  test.close( 'trivial, pe:0' );

  /* - */

  test.open( 'd:" " trivial' );

  test.case = ' space at the beginning'; /**/
  var got = _.strSplit( ' aa b#b cc', ' ' );
  var expected = [ '', '', 'aa', '', 'b#b', '', 'cc' ];
  test.identical( got, expected );

  test.case = 'space in the end';  /**/
  var got = _.strSplit( 'aa b#b cc ', ' ' );
  var expected = [ 'aa', '', 'b#b', '', 'cc', '', '' ];
  test.identical( got, expected );

  test.case = 'space on the beginning and the end';  /**/
  var got = _.strSplit( ' aa b#b cc ', ' ' );
  var expected = [ '', '', 'aa', '', 'b#b', '', 'cc', '', '' ];
  test.identical( got, expected );

  test.close( 'd:" " trivial' );

  /* - */

  test.open( 'd:"#" trivial' );

  test.case = ' space at the beginning'; /**/
  var got = _.strSplit( ' aa b#b cc', '#' );
  var expected = [ 'aa b', '#', 'b cc' ];
  test.identical( got, expected );

  test.case = 'space in the end';  /**/
  var got = _.strSplit( 'aa b#b cc ', '#' );
  var expected = [ 'aa b', '#', 'b cc' ];
  test.identical( got, expected );

  test.case = 'space on the beginning and the end';  /**/
  var got = _.strSplit( ' aa b#b cc ', '#' );
  var expected = [ 'aa b', '#', 'b cc' ];
  test.identical( got, expected );

  test.close( 'd:"#" trivial' );

  /* - */

  test.open( 's:1 q:0 pe:0' );

  var op =
  {
    stripping : 1,
    quoting : 0,
    preservingEmpty : 0,
  }

  test.case = 'empty both';
  var o = _.mapExtend( null, op );
  o.src = '';
  o.delimeter = '';
  var got = _.strSplit( o );
  var expected = [];
  test.identical( got, expected );

  test.case = 'empty delimeter';
  var o = _.mapExtend( null, op );
  o.src = 'abc';
  o.delimeter = '';
  var got = _.strSplit( o );
  var expected = [ 'a', 'b', 'c' ];
  test.identical( got, expected );

  test.case = 'empty src';
  var o = _.mapExtend( null, op );
  o.src = '';
  o.delimeter = 'a';
  var got = _.strSplit( o );
  var expected = [];
  test.identical( got, expected );

  test.case = 'has empty element in result';
  var o = _.mapExtend( null, op );
  o.src = 'a b  c';
  var got = _.strSplit( o );
  var expected = [ 'a', 'b', 'c' ];
  test.identical( got, expected );

  test.case = 'returns an array of strings';
  var o = _.mapExtend( null, op );
  o.src = 'test test test';
  var got = _.strSplit( o );
  var expected = [ 'test', 'test', 'test' ];
  test.identical( got, expected );

  test.case = 'split string into an array of strings';
  var o = _.mapExtend( null, op );
  o.src = ' test   test   test ';
  var got = _.strSplit( o );
  var expected = [ 'test', 'test', 'test' ];
  test.identical( got, expected );

  test.case = 'split with delimeter which src does not have';
  var o = _.mapExtend( null, op );
  o.src = ' test   test   test ', 'something';
  o.delimeter = 'x';
  var got = _.strSplit( o );
  var expected = [ 'test   test   test' ];
  test.identical( got, expected );

  test.case = 'custom delimeter';
  var o = _.mapExtend( null, op );
  o.src = ' test <delimteter>  test<delimteter>   test ', '<delimteter>';
  o.delimeter = '<delimteter>';
  var got = _.strSplit( o );
  var expected = [ 'test', '<delimteter>', 'test', '<delimteter>', 'test' ];
  test.identical( got, expected );

  test.case = 'simple string, default options';
  var o = _.mapExtend( null, op );
  o.src = 'a b c d';
  var got = _.strSplit( o );
  var expected = [ 'a', 'b', 'c', 'd' ];
  test.identical( got,expected );

  test.case = 'arguments as map';
  var o = _.mapExtend( null, op );
  o.src = 'a,b,c,d';
  o.delimeter = ',';
  var got = _.strSplit( o );
  var expected = [ 'a', ',', 'b', ',', 'c', ',', 'd' ];
  test.identical( got,expected );

  test.case = 'delimeter as array';
  var o = _.mapExtend( null, op );
  o.src = 'a,b.c.d';
  o.delimeter = [ ',', '.' ];
  var got = _.strSplit( o );
  var expected = [ 'a', ',', 'b', '.', 'c', '.', 'd' ];
  test.identical( got,expected );

  test.case = 'zero delimeter length';
  var o = _.mapExtend( null, op );
  o.src = 'a,b.c.d';
  o.delimeter = [];
  var got = _.strSplit( o );
  var expected = [ 'a,b.c.d' ];
  test.identical( got,expected );

  test.case = 'stripping off';
  var o = _.mapExtend( null, op );
  o.src = '    a,b,c,d   ';
  o.delimeter = [ ',' ];
  var got = _.strSplit( o );
  var expected = [ 'a', ',', 'b', ',', 'c', ',', 'd' ];
  test.identical( got,expected );

  /* */

  test.case = 'many delimeters, delimeter on the begin';
  var o = _.mapExtend( null, op );
  o.src = '.content';
  o.delimeter = [ '.','#' ];
  var got = _.strSplit( o )
  var expected = [ '.', 'content' ];
  test.identical( got,expected );

  test.case = 'many delimeters, delimeter on the end';
  var o = _.mapExtend( null, op );
  o.src = 'content.';
  o.delimeter = [ '.','#' ];
  var got = _.strSplit( o )
  var expected = [ 'content', '.' ];
  test.identical( got,expected );

  test.case = 'many delimeters having common';
  var o = _.mapExtend( null, op );
  o.src = 'Aa <<! <<- Bb';
  o.delimeter = [ '->>>','<<<-','->>','<<-','!>>','<<!','>>','<<',' ' ];
  var expected = [ 'Aa', '<<!', '<<-', 'Bb' ];
  var got = _.strSplit( o );
  test.identical( got,expected );

  test.case = 'many delimeters having common';
  var o = _.mapExtend( null, op );
  o.src = 'Aa <<! <<- Bb';
  o.delimeter = [ '->>>','<<<-','->>','<<-','!>>','<<!','>>','<<', ];
  var expected = [ 'Aa', '<<!', '<<-', 'Bb' ];
  var got = _.strSplit( o );
  test.identical( got,expected );

  test.case = 'having long common';
  var o = _.mapExtend( null, op );
  o.src = 'Aa <<<- Bb';
  o.delimeter = [ '->>>','<<<-','->>','<<-','!>>','<<!','>>','<<' ];
  var expected = [ 'Aa', '<<<-', 'Bb' ];
  var got = _.strSplit( o );
  test.identical( got,expected );

  test.case = 'having long common 2';
  var o = _.mapExtend( null, op );
  o.src = 'a1 a2 a3 <<<- Bb';
  o.delimeter = [ '->>>','<<<-','->>','<<-','!>>','<<!','>>','<<',' ' ];
  var expected = [ 'a1', 'a2', 'a3', '<<<-', 'Bb' ];
  var got = _.strSplit( o );
  test.identical( got,expected );

  test.case = 'delimeter not exist in src';

  var o = _.mapExtend( null, op );
  o.src = 'a,b,c';
  o.delimeter = [ '.' ];
  var expected = [ 'a,b,c' ];
  var got = _.strSplit( o );
  test.identical( got, expected );

  /* */

  test.case = 'several delimeters';
  var o = _.mapExtend( null, op );
  o.src = 'a ., b ., c ., d';
  o.delimeter = [ ',', '.' ];
  var expected = [ 'a', '.', ',', 'b', '.', ',', 'c', '.', ',', 'd' ];
  var got = _.strSplit( o );
  test.identical( got, expected );

  test.case = 'one delimeters';
  var o = _.mapExtend( null, op );
  o.src = 'a , b , c , d';
  o.delimeter = ',';
  var expected = [ 'a', ',' , 'b', ',', 'c', ',', 'd' ];
  var got = _.strSplit( o );
  test.identical( got, expected );

  test.case = 'delimeters equal src';
  var o = _.mapExtend( null, op );
  o.src = ',';
  o.delimeter = ',';
  var expected = [ ',' ];
  var got = _.strSplit( o );
  test.identical( got, expected );

  test.case = 'src is triplet of delimeter';
  var o = _.mapExtend( null, op );
  o.src = ',,,';
  o.delimeter = ',';
  var expected = [ ',', ',', ',' ];
  var got = _.strSplit( o );
  test.identical( got, expected );

  /* */

  test.case = 'quoted at edges';
  var o = _.mapExtend( null, op );
  o.src = '"a b" "" c"';
  o.delimeter = [ '"' ];
  var got = _.strSplit( o );
  var expected = [ '"', 'a b', '"', '"','"', 'c', '"' ];
  test.identical( got, expected );

  test.case = 'quoted in the middle';
  var o = _.mapExtend( null, op );
  o.src = '"a b" "" c';
  o.delimeter = [ 'a b', ' c' ];
  var got = _.strSplit( o );
  var expected = [ '"', 'a b', '" ""', 'c' ];
  test.identical( got, expected );

  test.case = 'quoted in the middle with space first';
  var o = _.mapExtend( null, op );
  o.src = '"a b" "" c';
  o.delimeter = [ 'a b', ' ', ' c', '"' ];
  var got = _.strSplit( o );
  var expected = [ '"', 'a b', '"', '"', '"', 'c' ];
  test.identical( got, expected );

  test.case = 'quoted in the middle with space last';
  var o = _.mapExtend( null, op );
  o.src = '"a b" "" c';
  o.delimeter = [ 'a b', ' c', '"', ' ' ];
  var got = _.strSplit( o );
  var expected = [ '"', 'a b', '"', '"', '"', 'c' ];
  test.identical( got, expected );

  test.case = 'delimeter with empty string at the beginning of array';
  var o = _.mapExtend( null, op );
  o.src = '"a b" "" c';
  o.delimeter = [ '', 'a b', ' ', '', ' c' ];
  var got = _.strSplit( o );
  var expected = [ '"', 'a', 'b', '"', '"', '"', 'c' ];
  test.identical( got, expected );

  test.case = 'quoted in the middle';
  var o = _.mapExtend( null, op );
  o.src = '"a b" x "" c';
  o.delimeter = [ 'a b', ' ', ' c', '"', '' ];
  var got = _.strSplit( o );
  var expected = [ '"', 'a b', '"', 'x', '"', '"', 'c' ];
  test.identical( got, expected );

  test.close( 's:1 q:0 pe:0' );

  /* - */

  test.open( 's:1 q:0 pe:1' );

  var op =
  {
    stripping : 1,
    quoting : 0,
    preservingEmpty : 1,
  }

  test.case = 'empty both';
  var o = _.mapExtend( null, op );
  o.src = '';
  o.delimeter = '';
  var got = _.strSplit( o );
  var expected = [];
  test.identical( got, expected );

  test.case = 'empty delimeter';
  var o = _.mapExtend( null, op );
  o.src = 'abc';
  o.delimeter = '';
  var got = _.strSplit( o );
  var expected = [ 'a', '', 'b', '', 'c' ];
  test.identical( got, expected );

  test.case = 'empty src';
  var o = _.mapExtend( null, op );
  o.src = '';
  o.delimeter = 'a';
  var got = _.strSplit( o );
  var expected = [ '' ];
  test.identical( got, expected );

  test.case = 'has empty element in result';
  var o = _.mapExtend( null, op );
  o.src = 'a b  c';
  var got = _.strSplit( o );
  var expected = [ 'a', '', 'b', '', '', '', 'c' ];
  test.identical( got, expected );

  test.case = 'returns an array of strings';
  var o = _.mapExtend( null, op );
  o.src = 'test test test';
  var got = _.strSplit( o );
  var expected = [ 'test', '', 'test', '', 'test' ];
  test.identical( got, expected );

  test.case = 'split string into an array of strings';
  var o = _.mapExtend( null, op );
  o.src = ' test   test   test ';
  var got = _.strSplit( o );
  var expected = [ '', '', 'test', '', '', '', '', '', 'test', '', '', '', '', '', 'test', '', '' ];
  test.identical( got, expected );

  test.case = 'split with delimeter which src does not have';
  var o = _.mapExtend( null, op );
  o.src = ' test   test   test ', 'something';
  o.delimeter = 'x';
  var got = _.strSplit( o );
  var expected = [ 'test   test   test' ];
  test.identical( got, expected );

  test.case = 'custom delimeter';
  var o = _.mapExtend( null, op );
  o.src = ' test <delimteter>  test<delimteter>   test ', '<delimteter>';
  o.delimeter = '<delimteter>';
  var got = _.strSplit( o );
  var expected = [ 'test', '<delimteter>', 'test', '<delimteter>', 'test' ];
  test.identical( got, expected );

  test.case = 'simple string, default options';
  var o = _.mapExtend( null, op );
  o.src = 'a b c d';
  var got = _.strSplit( o );
  var expected = [ 'a', '', 'b', '', 'c', '', 'd' ];
  test.identical( got,expected );

  test.case = 'arguments as map';
  var o = _.mapExtend( null, op );
  o.src = 'a,b,c,d';
  o.delimeter = ',';
  var got = _.strSplit( o );
  var expected = [ 'a', ',', 'b', ',', 'c', ',', 'd' ];
  test.identical( got,expected );

  test.case = 'delimeter as array';
  var o = _.mapExtend( null, op );
  o.src = 'a,b.c.d';
  o.delimeter = [ ',', '.' ];
  var got = _.strSplit( o );
  var expected = [ 'a', ',', 'b', '.', 'c', '.', 'd' ];
  test.identical( got,expected );

  test.case = 'zero delimeter length';
  var o = _.mapExtend( null, op );
  o.src = 'a,b.c.d';
  o.delimeter = [];
  var got = _.strSplit( o );
  var expected = [ 'a,b.c.d' ];
  test.identical( got,expected );

  test.case = 'stripping off';
  var o = _.mapExtend( null, op );
  o.src = '    a,b,c,d   ';
  o.delimeter = [ ',' ];
  var got = _.strSplit( o );
  var expected = [ 'a', ',', 'b', ',', 'c', ',', 'd' ];
  test.identical( got,expected );

  /* */

  test.case = 'many delimeters, delimeter on the begin';
  var o = _.mapExtend( null, op );
  o.src = '.content';
  o.delimeter = [ '.','#' ];
  var got = _.strSplit( o )
  var expected = [ '', '.', 'content' ];
  test.identical( got,expected );

  test.case = 'many delimeters, delimeter on the end';
  var o = _.mapExtend( null, op );
  o.src = 'content.';
  o.delimeter = [ '.','#' ];
  var got = _.strSplit( o )
  var expected = [ 'content', '.', '' ];
  test.identical( got,expected );

  test.case = 'many delimeters having common';
  var o = _.mapExtend( null, op );
  o.src = 'Aa <<! <<- Bb';
  o.delimeter = [ '->>>','<<<-','->>','<<-','!>>','<<!','>>','<<',' ' ];
  var expected = [ 'Aa', '', '', '<<!', '', '', '', '<<-', '', '', 'Bb' ];
  var got = _.strSplit( o );
  test.identical( got,expected );

  test.case = 'many delimeters having common';
  var o = _.mapExtend( null, op );
  o.src = 'Aa <<! <<- Bb';
  o.delimeter = [ '->>>','<<<-','->>','<<-','!>>','<<!','>>','<<', ];
  var expected = [ 'Aa', '<<!', '', '<<-', 'Bb' ];
  var got = _.strSplit( o );
  test.identical( got,expected );

  test.case = 'having long common';
  var o = _.mapExtend( null, op );
  o.src = 'Aa <<<- Bb';
  o.delimeter = [ '->>>','<<<-','->>','<<-','!>>','<<!','>>','<<' ];
  var expected = [ 'Aa', '<<<-', 'Bb' ];
  var got = _.strSplit( o );
  test.identical( got,expected );

  test.case = 'having long common 2';
  var o = _.mapExtend( null, op );
  o.src = 'a1 a2 a3 <<<- Bb';
  o.delimeter = [ '->>>','<<<-','->>','<<-','!>>','<<!','>>','<<',' ' ];
  var expected = [ 'a1', '', 'a2', '', 'a3', '', '', '<<<-', '', '', 'Bb' ];
  var got = _.strSplit( o );
  test.identical( got,expected );

  test.case = 'delimeter not exist in src';

  var o = _.mapExtend( null, op );
  o.src = 'a,b,c';
  o.delimeter = [ '.' ];
  var expected = [ 'a,b,c' ];
  var got = _.strSplit( o );
  test.identical( got, expected );

  /* */

  test.case = 'several delimeters';
  var o = _.mapExtend( null, op );
  o.src = 'a ., b ., c ., d';
  o.delimeter = [ ',', '.' ];
  var expected = [ 'a', '.', '', ',', 'b', '.', '', ',', 'c', '.', '', ',', 'd' ];
  var got = _.strSplit( o );
  test.identical( got, expected );

  test.case = 'one delimeters';
  var o = _.mapExtend( null, op );
  o.src = 'a , b , c , d';
  o.delimeter = ',';
  var expected = [ 'a', ',' , 'b', ',', 'c', ',', 'd' ];
  var got = _.strSplit( o );
  test.identical( got, expected );

  test.case = 'delimeters equal src';
  var o = _.mapExtend( null, op );
  o.src = ',';
  o.delimeter = ',';
  var expected = [ '', ',', '' ];
  var got = _.strSplit( o );
  test.identical( got, expected );

  test.case = 'src is triplet of delimeter';
  var o = _.mapExtend( null, op );
  o.src = ',,,';
  o.delimeter = ',';
  var expected = [ '', ',', '', ',', '', ',', '' ];
  var got = _.strSplit( o );
  test.identical( got, expected );

  /* */

  test.case = 'quoted at edges';
  var o = _.mapExtend( null, op );
  o.src = '"a b" "" c"';
  o.delimeter = [ '"' ];
  var got = _.strSplit( o );
  var expected = [ '', '"', 'a b', '"', '', '"', '', '"', 'c', '"', '' ];
  test.identical( got, expected );

  test.case = 'quoted in the middle';
  var o = _.mapExtend( null, op );
  o.src = '"a b" "" c';
  o.delimeter = [ 'a b', ' c' ];
  var got = _.strSplit( o );
  var expected = [ '"', 'a b', '" ""', 'c', '' ];
  test.identical( got, expected );

  test.case = 'quoted in the middle with space first';
  var o = _.mapExtend( null, op );
  o.src = '"a b" "" c';
  o.delimeter = [ 'a b', ' ', ' c', '"' ];
  var got = _.strSplit( o );
  var expected = [ '', '"', '', 'a b', '', '"', '', '', '', '"', '', '"', '', '', 'c' ];
  test.identical( got, expected );

  test.case = 'quoted in the middle with space last';
  var o = _.mapExtend( null, op );
  o.src = '"a b" "" c';
  o.delimeter = [ 'a b', ' c', '"', ' ' ];
  var got = _.strSplit( o );
  var expected = [ '', '"', '', 'a b', '', '"', '', '', '', '"', '', '"', '', 'c', '' ];
  test.identical( got, expected );

  test.case = 'delimeter with empty string at the beginning of array';
  var o = _.mapExtend( null, op );
  o.src = '"a b" "" c';
  o.delimeter = [ '', 'a b', ' ', '', ' c' ];
  var got = _.strSplit( o );
  var expected = [ '"', '', 'a', '', '', '', 'b', '', '"', '', '', '', '"', '', '"', '', '', '', 'c' ];
  test.identical( got, expected );

  test.case = 'quoted in the middle';
  var o = _.mapExtend( null, op );
  o.src = '"a b" x "" c';
  o.delimeter = [ '', '"', '', 'a b', '', '"', '', '', 'x', '', '', '', '', '"', '', '"', '', '', 'c' ];
  var got = _.strSplit( o );
  var expected = [ '"', '', 'a', '', '', '', 'b', '', '"', '', '', '', 'x', '', '', '', '"', '', '"', '', '', '', 'c' ];
  test.identical( got, expected );

  test.close( 's:1 q:0 pe:1' );

  /* - */

  test.open( 's:1 q:1 pe:0' );

  var op =
  {
    stripping : 1,
    quoting : 1,
    preservingEmpty : 0,
  }

  test.case = 'empty both';
  var o = _.mapExtend( null, op );
  o.src = '';
  o.delimeter = '';
  var got = _.strSplit( o );
  var expected = [];
  test.identical( got, expected );

  test.case = 'empty delimeter';
  var o = _.mapExtend( null, op );
  o.src = 'abc';
  o.delimeter = '';
  var got = _.strSplit( o );
  var expected = [ 'a', 'b', 'c' ];
  test.identical( got, expected );

  test.case = 'empty src';
  var o = _.mapExtend( null, op );
  o.src = '';
  o.delimeter = 'a';
  var got = _.strSplit( o );
  var expected = [];
  test.identical( got, expected );

  test.case = 'has empty element in result';
  var o = _.mapExtend( null, op );
  o.src = 'a b  c';
  var got = _.strSplit( o );
  var expected = [ 'a', 'b', 'c' ];
  test.identical( got, expected );

  test.case = 'returns an array of strings';
  var o = _.mapExtend( null, op );
  o.src = 'test test test';
  var got = _.strSplit( o );
  var expected = [ 'test', 'test', 'test' ];
  test.identical( got, expected );

  test.case = 'split string into an array of strings';
  var o = _.mapExtend( null, op );
  o.src = ' test   test   test ';
  var got = _.strSplit( o );
  var expected = [ 'test', 'test', 'test' ];
  test.identical( got, expected );

  test.case = 'split with delimeter which src does not have';
  var o = _.mapExtend( null, op );
  o.src = ' test   test   test ', 'something';
  o.delimeter = 'x';
  var got = _.strSplit( o );
  var expected = [ 'test   test   test' ];
  test.identical( got, expected );

  test.case = 'custom delimeter';
  var o = _.mapExtend( null, op );
  o.src = ' test <delimteter>  test<delimteter>   test ', '<delimteter>';
  o.delimeter = '<delimteter>';
  var got = _.strSplit( o );
  var expected = [ 'test', '<delimteter>', 'test', '<delimteter>', 'test' ];
  test.identical( got, expected );

  test.case = 'simple string, default options';
  var o = _.mapExtend( null, op );
  o.src = 'a b c d';
  var got = _.strSplit( o );
  var expected = [ 'a', 'b', 'c', 'd' ];
  test.identical( got,expected );

  test.case = 'arguments as map';
  var o = _.mapExtend( null, op );
  o.src = 'a,b,c,d';
  o.delimeter = ',';
  var got = _.strSplit( o );
  var expected = [ 'a', ',', 'b', ',', 'c', ',', 'd' ];
  test.identical( got,expected );

  test.case = 'delimeter as array';
  var o = _.mapExtend( null, op );
  o.src = 'a,b.c.d';
  o.delimeter = [ ',', '.' ];
  var got = _.strSplit( o );
  var expected = [ 'a', ',', 'b', '.', 'c', '.', 'd' ];
  test.identical( got,expected );

  test.case = 'zero delimeter length';
  var o = _.mapExtend( null, op );
  o.src = 'a,b.c.d';
  o.delimeter = [];
  var got = _.strSplit( o );
  var expected = [ 'a,b.c.d' ];
  test.identical( got,expected );

  test.case = 'stripping off';
  var o = _.mapExtend( null, op );
  o.src = '    a,b,c,d   ';
  o.delimeter = [ ',' ];
  var got = _.strSplit( o );
  var expected = [ 'a', ',', 'b', ',', 'c', ',', 'd' ];
  test.identical( got,expected );

  /* */

  test.case = 'many delimeters, delimeter on the begin';
  var o = _.mapExtend( null, op );
  o.src = '.content';
  o.delimeter = [ '.','#' ];
  var got = _.strSplit( o )
  var expected = [ '.', 'content' ];
  test.identical( got,expected );

  test.case = 'many delimeters, delimeter on the end';
  var o = _.mapExtend( null, op );
  o.src = 'content.';
  o.delimeter = [ '.','#' ];
  var got = _.strSplit( o )
  var expected = [ 'content', '.' ];
  test.identical( got,expected );

  test.case = 'many delimeters having common';
  var o = _.mapExtend( null, op );
  o.src = 'Aa <<! <<- Bb';
  o.delimeter = [ '->>>','<<<-','->>','<<-','!>>','<<!','>>','<<',' ' ];
  var expected = [ 'Aa', '<<!', '<<-', 'Bb' ];
  var got = _.strSplit( o );
  test.identical( got,expected );

  test.case = 'many delimeters having common';
  var o = _.mapExtend( null, op );
  o.src = 'Aa <<! <<- Bb';
  o.delimeter = [ '->>>','<<<-','->>','<<-','!>>','<<!','>>','<<' ];
  var expected = [ 'Aa', '<<!', '<<-', 'Bb' ];
  var got = _.strSplit( o );
  test.identical( got,expected );

  test.case = 'having long common';
  var o = _.mapExtend( null, op );
  o.src = 'Aa <<<- Bb';
  o.delimeter = [ '->>>','<<<-','->>','<<-','!>>','<<!','>>','<<' ];
  var expected = [ 'Aa', '<<<-', 'Bb' ];
  var got = _.strSplit( o );
  test.identical( got,expected );

  test.case = 'having long common 2';
  var o = _.mapExtend( null, op );
  o.src = 'a1 a2 a3 <<<- Bb';
  o.delimeter = [ '->>>','<<<-','->>','<<-','!>>','<<!','>>','<<',' ' ];
  var expected = [ 'a1', 'a2', 'a3', '<<<-', 'Bb' ];
  var got = _.strSplit( o );
  test.identical( got,expected );

  test.case = 'delimeter not exist in src';

  var o = _.mapExtend( null, op );
  o.src = 'a,b,c';
  o.delimeter = [ '.' ];
  var expected = [ 'a,b,c' ];
  var got = _.strSplit( o );
  test.identical( got, expected );

  /**/

  test.case = 'several delimeters';
  var o = _.mapExtend( null, op );
  o.src = 'a ., b ., c ., d';
  o.delimeter = [ ',', '.' ];
  var expected = [ 'a', '.', ',', 'b', '.', ',', 'c', '.', ',', 'd' ];
  var got = _.strSplit( o );
  test.identical( got, expected );

  test.case = 'one delimeters';
  var o = _.mapExtend( null, op );
  o.src = 'a , b , c , d';
  o.delimeter = ',';
  var expected = [ 'a', ',' , 'b', ',', 'c', ',', 'd' ];
  var got = _.strSplit( o );
  test.identical( got, expected );

  test.case = 'delimeters equal src';
  var o = _.mapExtend( null, op );
  o.src = ',';
  o.delimeter = ',';
  var expected = [ ',' ];
  var got = _.strSplit( o );
  test.identical( got, expected );

  test.case = 'src is triplet of delimeter';
  var o = _.mapExtend( null, op );
  o.src = ',,,';
  o.delimeter = ',';
  var expected = [ ',', ',', ',' ];
  var got = _.strSplit( o );
  test.identical( got, expected );

  /* */

  test.case = 'complex quoted at edges';
  var o = _.mapExtend( null, op );
  o.src = '"a b" " c"';
  o.delimeter = [ '"' ];
  var got = _.strSplit( o );
  var expected = [ '"a b" " c"' ];
  test.identical( got, expected );

  test.case = 'quoted in the middle';
  var o = _.mapExtend( null, op );
  o.src = '"a b" "" c';
  o.delimeter = [ 'a b', ' c' ];
  var got = _.strSplit( o );
  var expected = [ '"a b" ""', 'c' ];
  test.identical( got, expected );

  test.case = 'quoted in the middle with space first';
  var o = _.mapExtend( null, op );
  o.src = '"a b" "" c';
  o.delimeter = [ 'a b', ' ', ' c', '"' ];
  var got = _.strSplit( o );
  var expected = [ '"a b"', '""', 'c' ];
  test.identical( got, expected );

  test.case = 'quoted in the middle with space last';
  var o = _.mapExtend( null, op );
  o.src = '"a b" "" c';
  o.delimeter = [ 'a b', ' c', '"', ' ' ];
  var got = _.strSplit( o );
  var expected = [ '"a b"', '""', 'c' ];
  test.identical( got, expected );

  test.case = 'delimeter with empty string at the beginning of array';
  var o = _.mapExtend( null, op );
  o.src = '"a b" "" c';
  o.delimeter = [ '', 'a b', ' ', '', ' c' ];
  var got = _.strSplit( o );
  var expected = [ '"a b"', '""', 'c' ];
  test.identical( got, expected );

  test.case = 'quoted in the middle';
  var o = _.mapExtend( null, op );
  o.src = '"a b" x "" c';
  o.delimeter = [ 'a b', ' ', ' c', '"', '' ];
  var got = _.strSplit( o );
  var expected = [ '"a b"', 'x', '""', 'c' ];
  test.identical( got, expected );

  /* special quoting tests */

  test.case = 'quoted at edges, delimeter : #';
  var o = _.mapExtend( null, op );
  o.src = '"aa"bb"cc"';
  o.delimeter = [ '#' ];
  var got = _.strSplit( o );
  var expected = [ '"aa"bb"cc"' ];
  test.identical( got, expected );

  test.close( 's:1 q:1 pe:0' );

  /* - */

  test.open( 's:1 q:1 pe:0 pq:1 iq:0 delimeter:#' );

  var op =
  {
    stripping : 1,
    quoting : 1,
    preservingEmpty : 0,
    preservingQuoting : 1,
    inliningQuoting : 0,
    delimeter : '#',
  }

  test.case = 'quoted at edges"';
  var o = _.mapExtend( null, op );
  o.src = '"aa"bb"cc"';
  var got = _.strSplit( o );
  var expected = [ '"aa"', 'bb', '"cc"' ];
  test.identical( got, expected );

  test.case = 'quoted at edges with extra quote inside "';
  var o = _.mapExtend( null, op );
  o.src = '"aa"bb""cc"';
  var got = _.strSplit( o );
  var expected = [ '"aa"', 'bb', '""', 'cc"' ];
  test.identical( got, expected );

  test.case = 'quoted at edges with # inside the first quoted text"';
  var o = _.mapExtend( null, op );
  o.src = '"a#a"bb""cc"';
  var got = _.strSplit( o );
  var expected = [ '"a#a"', 'bb', '""', 'cc"' ];
  test.identical( got, expected );

  test.case = 'quoted at edges with # inside not quoted text"';
  var o = _.mapExtend( null, op );
  o.src = '"aa"b#b""cc"';
  var got = _.strSplit( o );
  var expected = [ '"aa"', 'b', '#', 'b', '""', 'cc"' ];
  test.identical( got, expected );

  test.case = 'quoted at edges with # inside the last quoted text"';
  var o = _.mapExtend( null, op );
  o.src = '"aa"bb""c#c"';
  var got = _.strSplit( o );
  var expected = [ '"aa"', 'bb', '""', 'c', '#', 'c"' ];
  test.identical( got, expected );

  test.case = 'quoted at edges with # inside all 3 text splits"';
  var o = _.mapExtend( null, op );
  o.src = '"a#a"b#b""c#c"';
  var got = _.strSplit( o );
  var expected = [ '"a#a"', 'b', '#', 'b', '""', 'c', '#', 'c"' ];
  test.identical( got, expected );

  test.case = 'quoted at edges with extra spaces on edges';
  var o = _.mapExtend( null, op );
  o.src = ' "aa"bb"cc" ';
  var got = _.strSplit( o );
  var expected = [ '"aa"', 'bb', '"cc"' ];
  test.identical( got, expected );

  test.close( 's:1 q:1 pe:0 pq:1 iq:0 delimeter:#' );

  /* - */

  test.open( 's:1 q:1 pe:0 pq:0 iq:1 delimeter:#' );

  var op =
  {
    stripping : 1,
    quoting : 1,
    preservingEmpty : 0,
    preservingQuoting : 0,
    inliningQuoting : 1,
    delimeter : '#',
  }

  test.case = 'quoted at edges"';
  var o = _.mapExtend( null, op );
  o.src = '"aa"bb"cc"';
  var got = _.strSplit( o );
  var expected = [ 'aabbcc' ];
  test.identical( got, expected );

  test.case = 'quoted at edges with extra quote inside "';
  var o = _.mapExtend( null, op );
  o.src = '"aa"bb""cc"';
  var got = _.strSplit( o );
  var expected = [ 'aabbcc"' ];
  test.identical( got, expected );

  test.case = 'quoted at edges with # inside the first quoted text"';
  var o = _.mapExtend( null, op );
  o.src = '"a#a"bb""cc"';
  var got = _.strSplit( o );
  var expected = [ 'a#abbcc"' ];
  test.identical( got, expected );

  test.case = 'quoted at edges with # inside not quoted text"';
  var o = _.mapExtend( null, op );
  o.src = '"aa"b#b""cc"';
  var got = _.strSplit( o );
  var expected = [ 'aab', '#', 'bcc"' ];
  test.identical( got, expected );

  test.case = 'quoted at edges with # inside the last quoted text"';
  var o = _.mapExtend( null, op );
  o.src = '"aa"bb""c#c"';
  var got = _.strSplit( o );
  var expected = [ 'aabbc', '#', 'c"' ];
  test.identical( got, expected );

  test.case = 'quoted at edges with # inside all 3 text splits"';
  var o = _.mapExtend( null, op );
  o.src = '"a#a"b#b""c#c"';
  var got = _.strSplit( o );
  var expected = [ 'a#ab', '#', 'bc', '#', 'c"' ];
  test.identical( got, expected );

  test.case = 'quoted at edges with extra spaces on edges';
  var o = _.mapExtend( null, op );
  o.src = ' "aa"bb"cc" ';
  var got = _.strSplit( o );
  var expected = [ 'aabbcc' ];
  test.identical( got, expected );

  test.close( 's:1 q:1 pe:0 pq:0 iq:1 delimeter:#' );

  /* - */

  test.open( 'complex' );

  var src = 'Test check // ( Tools/base/layer2/String / strSplit / delimeter:" " > space on the beginning and the end <  ) # 3 ... failed';

  test.case = 's:0 q:1 pe:1 pd:1 pq:0 iq:0';

  var o =
  {
    stripping : 0,
    quoting : 1,
    preservingEmpty : 1,
    preservingDelimeters : 1,
    preservingQuoting : 0,
    inliningQuoting : 0,
    delimeter : [ ' > ', ' < ', '/' ],
    src : src,
  }
  var got = _.strSplit( o );
  var expected = [ 'Test check ', '/', '', '/', ' ( Tools', '/', 'base', '/', 'layer2', '/', 'String ', '/', ' strSplit ', '/', ' delimeter:', ' ', '', ' > ', 'space on the beginning and the end', ' < ', ' ) # 3 ... failed' ];
  test.identical( got, expected );

  test.case = 's:0 q:1 pe:1 pd:1 pq:1 iq:0';

  var o =
  {
    stripping : 0,
    quoting : 1,
    preservingEmpty : 1,
    preservingDelimeters : 1,
    preservingQuoting : 1,
    inliningQuoting : 0,
    delimeter : [ ' > ', ' < ', '/' ],
    src : src,
  }
  var got = _.strSplit( o );
  var expected = [ 'Test check ', '/', '', '/', ' ( Tools', '/', 'base', '/', 'layer2', '/', 'String ', '/', ' strSplit ', '/', ' delimeter:', '" "', '', ' > ', 'space on the beginning and the end', ' < ', ' ) # 3 ... failed' ];
  test.identical( got, expected );

  test.case = 's:0 q:1 pe:1 pd:1 pq:0 iq:1';

  var o =
  {
    stripping : 0,
    quoting : 1,
    preservingEmpty : 1,
    preservingDelimeters : 1,
    preservingQuoting : 0,
    inliningQuoting : 1,
    delimeter : [ ' > ', ' < ', '/' ],
    src : src,
  }
  var got = _.strSplit( o );
  var expected = [ 'Test check ', '/', '', '/', ' ( Tools', '/', 'base', '/', 'layer2', '/', 'String ', '/', ' strSplit ', '/', ' delimeter: ', ' > ', 'space on the beginning and the end', ' < ', ' ) # 3 ... failed' ];
  test.identical( got, expected );

  test.case = 's:0 q:1 pe:1 pd:1 pq:1 iq:1';

  var o =
  {
    stripping : 0,
    quoting : 1,
    preservingEmpty : 1,
    preservingDelimeters : 1,
    preservingQuoting : 1,
    inliningQuoting : 1,
    delimeter : [ ' > ', ' < ', '/' ],
    src : src,
  }
  var got = _.strSplit( o );
  var expected = [ 'Test check ', '/', '', '/', ' ( Tools', '/', 'base', '/', 'layer2', '/', 'String ', '/', ' strSplit ', '/', ' delimeter:" "', ' > ', 'space on the beginning and the end', ' < ', ' ) # 3 ... failed' ];
  test.identical( got, expected );

  test.case = 's:0 q:0 pe:0 pd:0';

  var o =
  {
    stripping : 0,
    quoting : 0,
    preservingEmpty : 0,
    preservingDelimeters : 0,
    delimeter : [ ' > ', ' < ', '/' ],
    src : src,
  }
  var got = _.strSplit( o );
  var expected = [ 'Test check ', ' ( Tools', 'base', 'layer2', 'String ', ' strSplit ', ' delimeter:" "', 'space on the beginning and the end', ' ) # 3 ... failed' ];
  test.identical( got, expected );

  test.case = 's:0 q:0 pe:0 pd:1';

  var o =
  {
    stripping : 0,
    quoting : 0,
    preservingEmpty : 0,
    preservingDelimeters : 1,
    delimeter : [ ' > ', ' < ', '/' ],
    src : src,
  }
  var got = _.strSplit( o );
  var expected = [ 'Test check ', '/', '/', ' ( Tools', '/', 'base', '/', 'layer2', '/', 'String ', '/', ' strSplit ', '/', ' delimeter:" "', ' > ', 'space on the beginning and the end', ' < ', ' ) # 3 ... failed' ];
  test.identical( got, expected );

  test.case = 's:0 q:0 pe:1 pd:0';

  var o =
  {
    stripping : 0,
    quoting : 0,
    preservingEmpty : 1,
    preservingDelimeters : 0,
    delimeter : [ ' > ', ' < ', '/' ],
    src : src,
  }
  var got = _.strSplit( o );
  var expected = [ 'Test check ', '', ' ( Tools', 'base', 'layer2', 'String ', ' strSplit ', ' delimeter:" "', 'space on the beginning and the end', ' ) # 3 ... failed' ];
  test.identical( got, expected );

  test.case = 's:0 q:0 pe:1 pd:1';

  var o =
  {
    stripping : 0,
    quoting : 0,
    preservingEmpty : 1,
    preservingDelimeters : 1,
    delimeter : [ ' > ', ' < ', '/' ],
    src : src,
  }
  var got = _.strSplit( o );
  var expected = [ 'Test check ', '/', '', '/', ' ( Tools', '/', 'base', '/', 'layer2', '/', 'String ', '/', ' strSplit ', '/', ' delimeter:" "', ' > ', 'space on the beginning and the end', ' < ', ' ) # 3 ... failed' ];
  test.identical( got, expected );

  test.case = 's:0 q:1 pe:0 pd:0';

  var o =
  {
    stripping : 0,
    quoting : 1,
    preservingEmpty : 0,
    preservingDelimeters : 0,
    delimeter : [ ' > ', ' < ', '/' ],
    src : src,
  }
  var got = _.strSplit( o );
  var expected = [ 'Test check ', ' ( Tools', 'base', 'layer2', 'String ', ' strSplit ', ' delimeter:" "', 'space on the beginning and the end', ' ) # 3 ... failed' ];
  test.identical( got, expected );

  test.case = 's:0 q:1 pe:0 pd:1';

  var o =
  {
    stripping : 0,
    quoting : 1,
    preservingEmpty : 0,
    preservingDelimeters : 1,
    delimeter : [ ' > ', ' < ', '/' ],
    src : src,
  }
  var got = _.strSplit( o );
  var expected = [ 'Test check ', '/', '/', ' ( Tools', '/', 'base', '/', 'layer2', '/', 'String ', '/', ' strSplit ', '/', ' delimeter:" "', ' > ', 'space on the beginning and the end', ' < ', ' ) # 3 ... failed' ];
  test.identical( got, expected );

  test.case = 's:0 q:1 pe:0 pd:1 pq:1';

  var o =
  {
    stripping : 0,
    quoting : 1,
    preservingEmpty : 0,
    preservingDelimeters : 1,
    preservingQuoting : 1,
    delimeter : [ ' > ', ' < ', '/' ],
    src : src,
  }
  var got = _.strSplit( o );
  var expected = [ 'Test check ', '/', '/', ' ( Tools', '/', 'base', '/', 'layer2', '/', 'String ', '/', ' strSplit ', '/', ' delimeter:" "', ' > ', 'space on the beginning and the end', ' < ', ' ) # 3 ... failed' ];
  test.identical( got, expected );

  test.case = 's:0 q:1 pe:1 pd:0';

  var o =
  {
    stripping : 0,
    quoting : 1,
    preservingEmpty : 1,
    preservingDelimeters : 0,
    delimeter : [ ' > ', ' < ', '/' ],
    src : src,
  }
  var got = _.strSplit( o );
  var expected = [ 'Test check ', '', ' ( Tools', 'base', 'layer2', 'String ', ' strSplit ', ' delimeter:" "', 'space on the beginning and the end', ' ) # 3 ... failed' ];
  test.identical( got, expected );

  test.case = 's:1 q:0 pe:0 pd:0';

  var o =
  {
    stripping : 1,
    quoting : 0,
    preservingEmpty : 0,
    preservingDelimeters : 0,
    delimeter : [ ' > ', ' < ', '/' ],
    src : src,
  }
  var got = _.strSplit( o );
  var expected = [ 'Test check', '( Tools', 'base', 'layer2', 'String', 'strSplit', 'delimeter:" "', 'space on the beginning and the end', ') # 3 ... failed' ];
  test.identical( got, expected );

  test.case = 's:1 q:0 pe:0 pd:1';

  var o =
  {
    stripping : 1,
    quoting : 0,
    preservingEmpty : 0,
    preservingDelimeters : 1,
    delimeter : [ ' > ', ' < ', '/' ],
    src : src,
  }
  var got = _.strSplit( o );
  var expected = [ 'Test check', '/', '/', '( Tools', '/', 'base', '/', 'layer2', '/', 'String', '/', 'strSplit', '/', 'delimeter:" "', '>', 'space on the beginning and the end', '<', ') # 3 ... failed' ];
  test.identical( got, expected );

  test.case = 's:1 q:0 pe:1 pd:0';

  var o =
  {
    stripping : 1,
    quoting : 0,
    preservingEmpty : 1,
    preservingDelimeters : 0,
    delimeter : [ ' > ', ' < ', '/' ],
    src : src,
  }
  var got = _.strSplit( o );
  var expected = [ 'Test check', '', '( Tools', 'base', 'layer2', 'String', 'strSplit', 'delimeter:" "', 'space on the beginning and the end', ') # 3 ... failed' ];
  test.identical( got, expected );

  test.case = 's:1 q:0 pe:1 pd:1';

  var o =
  {
    stripping : 1,
    quoting : 0,
    preservingEmpty : 1,
    preservingDelimeters : 1,
    delimeter : [ ' > ', ' < ', '/' ],
    src : src,
  }
  var got = _.strSplit( o );
  var expected = [ 'Test check', '/', '', '/', '( Tools', '/', 'base', '/', 'layer2', '/', 'String', '/', 'strSplit', '/', 'delimeter:" "', '>', 'space on the beginning and the end', '<', ') # 3 ... failed' ];
  test.identical( got, expected );

  test.case = 's:1 q:1 pe:0 pd:0';

  var o =
  {
    stripping : 1,
    quoting : 1,
    preservingEmpty : 0,
    preservingDelimeters : 0,
    delimeter : [ ' > ', ' < ', '/' ],
    src : src,
  }
  var got = _.strSplit( o );
  var expected = [ 'Test check', '( Tools', 'base', 'layer2', 'String', 'strSplit', 'delimeter:" "', 'space on the beginning and the end', ') # 3 ... failed' ];
  test.identical( got, expected );

  test.case = 's:1 q:1 pe:0 pd:1';

  var o =
  {
    stripping : 1,
    quoting : 1,
    preservingEmpty : 0,
    preservingDelimeters : 1,
    delimeter : [ ' > ', ' < ', '/' ],
    src : src,
  }
  var got = _.strSplit( o );
  var expected = [ 'Test check', '/', '/', '( Tools', '/', 'base', '/', 'layer2', '/', 'String', '/', 'strSplit', '/', 'delimeter:" "', '>', 'space on the beginning and the end', '<', ') # 3 ... failed' ];
  test.identical( got, expected );

  test.case = 's:1 q:1 pe:1 pd:0';

  var o =
  {
    stripping : 1,
    quoting : 1,
    preservingEmpty : 1,
    preservingDelimeters : 0,
    delimeter : [ ' > ', ' < ', '/' ],
    src : src,
  }
  var got = _.strSplit( o );
  var expected = [ 'Test check', '', '( Tools', 'base', 'layer2', 'String', 'strSplit', 'delimeter:" "', 'space on the beginning and the end', ') # 3 ... failed' ];
  test.identical( got, expected );

  test.case = 's:1 q:1 pe:1 pd:1'; /* */

  var o =
  {
    stripping : 1,
    quoting : 1,
    preservingEmpty : 1,
    preservingDelimeters : 1,
    delimeter : [ ' > ', ' < ', '/' ],
    src : src,
  }
  var got = _.strSplit( o );
  var expected = [ 'Test check', '/', '', '/', '( Tools', '/', 'base', '/', 'layer2', '/', 'String', '/', 'strSplit', '/', 'delimeter:" "', '>', 'space on the beginning and the end', '<', ') # 3 ... failed' ];
  test.identical( got, expected );

  var src =
`
= Org

- Q: "Where?"
- A1: "Here."

- A2: "There."
`

  test.case = 's:1 q:1 pe:1 pd:0 pq:1 iq:1'; /* */

  var o =
  {
    stripping : 1,
    quoting : 1,
    preservingEmpty : 1,
    preservingDelimeters : 0,
    preservingQuoting : 1,
    inliningQuoting : 1,
    delimeter : [ '\n' ],
    src : src,
  }
  var got = _.strSplit( o );
  var expected = [ '', '= Org', '', '- Q: "Where?"', '- A1: "Here."', '', '- A2: "There."', '' ];
  test.identical( got, expected );

  test.case = 's:1 q:1 pe:1 pd:0 pq:1 iq:0';

  var o =
  {
    stripping : 1,
    quoting : 1,
    preservingEmpty : 1,
    preservingDelimeters : 0,
    preservingQuoting : 1,
    inliningQuoting : 0,
    delimeter : [ '\n' ],
    src : src,
  }
  var got = _.strSplit( o );
  var expected = [ '', '= Org', '', '- Q:', '"Where?"', '', '- A1:', '"Here."', '', '', '- A2:', '"There."', '', '' ];
  test.identical( got, expected );

  test.case = 's:1 q:1 pe:1 pd:0 pq:0 iq:1'; /* */

  var o =
  {
    stripping : 1,
    quoting : 1,
    preservingEmpty : 1,
    preservingDelimeters : 0,
    preservingQuoting : 0,
    inliningQuoting : 1,
    delimeter : [ '\n' ],
    src : src,
  }
  var got = _.strSplit( o );
  var expected = [ '', '= Org', '', '- Q: Where?', '- A1: Here.', '', '- A2: There.', '' ];
  test.identical( got, expected );

  test.case = 's:1 q:1 pe:1 pd:0 pq:0 iq:0'; /* */

  var o =
  {
    stripping : 1,
    quoting : 1,
    preservingEmpty : 1,
    preservingDelimeters : 0,
    preservingQuoting : 0,
    inliningQuoting : 0,
    delimeter : [ '\n' ],
    src : src,
  }
  var got = _.strSplit( o );
  var expected = [ '', '= Org', '', '- Q:', 'Where?', '', '- A1:', 'Here.', '', '', '- A2:', 'There.', '', '' ];
  test.identical( got, expected );

  test.case = 'quoted at edges, s:1 q:1 pe:1 pd:0 pq:0 iq:0'; /**/

  var o =
  {
    stripping : 0,
    quoting : 1,
    preservingEmpty : 1,
    preservingDelimeters : 0,
    preservingQuoting : 0,
    inliningQuoting : 0,
    delimeter : [ '"' ],
  }

  o.src = '"a b" " c"';
  var expected = [ '', 'a b', ' ', ' c', '' ];
  var got = _.strSplit( o );
  test.identical( got, expected );

  test.case = 'quoted at edges, s:1 q:1 pe:1 pd:0 pq:0 iq:1'; /**/

  var o =
  {
    stripping : 0,
    quoting : 1,
    preservingEmpty : 1,
    preservingDelimeters : 0,
    preservingQuoting : 0,
    inliningQuoting : 1,
    delimeter : [ '"' ],
  }

  o.src = '"a b" " c"';
  var expected = [ 'a b  c' ];
  var got = _.strSplit( o );
  test.identical( got, expected );

  test.case = 'quoted at edges, s:1 q:1 pe:1 pd:0 pq:1 iq:0'; /**/

  var o =
  {
    stripping : 0,
    quoting : 1,
    preservingEmpty : 1,
    preservingDelimeters : 0,
    preservingQuoting : 1,
    inliningQuoting : 0,
    delimeter : [ '"' ],
  }

  o.src = '"a b" " c"';
  var expected = [ '', '"a b"', ' ', '" c"', '' ];
  var got = _.strSplit( o );
  test.identical( got, expected );

  test.case = 'quoted at edges, s:1 q:1 pe:1 pd:0 pq:1 iq:1'; /**/

  var o =
  {
    stripping : 0,
    quoting : 1,
    preservingEmpty : 1,
    preservingDelimeters : 0,
    preservingQuoting : 1,
    inliningQuoting : 1,
    delimeter : [ '"' ],
  }

  o.src = '"a b" " c"';
  var expected = [ '"a b" " c"' ];
  var got = _.strSplit( o );
  test.identical( got, expected );

  test.case = 'quoted in the middle, s:1 q:1 pe:1 pd:0 pq:1 iq:1'; /**/

  var o =
  {
    stripping : 0,
    quoting : 1,
    preservingEmpty : 1,
    preservingDelimeters : 0,
    preservingQuoting : 1,
    inliningQuoting : 1,
    delimeter : [ '"' ],
  }

  o.src = '"a b" """x" c';
  var expected = [ '"a b" """x" c' ];
  var got = _.strSplit( o );
  test.identical( got, expected );

  test.case = 'quoted in the middle, s:1 q:1 pe:1 pd:0 pq:1 iq:0'; /**/

  var o =
  {
    stripping : 0,
    quoting : 1,
    preservingEmpty : 1,
    preservingDelimeters : 0,
    preservingQuoting : 1,
    inliningQuoting : 0,
    delimeter : [ '"' ],
  }

  o.src = '"a b" """x" c';
  var expected = [ '', '"a b"', ' ', '""', '', '"x"', ' c' ];
  var got = _.strSplit( o );
  test.identical( got, expected );

  test.case = 'quoted in the middle, s:1 q:1 pe:1 pd:0 pq:0 iq:1'; /**/

  var o =
  {
    stripping : 0,
    quoting : 1,
    preservingEmpty : 1,
    preservingDelimeters : 0,
    preservingQuoting : 0,
    inliningQuoting : 1,
    delimeter : [ '"' ],
  }

  o.src = '"a b" """x" c';
  var expected = [ 'a b x c' ];
  var got = _.strSplit( o );
  test.identical( got, expected );

  test.case = 'quoted in the middle, s:1 q:1 pe:1 pd:0 pq:0 iq:0'; /**/

  var o =
  {
    stripping : 0,
    quoting : 1,
    preservingEmpty : 1,
    preservingDelimeters : 0,
    preservingQuoting : 0,
    inliningQuoting : 0,
    delimeter : [ '"' ],
  }

  o.src = '"a b" """x" c';
  var expected = [ '', 'a b', ' ', '', '', 'x', ' c' ];
  var got = _.strSplit( o );
  test.identical( got, expected );

  /* */

  test.case = 'extra quote, s:1 q:1 pe:1 pd:0 pq:1 iq:1';

  var o =
  {
    stripping : 0,
    quoting : 1,
    preservingEmpty : 1,
    preservingDelimeters : 0,
    preservingQuoting : 1,
    inliningQuoting : 1,
    delimeter : [ '#' ],
  }

  o.src = '"aa"bb""cc"';
  var got = _.strSplit( o );
  var expected = [ '"aa"bb""cc"' ];
  test.identical( got, expected );

  test.case = 'extra quote, s:1 q:1 pe:1 pd:0 pq:0 iq:1';

  var o =
  {
    stripping : 0,
    quoting : 1,
    preservingEmpty : 1,
    preservingDelimeters : 0,
    preservingQuoting : 0,
    inliningQuoting : 1,
    delimeter : [ '#' ],
  }

  o.src = '"aa"bb""cc"';
  var got = _.strSplit( o );
  var expected = [ 'aabbcc"' ];
  test.identical( got, expected );

  test.case = 'extra quote, s:1 q:1 pe:1 pd:0 pq:1 iq:0';

  var o =
  {
    stripping : 0,
    quoting : 1,
    preservingEmpty : 1,
    preservingDelimeters : 0,
    preservingQuoting : 1,
    inliningQuoting : 0,
    delimeter : [ '#' ],
  }

  o.src = '"aa"bb""cc"';
  var got = _.strSplit( o );
  var expected = [ '', '"aa"', 'bb', '""', 'cc"' ];
  test.identical( got, expected );

  test.case = 'extra quote, s:1 q:1 pe:1 pd:0 pq:0 iq:0';

  var o =
  {
    stripping : 0,
    quoting : 1,
    preservingEmpty : 1,
    preservingDelimeters : 0,
    preservingQuoting : 0,
    inliningQuoting : 0,
    delimeter : [ '#' ],
  }

  o.src = '"aa"bb""cc"';
  var got = _.strSplit( o );
  var expected = [ '', 'aa', 'bb', '', 'cc"' ];
  test.identical( got, expected );

  /* */

  test.case = 'extra quote as delimeter, s:1 q:1 pe:1 pd:1 pq:1 iq:1';

  var o =
  {
    stripping : 0,
    quoting : 1,
    preservingEmpty : 1,
    preservingDelimeters : 1,
    preservingQuoting : 1,
    inliningQuoting : 1,
    delimeter : [ '#', '"' ],
  }

  o.src = '"aa"bb""cc"';
  var got = _.strSplit( o );
  var expected = [ '"aa"bb""cc', '"', '' ];
  test.identical( got, expected );

  test.case = 'extra quote as delimeter, s:1 q:1 pe:1 pd:1 pq:0 iq:1';

  var o =
  {
    stripping : 0,
    quoting : 1,
    preservingEmpty : 1,
    preservingDelimeters : 1,
    preservingQuoting : 0,
    inliningQuoting : 1,
    delimeter : [ '#', '"' ],
  }

  o.src = '"aa"bb""cc"';
  var got = _.strSplit( o );
  var expected = [ 'aabbcc', '"', '' ];
  test.identical( got, expected );

  test.case = 'extra quote as delimeter, s:1 q:1 pe:1 pd:1 pq:1 iq:0';

  var o =
  {
    stripping : 0,
    quoting : 1,
    preservingEmpty : 1,
    preservingDelimeters : 1,
    preservingQuoting : 1,
    inliningQuoting : 0,
    delimeter : [ '#', '"' ],
  }

  o.src = '"aa"bb""cc"';
  var got = _.strSplit( o );
  var expected = [ '', '"aa"', 'bb', '""', 'cc', '"', '' ];
  test.identical( got, expected );

  test.case = 'extra quote as delimeter, s:1 q:1 pe:1 pd:1 pq:0 iq:0';

  var o =
  {
    stripping : 0,
    quoting : 1,
    preservingEmpty : 1,
    preservingDelimeters : 1,
    preservingQuoting : 0,
    inliningQuoting : 0,
    delimeter : [ '#', '"' ],
  }

  o.src = '"aa"bb""cc"';
  var got = _.strSplit( o );
  var expected = [ '', 'aa', 'bb', '', 'cc', '"', '' ];
  test.identical( got, expected );

  /* - */

  test.close( 'complex' );

}

//

function strSplitNaive( test )
{

  test.case = 'returns an array of strings';
  debugger;
  var got = _.strSplitNaive( 'test test test' );
  debugger;
  var expected = [ 'test', 'test', 'test' ];
  test.identical( got, expected );

  test.case = 'split string into an array of strings';
  var got = _.strSplitNaive( ' test   test   test ' );
  var expected = [ 'test', 'test', 'test' ];
  test.identical( got, expected );

  test.case = 'returns an array of strings';
  var got = _.strSplitNaive( ' test   test   test ', 'redundant argument' );
  var expected = [ 'test   test   test' ];
  test.identical( got, expected );

  test.case = 'returns an array of strings';
  var got = _.strSplitNaive( ' test <delimteter>  test<delimteter>   test ', '<delimteter>' );
  var expected = [ 'test', 'test', 'test' ];
  test.identical( got, expected );

  test.case = 'simple string, default options';
  var got = _.strSplitNaive( 'a b c d' );
  var expected = [ 'a', 'b', 'c', 'd' ];
  test.identical( got,expected );

  test.case = 'arguments as map';
  var got = _.strSplitNaive( { src : 'a,b,c,d', delimeter : ','  } );
  var expected = [ 'a', 'b', 'c', 'd' ];
  test.identical( got,expected );

  test.case = 'delimeter as array';
  var got = _.strSplitNaive( { src : 'a,b.c.d', delimeter : [ ',', '.' ]  } );
  var expected = [ 'a', 'b', 'c', 'd' ];
  test.identical( got,expected );

  test.case = 'zero delimeter length';
  var got = _.strSplitNaive( { src : 'a,b.c.d', delimeter : []  } );
  var expected = [ 'a,b.c.d' ];
  test.identical( got,expected );

  test.case = 'stripping off';
  var got = _.strSplitNaive( { src : '    a,b,c,d   ', delimeter : [ ',' ], stripping : 0  } );
  var expected = [ '    a', 'b', 'c', 'd   ' ];
  test.identical( got,expected );

  /* */

  test.case = 'preserving delimeters, many delimeters, delimeter on the begin';
  var got = _.strSplitNaive({ src : '.content', preservingDelimeters : 1, delimeter : [ '.','#' ] })
  var expected = [ '.','content' ];
  test.identical( got,expected );

  test.case = 'preserving delimeters, many delimeters, delimeter on the end';
  var got = _.strSplitNaive({ src : 'content.', preservingDelimeters : 1, delimeter : [ '.','#' ] })
  var expected = [ 'content','.' ];
  test.identical( got,expected );

  /* */

  test.case = 'many delimeters having common, preserving empty';
  var src = 'Aa <<! <<- Bb';
  var expected = [ 'Aa',' ','','<<!','',' ','','<<-','',' ','Bb' ];
  var got = _.strSplitNaive
  ({
    src : src,
    delimeter : [ '->>>','<<<-','->>','<<-','!>>','<<!','>>','<<',' ' ],
    preservingEmpty : 1,
    preservingDelimeters : 1,
    stripping : 0,
  });

  test.identical( got,expected );
  test.case = 'many delimeters having common, removing empty';
  var src = 'Aa <<! <<- Bb';
  var expected = [ 'Aa',' ','<<!',' ','<<-',' ','Bb' ];
  var got = _.strSplitNaive
  ({
    src : src,
    delimeter : [ '->>>','<<<-','->>','<<-','!>>','<<!','>>','<<',' ' ],
    preservingEmpty : 0,
    preservingDelimeters : 1,
    stripping : 0,
  });
  test.identical( got,expected );

  /* */

  test.case = 'having long common';
  var src = 'Aa <<<- Bb';
  var expected = [ 'Aa',' ','','<<<-','',' ','Bb' ];
  var got = _.strSplitNaive
  ({
    src : src,
    delimeter : [ '->>>','<<<-','->>','<<-','!>>','<<!','>>','<<',' ' ],
    preservingEmpty : 1,
    preservingDelimeters : 1,
    stripping : 0,
  });
  test.identical( got,expected );

  /* */

  test.case = 'having long common 2';
  var src = 'a1 a2 a3 <<<- Bb';
  var expected = [ 'a1',' ','a2',' ','a3',' ','','<<<-','',' ','Bb' ];
  var got = _.strSplitNaive
  ({
    src : src,
    delimeter : [ '->>>','<<<-','->>','<<-','!>>','<<!','>>','<<',' ' ],
    preservingEmpty : 1,
    preservingDelimeters : 1,
    stripping : 0,
  });
  test.identical( got,expected );

  /*delimeter not exist in src*/

  var src = 'a,b,c';
  var expected = [ 'a,b,c' ];
  var got = _.strSplitNaive
  ({
    src : src,
    delimeter : [ '.' ],
    preservingDelimeters : 1
  });
  test.identical( got, expected );

  /*delimeter not exist in src*/

  var src = 'a,b,c';
  var expected = [ 'a,b,c' ];
  var got = _.strSplitNaive
  ({
    src : src,
    delimeter : [ '.' ],
    preservingDelimeters : 1
  });
  test.identical( got, expected );

  /**/

  test.case = 'preservingEmpty';

  var src = 'a ., b ., c ., d';
  var expected = [ 'a', '', 'b', '', 'c', '', 'd' ];
  var got = _.strSplitNaive
  ({
    src : src,
    delimeter : [ ',', '.' ],
    preservingEmpty : 1
  });
  test.identical( got, expected );

  /**/

  var src = 'a , b , c , d';
  var expected = [ 'a', 'b', 'c', 'd' ];
  var got = _.strSplitNaive
  ({
    src : src,
    delimeter : ',',
    preservingEmpty : 1
  });
  test.identical( got, expected );


  /**/

  var src = ',';
  var expected = [ '', '' ];
  var got = _.strSplitNaive
  ({
    src : src,
    delimeter : ',',
    preservingEmpty : 1
  });
  test.identical( got, expected );

  /**/

  var src = ',,,';
  var expected = [];
  var got = _.strSplitNaive
  ({
    src : src,
    delimeter : ',',
    preservingEmpty : 0
  });
  test.identical( got, expected );

  /* take into acount text inside " " */

  test.case = 'take into acount text inside ""';

  var o =
  {
    src : '"/path/with space/" a b c',
    quoting : 1,
    preservingEmpty : 1,
  }
  var got = _.strSplitNaive( o );
  var expected = [ '/path/with space/', '', 'a', '', 'b', '', 'c' ];
  test.identical( got, expected );

  test.case = 'take into acount text inside ""';

  var o =
  {
    src : '"/path/with space/" a b c',
    quoting : 1,
    preservingEmpty : 0,
  }
  var got = _.strSplitNaive( o );
  var expected = [ '/path/with space/', 'a', 'b', 'c' ];
  test.identical( got, expected );

  /**/

  var o =
  {
    src : 'a "/path with/empty space/" a',
    quoting : 1
  }
  var got = _.strSplitNaive( o );
  var expected = [ 'a', '/path with/empty space/', 'a' ];
  test.identical( got, expected );

  /**/

  var o =
  {
    src : '"a b c" "a b c" "a b c"',
    quoting : 1
  }
  var got = _.strSplitNaive( o );
  var expected = [ 'a b c', 'a b c', 'a b c' ];
  test.identical( got, expected );

  /**/

  var o =
  {
    src : '"a b c" "a b c" "a b c"',
    quoting : 1,
    preservingEmpty : 1
  }
  var got = _.strSplitNaive( o );
  var expected = [ 'a b c', '', 'a b c', '', 'a b c' ];
  test.identical( got, expected );

  /**/

  var o =
  {
    src : '"a b c"x"a b c"x"a b c"',
    quoting : 1,
    delimeter : [ 'x' ],
    preservingEmpty : 1,
    preservingDelimeters : 1
  }
  var got = _.strSplitNaive( o );
  var expected = [ 'a b c', 'x', 'a b c', 'x', 'a b c' ];
  test.identical( got, expected );

  /**/

  var o =
  {
    src : '"a b" "" c"',
    quoting : 0,
    delimeter : [ '"' ],
    stripping : 1,
    preservingEmpty : 1,
    preservingDelimeters : 1
  }
  var got = _.strSplitNaive( o );
  var expected = [ '', '\"', 'a b', '\"', '', '\"', '', '\"', 'c', '\"', '' ]
  test.identical( got, expected );

  /**/

  var o =
  {
    src : '"a b" "" c',
    quoting : 0,
    delimeter : [ '"' ],
    stripping : 0,
    preservingEmpty : 1,
    preservingDelimeters : 1
  }
  var got = _.strSplitNaive( o );
  var expected = [ '', '\"', 'a b', '\"', ' ', '\"', '', '\"', ' c' ];
  test.identical( got, expected );

  var o =
  {
    src : '"a b" "" c',
    quoting : 1,
    delimeter : [ '"' ],
    stripping : 0,
    preservingEmpty : 1,
    preservingDelimeters : 1
  }
  var got = _.strSplitNaive( o );
  var expected = [ 'a b', ' ', '', ' c' ];
  test.identical( got, expected );

  /**/

  var o =
  {
    src : '"a b" "" c',
    quoting : 1,
    delimeter : [ '"' ],
    stripping : 0,
    preservingEmpty : 1,
    preservingDelimeters : 1
  }
  var got = _.strSplitNaive( o );
  var expected = [ 'a b', ' ', '', ' c' ];
  test.identical( got, expected );

  /**/

  var o =
  {
    src : '"a b" "" c',
    quoting : 1,
    delimeter : [ '"' ],
    stripping : 1,
    preservingEmpty : 1,
    preservingDelimeters : 1
  }
  var got = _.strSplitNaive( o );
  var expected = [ 'a b', '', '', 'c' ];
  test.identical( got, expected );

  /**/

  var o =
  {
    src : '"a b" "" c"',
    quoting : 1,
    delimeter : [ '"' ],
    stripping : 1,
    preservingEmpty : 1,
    preservingDelimeters : 1
  }
  var got = _.strSplitNaive( o );
  var expected = [ 'a b', '', '', 'c' ];
  test.identical( got, expected );

  /**/

  var o =
  {
    src : '"a b" "" c"',
    quoting : 1,
    delimeter : [ '"' ],
    stripping : 0,
    preservingEmpty : 1,
    preservingDelimeters : 1
  }
  var got = _.strSplitNaive( o );
  var expected = [ 'a b', ' ', '', ' c' ];
  test.identical( got, expected );

  /*
    stripping : 1,
    quoting : 1,
    preservingEmpty : 0,
  */

  var op =
  {
    stripping : 1,
    quoting : 1,
    preservingEmpty : 0,
  }

  /* */

  if( !Config.debug )
  return;

  test.case = 'no arguments';
  test.shouldThrowError( function( )
  {
    _.strSplitNaive( );
  } );

  test.case = 'argument is wrong';
  test.shouldThrowError( function( )
  {
    _.strSplitNaive( [  ] );
  } );

  test.case = 'argument is wrong';
  test.shouldThrowError( function( )
  {
    _.strSplitNaive( 13 );
  } );

  test.case = 'invalid arguments count';
  test.shouldThrowError( function()
  {
    _.strSplitNaive( '1', '2', '3' );
  });

  test.case = 'invalid argument type';
  test.shouldThrowError( function()
  {
    _.strSplitNaive( 123 );
  });

  test.case = 'invalid option type';
  test.shouldThrowError( function()
  {
    _.strSplitNaive( { src : 3 } );
  });

  test.case = 'invalid option defined';
  test.shouldThrowError( function()
  {
    _.strSplitNaive( { src : 'word', delimeter : 0, left : 1 } );
  });

  test.case = 'no arguments';
  test.shouldThrowError( function()
  {
    _.strSplitNaive();
  });

}

//

function strSplitStrNumber( test )
{

  test.case = 'returns object with one property';
  var got = _.strSplitStrNumber( 'abcdef' );
  var expected = { str : 'abcdef' };
  test.identical( got, expected );

  test.case = 'returns object with two properties';
  var got = _.strSplitStrNumber( 'abc3def' );
  var expected = { str : 'abc', number : 3 };
  test.identical( got, expected );

  /* */

  if( !Config.debug )
  return;

  test.case = 'no arguments';
  test.shouldThrowError( function( )
  {
    _.strSplitStrNumber( );
  } );

  test.case = 'argument is wrong';
  test.shouldThrowError( function( )
  {
    _.strSplitStrNumber( [  ] );
  } );

  test.case = 'argument is wrong';
  test.shouldThrowError( function( )
  {
    _.strSplitStrNumber( 13 );
  } );

  test.case = 'too many arguments';
  test.shouldThrowError( function( )
  {
    _.strSplitStrNumber( 'abc3', 'redundant argument' );
  } );

}

//

function strStrip( test )
{

  test.case = 'simple string, default options';
  var got = _.strStrip( '\nabc  ' );
  var expected = 'abc';
  test.identical( got,expected );

  test.case = 'arguments as map';
  var got = _.strStrip( { src : 'xaabaax', stripper : [ 'a', 'x' ] } );
  var expected = 'b';
  test.identical( got,expected );

  test.case = 'nothing to remove';
  var got = _.strStrip( 'test' );
  var expected = 'test';
  test.identical( got, expected );

  test.case = 'removes whitespace from both ends of a string';
  var got = _.strStrip( ' test ' );
  var expected = 'test';
  test.identical( got, expected );

  test.case = 'Empty array';
  var got = _.strStrip( [] );
  var expected = [];
  test.identical( got, expected );

  test.case = 'Array with single string';
  var got = _.strStrip( [ '' ] );
  var expected = [ '' ];
  test.identical( got, expected );

  test.case = 'vectorized input';
  var got = _.strStrip( [ '\nab  ', ' cd\s', ' ef  ' ] );
  var expected = [ 'ab', 'cd', 'ef' ];
  test.identical( got, expected );

  test.case = 'vectorized input - map argument';
  var got = _.strStrip( { src : [ '\nab  ', ' cd\s', ' ef  ' ], stripper : [ 'a', 'f' ] }  );
  var expected = [ 'b', 'cd', 'f' ];
  test.identical( got, expected );

  /**/

  if( !Config.debug )
  return;

  test.case = 'invalid arguments count';
  test.shouldThrowError( function()
  {
    _.strStrip( '1', '2', '3' );
  });

  test.case = 'invalid argument type';
  test.shouldThrowError( function()
  {
    _.strStrip( 123 );
  });

  test.case = 'invalid property type';
  test.shouldThrowError( function()
  {
    _.strStrip( { src : ' word ', delimeter : 0 } );
  });

  test.case = 'invalid property defined';
  test.shouldThrowError( function()
  {
    _.strStrip( { src : ' word ', delimeter : ' ', left : 1 } );
  });

  test.case = 'no arguments';
  test.shouldThrowError( function()
  {
    _.strStrip();
  });

  test.case = 'null argument';
  test.shouldThrowError( function( )
  {
    _.strStrip( null );
  } );

  test.case = 'NaN argument';
  test.shouldThrowError( function( )
  {
    _.strStrip( NaN );
  } );

  test.case = 'too many arguments';
  test.shouldThrowError( function( )
  {
    _.strStrip( ' test ', 'redundant argument' );
  } );

}

//

/* qqq : uncover it please */

function strStrip( test )
{
  var cases =
  [
    { description : 'defaults, src is a string' },
    { src : '', expected : '' },
    { src : 'a', expected : 'a' },
    { src : '   a   ', expected : 'a' },
    { src : ' \0 a \0 ', expected : 'a' },
    { src : '\r\n\t\f\v a \v\r\n\t\f', expected : 'a' },
    { src : '\r\n\t\f\v hello world \v\r\n\t\f', expected : 'hello world' },

    { description : 'stripper contains regexp special symbols' },
    { src : { src : '\\s\\s', stripper : '\\s' } , expected : '' },
    { src : { src : '(x)(x)', stripper : '(x)' } , expected : '' },
    { src : { src : 'abc', stripper : '[abc]' } , expected : 'abc' },
    { src : { src : '[abc]', stripper : '[abc]' } , expected : '' },
    { src : { src : 'abc', stripper : '[^abc]' } , expected : 'abc' },
    { src : { src : 'abc', stripper : '[a-c]' } , expected : 'abc' },
    { src : { src : '[a-c]', stripper : '[a-c]' } , expected : '' },
    { src : { src : 'ab(a|b)', stripper : '(a|b)' } , expected : 'ab' },
    { src : { src : 'gp', stripper : 'a+' } , expected : 'gp' },
    { src : { src : 'hp', stripper : 'b{3}' } , expected : 'hp' },
    { src : { src : 'acbc', stripper : '^[ab]c$' } , expected : 'acbc' },

    { description : 'stripper is regexp' },
    { src : { src : ' abc', stripper : /[abc]/ } , expected : ' bc' },
    { src : { src : 'abc', stripper : /\D/ } , expected : 'bc' },
    { src : { src : 'abc', stripper : /[abc]$/ } , expected : 'ab' },
    { src : { src : 'abc', stripper : /abc/ } , expected : '' },
    { src : { src : 'hello', stripper : /lo?/ } , expected : 'helo' },

    {
      description : 'defaults, src is an array',
      src :
      [
        '',
        'a',
        '   a   ',
        ' \0 a \0 ',
        '\r\n\t\f\v a \v\r\n\t\f'
      ],
      expected :
      [
        '',
        'a',
        'a',
        'a',
        'a'
      ]
    },
    {
      description : 'src array of strings, custom stripper',
      src :
      {
        src :
        [
          '',
          'a',
          ' a ',
          '  a  ',
          ' \n ',
          ' a b c ',
        ],
        stripper : ' '
      },
      expected :
      [
        '',
        'a',
        'a',
        'a',
        '\n',
        'abc'
      ]
    },
    {
      description : 'src array of strings, custom stripper as regexp',
      src :
      {
        src :
        [
          'x',
          'xx',
          'axbxc',
          'x\nx'
        ],
        stripper : new RegExp( 'x' ),
      },
      expected :
      [
        '',
        'x',
        'abxc',
        '\nx'
      ]
    },
    {
      description : 'src array of strings, custom stripper as regexp',
      src :
      {
        src :
        [
          'abc',
          'acb',
          'bac',
          'cab',
        ],
        stripper : /abc|[abc]/,
      },
      expected :
      [
        '',
        'cb',
        'ac',
        'ab'
      ]
    },
    {
      description : 'src array of strings, custom stripper as regexp',
      src :
      {
        src :
        [
          'abc',
          'acb',
          'bac',
          'bca',
          'cba',
          'cab',
        ],
        stripper : /[abc]/g,
      },
      expected : [ '','','', '', '', '' ]
    },
    {
      description : 'src string, stripper array of strings',
      src :
      {
        src : 'xxyy',
        stripper :
        [
          'x',
          'y',
        ]
      },
      expected : ''
    },
    {
      src :
      {
        src : 'jjkk',
        stripper :
        [
          'x',
          'y',
        ]
      },
      expected : 'jjkk'
    },
    {
      description : 'invalid type',
      args : 0,
      err : true
    },
    {
      description : 'too many arguments',
      args : [ 'a', '' ],
      err : true
    },
    {
      description : 'null argument',
      args : [ null ],
      err : true
    },
    {
      description : 'NaN arguments',
      args : [ NaN ],
      err : true
    },
    {
      description : 'one string has invalid type',
      args : [ [ 'a', 0, 'b' ] ],
      err : true
    },
    {
      description : 'stripper has invalid type',
      args : [ { src : 'a', stripper : 0 } ],
      err : true
    },
    {
      description : 'stripper has invalid type',
      args : [ { src : 'a', stripper : [ 'a', 0 ] } ],
      err : true
    },
    {
      description : 'null stripper',
      args : [ { src : [ 'a', 'b' ], stripper : null } ],
      err : true
    },
    {
      description : 'NaN stripper',
      args : [ { src : [ 'a', 'b' ], stripper : NaN } ],
      err : true
    },

  ]

  /**/

  for( var i = 0; i < cases.length; i++ )
  {
    var c = cases[ i ];

    if( c.description )
    test.case = c.description;

    if( c.err )
    test.shouldThrowError( () => _.strStrip.apply( _, _.arrayAs( c.args ) ) );

    if( c.src )
    {
      var identical = test.identical( _.strStrip( c.src ), c.expected );
      if( !identical )
      {
        debugger;
        test.identical( _.strStrip( c.src ), c.expected )
        debugger;
      }
    }

  }

}

//

function strStripLeft( test )
{
  var cases =
  [
    { description : 'defaults, src is a string' },
    { src : '   a   ', expected : 'a   ' },
    { src : ' \0 a \0 ', expected : 'a \u0000 ' },
    { src : '\r\v a \v\r\n\t\f', expected : 'a \u000b\r' },
    { src : '\0 hello world \0', expected : 'hello world \u0000' },

    {
      description : 'defaults, src is an array',
      src :
      [
        '',
        'a',
        '   a   ',
        ' \0 a \0 ',
        '\r\n\t\f\v a \v\r'
      ],
      expected :
      [
        '',
        'a',
        'a   ',
        'a \u0000 ',
        'a \u000b\r'
      ]
    },
    {
      description : 'invalid type',
      args : 0,
      err : true
    },
    {
      description : 'too many arguments',
      args : [ 'a', '' ],
      err : true
    },
    {
      description : 'null argument',
      args : [ null ],
      err : true
    },
    {
      description : 'NaN arguments',
      args : [ NaN ],
      err : true
    },
    {
      description : 'one string has invalid type',
      args : [ [ 'a', 0, 'b' ] ],
      err : true
    },

  ]

  /**/

  for( var i = 0; i < cases.length; i++ )
  {
    var c = cases[ i ];

    if( c.description )
    test.case = c.description;

    if( c.err )
    test.shouldThrowError( () => _.strStripLeft.apply( _, _.arrayAs( c.args ) ) );

    if( c.src )
    {
      var identical = test.identical( _.strStripLeft( c.src ), c.expected );
      if( !identical )
      {
        debugger;
        test.identical( _.strStripLeft( c.src ), c.expected )
        debugger;
      }
    }

  }

}

//

function strStripRight( test )
{
  var cases =
  [
    { description : 'defaults, src is a string' },
    { src : '   ul   ', expected : '   ul' },
    { src : ' \0 om \0 ', expected : ' \u0000 om' },
    { src : '\r\v a \v\n\t\f\r', expected : '\r\u000b a' },
    { src : '\0 hello world \0', expected : '\u0000 hello world' },

    {
      description : 'defaults, src is an array',
      src :
      [
        '',
        'a',
        '   a   ',
        ' \0 a \0 ',
        '\r\v a \v\n\t\f\r'
      ],
      expected :
      [
        '',
        'a',
        '   a',
        ' \u0000 a',
        '\r\u000b a'
      ]
    },
    {
      description : 'invalid type',
      args : 0,
      err : true
    },
    {
      description : 'too many arguments',
      args : [ 'a', '' ],
      err : true
    },
    {
      description : 'null argument',
      args : [ null ],
      err : true
    },
    {
      description : 'NaN arguments',
      args : [ NaN ],
      err : true
    },
    {
      description : 'one string has invalid type',
      args : [ [ 'a', 0, 'b' ] ],
      err : true
    },

  ]

  /**/

  for( var i = 0; i < cases.length; i++ )
  {
    var c = cases[ i ];

    if( c.description )
    test.case = c.description;

    if( c.err )
    test.shouldThrowError( () => _.strStripRight.apply( _, _.arrayAs( c.args ) ) );

    if( c.src )
    {
      var identical = test.identical( _.strStripRight( c.src ), c.expected );
      if( !identical )
      {
        debugger;
        test.identical( _.strStripRight( c.src ), c.expected )
        debugger;
      }
    }

  }

}


//

function strRemoveAllSpaces( test )
{

  test.case = 'removes the spaces from the borders';
  var got = _.strRemoveAllSpaces( '  abcdef  ' );
  var expected = 'abcdef';
  test.identical( got, expected );

  test.case = 'removes the spaces from the given string';
  var got = _.strRemoveAllSpaces( 'a b c d e f' );
  var expected = 'abcdef';
  test.identical( got, expected );

  test.case = 'replaces the all spaces with the commas';
  var got = _.strRemoveAllSpaces( 'a b c d e f', ',' );
  var expected = 'a,b,c,d,e,f';
  test.identical( got, expected );

  test.case = 'simple string, default options';
  var got = _.strRemoveAllSpaces( 'a b c d e' );
  var expected = 'abcde';
  test.identical( got,expected );

  test.case = 'sub defined';
  var got = _.strRemoveAllSpaces( 'a b c d e', ', ' );
  var expected = 'a, b, c, d, e';
  test.identical( got,expected );

  test.case = 'empty string';
  var got = _.strRemoveAllSpaces( ' ' );
  var expected = '';
  test.identical( got,expected );

  test.case = 'sub as word';
  var got = _.strRemoveAllSpaces( 'a b c', ' and ' );
  var expected = 'a and b and c';
  test.identical( got,expected );

  test.case = 'sub as number';
  var got = _.strRemoveAllSpaces( 'a b c', 0 );
  var expected = 'a0b0c';
  test.identical( got,expected );

  test.case = 'sub as array';
  var got = _.strRemoveAllSpaces( 'a b c d e', [ 5, 6 ] );
  var expected = 'a5,6b5,6c5,6d5,6e';
  test.identical( got,expected );

  test.case = 'sub as null';
  var got = _.strRemoveAllSpaces( 'a b c d e', null );
  var expected = 'anullbnullcnulldnulle';
  test.identical( got,expected );

  test.case = 'sub as NaN';
  var got = _.strRemoveAllSpaces( 'a b c d e', NaN );
  var expected = 'aNaNbNaNcNaNdNaNe';
  test.identical( got,expected );

  test.case = 'sub as regexp';
  var got = _.strRemoveAllSpaces( 'a b c d e', /a$/ );
  var expected = 'a/a$/b/a$/c/a$/d/a$/e';
  test.identical( got,expected );

  test.case = 'vectorized input';
  var got = _.strRemoveAllSpaces( [ '  a b ', 'c  d ', ' e f ' ] );
  var expected = [ 'ab', 'cd', 'ef' ];
  test.identical( got, expected );

  test.case = 'vectorized input';
  var got = _.strRemoveAllSpaces( [ '  a b ', 'c  d ', ' e f ' ], '-' );
  var expected = [ '--a-b-', 'c--d-', '-e-f-' ];
  test.identical( got, expected );

  test.case = 'vectorized input';
  var got = _.strRemoveAllSpaces( [ '  a b ', 'c  d ', ' e f ' ], 3 );
  var expected = [ '33a3b3', 'c33d3', '3e3f3' ];
  test.identical( got, expected );

  test.case = 'vectorized input';
  var got = _.strRemoveAllSpaces( [ 'a b', 'cd ', ' ef' ], [ 0, 1 ] );
  var expected = [ 'a0,1b', 'cd0,1', '0,1ef' ];
  test.identical( got, expected );

  /**/

  if( !Config.debug )
  return;

  test.case = 'invalid arguments count';
  test.shouldThrowError( function()
  {
    _.strRemoveAllSpaces( '1', '2', '3' );
  });

  test.case = 'invalid argument type';
  test.shouldThrowError( function()
  {
    _.strRemoveAllSpaces( 123 );
  });

  test.case = 'no arguments';
  test.shouldThrowError( function()
  {
    _.strRemoveAllSpaces();
  });

  test.case = 'argument is wrong';
  test.shouldThrowError( function( )
  {
    _.strRemoveAllSpaces( 13 );
  } );

  test.case = 'too many arguments';
  test.shouldThrowError( function( )
  {
    _.strRemoveAllSpaces( 'a b c d e f', ',', 'redundant argument' );
  } );

  test.case = 'Null argument';
  test.shouldThrowError( function( )
  {
    _.strRemoveAllSpaces( null );
  } );

  test.case = 'NaN argument';
  test.shouldThrowError( function( )
  {
    _.strRemoveAllSpaces( NaN );
  } );

  test.case = 'Regexp argument';
  test.shouldThrowError( function( )
  {
    _.strRemoveAllSpaces( /^a/ );
  } );

}

//

function strStripEmptyLines( test )
{

  test.case = 'simple string';
  var got = _.strStripEmptyLines( 'line_one\n\nline_two' );
  var expected = 'line_one\nline_two';
  test.identical( got,expected );

  test.case = 'empty string';
  var got = _.strStripEmptyLines( '' );
  var expected = '';
  test.identical( got,expected );

  test.case = 'single line';
  var got = _.strStripEmptyLines( 'b' );
  var expected = 'b';
  test.identical( got,expected );

  test.case = 'multiple breaklines';
  var got = _.strStripEmptyLines( '\n\na\n\nb\n\n\n' );
  var expected = 'a\nb';
  test.identical( got,expected );

  test.case = 'Lines with spaces';
  var got = _.strStripEmptyLines( ' line one\n\n line two \n\n line 3 \n' );
  var expected = ' line one\n line two \n line 3 ';
  test.identical( got,expected );

  test.case = 'Lines with spaces and tabs';
  var got = _.strStripEmptyLines( ' line one\n\t\n\n line \t two \n\n line 3 \n' );
  var expected = ' line one\n line \t two \n line 3 ';
  test.identical( got,expected );

  test.case = 'Array input';
  var got = _.strStripEmptyLines( [ '  a \n\n b ', ' \nc  d \n\n\n ' ] );
  var expected = [ '  a \n b ', 'c  d ' ];
  test.identical( got,expected );

  test.case = 'Empty array input';
  var got = _.strStripEmptyLines( [ ] );
  var expected = [ ];
  test.identical( got,expected );


  /**/

  if( !Config.debug )
  return;

  test.case = 'invalid arguments count';
  test.shouldThrowError( function()
  {
    _.strStripEmptyLines( '1', '2', '3' );
  });

  test.case = 'invalid argument type';
  test.shouldThrowError( function()
  {
    _.strStripEmptyLines( 123 );
  });

  test.case = 'no arguments';
  test.shouldThrowError( function()
  {
    _.strStripEmptyLines();
  });

  test.case = 'null argument';
  test.shouldThrowError( function()
  {
    _.strStripEmptyLines( null );
  });

  test.case = 'NaN argument';
  test.shouldThrowError( function()
  {
    _.strStripEmptyLines( NaN );
  });

  test.case = 'Regexp argument';
  test.shouldThrowError( function()
  {
    _.strStripEmptyLines( /a?$/ );
  });

  test.case = 'Array with wrong arguments';
  test.shouldThrowError( function()
  {
    _.strStripEmptyLines( [ null, NaN, 3, /a?$/ ] );
  });

}

//

function strSub( test )
{

  test.case = 'simple string - get all';
  var got = _.strSub( 'Hello', [ 0, 5 ] );
  var expected = 'Hello';
  test.identical( got,expected );

  test.case = 'simple string - range bigger than length';
  var got = _.strSub( 'Hello', [ 0, 8 ] );
  var expected = 'Hello';
  test.identical( got,expected );

  test.case = 'simple string - get subString';
  var got = _.strSub( 'Hello', [ 0, 4 ] );
  var expected = 'Hell';
  test.identical( got,expected );

  test.case = 'simple string - get end of string';
  var got = _.strSub( 'Hello', [ 3, 5 ] );
  var expected = 'lo';
  test.identical( got,expected );

  test.case = 'simple string - range reversed';
  var got = _.strSub( 'Hello', [ 4, 0 ] );
  var expected = 'Hell';
  test.identical( got,expected );

  test.case = 'simple string - range in the middle of the string';
  var got = _.strSub( 'Hello', [ 2, 3 ] );
  var expected = 'l';
  test.identical( got,expected );

  test.case = 'empty string';
  var got = _.strSub( '', [ 2, 3 ] );
  var expected = '';
  test.identical( got,expected );

  test.case = 'Input array';
  var got = _.strSub( [ 'Hello', 'World'], [ 3, 4 ] );
  var expected = [ 'l', 'l' ];
  test.identical( got,expected );


  /**/

  if( !Config.debug )
  return;

  test.case = 'no arguments';
  test.shouldThrowError( function()
  {
    _.strSub();
  });

  test.case = 'Too many arguments';
  test.shouldThrowError( function()
  {
    _.strSub( '1', '2', '3' );
  });

  test.case = 'Too many ranges';
  test.shouldThrowError( function()
  {
    _.strSub( 'Hello world', [ 0, 1 ], [ 2, 3 ] );
  });

  test.case = 'Not enough arguments';
  test.shouldThrowError( function()
  {
    _.strSub( '1' );
  });

  test.case = 'invalid argument type';
  test.shouldThrowError( function()
  {
    _.strSub( 123, [ 0, 1 ] );
  });

  test.case = 'null argument';
  test.shouldThrowError( function()
  {
    _.strSub( null, [ 0, 1 ] );
  });

  test.case = 'NaN argument';
  test.shouldThrowError( function()
  {
    _.strSub( NaN, [ 0, 1 ] );
  });

  test.case = 'Regexp argument';
  test.shouldThrowError( function()
  {
    _.strSub( /a?$/, [ 0, 1 ] );
  });

  test.case = 'invalid argument range';
  test.shouldThrowError( function()
  {
    _.strSub( 'hi ', 123 );
  });

  test.case = 'null range';
  test.shouldThrowError( function()
  {
    _.strSub( 'good morning', null );
  });

  test.case = 'NaN range';
  test.shouldThrowError( function()
  {
    _.strSub( 'good afternoon', NaN );
  });

  test.case = 'Regexp range';
  test.shouldThrowError( function()
  {
    _.strSub( 'good night', /a?$/ );
  });

  test.case = 'Array with wrong arguments';
  test.shouldThrowError( function()
  {
    _.strSub( [ null, NaN, 3, /a?$/ ], [ 0, 1 ] );
  });

  test.case = 'Range array with wrong arguments';
  test.shouldThrowError( function()
  {
    _.strSub( [ 'Hello', 'world' ], [ null, NaN ] );
  });

  test.case = 'Range array empty';
  test.shouldThrowError( function()
  {
    _.strSub( [ 'Hello', 'world' ], [ ] );
  });

  test.case = 'Range array with not enough arguments';
  test.shouldThrowError( function()
  {
    _.strSub( [ 'Hello', 'world' ], [ 2 ] );
  });

  test.case = 'Range array with too many arguments';
  test.shouldThrowError( function()
  {
    _.strSub( [ 'Hello', 'world' ], [ 2, 3, 4 ] );
  });

}

//

function strReplaceWords( test )
{

  test.case = 'simple string';
  var got = _.strReplaceWords( 'a b c d',[ 'b', 'c' ], [ 'x', 'y' ] );
  var expected = 'a x y d';
  test.identical( got,expected );

  test.case = 'escaping string';
  var got = _.strReplaceWords( '\na b \n c d',[ 'b', 'c' ], [ 'x', 'y' ] );
  var expected = '\na x \n y d';
  test.identical( got,expected );

  /**/

  if( !Config.debug )
  return;

  test.case = 'invalid arguments count';
  test.shouldThrowError( function()
  {
    _.strReplaceWords( '1', '2');
  });

  test.case = 'invalid argument type';
  test.shouldThrowError( function()
  {
    _.strReplaceWords( 123,[],[] );
  });

  test.case = 'invalid arrays length';
  test.shouldThrowError( function()
  {
    _.strReplaceWords( 'one two',[ 'one' ],[ 'one', 'two' ] );
  });

  test.case = 'invalid second arg type';
  test.shouldThrowError( function()
  {
    _.strReplaceWords( 'one two',5,[ 'one', 'two' ] );
  });

  test.case = 'no arguments';
  test.shouldThrowError( function()
  {
    _.strReplaceWords();
  });

}

//

function strJoin( test )
{

  test.case = 'join numbers';
  var got = _.strJoin( 1, 2, 3 );
  var expected = '123';
  test.identical( got,expected );

  test.case = 'join strings';
  var got = _.strJoin( '1', '2', '3' );
  var expected = '123';
  test.identical( got,expected );

  test.case = 'join two arrays';
  var got = _.strJoin( [ 'b', 'c' ], [ 'x', 'y' ] );
  var expected = [ 'bx', 'cy' ];
  test.identical( got,expected );

  test.case = 'join string + number';
  var got = _.strJoin( 1, 2, '3' );
  var expected = '123';
  test.identical( got,expected );

  test.case = 'join array + string';
  var got = _.strJoin( [ 1, 2 ], '3' );
  var expected = [ '13', '23' ];
  test.identical( got,expected );

  test.case = 'join array + number';
  var got = _.strJoin( [ 1, 2 ], 3 );
  var expected = [ '13', '23' ];
  test.identical( got,expected );

  test.case = 'no arguments';
  var got = _.strJoin( );
  var expected = '';
  test.identical( got,expected );

  test.case = 'one argument';
  var got = _.strJoin( '1' );
  var expected = '1';
  test.identical( got,expected );

  test.case = 'NaN argument';
  var got = _.strJoin( '1', NaN );
  var expected = '1NaN';
  test.identical( got,expected );

  test.case = 'different types';
  var got = _.strJoin( 1, '2', [ '3', 4 ], 5, '6' );
  var expected = [ "12356", "12456" ];
  test.identical( got,expected );

  test.case = 'different types with two arrays';
  var got = _.strJoin( '1', 2, [ 3, 4, 5 ], [ 6, 7, 8 ] );
  var expected = [ "1236", "1247", "1258" ];
  test.identical( got,expected );

  /**/

  if( !Config.debug )
  return;

  test.case = 'invalid argument type';
  test.shouldThrowError( function()
  {
    _.strJoin( { a : 1 }, [ 1 ], [ 2 ] );
  });

  test.case = 'null argument';
  test.shouldThrowError( function()
  {
    _.strJoin( '1', null );
  });

  test.case = 'RegExp argument';
  test.shouldThrowError( function()
  {
    _.strJoin( '1', /a?/ );
  });

  test.case = 'arrays with different length';
  test.shouldThrowError( function()
  {
    _.strJoin( [ 1, 2 ], [ 1 ], [ 2 ] );
  });

}

//

function strUnjoin( test )
{
  var any = _.strUnjoin.any;

  test.case = 'case 1';
  var got = _.strUnjoin( 'prefix_something_postfix',[ 'prefix', any, 'postfix' ] );
  var expected = [ "prefix", "_something_", "postfix" ];
  test.identical( got,expected );

  test.case = 'case 2a';
  var got = _.strUnjoin( 'prefix_something_postfix',[ any, 'something', 'postfix' ] );
  var expected = undefined;
  test.identical( got,expected );

  test.case = 'case 2b';
  var got = _.strUnjoin( 'prefix_something_postfix',[ any, 'something', any, 'postfix' ] );
  var expected = [ "prefix_", "something", '_', "postfix" ];
  test.identical( got,expected );

  test.case = 'case 3a';
  var got = _.strUnjoin( 'prefix_something_postfix', [ 'something', 'postfix', any ] );
  var expected = undefined;
  test.identical( got,expected );

  test.case = 'case 3b';
  var got = _.strUnjoin( 'prefix_something_postfix', [ any, 'something', any, 'postfix', any ] );
  var expected = [ "prefix_","something","_", "postfix", "" ];
  test.identical( got,expected );

  test.case = 'case 4';
  var got = _.strUnjoin( 'abc', [ any ] );
  var expected = [ "abc" ];
  test.identical( got,expected );

  test.case = 'case 5';
  var got = _.strUnjoin( 'abc', [ 'a', any ] );
  var expected = [ "a", "bc" ];
  test.identical( got,expected );

  test.case = 'case 5b';
  var got = _.strUnjoin( 'abc', [ any, 'a'  ] );
  var expected = undefined;
  test.identical( got,expected );

  test.case = 'case 6';
  var got = _.strUnjoin( 'abc', [ 'b', any ] );
  var expected = undefined;
  test.identical( got,expected );

  test.case = 'case 6b';
  var got = _.strUnjoin( 'abc', [ any, 'b' ] );
  var expected = undefined;
  test.identical( got,expected );

  test.case = 'case 7';
  var got = _.strUnjoin( 'abc', [ any, 'c' ] );
  var expected = [ "ab", "c" ];
  test.identical( got,expected );

  test.case = 'case 7b';
  var got = _.strUnjoin( 'abc', [ 'c', any ] );
  var expected = undefined;
  test.identical( got,expected );

  test.case = 'case 8';
  var got = _.strUnjoin( 'abc', [ 'a', any, 'c' ] );
  var expected = [ 'a', 'b', 'c' ];
  test.identical( got,expected );

  test.case = 'case 9';
  var got = _.strUnjoin( 'abc', [ any, 'b', any ] );
  var expected = [ 'a', 'b', 'c' ];
  test.identical( got,expected );

  test.case = 'case 9b';
  var got = _.strUnjoin( 'abc', [ any, 'c', any ] );
  var expected = [ 'ab', 'c', '' ];
  test.identical( got,expected );

  /**/

  if( !Config.debug )
  return;

  test.case = 'no arguments';
  test.shouldThrowError( function()
  {
    _.strUnjoin();
  });

  test.case = 'Not enough arguments';
  test.shouldThrowError( function()
  {
    _.strUnjoin( '1' );
  });

  test.case = 'Too many arguments';
  test.shouldThrowError( function()
  {
    _.strUnjoin( '1', '2', '3' );
  });

  test.case = 'invalid first argument type';
  test.shouldThrowError( function()
  {
    _.strUnjoin( 123, [] );
  });

  test.case = 'invalid second arg type';
  test.shouldThrowError( function()
  {
    _.strUnjoin( 'one two', 123 );
  });

  test.case = 'invalid array element type';
  test.shouldThrowError( function()
  {
    _.strUnjoin( 'one two', [ 1, 'two' ] );
  });

  test.case = 'null first argument type';
  test.shouldThrowError( function()
  {
    _.strUnjoin( null, [] );
  });

  test.case = 'null second arg type';
  test.shouldThrowError( function()
  {
    _.strUnjoin( 'one two', null );
  });

  test.case = 'null array element type';
  test.shouldThrowError( function()
  {
    _.strUnjoin( 'one two', [ null, 'two' ] );
  });

  test.case = 'NaN first argument type';
  test.shouldThrowError( function()
  {
    _.strUnjoin( NaN, [] );
  });

  test.case = 'NaN second arg type';
  test.shouldThrowError( function()
  {
    _.strUnjoin( 'one two', NaN );
  });

  test.case = 'NaN array element type';
  test.shouldThrowError( function()
  {
    _.strUnjoin( 'one two', [ NaN, 'two' ] );
  });

  test.case = 'RegExp first argument type';
  test.shouldThrowError( function()
  {
    _.strUnjoin( /\d$/, [] );
  });

  test.case = 'RegExp second arg type';
  test.shouldThrowError( function()
  {
    _.strUnjoin( 'one two', /\D$/ );
  });

  test.case = 'RegExp array element type';
  test.shouldThrowError( function()
  {
    _.strUnjoin( 'one two', [ /^\d/, 'two' ] );
  });

}

//

function strUnicodeEscape( test )
{

  test.case = 'simple string';
  var got = _.strUnicodeEscape( 'prefix' );
  var expected = "\\u0070\\u0072\\u0065\\u0066\\u0069\\u0078";
  test.identical( got,expected );

  test.case = 'escaping';
  var got = _.strUnicodeEscape( '\npostfix//' );
  var expected = "\\u000a\\u0070\\u006f\\u0073\\u0074\\u0066\\u0069\\u0078\\u002f\\u002f";
  test.identical( got,expected );

  test.case = 'empty string';
  var got = _.strUnicodeEscape( '' );
  var expected = "";
  test.identical( got,expected );

  /**/

  if( !Config.debug )
  return;

  test.case = 'invalid arguments count';
  test.shouldThrowError( function()
  {
    _.strUnicodeEscape( '1', '2', '3' );
  });

  test.case = 'invalid  argument type';
  test.shouldThrowError( function()
  {
    _.strUnicodeEscape( 123 );
  });

  test.case = 'no arguments';
  test.shouldThrowError( function()
  {
    _.strUnicodeEscape();
  });

}

//

function strCount( test )
{

  test.case = 'returns 2';
  var got = _.strCount( 'abc\ndef\nghi', '\n' );
  var expected = 2;
  test.identical( got, expected );

  test.case = 'simple string';
  var got = _.strCount( 'abaac','a' );
  var expected = 3;
  test.identical( got,expected );

  test.case = 'empty src';
  var got = _.strCount( '', 'a' );
  var expected = 0;
  test.identical( got,expected );

  test.case = 'empty substring';
  var got = _.strCount( 'a', '' );
  var expected = 0;
  test.identical( got,expected );

  /**/

  if( !Config.debug )
  return;

  test.case = 'no arguments';
  test.shouldThrowError( function( )
  {
    _.strCount( );
  } );

  test.case = 'first argument is wrong';
  test.shouldThrowError( function( )
  {
    _.strCount( [  ], '\n' );
  } );

  test.case = 'second argument is wrong';
  test.shouldThrowError( function( )
  {
    _.strCount( 'abc\ndef\nghi', 13 );
  } );

  test.case = 'not enough arguments';
  test.shouldThrowError( function( )
  {
    _.strCount( 'abc\ndef\nghi' );
  } );

  test.case = 'invalid arguments count';
  test.shouldThrowError( function()
  {
    _.strCount( '1', '2', '3' );
  });

  test.case = 'invalid first argument type';
  test.shouldThrowError( function()
  {
    _.strCount( 123, '1' );
  });

  test.case = 'invalid second arg type';
  test.shouldThrowError( function()
  {
    _.strCount( 'one two', 123 );
  });

  test.case = 'no arguments';
  test.shouldThrowError( function()
  {
    _.strCount();
  });

}

//

function strDup( test )
{

  test.case = 'concatenation test';
  var got = _.strDup( 'a', 2 );
  var expected = 'aa';
  test.identical( got,expected );

  test.case = 'invalid times value';
  var got = _.strDup( 'a', -2 );
  var expected = '';
  test.identical( got,expected );

  test.case = 'simple string';
  var got = _.strDup( 'a', 2 );
  var expected = 'aa';
  test.identical( got,expected );

  test.case = 'Two words with a spaces';
  var got = _.strDup( 'Hi world ', 2 );
  var expected = 'Hi world Hi world ';
  test.identical( got,expected );

  test.case = 'one space';
  var got = _.strDup( ' ', 2 );
  var expected = '  ';
  test.identical( got,expected );

  test.case = 'zero times';
  var got = _.strDup( 'a', 0 );
  var expected = '';
  test.identical( got,expected );

  test.case = 'returns the empty string';
  var got = _.strDup( 'abc', 0 );
  var expected = '';
  test.identical( got, expected );

  test.case = 'returns the first copy of the given string';
  var got = _.strDup( 'abc', 1 );
  var expected = 'abc';
  test.identical( got, expected );

  test.case = 'copies and concatenates first argument three times';
  var got = _.strDup( 'abc', 3 );
  var expected = 'abcabcabc';
  test.identical( got, expected );

  test.case = 'Second argument NaN';
  var got = _.strDup( 'abc', NaN );
  var expected = '';
  test.identical( got, expected );

  test.case = 'vectorized input';
  var got = _.strDup( [ 'ab', 'cd', 'ef' ], 3 );
  var expected = [ 'ababab', 'cdcdcd', 'efefef' ];
  test.identical( got, expected );

  /* - */

  if( !Config.debug )
  return;

  test.case = 'times is not number';
  test.shouldThrowError( function()
  {
    _.strDup( 'ab', [ 3,4 ] );
  });

  test.case = 'invalid arguments count';
  test.shouldThrowError( function()
  {
    _.strDup( '1', '2', '3' );
  });

  test.case = 'invalid first argument type';
  test.shouldThrowError( function()
  {
    _.strDup( 123, 1 );
  });

  test.case = 'invalid second arg type';
  test.shouldThrowError( function()
  {
    _.strDup( 'one', 'two'  );
  });

  test.case = 'no arguments';
  test.shouldThrowError( function()
  {
    _.strDup();
  });

  test.case = 'second argument is wrong';
  test.shouldThrowError( function( )
  {
    _.strDup( 'a', 'wrong argument' );
  } );

  test.case = 'second argument is not provided';
  test.shouldThrowError( function( )
  {
    _.strDup( 'a' );
  } );

  test.case = 'invalid arguments count';
  test.shouldThrowError( function()
  {
    _.strDup( '1' );
  });

  test.case = 'invalid first argument type';
  test.shouldThrowError( function()
  {
    _.strDup( 1, 2 );
  });

  test.case = 'invalid second argument type';
  test.shouldThrowError( function()
  {
    _.strDup( '1', '2' );
  });

  test.case = 'null argument';
  test.shouldThrowError( function()
  {
    _.strDup( null, 2 );
  });

  test.case = 'null second argument';
  test.shouldThrowError( function()
  {
    _.strDup( '2', null );
  });

  test.case = 'NaN argument';
  test.shouldThrowError( function()
  {
    _.strDup( NaN, 2 );
  });

  test.case = 'Regexp argument';
  test.shouldThrowError( function()
  {
    _.strDup( /^\d/, 2 );
  });

  test.case = 'regExp second argument';
  test.shouldThrowError( function()
  {
    _.strDup( '2', /^\d/ );
  });


}

//

function strLinesSelect( test )
{
  var got,expected;
  var src = 'a\nb\nc\nd';

  /* */

  test.case = 'single line selection';

  /**/

  got = _.strLinesSelect( '', 1 );
  expected = '';
  test.identical( got, expected );

  /**/

  got = _.strLinesSelect( 'abc', 1 );
  expected = 'abc';
  test.identical( got, expected );

  /**/

  got = _.strLinesSelect( 'abc', 0 );
  expected = '';
  test.identical( got, expected );

  /**/

  got = _.strLinesSelect( src, 1 );
  expected = 'a';
  test.identical( got, expected );

  /**/

  got = _.strLinesSelect( src, 2 );
  expected = 'b';
  test.identical( got, expected );

  /**/

  got = _.strLinesSelect( src, -1 );
  expected = '';
  test.identical( got, expected );

  /* line number bigger then actual count of lines */

  got = _.strLinesSelect( src, 99 );
  expected = '';
  test.identical( got, expected );

  /**/

  got = _.strLinesSelect( src, 1, 2 );
  expected = 'a';
  test.identical( got, expected );

  /**/

  got = _.strLinesSelect( src, [ 1, 2 ] );
  expected = 'a';
  test.identical( got, expected );

  /**/

  got = _.strLinesSelect( src, [ -1, 2 ] );
  expected = 'a';
  test.identical( got, expected );

  /* - */

  test.case = 'multiline selection';

  /**/

  got = _.strLinesSelect( src, [ -1, -1 ] );
  expected = '';
  test.identical( got, expected );

  /**/

  got = _.strLinesSelect( '', [ 1, 3 ] );
  expected = '';
  test.identical( got, expected );

  /**/

  got = _.strLinesSelect( src, [ 1, 3 ] );
  expected = 'a\nb';
  test.identical( got, expected );

  /**/

  got = _.strLinesSelect( src, [ -1, 2 ] );
  expected = 'a';
  test.identical( got, expected );

  /**/

  got = _.strLinesSelect( src, [ 1, 4 ] );
  expected = 'a\nb\nc';
  test.identical( got, expected );

  /**/

  got = _.strLinesSelect( src, [ 99, 4 ] );
  expected = '';
  test.identical( got, expected );

  /**/

  got = _.strLinesSelect( src, [ 1, 99 ] );
  expected = src;
  test.identical( got, expected );

  /**/

  got = _.strLinesSelect( src, [ 2, 5 ] );
  expected = 'b\nc\nd';
  test.identical( got, expected );

  /**/

  got = _.strLinesSelect({ src : src, range : [ 2, 5 ], zero : 4 });
  expected = 'a';
  test.identical( got, expected );

  /* - */

  test.case = 'selection without range provided, selectMode : center';

  /**/

  got = _.strLinesSelect
  ({
    src : src,
    line : 2,
    numberOfLines : 3,
    selectMode : 'center',
    zero : 1
  });
  expected = 'a\nb\nc';
  test.identical( got, expected );

  /**/

  got = _.strLinesSelect
  ({
    src : src,
    line : 1,
    numberOfLines : 3,
    selectMode : 'center',
    zero : 1
  });
  expected = 'a\nb';
  test.identical( got, expected );

  /**/

  got = _.strLinesSelect
  ({
    src : src,
    line : 1,
    numberOfLines : 1,
    selectMode : 'center',
    zero : 1
  });
  expected = 'a';
  test.identical( got, expected );

  /**/

  got = _.strLinesSelect
  ({
    src : src,
    line : 1,
    numberOfLines : 99,
    selectMode : 'center',
    zero : 1
  });
  expected = src;
  test.identical( got, expected );

  /**/

  var src = 'a\nb\nc\nd';
  got = _.strLinesSelect
  ({
    src : src,
    line : 1,
    numberOfLines : -1,
    selectMode : 'center',
    zero : 1
  });
  expected = '';
  test.identical( got, expected );

  /**/

  got = _.strLinesSelect
  ({
    src : src,
    line : 0,
    numberOfLines : 1,
    selectMode : 'center',
    zero : 1
  });
  expected = '';
  test.identical( got, expected );

  got = _.strLinesSelect
  ({
    src : '',
    line : 1,
    numberOfLines : 1,
    selectMode : 'center',
    zero : 1
  });
  expected = '';
  test.identical( got, expected );

  /* - */

  test.case = 'selection without range provided, selectMode : begin';

  /*two lines from begining of the string*/

  got = _.strLinesSelect
  ({
    src : src,
    line : 1,
    numberOfLines : 2,
    selectMode : 'begin',
    zero : 1
  });
  expected = 'a\nb';
  test.identical( got, expected );

  /**/

  got = _.strLinesSelect
  ({
    src : src,
    line : -1,
    numberOfLines : 2,
    selectMode : 'begin',
    zero : 1
  });
  expected = '';
  test.identical( got, expected );

  /**/

  got = _.strLinesSelect
  ({
    src : src,
    line : 1,
    numberOfLines : 0,
    selectMode : 'begin',
    zero : 1
  });
  expected = '';
  test.identical( got, expected );

  /**/

  got = _.strLinesSelect
  ({
    src : src,
    line : 1,
    numberOfLines : 99,
    selectMode : 'begin',
    zero : 1
  });
  expected = src;
  test.identical( got, expected );

  /* zero > range[ 0 ] */

  got = _.strLinesSelect
  ({
    src : src,
    line : 1,
    numberOfLines : 5,
    selectMode : 'begin',
    zero : 2
  });
  expected = src;
  test.identical( got, expected );

  /* - */

  test.case = 'selection without range provided, selectMode : end';

  /**/

  got = _.strLinesSelect
  ({
    src : src,
    line : 4,
    numberOfLines : 2,
    selectMode : 'end'
  });
  expected = 'c\nd';
  test.identical( got, expected );

  /**/

  got = _.strLinesSelect
  ({
    src : src,
    line : -1,
    numberOfLines : 2,
    selectMode : 'end'
  });
  expected = '';
  test.identical( got, expected );

  /**/

  got = _.strLinesSelect
  ({
    src : src,
    line : 1,
    numberOfLines : 0,
    selectMode : 'end'
  });
  expected = '';
  test.identical( got, expected );

  /**/

  got = _.strLinesSelect
  ({
    src : src,
    line : 1,
    numberOfLines : 99,
    selectMode : 'end'
  });
  expected = 'a';
  test.identical( got, expected );

  /* zero > range[ 0 ] */

  got = _.strLinesSelect
  ({
    src : src,
    line : 1,
    numberOfLines : 5,
    selectMode : 'end',
    zero : 2
  });
  expected = '';
  test.identical( got, expected );

  /* - */

  test.case = 'custom new line'
  var src2 = 'a b c d'

  /**/

  got = _.strLinesSelect
  ({
    src : src2,
    range : [ 1, 3 ],
    delimteter : ' '
  });
  expected = 'a b';
  test.identical( got, expected );

  /**/

  got = _.strLinesSelect
  ({
    src : src2,
    range : [ 1, 3 ],
    delimteter : 'x'
  });
  expected = src2;
  test.identical( got, expected );

  /* - */

  test.case = 'number'

  /**/

  got = _.strLinesSelect
  ({
    src : src,
    range : [ 1, 3 ],
    number : 1
  });
  expected = '1 : a\n2 : b';
  test.identical( got, expected );

  /* - */

  var src =
  `Lorem
  ipsum dolor
  sit amet,
  consectetur
  adipisicing
  elit`;

  /* - */

  test.case = 'first line';
  var got = _.strLinesSelect( src, 1 );
  var expected = 'Lorem';
  test.identical( got,expected );

  /* - */

  test.case = 'first two lines';
  var got = _.strLinesSelect( src, 1, 3 );
  var expected =
  `Lorem
  ipsum dolor`;
  test.identical( got,expected );

  /* - */

  test.case = 'range as array';
  var got = _.strLinesSelect( src, [ 1, 3 ] );
  var expected =
  `Lorem
  ipsum dolor`;
  test.identical( got,expected );



  test.case = 'custom new line';
  var src2 ='Lorem||ipsum dolor||sit amet||consectetur'
  var got = _.strLinesSelect( { src : src2, range : [ 3, 5 ], zero : 1, delimteter : '||' } );
  var expected = `sit amet||consectetur`;
  test.identical( got,expected );

  /* - */

  test.case = 'empty line, out of range';
  var got = _.strLinesSelect( { src : '', range : [ 1, 1 ] } );
  var expected = '';
  test.identical( got,expected );

  /* - */

  test.case = 'empty line';
  var got = _.strLinesSelect( { src : '', range : [ 0, 1 ] } );
  var expected = '';
  test.identical( got,expected );

  /* - */

  test.case = 'incorrect range';
  var got = _.strLinesSelect( { src :  src, range : [ 2, 1 ] } );
  var expected = '';
  test.identical( got,expected );

  /**/

  if( !Config.debug )
  return;

  test.case = 'invalid first argument type';
  test.shouldThrowError( function()
  {
    _.strLinesSelect( 1, 1 );
  });

  test.case = 'invalid second argument type';
  test.shouldThrowError( function()
  {
    _.strLinesSelect( 'lorem\nipsum\n', 'second'  );
  });

  test.case = 'no arguments';
  test.shouldThrowError( function()
  {
    _.strLinesSelect( );
  });

  test.case = 'unknown property provided';
  test.shouldThrowError( function()
  {
    _.strLinesSelect( { src : 'lorem\nipsum\n', range : [ 0, 1 ], x : 1 } );
  });

}

//

function strLinesNumber( test )
{
  var got,expected;

  test.case = 'trivial';

  test.case = 'returns the object';
  var got = _.strLinesNumber( 'abc\ndef\nghi' );
  var expected = '1 : abc\n2 : def\n3 : ghi';
  test.identical( got, expected );

  test.case = 'returns the object';
  var got = _.strLinesNumber( [] );
  var expected = '';
  test.identical( got, expected );

  /* - */

  test.case = 'string';

  /**/

  got = _.strLinesNumber( '' );
  expected = '1 : ';
  test.identical( got, expected );

  /**/

  got = _.strLinesNumber( 'a' );
  expected = '1 : a';
  test.identical( got, expected );

  /**/

  got = _.strLinesNumber( 'a\nb' );
  expected = '1 : a\n2 : b';
  test.identical( got, expected );

  /**/

  got = _.strLinesNumber( 'a\nb', 2 );
  expected = '2 : a\n3 : b';
  test.identical( got, expected );

  /**/

  got = _.strLinesNumber( 'line1\nline2\nline3' );
  expected =
  [
    '1 : line1',
    '2 : line2',
    '3 : line3',
  ].join( '\n' );
  test.identical( got,expected );

  /**/

  got = _.strLinesNumber( '\n\n' );
  var expected =
  [
    '1 : ',
    '2 : ',
    '3 : ',
  ].join( '\n' );
  test.identical( got,expected );

  /* - */

  test.case = 'array';

  /**/

  got = _.strLinesNumber( [ 'line1', 'line2', 'line3' ] );
  expected =
  [
    '1 : line1',
    '2 : line2',
    '3 : line3',
  ].join( '\n' );

  /**/

  got = _.strLinesNumber( [ 'line', 'line', 'line' ], 2 );
  expected =
  [
    '2 : line',
    '3 : line',
    '4 : line',
  ].join( '\n' );

  /**/

  got = _.strLinesNumber( [ 'line\n', 'line\n', 'line\n' ] );
  expected =
  [
    '1 : line\n',
    '2 : line\n',
    '3 : line\n',
  ].join( '\n' );

  /* - */

  if( !Config.debug )
  return;

  test.case = 'no arguments';
  test.shouldThrowError( function( )
  {
    _.strLinesNumber();
  } );

  test.case = 'argument is wrong';
  test.shouldThrowError( function( )
  {
    _.strLinesNumber( 13 );
  } );

  test.case = 'invalid  argument type';
  test.shouldThrowError( function()
  {
    _.strLinesNumber( 123 );
  });

  test.case = 'no arguments';
  test.shouldThrowError( function()
  {
    _.strLinesNumber();
  });

}

//

function strLinesCount( test )
{

  test.case = 'returns 1';
  var func = 'function( x, y ) { return x + y; }';
  var got = _.strLinesCount( func );
  var expected = 1;
  test.identical( got, expected );

  test.case = 'returns 4';
  var func = 'function( x, y ) \n { \n   return x + y; \n }';
  var got = _.strLinesCount( func );
  var expected = 4;
  test.identical( got, expected );

  test.case = 'one line string test';
  var got = _.strLinesCount( 'one line' );
  var expected = 1;
  test.identical( got,expected );

  test.case = 'multiline string test';
  var got = _.strLinesCount( 'first line\nsecond line\nthird line' );
  var expected = 3;
  test.identical( got,expected );

  test.case = 'multiline  text test';
  var got = _.strLinesCount( `one
                             two
                             three`
                          );
  var expected = 3;
  test.identical( got,expected );

  /**/

  if( !Config.debug )
  return;

  test.case = 'invalid arguments count';
  test.shouldThrowError( function()
  {
    _.strLinesCount( '1', '2' );
  });

  test.case = 'invalid argument type';
  test.shouldThrowError( function()
  {
    _.strLinesCount( 123 );
  });

  test.case = 'no arguments';
  test.shouldThrowError( function()
  {
    _.strLinesCount();
  });

  test.case = 'no arguments';
  test.shouldThrowError( function( )
  {
    _.strLinesCount( );
  } );

  test.case = 'argument is wrong';
  test.shouldThrowError( function( )
  {
    _.strLinesCount( [ 1, '\n', 2 ] );
  } );

  test.case = 'argument is wrong';
  test.shouldThrowError( function( )
  {
    _.strLinesCount( 13 );
  } );

  test.case = 'too many arguments';
  test.shouldThrowError( function( )
  {
    _.strLinesCount( 'function( x, y ) \n { \n   return x + y; \n }', 'redundant argument' );
  } );

}

//

function strLinesNearest( test )
{

  var srcStr =
`
a
bc
def
ghij

`
;

  /* - */

  test.open( 'aligned range, single line' );

  /*  */

  test.open( 'numberOfLines : 0' );

  var crange = [ 6,9 ];
  var sub = _.strSub( srcStr,crange );

  var expected =
  [
    '',
    'def',
    '',
  ]

  var got = _.strLinesNearest
  ({
    src : srcStr,
    charsRange : crange,
    numberOfLines : 0,
  });

  test.will = 'check strLinesNearest';
  test.identical( got, expected );
  test.will = 'check strSub';
  test.identical( sub, 'def' );

  test.close( 'numberOfLines : 0' );

  /*  */

  test.open( 'numberOfLines : 1' );

  var crange = [ 6,9 ];
  var sub = _.strSub( srcStr,crange );

  var expected =
  [
    '',
    'def',
    '',
  ]

  var got = _.strLinesNearest
  ({
    src : srcStr,
    charsRange : crange,
    numberOfLines : 1,
  });

  test.will = 'check strLinesNearest';
  test.identical( got, expected );
  test.will = 'check strSub';
  test.identical( sub, 'def' );

  test.close( 'numberOfLines : 1' );

  /* */

  test.open( 'numberOfLines : 2' );

  var crange = [ 6,9 ];
  var sub = _.strSub( srcStr,crange );

  var expected =
  [
    'bc\n',
    'def',
    '',
  ]

  var got = _.strLinesNearest
  ({
    src : srcStr,
    charsRange : crange,
    numberOfLines : 2,
  });

  test.will = 'check strLinesNearest';
  test.identical( got, expected );
  test.will = 'check strSub';
  test.identical( sub, 'def' );

  test.close( 'numberOfLines : 2' );

  /* */

  test.open( 'numberOfLines : 3' );

  var crange = [ 6,9 ];
  var sub = _.strSub( srcStr,crange );

  var expected =
  [
    'bc\n',
    'def',
    '\nghij',
  ]

  var got = _.strLinesNearest
  ({
    src : srcStr,
    charsRange : crange,
    numberOfLines : 3,
  });

  test.will = 'check strLinesNearest';
  test.identical( got, expected );
  test.will = 'check strSub';
  test.identical( sub, 'def' );

  test.close( 'numberOfLines : 3' );

  /* */

  test.open( 'numberOfLines : 4' );

  var crange = [ 6,9 ];
  var sub = _.strSub( srcStr,crange );

  var expected =
  [
    'a\nbc\n',
    'def',
    '\nghij',
  ]

  var got = _.strLinesNearest
  ({
    src : srcStr,
    charsRange : crange,
    numberOfLines : 4,
  });

  test.will = 'check strLinesNearest';
  test.identical( got, expected );
  test.will = 'check strSub';
  test.identical( sub, 'def' );

  test.close( 'numberOfLines : 4' );

  /* - */

  test.close( 'aligned range, single line' );

  /* - */

  test.open( 'not aligned range, several lines' );

  /*  */

  test.open( 'numberOfLines : 0' );

  var crange = [ 4,11 ];
  var sub = _.strSub( srcStr,crange );

  var expected =
  [
    '',
    'c\ndef\ng',
    '',
  ]

  var got = _.strLinesNearest
  ({
    src : srcStr,
    charsRange : crange,
    numberOfLines : 0,
  });

  test.will = 'check strLinesNearest';
  test.identical( got, expected );
  test.will = 'check strSub';
  test.identical( sub, 'c\ndef\ng' );

  test.close( 'numberOfLines : 0' );

  /*  */

  test.open( 'numberOfLines : 1' );

  var crange = [ 4,11 ];
  var sub = _.strSub( srcStr,crange );

  var expected =
  [
    'b',
    'c\ndef\ng',
    'hij',
  ]

  var got = _.strLinesNearest
  ({
    src : srcStr,
    charsRange : crange,
    numberOfLines : 1,
  });

  test.will = 'check strLinesNearest';
  test.identical( got, expected );
  test.will = 'check strSub';
  test.identical( sub, 'c\ndef\ng' );

  test.close( 'numberOfLines : 1' );

  /* */

  test.open( 'numberOfLines : 2' );

  var crange = [ 4,11 ];
  var sub = _.strSub( srcStr,crange );

  var expected =
  [
    'a\nb',
    'c\ndef\ng',
    'hij',
  ]

  var got = _.strLinesNearest
  ({
    src : srcStr,
    charsRange : crange,
    numberOfLines : 2,
  });

  test.will = 'check strLinesNearest';
  test.identical( got, expected );
  test.will = 'check strSub';
  test.identical( sub, 'c\ndef\ng' );

  test.close( 'numberOfLines : 2' );

  /* */

  test.open( 'numberOfLines : 3' );

  var crange = [ 4,11 ];
  var sub = _.strSub( srcStr,crange );

  var expected =
  [
    'a\nb',
    'c\ndef\ng',
    'hij\n',
  ]

  var got = _.strLinesNearest
  ({
    src : srcStr,
    charsRange : crange,
    numberOfLines : 3,
  });

  test.will = 'check strLinesNearest';
  test.identical( got, expected );
  test.will = 'check strSub';
  test.identical( sub, 'c\ndef\ng' );

  test.close( 'numberOfLines : 3' );

  /* */

  test.open( 'numberOfLines : 4' );

  var crange = [ 4,11 ];
  var sub = _.strSub( srcStr,crange );

  var expected =
  [
    '\na\nb',
    'c\ndef\ng',
    'hij\n',
  ]

  var got = _.strLinesNearest
  ({
    src : srcStr,
    charsRange : crange,
    numberOfLines : 4,
  });

  test.will = 'check strLinesNearest';
  test.identical( got, expected );
  test.will = 'check strSub';
  test.identical( sub, 'c\ndef\ng' );

  test.close( 'numberOfLines : 4' );

  /* - */

  test.close( 'not aligned range, several lines' );

  debugger;

  console.log( 'done1' );
  logger.log( 'done2' );

}

//

function strLinesRangeWithCharRange( test )
{

  test.open( 'embraced by empty lines' );

  var srcStr =
`
a
bc
def
ghij

`
;

  test.case = 'single line in the middle'; /* */

  var crange = [ 3,5 ];
  var sub = _.strSub( srcStr,crange );
  var lrange = _.strLinesRangeWithCharRange( srcStr, crange );
  test.identical( lrange, [ 2,3 ] );
  test.identical( sub, 'bc' );

  test.case = 'line in the middle with NL'; /* */

  var crange = [ 3,6 ];
  var sub = _.strSub( srcStr,crange );
  var lrange = _.strLinesRangeWithCharRange( srcStr, crange );
  test.identical( lrange, [ 2,4 ] );
  test.identical( sub, 'bc\n' );

  test.case = 'single line in the beginning'; /* */

  var crange = [ 1,2 ];
  var sub = _.strSub( srcStr,crange );
  var lrange = _.strLinesRangeWithCharRange( srcStr, crange );
  test.identical( lrange, [ 1,2 ] );
  test.identical( sub, 'a' );

  test.case = 'line in the beginning with NL'; /* */

  var crange = [ 1,3 ];
  var sub = _.strSub( srcStr,crange );
  var lrange = _.strLinesRangeWithCharRange( srcStr, crange );
  test.identical( lrange, [ 1,3 ] );
  test.identical( sub, 'a\n' );

  test.case = 'single line in the end'; /* */

  var crange = [ 10,14 ];
  var sub = _.strSub( srcStr,crange );
  var lrange = _.strLinesRangeWithCharRange( srcStr, crange );
  test.identical( lrange, [ 4,5 ] );
  test.identical( sub, 'ghij' );

  test.case = 'line in the end with NL'; /* */

  var crange = [ 10,15 ];
  var sub = _.strSub( srcStr,crange );
  var lrange = _.strLinesRangeWithCharRange( srcStr, crange );
  test.identical( lrange, [ 4,6 ] );
  test.identical( sub, 'ghij\n' );

  test.case = 'not aligned range with multiple lines'; /* */

  var crange = [ 4,11 ];
  var sub = _.strSub( srcStr,crange );
  var lrange = _.strLinesRangeWithCharRange( srcStr, crange );
  test.identical( lrange, [ 2,5 ] );
  test.identical( sub, 'c\ndef\ng' );

  test.case = 'empty line in the beginning'; /* */

  var crange = [ 0,0 ];
  var sub = _.strSub( srcStr,crange );
  var lrange = _.strLinesRangeWithCharRange( srcStr, crange );
  test.identical( lrange, [ 0,1 ] );
  test.identical( sub, '' );

  test.case = 'empty line in the end'; /* */

  var crange = [ 15,15 ];
  var sub = _.strSub( srcStr,crange );
  var lrange = _.strLinesRangeWithCharRange( srcStr, crange );
  test.identical( lrange, [ 5,6 ] );
  test.identical( sub, '' );

  test.close( 'embraced by empty lines' );

  /* */

  test.open( 'not embraced by empty lines' );

  var srcStr =
`a
bc
def
ghij`
;

  test.case = 'single line in the middle'; /* */

  var crange = [ 2,4 ];
  var sub = _.strSub( srcStr,crange );
  var lrange = _.strLinesRangeWithCharRange( srcStr, crange );
  test.identical( lrange, [ 1,2 ] );
  test.identical( sub, 'bc' );

  test.case = 'line in the middle with NL'; /* */

  var crange = [ 2,5 ];
  var sub = _.strSub( srcStr,crange );
  var lrange = _.strLinesRangeWithCharRange( srcStr, crange );
  test.identical( lrange, [ 1,3 ] );
  test.identical( sub, 'bc\n' );

  test.case = 'single line in the beginning'; /* */

  var crange = [ 0,1 ];
  var sub = _.strSub( srcStr,crange );
  var lrange = _.strLinesRangeWithCharRange( srcStr, crange );
  test.identical( lrange, [ 0,1 ] );
  test.identical( sub, 'a' );

  test.case = 'line in the beginning with NL'; /* */

  var crange = [ 0,2 ];
  var sub = _.strSub( srcStr,crange );
  var lrange = _.strLinesRangeWithCharRange( srcStr, crange );
  test.identical( lrange, [ 0,2 ] );
  test.identical( sub, 'a\n' );

  test.case = 'single line in the end'; /* */

  var crange = [ 9,13 ];
  var sub = _.strSub( srcStr,crange );
  var lrange = _.strLinesRangeWithCharRange( srcStr, crange );
  test.identical( lrange, [ 3,4 ] );
  test.identical( sub, 'ghij' );

  test.case = 'line in the end with NL'; /* */

  var crange = [ 9,14 ];
  var sub = _.strSub( srcStr,crange );
  var lrange = _.strLinesRangeWithCharRange( srcStr, crange );
  test.identical( lrange, [ 3,4 ] );
  test.identical( sub, 'ghij' );

  test.case = 'not aligned range with multiple lines'; /* */

  var crange = [ 3,10 ];
  var sub = _.strSub( srcStr,crange );
  var lrange = _.strLinesRangeWithCharRange( srcStr, crange );
  test.identical( lrange, [ 1,4 ] );
  test.identical( sub, 'c\ndef\ng' );

  test.close( 'not embraced by empty lines' );

}

//

function strShortSrt( test )
{

  test.case = 'simple string';
  var got = _.strShortSrt( 'string', 4 );
  var expected = '\'st\' ... \'ng\'';
  test.identical( got,expected );

  test.case = 'string with escaping';
  var got = _.strShortSrt( 's\ntring', 4 );
  var expected = '\'s\' ... \'ng\'';
  test.identical( got,expected );

  test.case = 'limit 0';
  var got = _.strShortSrt( 'string', 0 );
  var expected = 'string';
  test.identical( got,expected );

  test.case = 'limit 1';
  var got = _.strShortSrt( 'string', 1 );
  var expected = '\'s\'';
  test.identical( got,expected );

  test.case = 'string wih spaces';
  var got = _.strShortSrt( 'source and', 5 );
  var expected = '\'sou\' ... \'nd\'';
  test.identical( got,expected );

  test.case = 'one argument call';
  var got = _.strShortSrt( { src : 'string', limit : 4, wrap : "'" } );
  var expected = "'st' ... 'ng'";
  test.identical( got,expected );

  test.case = 'string with whitespaces';
  var got = _.strShortSrt( { src : '  simple string   ', limit : 4, wrap : "'" } );
  var expected = "'  ' ... '  '";
  test.identical( got,expected );

  test.case = 'wrap 0';
  var got = _.strShortSrt( { src : 'simple', limit : 4, wrap : 0 } );
  var expected = "si ... le";
  test.identical( got,expected );

  test.case = 'escaping 0';
  var got = _.strShortSrt( { src : 'si\x01mple', limit : 5, wrap : '"',escaping : 0  } );
  var expected = '"si\x01" ... "le"';
  test.identical( got,expected );

  test.case = 'escaping 1';
  var got = _.strShortSrt( { src : 's\u001btring', limit : 4, wrap : '"' } );
  var expected = '"s" ... "ng"';
  test.identical( got,expected );

  /**/

  if( !Config.debug )
  return;

  test.case = 'invalid first argument type';
  test.shouldThrowError( function()
  {
    _.strShortSrt( 1, 5 );
  });

  test.case = 'invalid second argument type';
  test.shouldThrowError( function()
  {
    _.strShortSrt( 'string', '0' );
  });

  test.case = 'no arguments';
  test.shouldThrowError( function()
  {
    _.strShortSrt();
  });

  test.case = 'unknown property provided';
  test.shouldThrowError( function()
  {
    _.strShortSrt( { src : 'string', limit : 4, wrap : 0, fixed : 5 } );
  });

}

//

function strCommonLeft( test )
{
  test.case = 'no args';
  var got = _.strCommonLeft( );
  var expected = '';
  test.identical( got, expected );

  test.case = 'one argument';
  var got = _.strCommonLeft( 'abc' );
  var expected = 'abc';
  test.identical( got, expected );

  test.case = 'ins is empty string';
  var got = _.strCommonLeft( '', 'a', 'b' );
  var expected = '';
  test.identical( got, expected );

  test.case = 'several strings';
  var got = _.strCommonLeft( 'abc', 'abd', 'abc', 'ada' );
  var expected = 'a';
  test.identical( got, expected );

  test.case = 'one string is empty';
  var got = _.strCommonLeft( 'abc', '', 'abc', 'ada' );
  var expected = '';
  test.identical( got, expected );

  if( !Config.debug )
  return;

  test.case = 'ins is array';
  test.shouldThrowError( function( )
  {
    _.strCommonLeft( ['a','b','c'], 'abd', 'abc', 'ada' );
  });

}

//

function strCommonRight( test )
{
  test.case = 'no args';
  var got = _.strCommonRight( );
  var expected = '';
  test.identical( got, expected );

  test.case = 'one argument';
  var got = _.strCommonRight( 'abc' );
  var expected = 'abc';
  test.identical( got, expected );

  test.case = 'ins is empty string';
  var got = _.strCommonRight( '', 'a', 'b' );
  var expected = '';
  test.identical( got, expected );

  test.case = 'several strings';
  var got = _.strCommonRight( 'a', 'cba', 'dba', 'ada' );
  var expected = 'a';
  test.identical( got, expected );

  test.case = 'one string is empty';
  var got = _.strCommonRight( 'abc', '', 'abc', 'ada' );
  var expected = '';
  test.identical( got, expected );

  if( !Config.debug )
  return;

  test.case = 'ins is array';
  test.shouldThrowError( function( )
  {
    _.strCommonRight( ['a','b','c'], 'abd', 'abc', 'ada' );
  });

}

//

function strExtractInlined( test )
{

  function onInlined( part )
  {
    var temp = part.split( ':' )
    if( temp.length === 2 )
    {
      return temp;
    }
    return undefined;
  }

  /* */

  test.case = 'empty';
  var srcStr = '';
  var got = _.strExtractInlined( srcStr );
  var expected = [ '' ];
  test.identical( got, expected );

  /* */

  test.case = 'without inlined text';
  var srcStr = 'a';
  var got = _.strExtractInlined( srcStr );
  var expected = [ 'a' ];
  test.identical( got, expected );

  /* */

  test.case = 'default options';
  var srcStr = 'ab#cd#ef';
  var got = _.strExtractInlined( srcStr );
  var expected = [ 'ab', [ 'cd' ], 'ef' ];
  test.identical( got, expected );

  /* */

  test.case = 'trivial case';
  var srcStr = 'this #background:red#is#background:default# text and is not';
  var got = _.strExtractInlined({ src : srcStr, onInlined : onInlined,  });
  var expected =
  [
    'this ', [ 'background', 'red' ], 'is', [ 'background', 'default' ], ' text and is not'
  ];
  test.identical( got, expected );

  /* */

  test.case = 'openning delimeter # does not have closing';
  var srcStr = 'this #background:red#is#background:default# text and # is not';
  var got = _.strExtractInlined({ src : srcStr, onInlined : onInlined,  });
  var expected =
  [
    'this ', [ 'background', 'red' ], 'is', [ 'background', 'default' ], ' text and # is not'
  ];
  test.identical( got, expected );

  /* */

  test.case = 'two inlined substrings is not in fact inlined';
  var srcStr = '#simple # text #background:red#is#background:default# text and # is not#';
  var got = _.strExtractInlined({ src : srcStr, onInlined : onInlined,  });
  var expected =
  [
    '#simple # text ', [ 'background', 'red' ], 'is', [ 'background', 'default' ], ' text and # is not#'
  ];
  test.identical( got, expected );

  /* */

  test.case = 'inlined at the beginning and false inlined';
  var srcStr = '#background:red#i#s#background:default##text';
  var got = _.strExtractInlined({ src : srcStr, onInlined : onInlined,  });
  var expected =
  [
    '', [ 'background', 'red' ], 'i#s', [ 'background', 'default' ], '#text'
  ];
  test.identical( got, expected );

  /* */

  test.case = 'inlined at the beginning and the end';
  var srcStr = '#background:red#i#s#background:default#';
  var got = _.strExtractInlined({ src : srcStr, onInlined : onInlined,  });
  var expected =
  [
    '', [ 'background', 'red' ], 'i#s', [ 'background', 'default' ], ''
  ];
  test.identical( got, expected );

  /* */

  test.case = 'inlined at the beginning and the end with preservingEmpty:0';
  var srcStr = '#background:red#i#s#background:default#';
  var got = _.strExtractInlined({ src : srcStr, onInlined : onInlined, preservingEmpty : 0 });
  var expected =
  [
    [ 'background', 'red' ], 'i#s', [ 'background', 'default' ],
  ];
  test.identical( got, expected );

  /* */

  test.case = 'wrapped by inlined text';
  var srcStr = '#background:red#text#background:default#';
  var got = _.strExtractInlined({ src : srcStr, onInlined : onInlined,  } );
  var expected =
  [
    '', [ 'background', 'red' ], 'text', [ 'background', 'default' ], '',
  ];
  test.identical( got, expected );

  /* */ //

  test.case = 'preservingEmpty:0, no empty';
  var srcStr = '#inline1#ordinary#inline2#';
  var got = _.strExtractInlined({ src : srcStr, preservingEmpty : 0 });
  var expected =
  [
    [ 'inline1' ], 'ordinary', [ 'inline2' ],
  ];
  test.identical( got, expected );

  /* */

  test.case = 'preservingEmpty:0, empty left';
  var srcStr = '##ordinary#inline2#';
  var got = _.strExtractInlined({ src : srcStr, preservingEmpty : 0 });
  var expected =
  [
    [ '' ], 'ordinary', [ 'inline2' ],
  ];
  test.identical( got, expected );

  /* */

  test.case = 'preservingEmpty:0, empty right';
  var srcStr = '#inline1#ordinary##';
  var got = _.strExtractInlined({ src : srcStr, preservingEmpty : 0 });
  var expected =
  [
    [ 'inline1' ], 'ordinary', [ '' ],
  ];
  test.identical( got, expected );

  /* */

  test.case = 'preservingEmpty:0, empty middle';
  var srcStr = '#inline1##inline2#';
  var got = _.strExtractInlined({ src : srcStr, preservingEmpty : 0 });
  var expected =
  [
    [ 'inline1' ], [ 'inline2' ],
  ];
  test.identical( got, expected );

  /* */

  test.case = 'preservingEmpty:0, empty all';
  var srcStr = '####';
  var got = _.strExtractInlined({ src : srcStr, preservingEmpty : 0 });
  var expected = [ [ '' ],[ '' ] ];
  test.identical( got, expected );

  /* */

  test.case = 'preservingEmpty:0, empty all';
  var srcStr = '';
  var got = _.strExtractInlined({ src : srcStr, preservingEmpty : 0 });
  var expected = [];
  test.identical( got, expected );

  /* */ //

  test.case = 'preservingEmpty:0, onInlined:null no empty';
  var srcStr = '#inline1#ordinary#inline2#';
  var got = _.strExtractInlined({ src : srcStr, preservingEmpty : 0, onInlined:null });
  var expected =
  [
    'inline1', 'ordinary', 'inline2',
  ];
  test.identical( got, expected );

  /* */

  test.case = 'preservingEmpty:0, onInlined:null, empty left';
  var srcStr = '##ordinary#inline2#';
  var got = _.strExtractInlined({ src : srcStr, preservingEmpty : 0, onInlined:null });
  var expected =
  [
    'ordinary', 'inline2',
  ];
  test.identical( got, expected );

  /* */

  test.case = 'preservingEmpty:0, onInlined:null, empty right';
  var srcStr = '#inline1#ordinary##';
  var got = _.strExtractInlined({ src : srcStr, preservingEmpty : 0, onInlined:null });
  var expected =
  [
    'inline1', 'ordinary',
  ];
  test.identical( got, expected );

  /* */

  test.case = 'preservingEmpty:0, onInlined:null, empty middle';
  var srcStr = '#inline1##inline2#';
  var got = _.strExtractInlined({ src : srcStr, preservingEmpty : 0, onInlined:null });
  var expected =
  [
    'inline1', 'inline2',
  ];
  test.identical( got, expected );

  /* */

  test.case = 'preservingEmpty:0, onInlined:null, empty all';
  var srcStr = '####';
  var got = _.strExtractInlined({ src : srcStr, preservingEmpty : 0, onInlined:null });
  var expected = [];
  test.identical( got, expected );

  /* */

  test.case = 'preservingEmpty:0, onInlined:null, empty all';
  var srcStr = '';
  var got = _.strExtractInlined({ src : srcStr, preservingEmpty : 0, onInlined:null });
  var expected = [];
  test.identical( got, expected );

  /* */

  if( !Config.debug )
  return;

  test.case = 'too many arguments';
  test.shouldThrowError( () => { debugger; _.strExtractInlined( '',{},'' ) } );

}

//

function strExtractInlinedStereo( test )
{
  var got,expected;

  test.case = 'default';

  /* nothing */

  got = _.strExtractInlinedStereo( '' );
  expected = [ '' ];
  test.identical( got, expected );

  /* prefix/postfix # by default*/

  debugger;
  got = _.strExtractInlinedStereo( '#abc#' );
  debugger;
  expected = [ '', 'abc', '' ];
  test.identical( got, expected );

  /* - */

  test.case = 'with options';

  /* pre/post are same*/

  got = _.strExtractInlinedStereo( { prefix : '/', postfix : '/', src : '/abc/' } );
  expected = [ '', 'abc', '' ];
  test.identical( got, expected );

  /**/

  got = _.strExtractInlinedStereo( { prefix : '/', postfix : '/', src : '//abc//' } );
  expected = [ '', '', 'abc', '', '' ];
  test.identical( got, expected );

  /* different pre/post */

  got = _.strExtractInlinedStereo( { prefix : '/#', postfix : '#', src : '/#abc#' } );
  expected = [ 'abc' ];
  test.identical( got, expected );

  /* postfix appears in source two times */
  got = _.strExtractInlinedStereo( { prefix : '/', postfix : '#', src : '/ab#c#' } );
  expected = [ 'ab', 'c#' ];
  test.identical( got, expected );

  /* onInlined #1 */
  function onInlined1( strip )
  {
    if( strip.length )
    return strip;
  }
  got = _.strExtractInlinedStereo( { onInlined : onInlined1, src : '#abc#' } );
  expected = [ '#abc#' ];
  test.identical( got, expected );

  /* onInlined #2 */
  function onInlined2( strip )
  {
    return strip + strip;
  }
  got = _.strExtractInlinedStereo( { prefix : '/', postfix : '#', onInlined : onInlined2, src : '/abc#' } );
  expected = [ 'abcabc' ];
  test.identical( got, expected );

}

//

var Self =
{

  name : 'Tools/base/layer2/String',
  silencing : 1,
  enabled : 1,

  tests :
  {

    strRemoveBegin : strRemoveBegin,
    strRemoveEnd : strRemoveEnd,
    strRemove : strRemove,

    strReplaceBegin : strReplaceBegin,
    strReplaceEnd : strReplaceEnd,
    strReplace : strReplace,

    strPrependOnce : strPrependOnce,
    strAppendOnce : strAppendOnce,

    /* - */

    strForRange : strForRange,
    strCapitalize : strCapitalize,

    strIndentation : strIndentation,

    strSplitsGroupCoupled : strSplitsGroupCoupled,

    strSplitFast : strSplitFast,
    strSplit : strSplit,
    strSplitNaive : strSplitNaive,

    strSplitStrNumber : strSplitStrNumber,

<<<<<<< HEAD
    // strIsolateBeginOrNone : strIsolateBeginOrNone,
    // strIsolateEndOrNone : strIsolateEndOrNone,
    // strIsolateEndOrAll : strIsolateEndOrAll,
    // strIsolateBeginOrAll : strIsolateBeginOrAll,

=======
>>>>>>> af600563
    strStrip : strStrip,
    strStripLeft : strStripLeft,
    strStripRight : strStripRight,
    strRemoveAllSpaces : strRemoveAllSpaces,
    strStripEmptyLines : strStripEmptyLines,
    strSub : strSub,
    strReplaceWords : strReplaceWords,
    strJoin : strJoin,
    strUnjoin : strUnjoin,
    strUnicodeEscape : strUnicodeEscape,
    strCount : strCount,
    strDup : strDup,

    strLinesSelect : strLinesSelect,
    strLinesNumber : strLinesNumber,
    strLinesCount : strLinesCount,

    strLinesNearest : strLinesNearest,
    strLinesRangeWithCharRange : strLinesRangeWithCharRange,

    strShortSrt : strShortSrt,
    strCommonLeft : strCommonLeft,
    strCommonRight : strCommonRight,

    strExtractInlined : strExtractInlined,
    strExtractInlinedStereo : strExtractInlinedStereo,

  }

}

Self = wTestSuite( Self );
if( typeof module !== 'undefined' && !module.parent )
_.Tester.test( Self.name );

})();<|MERGE_RESOLUTION|>--- conflicted
+++ resolved
@@ -8291,14 +8291,6 @@
 
     strSplitStrNumber : strSplitStrNumber,
 
-<<<<<<< HEAD
-    // strIsolateBeginOrNone : strIsolateBeginOrNone,
-    // strIsolateEndOrNone : strIsolateEndOrNone,
-    // strIsolateEndOrAll : strIsolateEndOrAll,
-    // strIsolateBeginOrAll : strIsolateBeginOrAll,
-
-=======
->>>>>>> af600563
     strStrip : strStrip,
     strStripLeft : strStripLeft,
     strStripRight : strStripRight,
