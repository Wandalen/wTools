( function _StringTools_test_s_() {

'use strict';

if( typeof module !== 'undefined' )
{

  if( typeof _global_ === 'undefined' || !_global_.wBase )
  {
    let toolsPath = '../../../dwtools/Base.s';
    let toolsExternal = 0;
    try
    {
      toolsPath = require.resolve( toolsPath );
    }
    catch( err )
    {
      toolsExternal = 1;
      require( 'wTools' );
    }
    if( !toolsExternal )
    require( toolsPath );
  }

  var _global = _global_; var _ = _global_.wTools;

  _.include( 'wTesting' );

}

var _global = _global_; var _ = _global_.wTools;

// --
//
// --

function strRemoveBegin2( test )
{

  test.case = 'returns string with removed occurrence from start';
  var got = _.strRemoveBegin( 'example','exa' );
  var expected = 'mple';
  test.identical( got,expected );

  test.case = 'returns original if no occurrence found';
  var got = _.strRemoveBegin( 'mple','exa' );
  var expected = 'mple';
  test.identical( got,expected );

  /**/

  debugger;

  if( !Config.debug )
  return;

  test.case = 'invalid arguments count';
  test.shouldThrowError( function()
  {
    _.strRemoveBegin( 'abcd','a','a' );
  });

  test.case = 'no arguments';
  test.shouldThrowError( function()
  {
    _.strRemoveBegin( );
  });

  test.case = 'first argument is wrong';
  test.shouldThrowError( function()
  {
    _.strRemoveBegin( 1,'2' );
  });

  test.case = 'second argument is wrong';
  test.shouldThrowError( function()
  {
    _.strRemoveBegin( '1',2 );
  });

}

//

function strRemoveEnd2( test )
{
  test.case = 'returns string with removed occurrence from end';
  var got = _.strRemoveEnd( 'example','mple' );
  var expected = 'exa';
  test.identical( got,expected );

  test.case = 'returns original if no occurrence found ';
  var got = _.strRemoveEnd( 'example','' );
  var expected = 'example';
  test.identical( got,expected );

  /**/

  if( !Config.debug )
  return;

  test.case = 'invalid arguments count';
  test.shouldThrowError( function()
  {
    _.strRemoveEnd( 'one','two','three' );
  });

  test.case = 'no arguments';
  test.shouldThrowError( function()
  {
    _.strRemoveEnd( );
  });

  test.case = 'first argument is wrong';
  test.shouldThrowError( function()
  {
    _.strRemoveEnd( 1,'second' );
  });

  test.case = 'second argument is wrong';
  test.shouldThrowError( function()
  {
    _.strRemoveEnd( 'first',2 );
  });

}

//

function strRemoveBegin( test )
{
  var got,expected;

  //

  test.case = 'strRemoveBegin';

  /**/

  got = _.strRemoveBegin( '', '' );
  expected = '';
  test.identical( got, expected );

  /**/

  got = _.strRemoveBegin( '', 'x' );
  expected = '';
  test.identical( got, expected );

  /**/

  got = _.strRemoveBegin( 'abc', 'a' );
  expected = 'bc';
  test.identical( got, expected );

  /**/

  got = _.strRemoveBegin( 'abc', 'ab' );
  expected = 'c';
  test.identical( got, expected );

  /**/

  got = _.strRemoveBegin( 'abc', 'x' );
  expected = 'abc';
  test.identical( got, expected );

  /**/

  got = _.strRemoveBegin( 'abc', 'abc' );
  expected = '';
  test.identical( got, expected );

  /**/

  got = _.strRemoveBegin( 'abc', '' );
  expected = 'abc';
  test.identical( got, expected );

  /**/

  got = _.strRemoveBegin( 'abc', '' );
  expected = 'abc';
  test.identical( got, expected );

  /**/

  got = _.strRemoveBegin( 'abc', [ 'a', 'b', 'c' ] );
  expected = '';
  test.identical( got, expected );

  /**/

  got = _.strRemoveBegin( 'aabbcc', [ 'a', 'b', 'c' ] );
  expected = 'abbcc';
  test.identical( got, expected );

  /**/

  got = _.strRemoveBegin( 'abcabc', [ 'a', 'b', 'c' ] );
  expected = 'abc';
  test.identical( got, expected );

  /**/

  got = _.strRemoveBegin( 'abc', [ '', 'a' ] );
  expected = 'bc';
  test.identical( got, expected );

  /**/

  got = _.strRemoveBegin( 'abc', [ 'abc', 'a' ] );
  expected = '';
  test.identical( got, expected );

  /**/

  got = _.strRemoveBegin( [ 'abc', 'bca', 'cab' ], [ 'a', 'd' ] );
  expected = [ 'bc', 'bca', 'cab' ];
  test.identical( got, expected );

  /**/

  got = _.strRemoveBegin( [ 'abc', 'bca', 'cab' ], [ 'a', 'b', 'c' ] );
  expected = [ '', '', '' ];
  test.identical( got, expected );

  /**/

  got = _.strRemoveBegin( [ 'a', 'b', 'c' ], [ 'x' ] );
  expected = [ 'a', 'b', 'c' ];
  test.identical( got, expected );

  /**/

  got = _.strRemoveBegin( [ 'a', 'b', 'c' ], [ 'a', 'b', 'c' ] );
  expected = [ '', '', '' ];
  test.identical( got, expected );

  /**/

  got = _.strRemoveBegin( [ 'a', 'b', 'c' ], [ ] );
  expected = [ 'a', 'b', 'c' ];
  test.identical( got, expected );

  if( !Config.debug )
  return;

  test.shouldThrowError( () => _.strRemoveBegin( 1, '' ) )
  test.shouldThrowError( () => _.strRemoveBegin( 'a', 1 ) )
  test.shouldThrowError( () => _.strRemoveBegin() )
  test.shouldThrowError( () => _.strRemoveBegin( undefined, undefined ) )
  test.shouldThrowError( () => _.strRemoveBegin( null, null ) )
}

//

function strRemoveEnd( test )
{
  var got,expected;

  //

  test.case = 'strRemoveBegin';

  /**/

  got = _.strRemoveEnd( '', '' );
  expected = '';
  test.identical( got, expected );

  /**/

  got = _.strRemoveEnd( '', 'x' );
  expected = '';
  test.identical( got, expected );

  /**/

  got = _.strRemoveEnd( 'abc', 'c' );
  expected = 'ab';
  test.identical( got, expected );

  /**/

  got = _.strRemoveEnd( 'abc', 'bc' );
  expected = 'a';
  test.identical( got, expected );

  /**/

  got = _.strRemoveEnd( 'abc', 'x' );
  expected = 'abc';
  test.identical( got, expected );

  /**/

  got = _.strRemoveEnd( 'abc', 'abc' );
  expected = '';
  test.identical( got, expected );

  /**/

  got = _.strRemoveEnd( 'abc', '' );
  expected = 'abc';
  test.identical( got, expected );

  /**/

  got = _.strRemoveEnd( 'abc', [ 'a', 'b', 'c' ] );
  expected = 'ab';
  test.identical( got, expected );

  /**/

  got = _.strRemoveEnd( 'abc', [ '', 'a' ] );
  expected = 'abc';
  test.identical( got, expected );

  /**/

  got = _.strRemoveEnd( 'abc', [ 'abc', 'a' ] );
  expected = '';
  test.identical( got, expected );

  /**/

  got = _.strRemoveEnd( [ 'abc', 'bca', 'cab' ], [ 'a', 'd' ] );
  expected = [ 'abc', 'bc', 'cab' ];
  test.identical( got, expected );

  /**/

  got = _.strRemoveEnd( [ 'abc', 'bca', 'cab' ], [ 'a', 'b', 'c' ] );
  expected = [ 'ab', 'bc', 'ca' ];
  test.identical( got, expected );

  /**/

  got = _.strRemoveEnd( [ 'a', 'b', 'c' ], [ 'x' ] );
  expected = [ 'a', 'b', 'c' ];
  test.identical( got, expected );

  /**/

  got = _.strRemoveEnd( [ 'a', 'b', 'c' ], [ 'a', 'b', 'c' ] );
  expected = [ '', '', '' ];
  test.identical( got, expected );

  /**/

  got = _.strRemoveEnd( [ 'a', 'b', 'c' ], [ ] );
  expected = [ 'a', 'b', 'c' ];
  test.identical( got, expected );

  if( !Config.debug )
  return;

  test.shouldThrowError( () => _.strRemoveEnd( 1, '' ) )
  test.shouldThrowError( () => _.strRemoveEnd( 'a', 1 ) )
  test.shouldThrowError( () => _.strRemoveEnd() )
  test.shouldThrowError( () => _.strRemoveEnd( undefined, undefined ) )
  test.shouldThrowError( () => _.strRemoveEnd( null, null ) )
}

//

function strReplaceBegin( test )
{
  /**/

  var got,expected;

  got = _.strReplaceBegin( '', '', '' );
  expected = '';
  test.identical( got, expected );

  got = _.strReplaceBegin( '', '', 'a' );
  expected = 'a';
  test.identical( got, expected );

  got = _.strReplaceBegin( 'a', 'a', 'b' );
  expected = 'b';
  test.identical( got, expected );

  got = _.strReplaceBegin( 'a', 'x', 'b' );
  expected = 'a';
  test.identical( got, expected );

  got = _.strReplaceBegin( 'abc', 'ab', 'c' );
  expected = 'cc';
  test.identical( got, expected );

  got = _.strReplaceBegin( 'abc', '', 'c' );
  expected = 'cabc';
  test.identical( got, expected );

  got = _.strReplaceBegin( [], '', '' );
  expected = [];
  test.identical( got, expected );

  got = _.strReplaceBegin( [ 'a', 'b', 'c' ], 'a', 'c' );
  expected = [ 'c', 'b', 'c' ];
  test.identical( got, expected );

  got = _.strReplaceBegin( [ 'a', 'b', 'c' ], [ 'a', 'b', 'c' ], 'c' );
  expected = [ 'c', 'c', 'c' ];
  test.identical( got, expected );

  got = _.strReplaceBegin( [ 'a', 'b', 'c' ], [ 'a', 'b', 'c' ], [ 'x', 'y', 'z' ] );
  expected = [ 'x', 'y', 'z' ];
  test.identical( got, expected );

  got = _.strReplaceBegin( [ 'aa', 'bb', 'cc' ], [ 'a', 'b', 'c' ], [ 'x', 'y', 'z' ] );
  expected = [ 'xa', 'yb', 'zc' ];
  test.identical( got, expected );

  got = _.strReplaceBegin( [ 'aa', 'bb', 'cc' ], [ 'y', 'z', 'c' ], [ 'x', 'y', 'z' ] );
  expected = [ 'aa', 'bb', 'zc' ];
  test.identical( got, expected );

  got = _.strReplaceBegin( [ 'a', 'b', 'c' ], [ 'x', 'y', 'z' ], 'c' );
  expected = [ 'a', 'b', 'c' ];
  test.identical( got, expected );

  got = _.strReplaceBegin( [ 'a', 'ab', 'ac' ], 'a', [ 'x', 'y', 'z' ] );
  expected = [ 'x', 'xb', 'xc' ];
  test.identical( got, expected );

  if( !Config.debug )
  return;

  test.shouldThrowError( () => _.strReplaceBegin() );
  test.shouldThrowError( () => _.strReplaceBegin( 1, '', '' ) );
  test.shouldThrowError( () => _.strReplaceBegin( 'a', 1, '' ) );
  test.shouldThrowError( () => _.strReplaceBegin( 'a', 'a', 1 ) );
  test.shouldThrowError( () => _.strReplaceBegin( 'a', [ 'x', 1 ], 'a' ) );
  test.shouldThrowError( () => _.strReplaceBegin( 'a', [ 'b', 'a' ], [ 'x', 1 ] ) );
  test.shouldThrowError( () => _.strReplaceBegin( 'a', [ 'a' ], [ 'x', '1' ] ) );
}

//

function strReplaceEnd( test )
{
  /**/

  var got,expected;

  got = _.strReplaceEnd( '', '', '' );
  expected = '';
  test.identical( got, expected );

  got = _.strReplaceEnd( '', '', 'a' );
  expected = 'a';
  test.identical( got, expected );

  got = _.strReplaceEnd( 'a', 'a', 'b' );
  expected = 'b';
  test.identical( got, expected );

  got = _.strReplaceEnd( 'a', 'x', 'b' );
  expected = 'a';
  test.identical( got, expected );

  got = _.strReplaceEnd( 'abc', 'bc', 'c' );
  expected = 'ac';
  test.identical( got, expected );

  got = _.strReplaceEnd( 'abc', '', 'c' );
  expected = 'abcc';
  test.identical( got, expected );

  got = _.strReplaceEnd( [], '', '' );
  expected = [];
  test.identical( got, expected );

  got = _.strReplaceEnd( [ 'a', 'b', 'c' ], 'a', 'c' );
  expected = [ 'c', 'b', 'c' ];
  test.identical( got, expected );

  got = _.strReplaceEnd( [ 'a', 'b', 'c' ], [ 'a', 'b', 'c' ], 'c' );
  expected = [ 'c', 'c', 'c' ];
  test.identical( got, expected );

  got = _.strReplaceEnd( [ 'a', 'b', 'c' ], [ 'a', 'b', 'c' ], [ 'x', 'y', 'z' ] );
  expected = [ 'x', 'y', 'z' ];
  test.identical( got, expected );

  got = _.strReplaceEnd( [ 'aa', 'bb', 'cc' ], [ 'a', 'b', 'c' ], [ 'x', 'y', 'z' ] );
  expected = [ 'ax', 'by', 'cz' ];
  test.identical( got, expected );

  got = _.strReplaceEnd( [ 'aa', 'bb', 'cc' ], [ 'y', 'z', 'c' ], [ 'x', 'y', 'z' ] );
  expected = [ 'aa', 'bb', 'cz' ];
  test.identical( got, expected );

  got = _.strReplaceEnd( [ 'a', 'b', 'c' ], [ 'x', 'y', 'z' ], 'c' );
  expected = [ 'a', 'b', 'c' ];
  test.identical( got, expected );

  got = _.strReplaceEnd( [ 'a', 'ab', 'ca' ], 'a', [ 'x', 'y', 'z' ] );
  expected = [ 'x', 'ab', 'cx' ];
  test.identical( got, expected );

  if( !Config.debug )
  return;

  test.shouldThrowError( () => _.strReplaceEnd() );
  test.shouldThrowError( () => _.strReplaceEnd( 1, '', '' ) );
  test.shouldThrowError( () => _.strReplaceEnd( 'a', 1, '' ) );
  test.shouldThrowError( () => _.strReplaceEnd( 'a', 'a', 1 ) );
  test.shouldThrowError( () => _.strReplaceEnd( 'a', [ 'x', 1 ], 'a' ) );
  test.shouldThrowError( () => _.strReplaceEnd( 'a', [ 'a' ], [ 1 ] ) );
  test.shouldThrowError( () => _.strReplaceEnd( 'a', [ 'b', 'c' ], [ 'c' ] ) );
}

//

function strPrependOnce( test )
{
  var got,expected;

  //

  test.case = 'strPrependOnce';

  /**/

  got = _.strPrependOnce( '', '' );
  expected = '';
  test.identical( got, expected );

  /**/

  got = _.strPrependOnce( '', 'a' );
  expected = 'a';
  test.identical( got, expected );

  /**/

  got = _.strPrependOnce( 'ab', 'a' );
  expected = 'ab';
  test.identical( got, expected );

  /**/

  got = _.strPrependOnce( 'ab', 'ab' );
  expected = 'ab';
  test.identical( got, expected );

  /**/

  got = _.strPrependOnce( 'ab', 'x' );
  expected = 'xab';
  test.identical( got, expected );

  /**/

  got = _.strPrependOnce( 'ab', '' );
  expected = 'ab';
  test.identical( got, expected );

}

//

function strAppendOnce( test )
{
  var got,expected;

  //

  test.case = 'strAppendOnce';

  /**/

  got = _.strAppendOnce( '', '' );
  expected = '';
  test.identical( got, expected );

  /**/

  got = _.strAppendOnce( '', 'a' );
  expected = 'a';
  test.identical( got, expected );

  /**/

  got = _.strAppendOnce( 'ab', 'a' );
  expected = 'aba';
  test.identical( got, expected );

  /**/

  got = _.strAppendOnce( 'ab', 'ab' );
  expected = 'ab';
  test.identical( got, expected );

  /**/

  got = _.strAppendOnce( 'ab', 'x' );
  expected = 'abx';
  test.identical( got, expected );

  /**/

  got = _.strAppendOnce( 'ab', '' );
  expected = 'ab';
  test.identical( got, expected );

}

// --
//
// --

function strForRange( test )
{

  test.case = 'returns string representing the range of numbers';
  var got = _.strForRange( [ 1, 10 ] );
  var expected = '[ 1..10 ]';
  test.identical( got, expected );

  test.case = 'returns string representing the range of symbols';
  var got = _.strForRange( [ 'a', 'z' ] );
  var expected = '[ a..z ]';
  test.identical( got, expected );

  /**/

  if( !Config.debug )
  return;

  test.case = 'no arguments';
  test.shouldThrowError( function( )
  {
    _.strForRange( );
  } );

  test.case = 'argument is wrong';
  test.shouldThrowError( function( )
  {
    _.strForRange( 'wrong argument' );
  } );

  test.case = 'too many arguments';
  test.shouldThrowError( function( )
  {
    _.strForRange( [ 1, 10 ], 'redundant argument' );
  } );

};

//

function strCapitalize( test )
{

  test.case = 'first letter is upper case';
  var got = _.strCapitalize( 'object' );
  var expected = 'Object';
  test.identical( got, expected );

  test.case = 'single word';
  var got = _.strCapitalize( 'one' );
  var expected = 'One';
  test.identical( got,expected );

  test.case = 'two words';
  var got = _.strCapitalize( 'one two' );
  var expected = 'One two';
  test.identical( got,expected );

  /**/

  if( !Config.debug )
  return;

  test.case = 'invalid arguments length';
  test.shouldThrowError( function()
  {
    _.strCapitalize( 'first','wrond argument' );
  });

  test.case = 'wrong type of argument';
  test.shouldThrowError( function()
  {
    _.strCapitalize( 777 );
  });

  test.case = 'no argument provided';
  test.shouldThrowError( function()
  {
    _.strCapitalize();
  });

  test.case = 'no arguments';
  test.shouldThrowError( function( )
  {
    _.strCapitalize( );
  } );

  test.case = 'argument is wrong';
  test.shouldThrowError( function( )
  {
    _.strCapitalize( 33 );
  } );

  test.case = 'too many arguments';
  test.shouldThrowError( function( )
  {
    _.strCapitalize( 'object', 'redundant argument' );
  } );

}

//

function strIndentation( test )
{
  var got, expected;

  //

  test.case = 'single line';

  /**/

  got = _.strIndentation( '', '_' );
  expected = '_';
  test.identical( got, expected );

  /* no new lines, returns tab + source */

  got = _.strIndentation( 'abc', '_' );
  expected = '_abc';
  test.identical( got, expected );

  //

  test.case = 'multiline';

  /**/

  got = _.strIndentation( 'a\nb', '_' );
  expected = '_a\n_b';
  test.identical( got, expected );

  /* tab before first and each new line */

  got = _.strIndentation( '\na\nb\nc', '_' );
  expected = '_\n_a\n_b\n_c';
  test.identical( got, expected );

  /* tabs count = new lines count + 1 for first line */

  got = _.strIndentation( '\n\n\n', '_' );
  expected = '_\n_\n_\n_';
  test.identical( got, expected );

  /**/

  got = _.strIndentation( 'a\nb\nc','\t' );
  expected = '\ta\n\tb\n\tc';
  test.identical( got,expected );

  //

  test.case = 'array';

  /**/

  got = _.strIndentation( [ 'a', 'b', 'c' ],'_' );
  expected = '_a\n_b\n_c';
  test.identical( got,expected );

  /* join array to string */

  var arr = [ 'a\nb', 'b\nc', 'c\nd' ];
  got = _.strIndentation( arr.join( '\n' ), '_' );
  expected = '_a\n_b\n_b\n_c\n_c\n_d';
  test.identical( got,expected );


  /**/

  if( !Config.debug )
  return;

  test.case = 'invalid arguments count';
  test.shouldThrowError( function()
  {
    _.strIndentation( 'one','two','three' );
  });

  test.case = 'no arguments';
  test.shouldThrowError( function()
  {
    _.strIndentation( );
  });

  test.case = 'first argument type is wrong';
  test.shouldThrowError( function()
  {
    _.strIndentation( 123,'second' );
  });

  test.case = 'second argument type is wrong';
  test.shouldThrowError( function()
  {
    _.strIndentation( 'first', 321 );
  });

}

//

function strCountLines( test )
{

  test.case = 'returns 1';
  var func = 'function( x, y ) { return x + y; }';
  var got = _.strCountLines( func );
  var expected = 1;
  test.identical( got, expected );

  test.case = 'returns 4';
  var func = 'function( x, y ) \n { \n   return x + y; \n }';
  var got = _.strCountLines( func );
  var expected = 4;
  test.identical( got, expected );

  test.case = 'one line string test';
  var got = _.strCountLines( 'one line' );
  var expected = 1;
  test.identical( got,expected );

  test.case = 'multiline string test';
  var got = _.strCountLines( 'first line\nsecond line\nthird line' );
  var expected = 3;
  test.identical( got,expected );

  test.case = 'multiline  text test';
  var got = _.strCountLines( `one
                             two
                             three`
                          );
  var expected = 3;
  test.identical( got,expected );

  /**/

  if( !Config.debug )
  return;

  test.case = 'invalid arguments count';
  test.shouldThrowError( function()
  {
    _.strCountLines( '1', '2' );
  });

  test.case = 'invalid argument type';
  test.shouldThrowError( function()
  {
    _.strCountLines( 123 );
  });

  test.case = 'no arguments';
  test.shouldThrowError( function()
  {
    _.strCountLines();
  });

  test.case = 'no arguments';
  test.shouldThrowError( function( )
  {
    _.strCountLines( );
  } );

  test.case = 'argument is wrong';
  test.shouldThrowError( function( )
  {
    _.strCountLines( [ 1, '\n', 2 ] );
  } );

  test.case = 'argument is wrong';
  test.shouldThrowError( function( )
  {
    _.strCountLines( 13 );
  } );

  test.case = 'too many arguments';
  test.shouldThrowError( function( )
  {
    _.strCountLines( 'function( x, y ) \n { \n   return x + y; \n }', 'redundant argument' );
  } );

}

//

function strSplitFast( test )
{

  test.case = 'trivial';

  var got = _.strSplitFast( '', '' );
  var expected = [];
  test.identical( got, expected );

  var got = _.strSplitFast( 'abc', '' );
  var expected = [ 'a', 'b', 'c' ];
  test.identical( got, expected );

  var got = _.strSplitFast( '', 'a' );
  var expected = [ '' ];
  test.identical( got, expected );

  var got = _.strSplitFast( 'test test test' );
  var expected = [ 'test', 'test', 'test' ];
  test.identical( got, expected );

  test.case = 'split string into an array of strings';
  var got = _.strSplitFast( ' test   test   test ' );
  var expected = [ '', 'test', '', '', 'test', '', '', 'test', '' ];
  test.identical( got, expected );

  test.case = 'returns an array of strings';
  var got = _.strSplitFast( ' test   test   test ', 'something' );
  var expected = [ ' test   test   test ' ];
  test.identical( got, expected );

  test.case = 'returns an array of strings';
  var got = _.strSplitFast( ' test <delimteter>  test<delimteter>   test ', '<delimteter>' );
  var expected = [ ' test ', '  test', '   test ' ];
  test.identical( got, expected );

  test.case = 'simple string, default options';
  var got = _.strSplitFast( 'a b c d' );
  var expected = [ 'a', 'b', 'c', 'd' ];
  test.identical( got,expected );

  /*
    preservingEmpty : 1,
    preservingDelimeters : 0,
  */

  var op =
  {
    preservingEmpty : 1,
    preservingDelimeters : 0,
  }

  /* */

  test.case = 'empty both';
  var o = _.mapExtend( null, op );
  o.src = '';
  o.delimeter = '';
  var got = _.strSplitFast( o );
  var expected = [];
  test.identical( got, expected );

  test.case = 'empty delimeter';
  var o = _.mapExtend( null, op );
  o.src = 'abc';
  o.delimeter = '';
  var got = _.strSplitFast( o );
  var expected = [ 'a', 'b', 'c' ];
  test.identical( got, expected );

  test.case = 'empty src';
  var o = _.mapExtend( null, op );
  o.src = '';
  o.delimeter = 'a';
  var got = _.strSplitFast( o );
  var expected = [ '' ];
  test.identical( got, expected );

  test.case = 'has empty element in result';
  var o = _.mapExtend( null, op );
  o.src = 'a b  c';
  var got = _.strSplitFast( o );
  var expected = [ 'a', 'b', '', 'c' ];
  test.identical( got, expected );

  test.case = 'returns an array of strings';
  var o = _.mapExtend( null, op );
  o.src = 'test test test';
  var got = _.strSplitFast( o );
  var expected = [ 'test', 'test', 'test' ];
  test.identical( got, expected );

  test.case = 'split string into an array of strings';
  var o = _.mapExtend( null, op );
  o.src = ' test   test   test ';
  var got = _.strSplitFast( o );
  var expected = [ '', 'test', '', '', 'test', '', '', 'test', '' ];
  test.identical( got, expected );

  test.case = 'split with delimeter which src does not have';
  var o = _.mapExtend( null, op );
  o.src = ' test   test   test ', 'something';
  o.delimeter = 'x';
  var got = _.strSplitFast( o );
  var expected = [ ' test   test   test ' ];
  test.identical( got, expected );

  test.case = 'custom delimeter';
  var o = _.mapExtend( null, op );
  o.src = ' test <delimteter>  test<delimteter>   test ', '<delimteter>';
  o.delimeter = '<delimteter>';
  var got = _.strSplitFast( o );
  var expected = [ ' test ', '  test', '   test ' ];
  test.identical( got, expected );

  test.case = 'simple string, default options';
  var o = _.mapExtend( null, op );
  o.src = 'a b c d';
  var got = _.strSplitFast( o );
  var expected = [ 'a', 'b', 'c', 'd' ];
  test.identical( got,expected );

  test.case = 'arguments as map';
  var o = _.mapExtend( null, op );
  o.src = 'a,b,c,d';
  o.delimeter = ',';
  var got = _.strSplitFast( o );
  var expected = [ 'a', 'b', 'c', 'd' ];
  test.identical( got,expected );

  test.case = 'delimeter as array';
  var o = _.mapExtend( null, op );
  o.src = 'a,b.c.d';
  o.delimeter = [ ',', '.' ];
  var got = _.strSplitFast( o );
  var expected = [ 'a', 'b', 'c', 'd' ];
  test.identical( got,expected );

  test.case = 'zero delimeter length';
  var o = _.mapExtend( null, op );
  o.src = 'a,b.c.d';
  o.delimeter = [];
  var got = _.strSplitFast( o );
  var expected = [ 'a,b.c.d' ];
  test.identical( got,expected );

  test.case = 'stripping off';
  var o = _.mapExtend( null, op );
  o.src = '    a,b,c,d   ';
  o.delimeter = [ ',' ];
  var got = _.strSplitFast( o );
  var expected = [ '    a', 'b', 'c', 'd   ' ];
  test.identical( got,expected );

  /* */

  test.case = 'many delimeters, delimeter on the begin';
  var o = _.mapExtend( null, op );
  o.src = '.content';
  o.delimeter = [ '.','#' ];
  var got = _.strSplitFast( o )
  var expected = [ '', 'content' ];
  test.identical( got,expected );

  test.case = 'many delimeters, delimeter on the end';
  var o = _.mapExtend( null, op );
  o.src = 'content.';
  o.delimeter = [ '.','#' ];
  var got = _.strSplitFast( o )
  var expected = [ 'content', '' ];
  test.identical( got,expected );

  test.case = 'many delimeters having common';
  var o = _.mapExtend( null, op );
  o.src = 'Aa <<! <<- Bb';
  o.delimeter = [ '->>>','<<<-','->>','<<-','!>>','<<!','>>','<<',' ' ];
  var expected = [ 'Aa', '', '', '', '', 'Bb' ];
  var got = _.strSplitFast( o );
  test.identical( got,expected );

  test.case = 'many delimeters having common';
  var o = _.mapExtend( null, op );
  o.src = 'Aa <<! <<- Bb';
  o.delimeter = [ '->>>','<<<-','->>','<<-','!>>','<<!','>>','<<', ];
  var expected = [ 'Aa ', ' ', ' Bb' ];
  var got = _.strSplitFast( o );
  test.identical( got,expected );

  test.case = 'having long common';
  var o = _.mapExtend( null, op );
  o.src = 'Aa <<<- Bb';
  o.delimeter = [ '->>>','<<<-','->>','<<-','!>>','<<!','>>','<<' ];
  var expected = [ 'Aa ', ' Bb' ];
  var got = _.strSplitFast( o );
  test.identical( got,expected );

  test.case = 'having long common 2';
  var o = _.mapExtend( null, op );
  o.src = 'a1 a2 a3 <<<- Bb';
  o.delimeter = [ '->>>','<<<-','->>','<<-','!>>','<<!','>>','<<',' ' ];
  var expected = [ 'a1', 'a2', 'a3', '', '', 'Bb' ];
  var got = _.strSplitFast( o );
  test.identical( got,expected );

  test.case = 'delimeter not exist in src';

  var o = _.mapExtend( null, op );
  o.src = 'a,b,c';
  o.delimeter = [ '.' ];
  var expected = [ 'a,b,c' ];
  var got = _.strSplitFast( o );
  test.identical( got, expected );

  /**/

  test.case = 'several delimeters';
  var o = _.mapExtend( null, op );
  o.src = 'a ., b ., c ., d';
  o.delimeter = [ ',', '.' ];
  var expected = [ 'a ', '', ' b ', '', ' c ', '', ' d' ];
  var got = _.strSplitFast( o );
  test.identical( got, expected );

  test.case = 'one delimeters';
  var o = _.mapExtend( null, op );
  o.src = 'a , b , c , d';
  o.delimeter = ',';
  var expected = [ 'a ', ' b ', ' c ', ' d' ];
  var got = _.strSplitFast( o );
  test.identical( got, expected );

  test.case = 'delimeters equal src';
  var o = _.mapExtend( null, op );
  o.src = ',';
  o.delimeter = ',';
  var expected = [ '', '' ];
  var got = _.strSplitFast( o );
  test.identical( got, expected );

  test.case = 'src is triplet of delimeter';
  var o = _.mapExtend( null, op );
  o.src = ',,,';
  o.delimeter = ',';
  var expected = [ '', '', '', '' ];
  var got = _.strSplitFast( o );
  test.identical( got, expected );

  /* */

  test.case = 'quoted at edges';
  var o = _.mapExtend( null, op );
  o.src = '"a b" "" c"';
  o.delimeter = [ '"' ];
  var got = _.strSplitFast( o );
  var expected = [ '', 'a b', ' ', '', ' c', '' ];
  test.identical( got, expected );

  test.case = 'quoted in the middle';
  var o = _.mapExtend( null, op );
  o.src = '"a b" "" c';
  o.delimeter = [ 'a b', ' c' ];
  var got = _.strSplitFast( o );
  var expected = [ '"', '" ""', '' ];
  test.identical( got, expected );

  test.case = 'quoted in the middle with space first';
  var o = _.mapExtend( null, op );
  o.src = '"a b" "" c';
  o.delimeter = [ 'a b', ' ', ' c', '"' ];
  var got = _.strSplitFast( o );
  var expected = [ '', '', '', '', '', '', '', 'c' ];
  test.identical( got, expected );

  test.case = 'quoted in the middle with space last';
  var o = _.mapExtend( null, op );
  o.src = '"a b" "" c';
  o.delimeter = [ 'a b', ' c', '"', ' ' ];
  var got = _.strSplitFast( o );
  var expected = [ '', '', '', '', '', '', '', '' ];
  test.identical( got, expected );

  test.case = 'delimeter with empty string at the beginning of array';
  var o = _.mapExtend( null, op );
  o.src = '"a b" "" c';
  o.delimeter = [ '', 'a b', ' ', '', ' c' ];
  var got = _.strSplitFast( o );
  var expected = [ '"', 'a', ' ', 'b', '"', ' ', '"', '"', ' ', 'c' ];
  test.identical( got, expected );

  test.case = 'quoted in the middle';
  var o = _.mapExtend( null, op );
  o.src = '"a b" x "" c';
  o.delimeter = [ 'a b', ' ', ' c', '"', '' ];
  var got = _.strSplitFast( o );
  var expected = [ '', '', '', '', 'x', '', '', '', '', 'c' ];
  test.identical( got, expected );

  /*
    preservingEmpty : 0,
    preservingDelimeters : 0,
  */

  var op =
  {
    preservingEmpty : 0,
    preservingDelimeters : 0,
  }

  /* */

  test.case = 'empty both';
  var o = _.mapExtend( null, op );
  o.src = '';
  o.delimeter = '';
  var got = _.strSplitFast( o );
  var expected = [];
  test.identical( got, expected );

  test.case = 'empty delimeter';
  var o = _.mapExtend( null, op );
  o.src = 'abc';
  o.delimeter = '';
  var got = _.strSplitFast( o );
  var expected = [ 'a', 'b', 'c' ];
  test.identical( got, expected );

  test.case = 'empty src';
  var o = _.mapExtend( null, op );
  o.src = '';
  o.delimeter = 'a';
  var got = _.strSplitFast( o );
  var expected = [];
  test.identical( got, expected );

  test.case = 'has empty element in result';
  var o = _.mapExtend( null, op );
  o.src = 'a b  c';
  var got = _.strSplitFast( o );
  var expected = [ 'a', 'b', 'c' ];
  test.identical( got, expected );

  test.case = 'returns an array of strings';
  var o = _.mapExtend( null, op );
  o.src = 'test test test';
  var got = _.strSplitFast( o );
  var expected = [ 'test', 'test', 'test' ];
  test.identical( got, expected );

  test.case = 'split string into an array of strings';
  var o = _.mapExtend( null, op );
  o.src = ' test   test   test ';
  var got = _.strSplitFast( o );
  var expected = [ 'test', 'test', 'test' ];
  test.identical( got, expected );

  test.case = 'split with delimeter which src does not have';
  var o = _.mapExtend( null, op );
  o.src = ' test   test   test ', 'something';
  o.delimeter = 'x';
  var got = _.strSplitFast( o );
  var expected = [ ' test   test   test ' ];
  test.identical( got, expected );

  test.case = 'custom delimeter';
  var o = _.mapExtend( null, op );
  o.src = ' test <delimteter>  test<delimteter>   test ', '<delimteter>';
  o.delimeter = '<delimteter>';
  var got = _.strSplitFast( o );
  var expected = [ ' test ', '  test', '   test ' ];
  test.identical( got, expected );

  test.case = 'simple string, default options';
  var o = _.mapExtend( null, op );
  o.src = 'a b c d';
  var got = _.strSplitFast( o );
  var expected = [ 'a', 'b', 'c', 'd' ];
  test.identical( got,expected );

  test.case = 'arguments as map';
  var o = _.mapExtend( null, op );
  o.src = 'a,b,c,d';
  o.delimeter = ',';
  var got = _.strSplitFast( o );
  var expected = [ 'a', 'b', 'c', 'd' ];
  test.identical( got,expected );

  test.case = 'delimeter as array';
  var o = _.mapExtend( null, op );
  o.src = 'a,b.c.d';
  o.delimeter = [ ',', '.' ];
  var got = _.strSplitFast( o );
  var expected = [ 'a', 'b', 'c', 'd' ];
  test.identical( got,expected );

  test.case = 'zero delimeter length';
  var o = _.mapExtend( null, op );
  o.src = 'a,b.c.d';
  o.delimeter = [];
  var got = _.strSplitFast( o );
  var expected = [ 'a,b.c.d' ];
  test.identical( got,expected );

  test.case = 'stripping off';
  var o = _.mapExtend( null, op );
  o.src = '    a,b,c,d   ';
  o.delimeter = [ ',' ];
  var got = _.strSplitFast( o );
  var expected = [ '    a', 'b', 'c', 'd   ' ];
  test.identical( got,expected );

  /* */

  test.case = 'many delimeters, delimeter on the begin';
  var o = _.mapExtend( null, op );
  o.src = '.content';
  o.delimeter = [ '.','#' ];
  var got = _.strSplitFast( o )
  var expected = ['content' ];
  test.identical( got,expected );

  test.case = 'many delimeters, delimeter on the end';
  var o = _.mapExtend( null, op );
  o.src = 'content.';
  o.delimeter = [ '.','#' ];
  var got = _.strSplitFast( o )
  var expected = [ 'content' ];
  test.identical( got,expected );

  test.case = 'many delimeters having common';
  var o = _.mapExtend( null, op );
  o.src = 'Aa <<! <<- Bb';
  o.delimeter = [ '->>>','<<<-','->>','<<-','!>>','<<!','>>','<<',' ' ];
  var expected = [ 'Aa', 'Bb' ];
  var got = _.strSplitFast( o );
  test.identical( got,expected );

  test.case = 'many delimeters having common';
  var o = _.mapExtend( null, op );
  o.src = 'Aa <<! <<- Bb';
  o.delimeter = [ '->>>','<<<-','->>','<<-','!>>','<<!','>>','<<', ];
  var expected = [ 'Aa ', ' ', ' Bb' ];
  var got = _.strSplitFast( o );
  test.identical( got,expected );

  test.case = 'having long common';
  var o = _.mapExtend( null, op );
  o.src = 'Aa <<<- Bb';
  o.delimeter = [ '->>>','<<<-','->>','<<-','!>>','<<!','>>','<<' ];
  var expected = [ 'Aa ', ' Bb' ];
  var got = _.strSplitFast( o );
  test.identical( got,expected );

  test.case = 'having long common 2';
  var o = _.mapExtend( null, op );
  o.src = 'a1 a2 a3 <<<- Bb';
  o.delimeter = [ '->>>','<<<-','->>','<<-','!>>','<<!','>>','<<',' ' ];
  var expected = [ 'a1', 'a2', 'a3', 'Bb' ];
  var got = _.strSplitFast( o );
  test.identical( got,expected );

  test.case = 'delimeter not exist in src';

  var o = _.mapExtend( null, op );
  o.src = 'a,b,c';
  o.delimeter = [ '.' ];
  var expected = [ 'a,b,c' ];
  var got = _.strSplitFast( o );
  test.identical( got, expected );

  /**/

  test.case = 'several delimeters';
  var o = _.mapExtend( null, op );
  o.src = 'a ., b ., c ., d';
  o.delimeter = [ ',', '.' ];
  var expected = [ 'a ', ' b ', ' c ', ' d' ];
  var got = _.strSplitFast( o );
  test.identical( got, expected );

  test.case = 'one delimeters';
  var o = _.mapExtend( null, op );
  o.src = 'a , b , c , d';
  o.delimeter = ',';
  var expected = [ 'a ', ' b ', ' c ', ' d' ];
  var got = _.strSplitFast( o );
  test.identical( got, expected );

  test.case = 'delimeters equal src';
  var o = _.mapExtend( null, op );
  o.src = ',';
  o.delimeter = ',';
  var expected = [];
  var got = _.strSplitFast( o );
  test.identical( got, expected );

  test.case = 'src is triplet of delimeter';
  var o = _.mapExtend( null, op );
  o.src = ',,,';
  o.delimeter = ',';
  var expected = [];
  var got = _.strSplitFast( o );
  test.identical( got, expected );

  /* */

  test.case = 'quoted at edges';
  var o = _.mapExtend( null, op );
  o.src = '"a b" "" c"';
  o.delimeter = [ '"' ];
  var got = _.strSplitFast( o );
  var expected = [ 'a b', ' ', ' c' ];
  test.identical( got, expected );

  test.case = 'quoted in the middle';
  var o = _.mapExtend( null, op );
  o.src = '"a b" "" c';
  o.delimeter = [ 'a b', ' c' ];
  var got = _.strSplitFast( o );
  var expected = [ '"', '" ""' ];
  test.identical( got, expected );

  test.case = 'quoted in the middle with space first';
  var o = _.mapExtend( null, op );
  o.src = '"a b" "" c';
  o.delimeter = [ 'a b', ' ', ' c', '"' ];
  var got = _.strSplitFast( o );
  var expected = [ 'c' ];
  test.identical( got, expected );

  test.case = 'quoted in the middle with space last';
  var o = _.mapExtend( null, op );
  o.src = '"a b" "" c';
  o.delimeter = [ 'a b', ' c', '"', ' ' ];
  var got = _.strSplitFast( o );
  var expected = [];
  test.identical( got, expected );

  test.case = 'delimeter with empty string at the beginning of array';
  var o = _.mapExtend( null, op );
  o.src = '"a b" "" c';
  o.delimeter = [ '', 'a b', ' ', '', ' c' ];
  var got = _.strSplitFast( o );
  var expected = [ '"', 'a', ' ', 'b', '"', ' ', '"', '"', ' ', 'c' ];
  test.identical( got, expected );

  test.case = 'quoted in the middle';
  var o = _.mapExtend( null, op );
  o.src = '"a b" x "" c';
  o.delimeter = [ 'a b', ' ', ' c', '"', '' ];
  var got = _.strSplitFast( o );
  var expected = [ 'x', 'c' ];
  test.identical( got, expected );

  /*
    preservingEmpty : 1,
    preservingDelimeters : 1,
  */

  var op =
  {
    preservingEmpty : 1,
    preservingDelimeters : 1,
  }

  /* */

  test.case = 'empty both';
  var o = _.mapExtend( null, op );
  o.src = '';
  o.delimeter = '';
  var got = _.strSplitFast( o );
  var expected = [];
  test.identical( got, expected );

  test.case = 'empty delimeter';
  var o = _.mapExtend( null, op );
  o.src = 'abc';
  o.delimeter = '';
  var got = _.strSplitFast( o );
  var expected = [ 'a', '', 'b', '', 'c' ];
  test.identical( got, expected );

  test.case = 'empty src';
  var o = _.mapExtend( null, op );
  o.src = '';
  o.delimeter = 'a';
  var got = _.strSplitFast( o );
  var expected = [ '' ];
  test.identical( got, expected );

  test.case = 'has empty element in result';
  var o = _.mapExtend( null, op );
  o.src = 'a b  c';
  var got = _.strSplitFast( o );
  var expected = [ 'a', ' ', 'b', ' ', '', ' ', 'c' ];
  test.identical( got, expected );

  test.case = 'returns an array of strings';
  var o = _.mapExtend( null, op );
  o.src = 'test test test';
  var got = _.strSplitFast( o );
  var expected = [ 'test', ' ', 'test', ' ', 'test' ];
  test.identical( got, expected );

  test.case = 'split string into an array of strings';
  var o = _.mapExtend( null, op );
  o.src = ' test   test   test ';
  var got = _.strSplitFast( o );
  var expected = [ '', ' ', 'test', ' ', '', ' ', '', ' ', 'test', ' ', '', ' ', '', ' ', 'test', ' ', '' ];
  test.identical( got, expected );

  test.case = 'split with delimeter which src does not have';
  var o = _.mapExtend( null, op );
  o.src = ' test   test   test ', 'something';
  o.delimeter = 'x';
  var got = _.strSplitFast( o );
  var expected = [ ' test   test   test ' ];
  test.identical( got, expected );

  test.case = 'custom delimeter';
  var o = _.mapExtend( null, op );
  o.src = ' test <delimteter>  test<delimteter>   test ', '<delimteter>';
  o.delimeter = '<delimteter>';
  var got = _.strSplitFast( o );
  var expected = [ ' test ', '<delimteter>', '  test', '<delimteter>', '   test ' ];
  test.identical( got, expected );

  test.case = 'simple string, default options';
  var o = _.mapExtend( null, op );
  o.src = 'a b c d';
  var got = _.strSplitFast( o );
  var expected = [ 'a', ' ', 'b', ' ', 'c', ' ', 'd' ];
  test.identical( got,expected );

  test.case = 'arguments as map';
  var o = _.mapExtend( null, op );
  o.src = 'a,b,c,d';
  o.delimeter = ',';
  var got = _.strSplitFast( o );
  var expected = [ 'a', ',', 'b', ',', 'c', ',', 'd' ];
  test.identical( got,expected );

  test.case = 'delimeter as array';
  var o = _.mapExtend( null, op );
  o.src = 'a,b.c.d';
  o.delimeter = [ ',', '.' ];
  var got = _.strSplitFast( o );
  var expected = [ 'a', ',', 'b', '.', 'c', '.', 'd' ];
  test.identical( got,expected );

  test.case = 'zero delimeter length';
  var o = _.mapExtend( null, op );
  o.src = 'a,b.c.d';
  o.delimeter = [];
  var got = _.strSplitFast( o );
  var expected = [ 'a,b.c.d' ];
  test.identical( got,expected );

  test.case = 'stripping off';
  var o = _.mapExtend( null, op );
  o.src = '    a,b,c,d   ';
  o.delimeter = [ ',' ];
  var got = _.strSplitFast( o );
  var expected = [ '    a', ',', 'b', ',', 'c', ',', 'd   ' ];
  test.identical( got,expected );

  /* */

  test.case = 'many delimeters, delimeter on the begin';
  var o = _.mapExtend( null, op );
  o.src = '.content';
  o.delimeter = [ '.','#' ];
  var got = _.strSplitFast( o )
  var expected = [ '', '.', 'content' ];
  test.identical( got,expected );

  test.case = 'many delimeters, delimeter on the end';
  var o = _.mapExtend( null, op );
  o.src = 'content.';
  o.delimeter = [ '.','#' ];
  var got = _.strSplitFast( o )
  var expected = [ 'content', '.', '' ];
  test.identical( got,expected );

  test.case = 'many delimeters having common';
  var o = _.mapExtend( null, op );
  o.src = 'Aa <<! <<- Bb';
  o.delimeter = [ '->>>','<<<-','->>','<<-','!>>','<<!','>>','<<',' ' ];
  var expected = [ 'Aa', ' ', '', '<<!', '', ' ', '', '<<-', '', ' ', 'Bb' ];
  var got = _.strSplitFast( o );
  test.identical( got,expected );

  test.case = 'many delimeters having common';
  var o = _.mapExtend( null, op );
  o.src = 'Aa <<! <<- Bb';
  o.delimeter = [ '->>>','<<<-','->>','<<-','!>>','<<!','>>','<<', ];
  var expected = [ 'Aa ', '<<!', ' ', '<<-', ' Bb' ];
  var got = _.strSplitFast( o );
  test.identical( got,expected );

  test.case = 'having long common';
  var o = _.mapExtend( null, op );
  o.src = 'Aa <<<- Bb';
  o.delimeter = [ '->>>','<<<-','->>','<<-','!>>','<<!','>>','<<' ];
  var expected = [ 'Aa ', '<<<-', ' Bb' ];
  var got = _.strSplitFast( o );
  test.identical( got,expected );

  test.case = 'having long common 2';
  var o = _.mapExtend( null, op );
  o.src = 'a1 a2 a3 <<<- Bb';
  o.delimeter = [ '->>>','<<<-','->>','<<-','!>>','<<!','>>','<<',' ' ];
  var expected = [ 'a1', ' ', 'a2', ' ', 'a3', ' ', '', '<<<-', '', ' ', 'Bb' ];
  var got = _.strSplitFast( o );
  test.identical( got,expected );

  test.case = 'delimeter not exist in src';

  var o = _.mapExtend( null, op );
  o.src = 'a,b,c';
  o.delimeter = [ '.' ];
  var expected = [ 'a,b,c' ];
  var got = _.strSplitFast( o );
  test.identical( got, expected );

  /**/

  test.case = 'several delimeters';
  var o = _.mapExtend( null, op );
  o.src = 'a ., b ., c ., d';
  o.delimeter = [ ',', '.' ];
  var expected = [ 'a ', '.', '', ',', ' b ', '.', '', ',', ' c ', '.', '', ',', ' d' ];
  var got = _.strSplitFast( o );
  test.identical( got, expected );

  test.case = 'one delimeters';
  var o = _.mapExtend( null, op );
  o.src = 'a , b , c , d';
  o.delimeter = ',';
  var expected = [ 'a ', ',' , ' b ', ',', ' c ', ',', ' d' ];
  var got = _.strSplitFast( o );
  test.identical( got, expected );

  test.case = 'delimeters equal src';
  var o = _.mapExtend( null, op );
  o.src = ',';
  o.delimeter = ',';
  var expected = [ '', ',', '' ];
  var got = _.strSplitFast( o );
  test.identical( got, expected );

  test.case = 'src is triplet of delimeter';
  var o = _.mapExtend( null, op );
  o.src = ',,,';
  o.delimeter = ',';
  var expected = [ '', ',', '', ',', '', ',', '' ];
  var got = _.strSplitFast( o );
  test.identical( got, expected );

  /* */

  test.case = 'quoted at edges';
  var o = _.mapExtend( null, op );
  o.src = '"a b" "" c"';
  o.delimeter = [ '"' ];
  var got = _.strSplitFast( o );
  var expected = [ '', '"', 'a b', '"', ' ', '"', '', '"', ' c', '"', '' ];
  test.identical( got, expected );

  test.case = 'quoted in the middle';
  var o = _.mapExtend( null, op );
  o.src = '"a b" "" c';
  o.delimeter = [ 'a b', ' c' ];
  var got = _.strSplitFast( o );
  var expected = [ '"', 'a b', '" ""', ' c', '' ];
  test.identical( got, expected );

  test.case = 'quoted in the middle with space first';
  var o = _.mapExtend( null, op );
  o.src = '"a b" "" c';
  o.delimeter = [ 'a b', ' ', ' c', '"' ];
  var got = _.strSplitFast( o );
  var expected = [ '', '"', '', 'a b', '', '"', '', ' ', '', '"', '', '"', '', ' ', 'c' ];
  test.identical( got, expected );

  test.case = 'quoted in the middle with space last';
  var o = _.mapExtend( null, op );
  o.src = '"a b" "" c';
  o.delimeter = [ 'a b', ' c', '"', ' ' ];
  var got = _.strSplitFast( o );
  var expected = [ '', '"', '', 'a b', '', '"', '', ' ', '', '"', '', '"', '', ' c', '' ];
  test.identical( got, expected );

  test.case = 'delimeter with empty string at the beginning of array';
  var o = _.mapExtend( null, op );
  o.src = '"a b" "" c';
  o.delimeter = [ '', 'a b', ' ', '', ' c' ];
  var got = _.strSplitFast( o );
  var expected = [ '"', '', 'a', '', ' ', '', 'b', '', '"', '', ' ', '', '"', '', '"', '', ' ', '', 'c' ];
  test.identical( got, expected );

  test.case = 'quoted in the middle';
  var o = _.mapExtend( null, op );
  o.src = '"a b" x "" c';
  o.delimeter = [ 'a b', ' ', ' c', '"', '' ];
  var got = _.strSplitFast( o );
  var expected = [ '', '"', '', 'a b', '', '"', '', ' ', 'x', '', '', ' ', '', '"', '', '"', '', ' ', 'c' ];
  test.identical( got, expected );

  /*
    preservingEmpty : 0,
    preservingDelimeters : 1,
  */

  var op =
  {
    preservingEmpty : 0,
    preservingDelimeters : 1,
  }

  /* */

  test.case = 'empty both';
  var o = _.mapExtend( null, op );
  o.src = '';
  o.delimeter = '';
  var got = _.strSplitFast( o );
  var expected = [];
  test.identical( got, expected );

  test.case = 'empty delimeter';
  var o = _.mapExtend( null, op );
  o.src = 'abc';
  o.delimeter = '';
  var got = _.strSplitFast( o );
  var expected = [ 'a', 'b', 'c' ];
  test.identical( got, expected );

  test.case = 'empty src';
  var o = _.mapExtend( null, op );
  o.src = '';
  o.delimeter = 'a';
  var got = _.strSplitFast( o );
  var expected = [];
  test.identical( got, expected );

  test.case = 'has empty element in result';
  var o = _.mapExtend( null, op );
  o.src = 'a b  c';
  var got = _.strSplitFast( o );
  var expected = [ 'a', ' ', 'b', ' ', ' ', 'c' ];
  test.identical( got, expected );

  test.case = 'returns an array of strings';
  var o = _.mapExtend( null, op );
  o.src = 'test test test';
  var got = _.strSplitFast( o );
  var expected = [ 'test', ' ', 'test', ' ', 'test' ];
  test.identical( got, expected );

  test.case = 'split string into an array of strings';
  var o = _.mapExtend( null, op );
  o.src = ' test   test   test ';
  var got = _.strSplitFast( o );
  var expected = [ ' ', 'test', ' ', ' ', ' ', 'test', ' ', ' ', ' ', 'test', ' ' ];
  test.identical( got, expected );

  test.case = 'split with delimeter which src does not have';
  var o = _.mapExtend( null, op );
  o.src = ' test   test   test ', 'something';
  o.delimeter = 'x';
  var got = _.strSplitFast( o );
  var expected = [ ' test   test   test ' ];
  test.identical( got, expected );

  test.case = 'custom delimeter';
  var o = _.mapExtend( null, op );
  o.src = ' test <delimteter>  test<delimteter>   test ', '<delimteter>';
  o.delimeter = '<delimteter>';
  var got = _.strSplitFast( o );
  var expected = [ ' test ', '<delimteter>', '  test', '<delimteter>', '   test ' ];
  test.identical( got, expected );

  test.case = 'simple string, default options';
  var o = _.mapExtend( null, op );
  o.src = 'a b c d';
  var got = _.strSplitFast( o );
  var expected = [ 'a', ' ', 'b', ' ', 'c', ' ', 'd' ];
  test.identical( got,expected );

  test.case = 'arguments as map';
  var o = _.mapExtend( null, op );
  o.src = 'a,b,c,d';
  o.delimeter = ',';
  var got = _.strSplitFast( o );
  var expected = [ 'a', ',', 'b', ',', 'c', ',', 'd' ];
  test.identical( got,expected );

  test.case = 'delimeter as array';
  var o = _.mapExtend( null, op );
  o.src = 'a,b.c.d';
  o.delimeter = [ ',', '.' ];
  var got = _.strSplitFast( o );
  var expected = [ 'a', ',', 'b', '.', 'c', '.', 'd' ];
  test.identical( got,expected );

  test.case = 'zero delimeter length';
  var o = _.mapExtend( null, op );
  o.src = 'a,b.c.d';
  o.delimeter = [];
  var got = _.strSplitFast( o );
  var expected = [ 'a,b.c.d' ];
  test.identical( got,expected );

  test.case = 'stripping off';
  var o = _.mapExtend( null, op );
  o.src = '    a,b,c,d   ';
  o.delimeter = [ ',' ];
  var got = _.strSplitFast( o );
  var expected = [ '    a', ',', 'b', ',', 'c', ',', 'd   ' ];
  test.identical( got,expected );

  /* */

  test.case = 'many delimeters, delimeter on the begin';
  var o = _.mapExtend( null, op );
  o.src = '.content';
  o.delimeter = [ '.','#' ];
  var got = _.strSplitFast( o )
  var expected = [ '.', 'content' ];
  test.identical( got,expected );

  test.case = 'many delimeters, delimeter on the end';
  var o = _.mapExtend( null, op );
  o.src = 'content.';
  o.delimeter = [ '.','#' ];
  var got = _.strSplitFast( o )
  var expected = [ 'content', '.' ];
  test.identical( got,expected );

  test.case = 'many delimeters having common';
  var o = _.mapExtend( null, op );
  o.src = 'Aa <<! <<- Bb';
  o.delimeter = [ '->>>','<<<-','->>','<<-','!>>','<<!','>>','<<',' ' ];
  var expected = [ 'Aa', ' ', '<<!', ' ', '<<-', ' ', 'Bb' ];
  var got = _.strSplitFast( o );
  test.identical( got,expected );

  test.case = 'many delimeters having common';
  var o = _.mapExtend( null, op );
  o.src = 'Aa <<! <<- Bb';
  o.delimeter = [ '->>>','<<<-','->>','<<-','!>>','<<!','>>','<<', ];
  var expected = [ 'Aa ', '<<!', ' ', '<<-', ' Bb' ];
  var got = _.strSplitFast( o );
  test.identical( got,expected );

  test.case = 'having long common';
  var o = _.mapExtend( null, op );
  o.src = 'Aa <<<- Bb';
  o.delimeter = [ '->>>','<<<-','->>','<<-','!>>','<<!','>>','<<' ];
  var expected = [ 'Aa ', '<<<-', ' Bb' ];
  var got = _.strSplitFast( o );
  test.identical( got,expected );

  test.case = 'having long common 2';
  var o = _.mapExtend( null, op );
  o.src = 'a1 a2 a3 <<<- Bb';
  o.delimeter = [ '->>>','<<<-','->>','<<-','!>>','<<!','>>','<<',' ' ];
  var expected = [ 'a1', ' ', 'a2', ' ', 'a3', ' ', '<<<-', ' ', 'Bb' ];
  var got = _.strSplitFast( o );
  test.identical( got,expected );

  test.case = 'delimeter not exist in src';

  var o = _.mapExtend( null, op );
  o.src = 'a,b,c';
  o.delimeter = [ '.' ];
  var expected = [ 'a,b,c' ];
  var got = _.strSplitFast( o );
  test.identical( got, expected );

  /**/

  test.case = 'several delimeters';
  var o = _.mapExtend( null, op );
  o.src = 'a ., b ., c ., d';
  o.delimeter = [ ',', '.' ];
  var expected = [ 'a ', '.', ',', ' b ', '.', ',', ' c ', '.', ',', ' d' ];
  var got = _.strSplitFast( o );
  test.identical( got, expected );

  test.case = 'one delimeters';
  var o = _.mapExtend( null, op );
  o.src = 'a , b , c , d';
  o.delimeter = ',';
  var expected = [ 'a ', ',' , ' b ', ',', ' c ', ',', ' d' ];
  var got = _.strSplitFast( o );
  test.identical( got, expected );

  test.case = 'delimeters equal src';
  var o = _.mapExtend( null, op );
  o.src = ',';
  o.delimeter = ',';
  var expected = [ ',' ];
  var got = _.strSplitFast( o );
  test.identical( got, expected );

  test.case = 'src is triplet of delimeter';
  var o = _.mapExtend( null, op );
  o.src = ',,,';
  o.delimeter = ',';
  var expected = [ ',', ',', ',' ];
  var got = _.strSplitFast( o );
  test.identical( got, expected );

  /* */

  test.case = 'quoted at edges';
  var o = _.mapExtend( null, op );
  o.src = '"a b" "" c"';
  o.delimeter = [ '"' ];
  var got = _.strSplitFast( o );
  var expected = [ '"', 'a b', '"', ' ', '"', '"', ' c', '"' ];
  test.identical( got, expected );

  test.case = 'quoted in the middle';
  var o = _.mapExtend( null, op );
  o.src = '"a b" "" c';
  o.delimeter = [ 'a b', ' c' ];
  var got = _.strSplitFast( o );
  var expected = [ '"', 'a b', '" ""', ' c' ];
  test.identical( got, expected );

  test.case = 'quoted in the middle with space first';
  var o = _.mapExtend( null, op );
  o.src = '"a b" "" c';
  o.delimeter = [ 'a b', ' ', ' c', '"' ];
  var got = _.strSplitFast( o );
  var expected = [ '"', 'a b', '"', ' ', '"', '"', ' ', 'c' ];
  test.identical( got, expected );

  test.case = 'quoted in the middle with space last';
  var o = _.mapExtend( null, op );
  o.src = '"a b" "" c';
  o.delimeter = [ 'a b', ' c', '"', ' ' ];
  var got = _.strSplitFast( o );
  var expected = [ '"', 'a b', '"', ' ', '"', '"', ' c' ];
  test.identical( got, expected );

  test.case = 'delimeter with empty string at the beginning of array';
  var o = _.mapExtend( null, op );
  o.src = '"a b" "" c';
  o.delimeter = [ '', 'a b', ' ', '', ' c' ];
  var got = _.strSplitFast( o );
  var expected = [ '"', 'a', ' ', 'b', '"', ' ', '"', '"', ' ', 'c' ];
  test.identical( got, expected );

  test.case = 'quoted in the middle';
  var o = _.mapExtend( null, op );
  o.src = '"a b" x "" c';
  o.delimeter = [ 'a b', ' ', ' c', '"', '' ];
  var got = _.strSplitFast( o );
  var expected = [ '"', 'a b', '"', ' ', 'x', ' ', '"', '"', ' ', 'c' ];
  test.identical( got, expected );

  /* */

  if( !Config.debug )
  return;

  test.case = 'no arguments';
  test.shouldThrowError( function( )
  {
    _.strSplitFast( );
  } );

  test.case = 'argument is wrong';
  test.shouldThrowError( function( )
  {
    _.strSplitFast( [  ] );
  } );

  test.case = 'argument is wrong';
  test.shouldThrowError( function( )
  {
    _.strSplitFast( 13 );
  } );

  test.case = 'invalid arguments count';
  test.shouldThrowError( function()
  {
    _.strSplitFast( '1', '2', '3' );
  });

  test.case = 'invalid argument type';
  test.shouldThrowError( function()
  {
    _.strSplitFast( 123 );
  });

  test.case = 'invalid option type';
  test.shouldThrowError( function()
  {
    _.strSplitFast( { src : 3 } );
  });

  test.case = 'invalid option defined';
  test.shouldThrowError( function()
  {
    _.strSplitFast( { src : 'word', delimeter : 0, left : 1 } );
  });

  test.case = 'no arguments';
  test.shouldThrowError( function()
  {
    _.strSplitFast();
  });

}

//

function strSplit2( test )
{

  /* */

  test.open( 'delimeter:" "' );

  test.case = ' space at the beginning'; /**/
  var got = _.strSplit2( ' aa b#b cc', ' ' );
  var expected = [ '', '', 'aa', '', 'b#b', '', 'cc' ];
  test.identical( got, expected );

  test.case = 'space in the end';  /**/
  var got = _.strSplit2( 'aa b#b cc ', ' ' );
  var expected = [ 'aa', '', 'b#b', '', 'cc', '', '' ];
  test.identical( got, expected );

  test.case = 'space on the beginning and the end';  /**/
  var got = _.strSplit2( ' aa b#b cc ', ' ' );
  var expected = [ '', '', 'aa', '', 'b#b', '', 'cc', '', '' ];
  test.identical( got, expected );

  test.close( 'delimeter:" "' );

  /* */

  test.open( 'delimeter:"#"' );

  test.case = ' space at the beginning'; /**/
  var got = _.strSplit2( ' aa b#b cc', '#' );
  var expected = [ 'aa b', '#', 'b cc' ];
  test.identical( got, expected );

  test.case = 'space in the end';  /**/
  var got = _.strSplit2( 'aa b#b cc ', '#' );
  var expected = [ 'aa b', '#', 'b cc' ];
  test.identical( got, expected );

  test.case = 'space on the beginning and the end';  /**/
  var got = _.strSplit2( ' aa b#b cc ', '#' );
  var expected = [ 'aa b', '#', 'b cc' ];
  test.identical( got, expected );

  test.close( 'delimeter:"#"' );

  /* */

  test.case = 'trivial';

  var got = _.strSplit2( '', '' );
  var expected = [];
  test.identical( got, expected );

  var got = _.strSplit2( 'abc', '' );
  var expected = [ 'a', 'b', 'c' ];
  test.identical( got, expected );

  var got = _.strSplit2( '', 'a' );
  var expected = [ '' ];
  test.identical( got, expected );

  var got = _.strSplit2( 'test test test' );
  var expected = [ 'test', 'test', 'test' ];
  test.identical( got, expected );

  test.case = 'split string into an array of strings';
  var got = _.strSplit2( ' test   test   test ' );
  var expected = [ '', 'test', '', '', 'test', '', '', 'test', '' ];
  test.identical( got, expected );

  test.case = 'returns an array of strings';
  var got = _.strSplit2( ' test   test   test ', 'something' );
  var expected = [ ' test   test   test ' ];
  test.identical( got, expected );

  test.case = 'returns an array of strings';
  var got = _.strSplit2( ' test <delimteter>  test<delimteter>   test ', '<delimteter>' );
  var expected = [ ' test ', '  test', '   test ' ];
  test.identical( got, expected );

  test.case = 'simple string, default options';
  var got = _.strSplit2( 'a b c d' );
  var expected = [ 'a', 'b', 'c', 'd' ];
  test.identical( got,expected );

<<<<<<< HEAD
  test.open( 'quotes' );

  test.case = 'long with quotes inside';
=======
  test.case = 'long with quotes inside'; xxx
>>>>>>> fcdff28a
  var o =
  {
    stripping : 0,
    quoting : 1,
    preservingEmpty : 1,
    delimeter : [ ' > ', ' < ', '/' ],
  }
  o.src = 'Test check ( Tools/base/layer2/String / strSplit2 / delimeter:" " > space on the beginning and the end <  ) # 3 ... failed';
  var got = _.strSplit2( o );
  var expected = [ 'Test check ( Tools', '/', 'base', '/', 'layer2', '/', 'String ', '/', ' strSplit2 ', '/', ' delimeter:', '" "', '', ' > ', 'space on the beginning and the end', ' < ', ' ) # 3 ... failed' ];
  test.identical( got, expected );

<<<<<<< HEAD
  test.close( 'quotes' );

  // /*
  //   stripping : 1,
  //   quoting : 0,
  //   preservingEmpty : 0,
  // */
  //
  // var op =
  // {
  //   stripping : 1,
  //   quoting : 0,
  //   preservingEmpty : 0,
  // }
  //
  // /* */
  //
  // test.case = 'empty both';
  // var o = _.mapExtend( null, op );
  // o.src = '';
  // o.delimeter = '';
  // var got = _.strSplit2( o );
  // var expected = [];
  // test.identical( got, expected );
  //
  // test.case = 'empty delimeter';
  // var o = _.mapExtend( null, op );
  // o.src = 'abc';
  // o.delimeter = '';
  // var got = _.strSplit2( o );
  // var expected = [ 'a', 'b', 'c' ];
  // test.identical( got, expected );
  //
  // test.case = 'empty src';
  // var o = _.mapExtend( null, op );
  // o.src = '';
  // o.delimeter = 'a';
  // var got = _.strSplit2( o );
  // var expected = [];
  // test.identical( got, expected );
  //
  // test.case = 'has empty element in result';
  // var o = _.mapExtend( null, op );
  // o.src = 'a b  c';
  // var got = _.strSplit2( o );
  // var expected = [ 'a', 'b', 'c' ];
  // test.identical( got, expected );
  //
  // test.case = 'returns an array of strings';
  // var o = _.mapExtend( null, op );
  // o.src = 'test test test';
  // var got = _.strSplit2( o );
  // var expected = [ 'test', 'test', 'test' ];
  // test.identical( got, expected );
  //
  // test.case = 'split string into an array of strings';
  // var o = _.mapExtend( null, op );
  // o.src = ' test   test   test ';
  // var got = _.strSplit2( o );
  // var expected = [ 'test', 'test', 'test' ];
  // test.identical( got, expected );
  //
  // test.case = 'split with delimeter which src does not have';
  // var o = _.mapExtend( null, op );
  // o.src = ' test   test   test ', 'something';
  // o.delimeter = 'x';
  // var got = _.strSplit2( o );
  // var expected = [ 'test   test   test' ];
  // test.identical( got, expected );
  //
  // test.case = 'custom delimeter';
  // var o = _.mapExtend( null, op );
  // o.src = ' test <delimteter>  test<delimteter>   test ', '<delimteter>';
  // o.delimeter = '<delimteter>';
  // var got = _.strSplit2( o );
  // var expected = [ 'test', '<delimteter>', 'test', '<delimteter>', 'test' ];
  // test.identical( got, expected );
  //
  // test.case = 'simple string, default options';
  // var o = _.mapExtend( null, op );
  // o.src = 'a b c d';
  // var got = _.strSplit2( o );
  // var expected = [ 'a', 'b', 'c', 'd' ];
  // test.identical( got,expected );
  //
  // test.case = 'arguments as map';
  // var o = _.mapExtend( null, op );
  // o.src = 'a,b,c,d';
  // o.delimeter = ',';
  // var got = _.strSplit2( o );
  // var expected = [ 'a', ',', 'b', ',', 'c', ',', 'd' ];
  // test.identical( got,expected );
  //
  // test.case = 'delimeter as array';
  // var o = _.mapExtend( null, op );
  // o.src = 'a,b.c.d';
  // o.delimeter = [ ',', '.' ];
  // var got = _.strSplit2( o );
  // var expected = [ 'a', ',', 'b', '.', 'c', '.', 'd' ];
  // test.identical( got,expected );
  //
  // test.case = 'zero delimeter length';
  // var o = _.mapExtend( null, op );
  // o.src = 'a,b.c.d';
  // o.delimeter = [];
  // var got = _.strSplit2( o );
  // var expected = [ 'a,b.c.d' ];
  // test.identical( got,expected );
  //
  // test.case = 'stripping off';
  // var o = _.mapExtend( null, op );
  // o.src = '    a,b,c,d   ';
  // o.delimeter = [ ',' ];
  // var got = _.strSplit2( o );
  // var expected = [ 'a', ',', 'b', ',', 'c', ',', 'd' ];
  // test.identical( got,expected );
  //
  // /* */
  //
  // test.case = 'many delimeters, delimeter on the begin';
  // var o = _.mapExtend( null, op );
  // o.src = '.content';
  // o.delimeter = [ '.','#' ];
  // var got = _.strSplit2( o )
  // var expected = [ '.', 'content' ];
  // test.identical( got,expected );
  //
  // test.case = 'many delimeters, delimeter on the end';
  // var o = _.mapExtend( null, op );
  // o.src = 'content.';
  // o.delimeter = [ '.','#' ];
  // var got = _.strSplit2( o )
  // var expected = [ 'content', '.' ];
  // test.identical( got,expected );
  //
  // test.case = 'many delimeters having common';
  // var o = _.mapExtend( null, op );
  // o.src = 'Aa <<! <<- Bb';
  // o.delimeter = [ '->>>','<<<-','->>','<<-','!>>','<<!','>>','<<',' ' ];
  // var expected = [ 'Aa', '<<!', '<<-', 'Bb' ];
  // var got = _.strSplit2( o );
  // test.identical( got,expected );
  //
  // test.case = 'many delimeters having common';
  // var o = _.mapExtend( null, op );
  // o.src = 'Aa <<! <<- Bb';
  // o.delimeter = [ '->>>','<<<-','->>','<<-','!>>','<<!','>>','<<', ];
  // var expected = [ 'Aa', '<<!', '<<-', 'Bb' ];
  // var got = _.strSplit2( o );
  // test.identical( got,expected );
  //
  // test.case = 'having long common';
  // var o = _.mapExtend( null, op );
  // o.src = 'Aa <<<- Bb';
  // o.delimeter = [ '->>>','<<<-','->>','<<-','!>>','<<!','>>','<<' ];
  // var expected = [ 'Aa', '<<<-', 'Bb' ];
  // var got = _.strSplit2( o );
  // test.identical( got,expected );
  //
  // test.case = 'having long common 2';
  // var o = _.mapExtend( null, op );
  // o.src = 'a1 a2 a3 <<<- Bb';
  // o.delimeter = [ '->>>','<<<-','->>','<<-','!>>','<<!','>>','<<',' ' ];
  // var expected = [ 'a1', 'a2', 'a3', '<<<-', 'Bb' ];
  // var got = _.strSplit2( o );
  // test.identical( got,expected );
  //
  // test.case = 'delimeter not exist in src';
  //
  // var o = _.mapExtend( null, op );
  // o.src = 'a,b,c';
  // o.delimeter = [ '.' ];
  // var expected = [ 'a,b,c' ];
  // var got = _.strSplit2( o );
  // test.identical( got, expected );
  //
  // /**/
  //
  // test.case = 'several delimeters';
  // var o = _.mapExtend( null, op );
  // o.src = 'a ., b ., c ., d';
  // o.delimeter = [ ',', '.' ];
  // var expected = [ 'a', '.', ',', 'b', '.', ',', 'c', '.', ',', 'd' ];
  // var got = _.strSplit2( o );
  // test.identical( got, expected );
  //
  // test.case = 'one delimeters';
  // var o = _.mapExtend( null, op );
  // o.src = 'a , b , c , d';
  // o.delimeter = ',';
  // var expected = [ 'a', ',' , 'b', ',', 'c', ',', 'd' ];
  // var got = _.strSplit2( o );
  // test.identical( got, expected );
  //
  // test.case = 'delimeters equal src';
  // var o = _.mapExtend( null, op );
  // o.src = ',';
  // o.delimeter = ',';
  // var expected = [ ',' ];
  // var got = _.strSplit2( o );
  // test.identical( got, expected );
  //
  // test.case = 'src is triplet of delimeter';
  // var o = _.mapExtend( null, op );
  // o.src = ',,,';
  // o.delimeter = ',';
  // var expected = [ ',', ',', ',' ];
  // var got = _.strSplit2( o );
  // test.identical( got, expected );
  //
  // /* */
  //
  // test.case = 'quoted at edges';
  // var o = _.mapExtend( null, op );
  // o.src = '"a b" "" c"';
  // o.delimeter = [ '"' ];
  // var got = _.strSplit2( o );
  // var expected = [ '"', 'a b', '"', '"','"', 'c', '"' ];
  // test.identical( got, expected );
  //
  // test.case = 'quoted in the middle';
  // var o = _.mapExtend( null, op );
  // o.src = '"a b" "" c';
  // o.delimeter = [ 'a b', ' c' ];
  // var got = _.strSplit2( o );
  // var expected = [ '"', 'a b', '" ""', 'c' ];
  // test.identical( got, expected );
  //
  // test.case = 'quoted in the middle with space first';
  // var o = _.mapExtend( null, op );
  // o.src = '"a b" "" c';
  // o.delimeter = [ 'a b', ' ', ' c', '"' ];
  // var got = _.strSplit2( o );
  // var expected = [ '"', 'a b', '"', '"', '"', 'c' ];
  // test.identical( got, expected );
  //
  // test.case = 'quoted in the middle with space last';
  // var o = _.mapExtend( null, op );
  // o.src = '"a b" "" c';
  // o.delimeter = [ 'a b', ' c', '"', ' ' ];
  // var got = _.strSplit2( o );
  // var expected = [ '"', 'a b', '"', '"', '"', 'c' ];
  // test.identical( got, expected );
  //
  // test.case = 'delimeter with empty string at the beginning of array';
  // var o = _.mapExtend( null, op );
  // o.src = '"a b" "" c';
  // o.delimeter = [ '', 'a b', ' ', '', ' c' ];
  // var got = _.strSplit2( o );
  // var expected = [ '"', 'a', 'b', '"', '"', '"', 'c' ];
  // test.identical( got, expected );
  //
  // test.case = 'quoted in the middle';
  // var o = _.mapExtend( null, op );
  // o.src = '"a b" x "" c';
  // o.delimeter = [ 'a b', ' ', ' c', '"', '' ];
  // var got = _.strSplit2( o );
  // var expected = [ '"', 'a b', '"', 'x', '"', '"', 'c' ];
  // test.identical( got, expected );

=======
>>>>>>> fcdff28a
  /*
    stripping : 1,
    quoting : 0,
    preservingEmpty : 0,
  */

  var op =
  {
    stripping : 1,
    quoting : 0,
    preservingEmpty : 0,
  }

  /* */

  test.case = 'empty both';
  var o = _.mapExtend( null, op );
  o.src = '';
  o.delimeter = '';
  var got = _.strSplit2( o );
  var expected = [];
  test.identical( got, expected );

  test.case = 'empty delimeter';
  var o = _.mapExtend( null, op );
  o.src = 'abc';
  o.delimeter = '';
  var got = _.strSplit2( o );
  var expected = [ 'a', 'b', 'c' ];
  test.identical( got, expected );

  test.case = 'empty src';
  var o = _.mapExtend( null, op );
  o.src = '';
  o.delimeter = 'a';
  var got = _.strSplit2( o );
  var expected = [];
  test.identical( got, expected );

  test.case = 'has empty element in result';
  var o = _.mapExtend( null, op );
  o.src = 'a b  c';
  var got = _.strSplit2( o );
  var expected = [ 'a', 'b', 'c' ];
  test.identical( got, expected );

  test.case = 'returns an array of strings';
  var o = _.mapExtend( null, op );
  o.src = 'test test test';
  var got = _.strSplit2( o );
  var expected = [ 'test', 'test', 'test' ];
  test.identical( got, expected );

  test.case = 'split string into an array of strings';
  var o = _.mapExtend( null, op );
  o.src = ' test   test   test ';
  var got = _.strSplit2( o );
  var expected = [ 'test', 'test', 'test' ];
  test.identical( got, expected );

  test.case = 'split with delimeter which src does not have';
  var o = _.mapExtend( null, op );
  o.src = ' test   test   test ', 'something';
  o.delimeter = 'x';
  var got = _.strSplit2( o );
  var expected = [ 'test   test   test' ];
  test.identical( got, expected );

  test.case = 'custom delimeter';
  var o = _.mapExtend( null, op );
  o.src = ' test <delimteter>  test<delimteter>   test ', '<delimteter>';
  o.delimeter = '<delimteter>';
  var got = _.strSplit2( o );
  var expected = [ 'test', '<delimteter>', 'test', '<delimteter>', 'test' ];
  test.identical( got, expected );

  test.case = 'simple string, default options';
  var o = _.mapExtend( null, op );
  o.src = 'a b c d';
  var got = _.strSplit2( o );
  var expected = [ 'a', 'b', 'c', 'd' ];
  test.identical( got,expected );

  test.case = 'arguments as map';
  var o = _.mapExtend( null, op );
  o.src = 'a,b,c,d';
  o.delimeter = ',';
  var got = _.strSplit2( o );
  var expected = [ 'a', ',', 'b', ',', 'c', ',', 'd' ];
  test.identical( got,expected );

  test.case = 'delimeter as array';
  var o = _.mapExtend( null, op );
  o.src = 'a,b.c.d';
  o.delimeter = [ ',', '.' ];
  var got = _.strSplit2( o );
  var expected = [ 'a', ',', 'b', '.', 'c', '.', 'd' ];
  test.identical( got,expected );

  test.case = 'zero delimeter length';
  var o = _.mapExtend( null, op );
  o.src = 'a,b.c.d';
  o.delimeter = [];
  var got = _.strSplit2( o );
  var expected = [ 'a,b.c.d' ];
  test.identical( got,expected );

  test.case = 'stripping off';
  var o = _.mapExtend( null, op );
  o.src = '    a,b,c,d   ';
  o.delimeter = [ ',' ];
  var got = _.strSplit2( o );
  var expected = [ 'a', ',', 'b', ',', 'c', ',', 'd' ];
  test.identical( got,expected );

  /* */

  test.case = 'many delimeters, delimeter on the begin';
  var o = _.mapExtend( null, op );
  o.src = '.content';
  o.delimeter = [ '.','#' ];
  var got = _.strSplit2( o )
  var expected = [ '.', 'content' ];
  test.identical( got,expected );

  test.case = 'many delimeters, delimeter on the end';
  var o = _.mapExtend( null, op );
  o.src = 'content.';
  o.delimeter = [ '.','#' ];
  var got = _.strSplit2( o )
  var expected = [ 'content', '.' ];
  test.identical( got,expected );

  test.case = 'many delimeters having common';
  var o = _.mapExtend( null, op );
  o.src = 'Aa <<! <<- Bb';
  o.delimeter = [ '->>>','<<<-','->>','<<-','!>>','<<!','>>','<<',' ' ];
  var expected = [ 'Aa', '<<!', '<<-', 'Bb' ];
  var got = _.strSplit2( o );
  test.identical( got,expected );

  test.case = 'many delimeters having common';
  var o = _.mapExtend( null, op );
  o.src = 'Aa <<! <<- Bb';
  o.delimeter = [ '->>>','<<<-','->>','<<-','!>>','<<!','>>','<<', ];
  var expected = [ 'Aa', '<<!', '<<-', 'Bb' ];
  var got = _.strSplit2( o );
  test.identical( got,expected );

  test.case = 'having long common';
  var o = _.mapExtend( null, op );
  o.src = 'Aa <<<- Bb';
  o.delimeter = [ '->>>','<<<-','->>','<<-','!>>','<<!','>>','<<' ];
  var expected = [ 'Aa', '<<<-', 'Bb' ];
  var got = _.strSplit2( o );
  test.identical( got,expected );

  test.case = 'having long common 2';
  var o = _.mapExtend( null, op );
  o.src = 'a1 a2 a3 <<<- Bb';
  o.delimeter = [ '->>>','<<<-','->>','<<-','!>>','<<!','>>','<<',' ' ];
  var expected = [ 'a1', 'a2', 'a3', '<<<-', 'Bb' ];
  var got = _.strSplit2( o );
  test.identical( got,expected );

  test.case = 'delimeter not exist in src';

  var o = _.mapExtend( null, op );
  o.src = 'a,b,c';
  o.delimeter = [ '.' ];
  var expected = [ 'a,b,c' ];
  var got = _.strSplit2( o );
  test.identical( got, expected );

  /**/

  test.case = 'several delimeters';
  var o = _.mapExtend( null, op );
  o.src = 'a ., b ., c ., d';
  o.delimeter = [ ',', '.' ];
  var expected = [ 'a', '.', ',', 'b', '.', ',', 'c', '.', ',', 'd' ];
  var got = _.strSplit2( o );
  test.identical( got, expected );

  test.case = 'one delimeters';
  var o = _.mapExtend( null, op );
  o.src = 'a , b , c , d';
  o.delimeter = ',';
  var expected = [ 'a', ',' , 'b', ',', 'c', ',', 'd' ];
  var got = _.strSplit2( o );
  test.identical( got, expected );

  test.case = 'delimeters equal src';
  var o = _.mapExtend( null, op );
  o.src = ',';
  o.delimeter = ',';
  var expected = [ ',' ];
  var got = _.strSplit2( o );
  test.identical( got, expected );

  test.case = 'src is triplet of delimeter';
  var o = _.mapExtend( null, op );
  o.src = ',,,';
  o.delimeter = ',';
  var expected = [ ',', ',', ',' ];
  var got = _.strSplit2( o );
  test.identical( got, expected );

  /* */

  test.case = 'quoted at edges';
  var o = _.mapExtend( null, op );
  o.src = '"a b" "" c"';
  o.delimeter = [ '"' ];
  var got = _.strSplit2( o );
  var expected = [ '"', 'a b', '"', '"','"', 'c', '"' ];
  test.identical( got, expected );

  test.case = 'quoted in the middle';
  var o = _.mapExtend( null, op );
  o.src = '"a b" "" c';
  o.delimeter = [ 'a b', ' c' ];
  var got = _.strSplit2( o );
  var expected = [ '"', 'a b', '" ""', 'c' ];
  test.identical( got, expected );

  test.case = 'quoted in the middle with space first';
  var o = _.mapExtend( null, op );
  o.src = '"a b" "" c';
  o.delimeter = [ 'a b', ' ', ' c', '"' ];
  var got = _.strSplit2( o );
  var expected = [ '"', 'a b', '"', '"', '"', 'c' ];
  test.identical( got, expected );

  test.case = 'quoted in the middle with space last';
  var o = _.mapExtend( null, op );
  o.src = '"a b" "" c';
  o.delimeter = [ 'a b', ' c', '"', ' ' ];
  var got = _.strSplit2( o );
  var expected = [ '"', 'a b', '"', '"', '"', 'c' ];
  test.identical( got, expected );

  test.case = 'delimeter with empty string at the beginning of array';
  var o = _.mapExtend( null, op );
  o.src = '"a b" "" c';
  o.delimeter = [ '', 'a b', ' ', '', ' c' ];
  var got = _.strSplit2( o );
  var expected = [ '"', 'a', 'b', '"', '"', '"', 'c' ];
  test.identical( got, expected );

  test.case = 'quoted in the middle';
  var o = _.mapExtend( null, op );
  o.src = '"a b" x "" c';
  o.delimeter = [ 'a b', ' ', ' c', '"', '' ];
  var got = _.strSplit2( o );
  var expected = [ '"', 'a b', '"', 'x', '"', '"', 'c' ];
  test.identical( got, expected );

  /*
    stripping : 1,
    quoting : 1,
    preservingEmpty : 0,
  */

  var op =
  {
    stripping : 1,
    quoting : 1,
    preservingEmpty : 0,
  }

  /* */

  test.case = 'empty both';
  var o = _.mapExtend( null, op );
  o.src = '';
  o.delimeter = '';
  var got = _.strSplit2( o );
  var expected = [];
  test.identical( got, expected );

  test.case = 'empty delimeter';
  var o = _.mapExtend( null, op );
  o.src = 'abc';
  o.delimeter = '';
  var got = _.strSplit2( o );
  var expected = [ 'a', 'b', 'c' ];
  test.identical( got, expected );

  test.case = 'empty src';
  var o = _.mapExtend( null, op );
  o.src = '';
  o.delimeter = 'a';
  var got = _.strSplit2( o );
  var expected = [];
  test.identical( got, expected );

  test.case = 'has empty element in result';
  var o = _.mapExtend( null, op );
  o.src = 'a b  c';
  var got = _.strSplit2( o );
  var expected = [ 'a', 'b', 'c' ];
  test.identical( got, expected );

  test.case = 'returns an array of strings';
  var o = _.mapExtend( null, op );
  o.src = 'test test test';
  var got = _.strSplit2( o );
  var expected = [ 'test', 'test', 'test' ];
  test.identical( got, expected );

  test.case = 'split string into an array of strings';
  var o = _.mapExtend( null, op );
  o.src = ' test   test   test ';
  var got = _.strSplit2( o );
  var expected = [ 'test', 'test', 'test' ];
  test.identical( got, expected );

  test.case = 'split with delimeter which src does not have';
  var o = _.mapExtend( null, op );
  o.src = ' test   test   test ', 'something';
  o.delimeter = 'x';
  var got = _.strSplit2( o );
  var expected = [ 'test   test   test' ];
  test.identical( got, expected );

  test.case = 'custom delimeter';
  var o = _.mapExtend( null, op );
  o.src = ' test <delimteter>  test<delimteter>   test ', '<delimteter>';
  o.delimeter = '<delimteter>';
  var got = _.strSplit2( o );
  var expected = [ 'test', '<delimteter>', 'test', '<delimteter>', 'test' ];
  test.identical( got, expected );

  test.case = 'simple string, default options';
  var o = _.mapExtend( null, op );
  o.src = 'a b c d';
  var got = _.strSplit2( o );
  var expected = [ 'a', 'b', 'c', 'd' ];
  test.identical( got,expected );

  test.case = 'arguments as map';
  var o = _.mapExtend( null, op );
  o.src = 'a,b,c,d';
  o.delimeter = ',';
  var got = _.strSplit2( o );
  var expected = [ 'a', ',', 'b', ',', 'c', ',', 'd' ];
  test.identical( got,expected );

  test.case = 'delimeter as array';
  var o = _.mapExtend( null, op );
  o.src = 'a,b.c.d';
  o.delimeter = [ ',', '.' ];
  var got = _.strSplit2( o );
  var expected = [ 'a', ',', 'b', '.', 'c', '.', 'd' ];
  test.identical( got,expected );

  test.case = 'zero delimeter length';
  var o = _.mapExtend( null, op );
  o.src = 'a,b.c.d';
  o.delimeter = [];
  var got = _.strSplit2( o );
  var expected = [ 'a,b.c.d' ];
  test.identical( got,expected );

  test.case = 'stripping off';
  var o = _.mapExtend( null, op );
  o.src = '    a,b,c,d   ';
  o.delimeter = [ ',' ];
  var got = _.strSplit2( o );
  var expected = [ 'a', ',', 'b', ',', 'c', ',', 'd' ];
  test.identical( got,expected );

  /* */

  test.case = 'many delimeters, delimeter on the begin';
  var o = _.mapExtend( null, op );
  o.src = '.content';
  o.delimeter = [ '.','#' ];
  var got = _.strSplit2( o )
  var expected = [ '.', 'content' ];
  test.identical( got,expected );

  test.case = 'many delimeters, delimeter on the end';
  var o = _.mapExtend( null, op );
  o.src = 'content.';
  o.delimeter = [ '.','#' ];
  var got = _.strSplit2( o )
  var expected = [ 'content', '.' ];
  test.identical( got,expected );

  test.case = 'many delimeters having common';
  var o = _.mapExtend( null, op );
  o.src = 'Aa <<! <<- Bb';
  o.delimeter = [ '->>>','<<<-','->>','<<-','!>>','<<!','>>','<<',' ' ];
  var expected = [ 'Aa', '<<!', '<<-', 'Bb' ];
  var got = _.strSplit2( o );
  test.identical( got,expected );

  test.case = 'many delimeters having common';
  var o = _.mapExtend( null, op );
  o.src = 'Aa <<! <<- Bb';
  o.delimeter = [ '->>>','<<<-','->>','<<-','!>>','<<!','>>','<<', ];
  var expected = [ 'Aa', '<<!', '<<-', 'Bb' ];
  var got = _.strSplit2( o );
  test.identical( got,expected );

  test.case = 'having long common';
  var o = _.mapExtend( null, op );
  o.src = 'Aa <<<- Bb';
  o.delimeter = [ '->>>','<<<-','->>','<<-','!>>','<<!','>>','<<' ];
  var expected = [ 'Aa', '<<<-', 'Bb' ];
  var got = _.strSplit2( o );
  test.identical( got,expected );

  test.case = 'having long common 2';
  var o = _.mapExtend( null, op );
  o.src = 'a1 a2 a3 <<<- Bb';
  o.delimeter = [ '->>>','<<<-','->>','<<-','!>>','<<!','>>','<<',' ' ];
  var expected = [ 'a1', 'a2', 'a3', '<<<-', 'Bb' ];
  var got = _.strSplit2( o );
  test.identical( got,expected );

  test.case = 'delimeter not exist in src';

  var o = _.mapExtend( null, op );
  o.src = 'a,b,c';
  o.delimeter = [ '.' ];
  var expected = [ 'a,b,c' ];
  var got = _.strSplit2( o );
  test.identical( got, expected );

  /**/

  test.case = 'several delimeters';
  var o = _.mapExtend( null, op );
  o.src = 'a ., b ., c ., d';
  o.delimeter = [ ',', '.' ];
  var expected = [ 'a', '.', ',', 'b', '.', ',', 'c', '.', ',', 'd' ];
  var got = _.strSplit2( o );
  test.identical( got, expected );

  test.case = 'one delimeters';
  var o = _.mapExtend( null, op );
  o.src = 'a , b , c , d';
  o.delimeter = ',';
  var expected = [ 'a', ',' , 'b', ',', 'c', ',', 'd' ];
  var got = _.strSplit2( o );
  test.identical( got, expected );

  test.case = 'delimeters equal src';
  var o = _.mapExtend( null, op );
  o.src = ',';
  o.delimeter = ',';
  var expected = [ ',' ];
  var got = _.strSplit2( o );
  test.identical( got, expected );

  test.case = 'src is triplet of delimeter';
  var o = _.mapExtend( null, op );
  o.src = ',,,';
  o.delimeter = ',';
  var expected = [ ',', ',', ',' ];
  var got = _.strSplit2( o );
  test.identical( got, expected );

  /* */

  test.case = 'complex quoted at edges';
  var o = _.mapExtend( null, op );
  o.src = '"a b" " c"';
  o.delimeter = [ '"' ];
  var got = _.strSplit2( o );
  var expected = [ '"a b"', '"c"' ];
  test.identical( got, expected );

  test.case = 'quoted in the middle';
  var o = _.mapExtend( null, op );
  o.src = '"a b" "" c';
  o.delimeter = [ 'a b', ' c' ];
  var got = _.strSplit2( o );
  var expected = [ '"', 'a b', '" ""', 'c' ];
  test.identical( got, expected );

  test.case = 'quoted in the middle with space first';
  var o = _.mapExtend( null, op );
  o.src = '"a b" "" c';
  o.delimeter = [ 'a b', ' ', ' c', '"' ];
  var got = _.strSplit2( o );
  var expected = [ '"', 'a b', '"', '"', '"', 'c' ];
  test.identical( got, expected );

  test.case = 'quoted in the middle with space last';
  var o = _.mapExtend( null, op );
  o.src = '"a b" "" c';
  o.delimeter = [ 'a b', ' c', '"', ' ' ];
  var got = _.strSplit2( o );
  var expected = [ '"', 'a b', '"', '"', '"', 'c' ];
  test.identical( got, expected );

  test.case = 'delimeter with empty string at the beginning of array';
  var o = _.mapExtend( null, op );
  o.src = '"a b" "" c';
  o.delimeter = [ '', 'a b', ' ', '', ' c' ];
  var got = _.strSplit2( o );
  var expected = [ '"', 'a', 'b', '"', '"', '"', 'c' ];
  test.identical( got, expected );

  test.case = 'quoted in the middle';
  var o = _.mapExtend( null, op );
  o.src = '"a b" x "" c';
  o.delimeter = [ 'a b', ' ', ' c', '"', '' ];
  var got = _.strSplit2( o );
  var expected = [ '"', 'a b', '"', 'x', '"', '"', 'c' ];
  test.identical( got, expected );

  /* special quoting tests */

  /*
    stripping : 1,
    quoting : 1,
    preservingEmpty : 0,
  */

  test.case = 'quoted at edges, delimeter : #';
  var o = _.mapExtend( null, op );
  o.src = '"aa"bb"cc"';
  o.delimeter = [ '#' ];
  var got = _.strSplit2( o );
  var expected = [ '"aa"', 'bb', '"cc"' ];
  test.identical( got, expected );

  test.case = 'quoted at edges with extra quote inside, delimeter : #';
  var o = _.mapExtend( null, op );
  o.src = '"aa"bb""cc"';
  o.delimeter = [ '#' ];
  var got = _.strSplit2( o );
  var expected = [ '"aa"', 'bb', '""', 'cc"' ];
  test.identical( got, expected );

  var op =
  {
    stripping : 1,
    quoting : 1,
    preservingEmpty : 0,
    delimeter : '#',
  }

  test.testsGroupOpen( 'delimeter:#' );

  /* */

  test.case = 'quoted at edges"';
  var o = _.mapExtend( null, op );
  o.src = '"aa"bb"cc"';
  var got = _.strSplit2( o );
  var expected = [ '"aa"', 'bb', '"cc"' ];
  test.identical( got, expected );

  test.case = 'quoted at edges with extra quote inside "';
  var o = _.mapExtend( null, op );
  o.src = '"aa"bb""cc"';
  var got = _.strSplit2( o );
  var expected = [ '"aa"', 'bb', '""', 'cc"' ];
  test.identical( got, expected );

  test.case = 'quoted at edges with # inside the first quoted text"';
  var o = _.mapExtend( null, op );
  o.src = '"a#a"bb""cc"';
  var got = _.strSplit2( o );
  var expected = [ '"a#a"', 'bb', '""', 'cc"' ];
  test.identical( got, expected );

  test.case = 'quoted at edges with # inside not quoted text"';
  var o = _.mapExtend( null, op );
  o.src = '"aa"b#b""cc"';
  var got = _.strSplit2( o );
  var expected = [ '"aa"', 'b', '#', 'b', '""', 'cc"' ];
  test.identical( got, expected );

  test.case = 'quoted at edges with # inside the last quoted text"';
  var o = _.mapExtend( null, op );
  o.src = '"aa"bb""c#c"';
  var got = _.strSplit2( o );
  var expected = [ '"aa"', 'bb', '""', 'c', '#', 'c"' ];
  test.identical( got, expected );

  test.case = 'quoted at edges with # inside all 3 text splits"';
  var o = _.mapExtend( null, op );
  o.src = '"a#a"b#b""c#c"';
  var got = _.strSplit2( o );
  var expected = [ '"a#a"', 'b', '#', 'b', '""', 'c', '#', 'c"' ];
  test.identical( got, expected );

  test.case = 'quoted at edges with extra spaces on edges';
  var o = _.mapExtend( null, op );
  o.src = ' "aa"bb"cc" ';
  var got = _.strSplit2( o );
  var expected = [ '"aa"', 'bb', '"cc"' ];
  test.identical( got, expected );

  debugger;
  test.testsGroupClose( 'delimeter:#' );

}

//

function strSplit( test )
{

  test.case = 'returns an array of strings';
  var got = _.strSplit( 'test test test' );
  var expected = [ 'test', 'test', 'test' ];
  test.identical( got, expected );

  test.case = 'split string into an array of strings';
  var got = _.strSplit( ' test   test   test ' );
  var expected = [ 'test', 'test', 'test' ];
  test.identical( got, expected );

  test.case = 'returns an array of strings';
  var got = _.strSplit( ' test   test   test ', 'redundant argument' );
  var expected = [ 'test   test   test' ];
  test.identical( got, expected );

  test.case = 'returns an array of strings';
  var got = _.strSplit( ' test <delimteter>  test<delimteter>   test ', '<delimteter>' );
  var expected = [ 'test', 'test', 'test' ];
  test.identical( got, expected );

  test.case = 'simple string, default options';
  var got = _.strSplit( 'a b c d' );
  var expected = [ 'a', 'b', 'c', 'd' ];
  test.identical( got,expected );

  test.case = 'arguments as map';
  var got = _.strSplit( { src : 'a,b,c,d', delimeter : ','  } );
  var expected = [ 'a', 'b', 'c', 'd' ];
  test.identical( got,expected );

  test.case = 'delimeter as array';
  var got = _.strSplit( { src : 'a,b.c.d', delimeter : [ ',', '.' ]  } );
  var expected = [ 'a', 'b', 'c', 'd' ];
  test.identical( got,expected );

  test.case = 'zero delimeter length';
  var got = _.strSplit( { src : 'a,b.c.d', delimeter : []  } );
  var expected = [ 'a,b.c.d' ];
  test.identical( got,expected );

  test.case = 'stripping off';
  var got = _.strSplit( { src : '    a,b,c,d   ', delimeter : [ ',' ], stripping : 0  } );
  var expected = [ '    a', 'b', 'c', 'd   ' ];
  test.identical( got,expected );

  /* */

  test.case = 'preserving delimeters, many delimeters, delimeter on the begin';
  var got = _.strSplit({ src : '.content', preservingDelimeters : 1, delimeter : [ '.','#' ] })
  var expected = [ '.','content' ];
  test.identical( got,expected );

  test.case = 'preserving delimeters, many delimeters, delimeter on the end';
  var got = _.strSplit({ src : 'content.', preservingDelimeters : 1, delimeter : [ '.','#' ] })
  var expected = [ 'content','.' ];
  test.identical( got,expected );

  /* */

  test.case = 'many delimeters having common, preserving empty';
  var src = 'Aa <<! <<- Bb';
  var expected = [ 'Aa',' ','','<<!','',' ','','<<-','',' ','Bb' ];
  var got = _.strSplit
  ({
    src : src,
    delimeter : [ '->>>','<<<-','->>','<<-','!>>','<<!','>>','<<',' ' ],
    preservingEmpty : 1,
    preservingDelimeters : 1,
    stripping : 0,
  });

  test.identical( got,expected );
  test.case = 'many delimeters having common, removing empty';
  var src = 'Aa <<! <<- Bb';
  var expected = [ 'Aa',' ','<<!',' ','<<-',' ','Bb' ];
  var got = _.strSplit
  ({
    src : src,
    delimeter : [ '->>>','<<<-','->>','<<-','!>>','<<!','>>','<<',' ' ],
    preservingEmpty : 0,
    preservingDelimeters : 1,
    stripping : 0,
  });
  test.identical( got,expected );

  /* */

  test.case = 'having long common';
  var src = 'Aa <<<- Bb';
  var expected = [ 'Aa',' ','','<<<-','',' ','Bb' ];
  var got = _.strSplit
  ({
    src : src,
    delimeter : [ '->>>','<<<-','->>','<<-','!>>','<<!','>>','<<',' ' ],
    preservingEmpty : 1,
    preservingDelimeters : 1,
    stripping : 0,
  });
  test.identical( got,expected );

  /* */

  test.case = 'having long common 2';
  var src = 'a1 a2 a3 <<<- Bb';
  var expected = [ 'a1',' ','a2',' ','a3',' ','','<<<-','',' ','Bb' ];
  var got = _.strSplit
  ({
    src : src,
    delimeter : [ '->>>','<<<-','->>','<<-','!>>','<<!','>>','<<',' ' ],
    preservingEmpty : 1,
    preservingDelimeters : 1,
    stripping : 0,
  });
  test.identical( got,expected );

  /*delimeter not exist in src*/

  var src = 'a,b,c';
  var expected = [ 'a,b,c' ];
  var got = _.strSplit
  ({
    src : src,
    delimeter : [ '.' ],
    preservingDelimeters : 1
  });
  test.identical( got, expected );

  /*delimeter not exist in src*/

  var src = 'a,b,c';
  var expected = [ 'a,b,c' ];
  var got = _.strSplit
  ({
    src : src,
    delimeter : [ '.' ],
    preservingDelimeters : 1
  });
  test.identical( got, expected );

  /**/

  test.case = 'preservingEmpty';

  var src = 'a ., b ., c ., d';
  var expected = [ 'a', '', 'b', '', 'c', '', 'd' ];
  var got = _.strSplit
  ({
    src : src,
    delimeter : [ ',', '.' ],
    preservingEmpty : 1
  });
  test.identical( got, expected );

  /**/

  var src = 'a , b , c , d';
  var expected = [ 'a', 'b', 'c', 'd' ];
  var got = _.strSplit
  ({
    src : src,
    delimeter : ',',
    preservingEmpty : 1
  });
  test.identical( got, expected );


  /**/

  var src = ',';
  var expected = [ '', '' ];
  var got = _.strSplit
  ({
    src : src,
    delimeter : ',',
    preservingEmpty : 1
  });
  test.identical( got, expected );

  /**/

  var src = ',,,';
  var expected = [];
  var got = _.strSplit
  ({
    src : src,
    delimeter : ',',
    preservingEmpty : 0
  });
  test.identical( got, expected );

  /* take into acount text inside " " */

  test.case = 'take into acount text inside ""';

  var o =
  {
    src : '"/path/with space/" a b c',
    quoting : 1,
    preservingEmpty : 1,
  }
  var got = _.strSplit( o );
  var expected = [ '/path/with space/', '', 'a', '', 'b', '', 'c' ];
  test.identical( got, expected );

  test.case = 'take into acount text inside ""';

  var o =
  {
    src : '"/path/with space/" a b c',
    quoting : 1,
    preservingEmpty : 0,
  }
  var got = _.strSplit( o );
  var expected = [ '/path/with space/', 'a', 'b', 'c' ];
  test.identical( got, expected );

  /**/

  var o =
  {
    src : 'a "/path with/empty space/" a',
    quoting : 1
  }
  var got = _.strSplit( o );
  var expected = [ 'a', '/path with/empty space/', 'a' ];
  test.identical( got, expected );

  /**/

  var o =
  {
    src : '"a b c" "a b c" "a b c"',
    quoting : 1
  }
  var got = _.strSplit( o );
  var expected = [ 'a b c', 'a b c', 'a b c' ];
  test.identical( got, expected );

  /**/

  var o =
  {
    src : '"a b c" "a b c" "a b c"',
    quoting : 1,
    preservingEmpty : 1
  }
  var got = _.strSplit( o );
  var expected = [ 'a b c', '', 'a b c', '', 'a b c' ];
  test.identical( got, expected );

  /**/

  var o =
  {
    src : '"a b c"x"a b c"x"a b c"',
    quoting : 1,
    delimeter : [ 'x' ],
    preservingEmpty : 1,
    preservingDelimeters : 1
  }
  var got = _.strSplit( o );
  var expected = [ 'a b c', 'x', 'a b c', 'x', 'a b c' ];
  test.identical( got, expected );

  /**/

  var o =
  {
    src : '"a b" "" c"',
    quoting : 0,
    delimeter : [ '"' ],
    stripping : 1,
    preservingEmpty : 1,
    preservingDelimeters : 1
  }
  var got = _.strSplit( o );
  var expected = [ '', '\"', 'a b', '\"', '', '\"', '', '\"', 'c', '\"', '' ]
  test.identical( got, expected );

  /**/

  var o =
  {
    src : '"a b" "" c',
    quoting : 0,
    delimeter : [ '"' ],
    stripping : 0,
    preservingEmpty : 1,
    preservingDelimeters : 1
  }
  var got = _.strSplit( o );
  var expected = [ '', '\"', 'a b', '\"', ' ', '\"', '', '\"', ' c' ];
  test.identical( got, expected );

  var o =
  {
    src : '"a b" "" c',
    quoting : 1,
    delimeter : [ '"' ],
    stripping : 0,
    preservingEmpty : 1,
    preservingDelimeters : 1
  }
  var got = _.strSplit( o );
  var expected = [ 'a b', ' ', '', ' c' ];
  test.identical( got, expected );

  /**/

  var o =
  {
    src : '"a b" "" c',
    quoting : 1,
    delimeter : [ '"' ],
    stripping : 0,
    preservingEmpty : 1,
    preservingDelimeters : 1
  }
  var got = _.strSplit( o );
  var expected = [ 'a b', ' ', '', ' c' ];
  test.identical( got, expected );

  /**/

  var o =
  {
    src : '"a b" "" c',
    quoting : 1,
    delimeter : [ '"' ],
    stripping : 1,
    preservingEmpty : 1,
    preservingDelimeters : 1
  }
  var got = _.strSplit( o );
  var expected = [ 'a b', '', '', 'c' ];
  test.identical( got, expected );

  /**/

  var o =
  {
    src : '"a b" "" c"',
    quoting : 1,
    delimeter : [ '"' ],
    stripping : 1,
    preservingEmpty : 1,
    preservingDelimeters : 1
  }
  var got = _.strSplit( o );
  var expected = [ 'a b', '', '', 'c' ];
  test.identical( got, expected );

  /**/

  var o =
  {
    src : '"a b" "" c"',
    quoting : 1,
    delimeter : [ '"' ],
    stripping : 0,
    preservingEmpty : 1,
    preservingDelimeters : 1
  }
  var got = _.strSplit( o );
  var expected = [ 'a b', ' ', '', ' c' ];
  test.identical( got, expected );

  /*
    stripping : 1,
    quoting : 1,
    preservingEmpty : 0,
  */

  var op =
  {
    stripping : 1,
    quoting : 1,
    preservingEmpty : 0,
  }

  /* */

  if( !Config.debug )
  return;

  test.case = 'no arguments';
  test.shouldThrowError( function( )
  {
    _.strSplit( );
  } );

  test.case = 'argument is wrong';
  test.shouldThrowError( function( )
  {
    _.strSplit( [  ] );
  } );

  test.case = 'argument is wrong';
  test.shouldThrowError( function( )
  {
    _.strSplit( 13 );
  } );

  test.case = 'invalid arguments count';
  test.shouldThrowError( function()
  {
    _.strSplit( '1', '2', '3' );
  });

  test.case = 'invalid argument type';
  test.shouldThrowError( function()
  {
    _.strSplit( 123 );
  });

  test.case = 'invalid option type';
  test.shouldThrowError( function()
  {
    _.strSplit( { src : 3 } );
  });

  test.case = 'invalid option defined';
  test.shouldThrowError( function()
  {
    _.strSplit( { src : 'word', delimeter : 0, left : 1 } );
  });

  test.case = 'no arguments';
  test.shouldThrowError( function()
  {
    _.strSplit();
  });

}

//

function strSplitStrNumber( test )
{

  test.case = 'returns object with one property';
  var got = _.strSplitStrNumber( 'abcdef' );
  var expected = { str : 'abcdef' };
  test.identical( got, expected );

  test.case = 'returns object with two properties';
  var got = _.strSplitStrNumber( 'abc3def' );
  var expected = { str : 'abc', number : 3 };
  test.identical( got, expected );

  /* */

  if( !Config.debug )
  return;

  test.case = 'no arguments';
  test.shouldThrowError( function( )
  {
    _.strSplitStrNumber( );
  } );

  test.case = 'argument is wrong';
  test.shouldThrowError( function( )
  {
    _.strSplitStrNumber( [  ] );
  } );

  test.case = 'argument is wrong';
  test.shouldThrowError( function( )
  {
    _.strSplitStrNumber( 13 );
  } );

  test.case = 'too many arguments';
  test.shouldThrowError( function( )
  {
    _.strSplitStrNumber( 'abc3', 'redundant argument' );
  } );

}
//

function strCutOffLeft( test )
{
  var got,expected;

  //

  test.case = 'single delimeter';

  /**/

  got = _.strCutOffLeft( '', '' );
  expected = [ '', '', '' ];
  test.identical( got, expected );

  /**/

  got = _.strCutOffLeft( '', [ '' ] );
  expected = [ '', '', '' ];
  test.identical( got, expected );

  /**/

  got = _.strCutOffLeft( 'abc', [ '' ] );
  expected = [ '', '', 'abc' ];
  test.identical( got, expected );

  /* empty delimeters array */

  got = _.strCutOffLeft( 'abca', [] );
  expected = [ '', '', 'abca' ];
  test.identical( got, expected );

  /**/

  got = _.strCutOffLeft( '', 'a' );
  expected = [ '', '', '' ];
  test.identical( got, expected );

  /**/

  got = _.strCutOffLeft( '', [ 'a' ] );
  expected = [ '', '', '' ];
  test.identical( got, expected );

  /**/

  got = _.strCutOffLeft( 'abca', 'a' );
  expected = [ '', 'a', 'bca' ];
  test.identical( got, expected );

  /**/

  got = _.strCutOffLeft( 'abca', [ 'a' ] );
  expected = [ '', 'a', 'bca' ];
  test.identical( got, expected );

  /* number 1 by default, no cut, just returns src */

  got = _.strCutOffLeft( 'abca', 'd' );
  expected = [ '', '', 'abca' ];
  test.identical( got, expected );

  /* number 1 by default, no cut, just returns src */

  got = _.strCutOffLeft( 'abca', [ 'd' ] );
  expected = [ '', '', 'abca' ];
  test.identical( got, expected );

  //

  test.case = 'single delimeter, number';

  /*!!!*/

  got = _.strCutOffLeft( 'abca', '', 2 );
  expected = [ 'a', '', 'bca' ];
  test.identical( got, expected );

  /* cut on second occurrence */

  got = _.strCutOffLeft( 'abca', 'a', 2 );
  expected = [ 'abc', 'a', '' ];
  test.identical( got, expected );

  /* cut on second occurrence */

  got = _.strCutOffLeft( 'abca', [ 'a' ], 2 );
  expected = [ 'abc', 'a', '' ];
  test.identical( got, expected );

  /* cut on third occurrence */

  got = _.strCutOffLeft( 'abcaca', 'a', 3 );
  expected = [ 'abcac', 'a', '' ];
  test.identical( got, expected );

  /* cut on third occurrence */

  got = _.strCutOffLeft( 'abcaca', [ 'a' ], 3 );
  expected = [ 'abcac', 'a', '' ];
  test.identical( got, expected );

  /**/

  got = _.strCutOffLeft( 'abcaca', 'a', 4 );
  expected = [ 'abcaca', 'a', '' ];
  test.identical( got, expected );

  /**/

  got = _.strCutOffLeft( 'abcaca', [ 'a' ], 4 );
  expected = [ 'abcaca', 'a', '' ];
  test.identical( got, expected );

  //

  test.case = 'several delimeters';

  /**/

  got = _.strCutOffLeft( 'abca', [ 'a', 'c' ] );
  expected = [ '', 'a', 'bca' ];
  test.identical( got, expected );

  /**/

  got = _.strCutOffLeft( 'abca', [ 'c', 'a' ] );
  expected = [ '', 'a', 'bca' ];
  test.identical( got, expected );

  /**/

  got = _.strCutOffLeft( 'abca', [ 'x', 'y' ] );
  expected = [ '', '', 'abca'  ];
  test.identical( got, expected );

  /**/

  got = _.strCutOffLeft( 'abca', [ 'x', 'y', 'a' ] );
  expected = [ '', 'a', 'bca'  ];
  test.identical( got, expected );

  //

  test.case = 'several delimeters, number';

  /* empty delimeters array */

  got = _.strCutOffLeft( 'abca', [], 2 );
  expected = [ '', '', 'abca' ];
  test.identical( got, expected );

  /**/

  got = _.strCutOffLeft( 'abca', [ 'a', 'c' ], 2 );
  expected = [ 'ab', 'c', 'a' ];
  test.identical( got, expected );

  /**/

  got = _.strCutOffLeft( 'abcbc', [ 'c', 'a' ], 2 );
  expected = [ 'ab', 'c', 'bc' ];
  test.identical( got, expected );

  /**/

  got = _.strCutOffLeft( 'cbcbc', [ 'c', 'a' ], 3 );
  expected = [ 'cbcb', 'c', '' ];
  test.identical( got, expected );

  /**/

  got = _.strCutOffLeft( 'cbcbc', [ 'c', 'a' ], 4 );
  expected = [ 'cbcbc', 'c', '' ];
  test.identical( got, expected );

  /**/

  got = _.strCutOffLeft( 'jj', [ 'c', 'a' ], 4 );
  expected = [ 'jj', 'c', ''];
  test.identical( got, expected );

  //

  test.case = 'one of delimeters contains other';

  //

  got = _.strCutOffLeft( 'ab', [ 'a', 'ab' ] );
  expected = [ '', 'a', 'b' ];
  test.identical( got, expected );

  /**/

  got = _.strCutOffLeft( 'ab', [ 'ab', 'a' ] );
  expected = [ '', 'ab', '' ];
  test.identical( got, expected );

  /**/

  got = _.strCutOffLeft( 'ab', [ 'b', 'ab' ] );
  expected = [ '', 'ab', '' ];
  test.identical( got, expected );

  /**/

  got = _.strCutOffLeft( 'ab', [ 'ab', 'b' ] );
  expected = [ '', 'ab', '' ];
  test.identical( got, expected );

  /**/

  got = _.strCutOffLeft( 'a b c', ' ', 1 );
  expected = [ 'a', ' ', 'b c' ];
  test.identical( got, expected );

  //

  test.case = 'single delimeter'

  /* cut on first appear */

  got = _.strCutOffLeft( 'abca', 'a', 1 );
  expected = [ '', 'a', 'bca' ];
  test.identical( got ,expected );

  /* no occurrences */

  got = _.strCutOffLeft( 'jj', 'a', 1 );
  expected = [ '', '', 'jj'];
  test.identical( got ,expected );

  /* cut on second appear */

  got = _.strCutOffLeft( 'abca', 'a', 2 );
  expected = [ 'abc', 'a', '' ];
  test.identical( got ,expected );

  /* 5 attempts */

  got = _.strCutOffLeft( 'abca', 'a', 5 );
  expected = [ 'abca', 'a', '' ];
  test.identical( got ,expected );

  //

  test.case = 'multiple delimeter'

  /**/

  got = _.strCutOffLeft( 'abca', [ 'a', 'c' ], 1 );
  expected = [ '', 'a', 'bca' ];
  test.identical( got ,expected );

  /**/

  got = _.strCutOffLeft( 'abca', [ 'a', 'c' ], 2 );
  expected = [ 'ab', 'c', 'a' ];
  test.identical( got ,expected );

  /**/

  got = _.strCutOffLeft( 'abca', [ 'a', 'c' ], 3 );
  expected = [ 'abc', 'a', '' ];
  test.identical( got ,expected );

  /* no occurrences */

  got = _.strCutOffLeft( 'jj', [ 'a', 'c' ], 1 );
  expected = [ '', '', 'jj' ];
  test.identical( got ,expected );

  /* no occurrences */

  got = _.strCutOffLeft( 'jj', [ 'a' ], 1 );
  expected = [ '', '', 'jj' ];
  test.identical( got ,expected );

  //

  test.case = 'options as map';

  /**/

  got = _.strCutOffLeft({ src : 'abca', delimeter : 'a', number : 1 });
  expected = [ '', 'a', 'bca' ];
  test.identical( got ,expected );

  /* number option is missing */

  got = _.strCutOffLeft({ src : 'abca', delimeter : 'a' });
  expected = [ '', 'a', 'bca' ];
  test.identical( got ,expected );

  //

  test.case = 'number option check';

  /* number is zero */

  got = _.strCutOffLeft( 'abca', 'a', 0 );
  expected = [ '', '', 'abca' ];
  test.identical( got ,expected );

  /* number is negative */

  got = _.strCutOffLeft( 'abca', 'a', -1 );
  expected = [ '', '', 'abca' ];
  test.identical( got ,expected );

  if( !Config.debug )
  return;

  test.case = 'single argument but object expected';
  test.shouldThrowErrorSync( function()
  {
    _.strCutOffLeft( 'abc' );
  })

  test.case = 'invalid option';
  test.shouldThrowErrorSync( function()
  {
    _.strCutOffLeft({ src : 'abc', delimeter : 'a', query : 'a' });
  })

  test.case = 'changing of left option not allowed';
  test.shouldThrowErrorSync( function()
  {
    _.strCutOffLeft({ src : 'abc', delimeter : 'a', left : 0 });
  })

}

//

function strCutOffRight( test )
{
  var got,expected;

  //

  test.case = 'single delimeter';

  /**/

  got = _.strCutOffRight( '', '' );
  expected = [ '', '', '' ];
  test.identical( got, expected );

  /**/

  got = _.strCutOffRight( '', [ '' ] );
  expected = [ '', '', '' ];
  test.identical( got, expected );

  /*!!!*/

  got = _.strCutOffRight( 'abc', [ '' ] );
  expected = [ 'ab', '', 'c' ];
  test.identical( got, expected );

  /* empty delimeters array */

  got = _.strCutOffRight( 'abca', [] );
  expected = [ 'abca', '', '' ];
  test.identical( got, expected );

  /**/

  got = _.strCutOffRight( '', 'a' );
  expected = [ '', '', '' ];
  test.identical( got, expected );

  /**/

  got = _.strCutOffRight( '', [ 'a' ] );
  expected = [ '', '', '' ];
  test.identical( got, expected );

  /**/

  got = _.strCutOffRight( 'abca', 'a' );
  expected = [ 'abc', 'a', '' ];
  test.identical( got, expected );

  /**/

  got = _.strCutOffRight( 'abca', [ 'a' ] );
  expected = [ 'abc', 'a', '' ];
  test.identical( got, expected );

  /* number 1 by default, no cut, just returns src */

  got = _.strCutOffRight( 'abca', 'd' );
  expected = [ 'abca', '', '' ];
  test.identical( got, expected );

  /* number 1 by default, no cut, just returns src */

  got = _.strCutOffRight( 'abca', [ 'd' ] );
  expected = [ 'abca', '', '' ];
  test.identical( got, expected );

  //

  test.case = 'single delimeter, number';

  /*!!!*/

  got = _.strCutOffRight( 'abca', '', 2 );
  expected = [ 'ab', '', 'ca' ];
  test.identical( got, expected );

  /* cut on second occurrence */

  got = _.strCutOffRight( 'abca', 'a', 2 );
  expected = [ '', 'a', 'bca' ];
  test.identical( got, expected );

  /* cut on second occurrence */

  got = _.strCutOffRight( 'abca', [ 'a' ], 2 );
  expected = [ '', 'a', 'bca' ];
  test.identical( got, expected );

  /* cut on third occurrence */

  got = _.strCutOffRight( 'abcaca', 'a', 3 );
  expected = [ '', 'a', 'bcaca' ];
  test.identical( got, expected );

  /* cut on third occurrence */

  got = _.strCutOffRight( 'abcaca', [ 'a' ], 3 );
  expected = [ '', 'a', 'bcaca' ];
  test.identical( got, expected );

  /**/

  got = _.strCutOffRight( 'abcaca', 'a', 4 );
  expected = [ '', '', 'abcaca' ];
  test.identical( got, expected );

  /**/

  got = _.strCutOffRight( 'abcaca', [ 'a' ], 4 );
  expected = [ '', '', 'abcaca' ];
  test.identical( got, expected );

  //

  test.case = 'several delimeters';

  /**/

  got = _.strCutOffRight( 'abca', [ 'a', 'c' ] );
  expected = [ 'abc', 'a', '' ];
  test.identical( got, expected );

  /**/

  got = _.strCutOffRight( 'abca', [ 'c', 'a' ] );
  expected = [ 'abc', 'a', '' ];
  test.identical( got, expected );

  /**/

  got = _.strCutOffRight( 'abca', [ 'x', 'y' ] );
  expected = [ 'abca', '', ''  ];
  test.identical( got, expected );

  /**/

  got = _.strCutOffRight( 'abca', [ 'x', 'y', 'a' ] );
  expected = [ 'abc', 'a', ''  ];
  test.identical( got, expected );

  //

  test.case = 'several delimeters, number';

  /* empty delimeters array */

  got = _.strCutOffRight( 'abca', [], 2 );
  expected = [ 'abca', '', '' ];
  test.identical( got, expected );

  /**/

  got = _.strCutOffRight( 'abca', [ 'a', 'c' ], 2 );
  expected = [ 'ab', 'c', 'a' ];
  test.identical( got, expected );

  /**/

  got = _.strCutOffRight( 'abcbc', [ 'c', 'a' ], 2 );
  expected = [ 'ab', 'c', 'bc' ];
  test.identical( got, expected );

  /**/

  got = _.strCutOffRight( 'cbcbc', [ 'c', 'a' ], 3 );
  expected = [ '', 'c', 'bcbc' ];
  test.identical( got, expected );

  /**/

  got = _.strCutOffRight( 'cbcbc', [ 'c', 'a' ], 4 );
  expected = [ '', '', 'cbcbc' ];
  test.identical( got, expected );

  /**/

  got = _.strCutOffRight( 'jj', [ 'c', 'a' ], 4 );
  expected = [ '', 'c', 'jj' ];
  test.identical( got, expected );

  //

  test.case = 'one of delimeters contains other';

  //

  got = _.strCutOffRight( 'ab', [ 'a', 'ab' ] );
  expected = [ '', 'a', 'b' ];
  test.identical( got, expected );

  /**/

  got = _.strCutOffRight( 'ab', [ 'ab', 'a' ] );
  expected = [ '', 'ab', '' ];
  test.identical( got, expected );

  /**/

  got = _.strCutOffRight( 'ab', [ 'b', 'ab' ] );
  expected = [ 'a', 'b', '' ];
  test.identical( got, expected );

  /**/

  got = _.strCutOffRight( 'ab', [ 'ab', 'b' ] );
  expected = [ 'a', 'b', '' ];
  test.identical( got, expected );

  //

  test.case = 'defaults'

  /**/

  got = _.strCutOffRight( 'a b c', ' ', 1 );
  expected = [ 'a b', ' ', 'c' ];
  test.identical( got, expected );

  //

  test.case = 'single delimeter'

  /* cut on first appear */

  got = _.strCutOffRight( 'abca', 'a', 1 );
  expected = [ 'abc', 'a', '' ];
  test.identical( got ,expected );

  /* no occurrences */

  got = _.strCutOffRight( 'jj', 'a', 1 );
  expected = [ 'jj', '', '' ];
  test.identical( got ,expected );

  /* cut on second appear */

  got = _.strCutOffRight( 'abca', 'a', 2 );
  expected = [ '', 'a', 'bca' ];
  test.identical( got ,expected );

  /**/

  got = _.strCutOffRight( 'abca', 'a', 5 );
  expected = [ '', '', 'abca' ];
  test.identical( got ,expected );

  //

  test.case = 'multiple delimeter'

  /**/

  got = _.strCutOffRight( 'abca', [ 'a', 'c' ], 1 );
  expected = [ 'abc', 'a', '' ];
  test.identical( got ,expected );

  /**/

  got = _.strCutOffRight( 'abca', [ 'a', 'c' ], 2 );
  expected = [ 'ab', 'c', 'a' ];
  test.identical( got ,expected );

  /**/

  got = _.strCutOffRight( 'abca', [ 'a', 'c' ], 3 );
  expected = [ '', 'a', 'bca' ];
  test.identical( got ,expected );

  /* no occurrences */

  got = _.strCutOffRight( 'jj', [ 'a', 'c' ], 1 );
  expected = [ 'jj', '', '' ];
  test.identical( got ,expected );

  /* no occurrences */

  got = _.strCutOffRight( 'jj', [ 'a' ], 1 );
  expected = [ 'jj', '', '' ];
  test.identical( got ,expected );

  //

  test.case = 'options as map';

  /**/

  got = _.strCutOffRight({ src : 'abca', delimeter : 'a', number : 1 });
  expected = [ 'abc', 'a', '' ];
  test.identical( got ,expected );

  /* number option is missing */

  got = _.strCutOffRight({ src : 'abca', delimeter : 'a' });
  expected = [ 'abc', 'a', '' ];
  test.identical( got ,expected );

  //

  test.case = 'number option check';

  /* number is zero */

  got = _.strCutOffRight( 'abca', 'a', 0 );
  expected = [ 'abca', '', '' ];
  test.identical( got ,expected );

  /* number is negative */

  got = _.strCutOffRight( 'abca', 'a', -1 );
  expected = [ 'abca', '', '' ];
  test.identical( got ,expected );

  if( !Config.debug )
  return;

  test.case = 'single argument but object expected';
  test.shouldThrowErrorSync( function()
  {
    _.strCutOffRight( 'abc' );
  });

  test.case = 'invalid option';
  test.shouldThrowErrorSync( function()
  {
    _.strCutOffRight({ src : 'abc', delimeter : 'a', query : 'a' });
  });

  test.case = 'changing of left option not allowed';
  test.shouldThrowErrorSync( function()
  {
    _.strCutOffRight({ src : 'abc', delimeter : 'a', left : 0 });
  });

}

//

function strCutOffAllLeft( test )
{
  var got, expected;

  test.case = 'cut in most right position';

  /* nothing */

  got = _.strCutOffAllLeft( '', 'b' );
  expected = [ '', '', '' ];
  test.identical( got,expected );

  /* nothing */

  got = _.strCutOffAllLeft( '', '' );
  expected = [ '', '', '' ];
  test.identical( got,expected );

  /**/

  got = _.strCutOffAllLeft( 'ahpc', 'h' );
  expected = [ 'a', 'h', 'pc' ];
  test.identical( got,expected );

  /**/

  got = _.strCutOffAllLeft( 'ahpc', 'c' );
  expected = [ 'ahp', 'c', '' ];
  test.identical( got,expected );

  /**/

  got = _.strCutOffAllLeft( 'appbb', 'b' );
  expected = [ 'appb', 'b', '' ];
  test.identical( got,expected );

  /**/

  got = _.strCutOffAllLeft( 'jj', 'a' );
  expected = [ '', '', 'jj' ];
  test.identical( got,expected );

  /* */

  if( !Config.debug )
  return;

  test.case = 'delimeter must be a String';
  test.shouldThrowErrorSync( function()
  {
    _.strCutOffAllLeft( 'jj', 1 );
  })

  test.case = 'source must be a String';
  test.shouldThrowErrorSync( function()
  {
    _.strCutOffAllLeft( 1, '1' );
  })

}

//

function strCutOffAllRight( test )
{
  var got, expected;

  test.case = 'cut in most left position';

  /* nothing */

  got = _.strCutOffAllRight( '', 'b' );
  expected = [ '', '', '' ];
  test.identical( got,expected );

  /* nothing */

  got = _.strCutOffAllRight( '', '' );
  expected = [ '', '', '' ];
  test.identical( got,expected );

  /**/

  got = _.strCutOffAllRight( 'appc', 'p' );
  expected = [ 'a', 'p', 'pc' ];
  test.identical( got,expected );

  /**/

  got = _.strCutOffAllRight( 'appc', 'c' );
  expected = [ 'app', 'c', '' ];
  test.identical( got,expected );

  /**/

  got = _.strCutOffAllRight( 'appc', 'a' );
  expected = [ '', 'a', 'ppc' ];
  test.identical( got,expected );

  /**/

  got = _.strCutOffAllRight( 'jj', 'a' );
  expected = [ 'jj', '', '' ];
  test.identical( got,expected );

  //

  if( !Config.debug )
  return;

  test.case = 'delimeter must be a String';
  test.shouldThrowErrorSync( function()
  {
    _.strCutOffAllRight( 'jj', 1 );
  });

  test.case = 'source must be a String';
  test.shouldThrowErrorSync( function()
  {
    _.strCutOffAllRight( 1, '1' );
  });

}

//

function strStrip( test )
{

  test.case = 'simple string, default options';
  var got = _.strStrip( '\nabc  ' );
  var expected = 'abc';
  test.identical( got,expected );

  test.case = 'arguments as map';
  var got = _.strStrip( { src : 'xaabaax', stripper : [ 'a', 'x' ] } );
  var expected = 'b';
  test.identical( got,expected );

  test.case = 'nothing to remove';
  var got = _.strStrip( 'test' );
  var expected = 'test';
  test.identical( got, expected );

  test.case = 'removes whitespace from both ends of a string';
  var got = _.strStrip( ' test ' );
  var expected = 'test';
  test.identical( got, expected );

  test.case = 'Empty array';
  var got = _.strStrip( [] );
  var expected = [];
  test.identical( got, expected );

  test.case = 'Array with single string';
  var got = _.strStrip( [ '' ] );
  var expected = [ '' ];
  test.identical( got, expected );

  /**/

  if( !Config.debug )
  return;

  test.case = 'invalid arguments count';
  test.shouldThrowError( function()
  {
    _.strStrip( '1', '2', '3' );
  });

  test.case = 'invalid argument type';
  test.shouldThrowError( function()
  {
    _.strStrip( 123 );
  });

  test.case = 'invalid property type';
  test.shouldThrowError( function()
  {
    _.strStrip( { src : ' word ', delimeter : 0 } );
  });

  test.case = 'invalid property defined';
  test.shouldThrowError( function()
  {
    _.strStrip( { src : ' word ', delimeter : ' ', left : 1 } );
  });

  test.case = 'no arguments';
  test.shouldThrowError( function()
  {
    _.strStrip();
  });

  test.case = 'no arguments';
  test.shouldThrowError( function( )
  {
    _.strStrip( );
  } );

  test.case = 'argument is wrong';
  test.shouldThrowError( function( )
  {
    _.strStrip( 13 );
  } );

  test.case = 'too many arguments';
  test.shouldThrowError( function( )
  {
    _.strStrip( ' test ', 'redundant argument' );
  } );

}

//

/* qqq : uncover it please */

function strStrip( test )
{
  var cases =
  [
    { description : 'defaults, src is a string' },
    { src : '', expected : '' },
    { src : 'a', expected : 'a' },
    { src : '   a   ', expected : 'a' },
    { src : ' \0 a \0 ', expected : 'a' },
    { src : '\r\n\t\f\v a \v\r\n\t\f', expected : 'a' },

    { description : 'stripper contains regexp special symbols' },
    { src : { src : '\\s\\s', stripper : '\\s' } , expected : '' },
    { src : { src : '(x)(x)', stripper : '(x)' } , expected : '' },
    { src : { src : 'abc', stripper : '[abc]' } , expected : 'abc' },
    { src : { src : '[abc]', stripper : '[abc]' } , expected : '' },
    { src : { src : 'abc', stripper : '[^abc]' } , expected : 'abc' },
    { src : { src : 'abc', stripper : '[a-c]' } , expected : 'abc' },
    { src : { src : '[a-c]', stripper : '[a-c]' } , expected : '' },
    { src : { src : 'ab(a|b)', stripper : '(a|b)' } , expected : 'ab' },
    { src : { src : 'gp', stripper : 'a+' } , expected : 'gp' },
    { src : { src : 'hp', stripper : 'b{3}' } , expected : 'hp' },
    { src : { src : 'acbc', stripper : '^[ab]c$' } , expected : 'acbc' },

    {
      description : 'defaults, src is an array',
      src :
      [
        '',
        'a',
        '   a   ',
        ' \0 a \0 ',
        '\r\n\t\f\v a \v\r\n\t\f'
      ],
      expected :
      [
        '',
        'a',
        'a',
        'a',
        'a'
      ]
    },
    {
      description : 'src array of strings, custom stripper',
      src :
      {
        src :
        [
          '',
          'a',
          ' a ',
          '  a  ',
          ' \n ',
          ' a b c ',
        ],
        stripper : ' '
      },
      expected :
      [
        '',
        'a',
        'a',
        'a',
        '\n',
        'abc'
      ]
    },
    {
      description : 'src array of strings, custom stripper as regexp',
      src :
      {
        src :
        [
          'x',
          'xx',
          'axbxc',
          'x\nx'
        ],
        stripper : new RegExp( 'x' ),
      },
      expected :
      [
        '',
        'x',
        'abxc',
        '\nx'
      ]
    },
    {
      description : 'src array of strings, custom stripper as regexp',
      src :
      {
        src :
        [
          'abc',
          'acb',
          'bac',
          'cab',
        ],
        stripper : /abc|[abc]/,
      },
      expected :
      [
        '',
        'cb',
        'ac',
        'ab'
      ]
    },
    {
      description : 'src array of strings, custom stripper as regexp',
      src :
      {
        src :
        [
          'abc',
          'acb',
          'bac',
          'bca',
          'cba',
          'cab',
        ],
        stripper : /[abc]/g,
      },
      expected : [ '','','', '', '', '' ]
    },
    {
      description : 'src string, stripper array of strings',
      src :
      {
        src : 'xxyy',
        stripper :
        [
          'x',
          'y',
        ]
      },
      expected : ''
    },
    {
      src :
      {
        src : 'jjkk',
        stripper :
        [
          'x',
          'y',
        ]
      },
      expected : 'jjkk'
    },
    {
      description : 'invalid type',
      args : 0,
      err : true
    },
    {
      description : 'too many arguments',
      args : [ 'a', '' ],
      err : true
    },
    {
      description : 'one string has invalid type',
      args : [ [ 'a', 0, 'b' ] ],
      err : true
    },
    {
      description : 'stripper has invalid type',
      args : [ { src : 'a', stripper : 0 } ],
      err : true
    },
    {
      description : 'stripper has invalid type',
      args : [ { src : 'a', stripper : [ 'a', 0 ] } ],
      err : true
    },
  ]

  /**/

  for( var i = 0; i < cases.length; i++ )
  {
    var c = cases[ i ];

    if( c.description )
    test.case = c.description;

    if( c.err )
    test.shouldThrowError( () => _.strStrip.apply( _, _.arrayAs( c.args ) ) );

    if( c.src )
    {
      var identical = test.identical( _.strStrip( c.src ), c.expected );
      if( !identical )
      {
        debugger;
        test.identical( _.strStrip( c.src ), c.expected )
        debugger;
      }
    }

  }

}

//

function strRemoveAllSpaces( test )
{

  test.case = 'removes the spaces from the given string';
  var got = _.strRemoveAllSpaces( 'a b c d e f' );
  var expected = 'abcdef';
  test.identical( got, expected );

  test.case = 'replaces the all spaces with the commas';
  var got = _.strRemoveAllSpaces( 'a b c d e f', ',' );
  var expected = 'a,b,c,d,e,f';
  test.identical( got, expected );

  test.case = 'simple string, default options';
  var got = _.strRemoveAllSpaces( 'a b c d e' );
  var expected = 'abcde';
  test.identical( got,expected );

  test.case = 'sub defined';
  var got = _.strRemoveAllSpaces( 'a b c d e', ', ' );
  var expected = 'a, b, c, d, e';
  test.identical( got,expected );

  test.case = 'empty string';
  var got = _.strRemoveAllSpaces( ' ' );
  var expected = '';
  test.identical( got,expected );

  test.case = 'sub as number';
  var got = _.strRemoveAllSpaces( 'a b c', 0 );
  var expected = 'a0b0c';
  test.identical( got,expected );

  test.case = 'sub as array';
  var got = _.strRemoveAllSpaces( 'a b c d e', [ 5, 6 ] );
  var expected = 'a5,6b5,6c5,6d5,6e';
  test.identical( got,expected );

  /**/

  if( !Config.debug )
  return;

  test.case = 'invalid arguments count';
  test.shouldThrowError( function()
  {
    _.strRemoveAllSpaces( '1', '2', '3' );
  });

  test.case = 'invalid argument type';
  test.shouldThrowError( function()
  {
    _.strRemoveAllSpaces( 123 );
  });

  test.case = 'no arguments';
  test.shouldThrowError( function()
  {
    _.strRemoveAllSpaces();
  });

  test.case = 'no arguments';
  test.shouldThrowError( function( )
  {
    _.strRemoveAllSpaces( );
  } );

  test.case = 'argument is wrong';
  test.shouldThrowError( function( )
  {
    _.strRemoveAllSpaces( [  ] );
  } );

  test.case = 'argument is wrong';
  test.shouldThrowError( function( )
  {
    _.strRemoveAllSpaces( 13 );
  } );

  test.case = 'too many arguments';
  test.shouldThrowError( function( )
  {
    _.strRemoveAllSpaces( 'a b c d e f', ',', 'redundant argument' );
  } );

}

//

function strStripEmptyLines( test )
{

  test.case = 'simple string';
  var got = _.strStripEmptyLines( 'line_one\n\nline_two' );
  var expected = 'line_one\nline_two';
  test.identical( got,expected );

  test.case = 'empty string';
  var got = _.strStripEmptyLines( '' );
  var expected = '';
  test.identical( got,expected );

  test.case = 'single line';
  var got = _.strStripEmptyLines( 'b' );
  var expected = 'b';
  test.identical( got,expected );

  test.case = 'multiple breaklines';
  var got = _.strStripEmptyLines( '\n\na\n\nb\n\n\n' );
  var expected = 'a\nb';
  test.identical( got,expected );

  /**/

  if( !Config.debug )
  return;

  test.case = 'invalid arguments count';
  test.shouldThrowError( function()
  {
    _.strStripEmptyLines( '1', '2', '3' );
  });

  test.case = 'invalid argument type';
  test.shouldThrowError( function()
  {
    _.strStripEmptyLines( 123 );
  });

  test.case = 'no arguments';
  test.shouldThrowError( function()
  {
    _.strStripEmptyLines();
  });

}

//

function strReplaceWords( test )
{

  test.case = 'simple string';
  var got = _.strReplaceWords( 'a b c d',[ 'b', 'c' ], [ 'x', 'y' ] );
  var expected = 'a x y d';
  test.identical( got,expected );

  test.case = 'escaping string';
  var got = _.strReplaceWords( '\na b \n c d',[ 'b', 'c' ], [ 'x', 'y' ] );
  var expected = '\na x \n y d';
  test.identical( got,expected );

  /**/

  if( !Config.debug )
  return;

  test.case = 'invalid arguments count';
  test.shouldThrowError( function()
  {
    _.strReplaceWords( '1', '2');
  });

  test.case = 'invalid argument type';
  test.shouldThrowError( function()
  {
    _.strReplaceWords( 123,[],[] );
  });

  test.case = 'invalid arrays length';
  test.shouldThrowError( function()
  {
    _.strReplaceWords( 'one two',[ 'one' ],[ 'one', 'two' ] );
  });

  test.case = 'invalid second arg type';
  test.shouldThrowError( function()
  {
    _.strReplaceWords( 'one two',5,[ 'one', 'two' ] );
  });

  test.case = 'no arguments';
  test.shouldThrowError( function()
  {
    _.strReplaceWords();
  });

}

//

function strJoin( test )
{

  test.case = 'join numbers';
  var got = _.strJoin( 1, 2, 3 );
  var expected = '123';
  test.identical( got,expected );

  test.case = 'join array + string';
  var got = _.strJoin( [ 1, 2 ], '3' );
  var expected = [ '13', '23' ];
  test.identical( got,expected );

  test.case = 'join two arrays';
  var got = _.strJoin( [ 'b', 'c' ], [ 'x', 'y' ] );
  var expected = [ 'bx', 'cy' ];
  test.identical( got,expected );

  test.case = 'no arguments';
  var got = _.strJoin( );
  var expected = '';
  test.identical( got,expected );

  test.case = 'one argument';
  var got = _.strJoin( '1' );
  var expected = '1';
  test.identical( got,expected );

  test.case = 'different types';
  var got = _.strJoin( 1, '2', [ '3', 4 ], 5, '6' );
  var expected = [ "12356", "12456" ];
  test.identical( got,expected );

  /**/

  if( !Config.debug )
  return;

  test.case = 'invalid argument type';
  test.shouldThrowError( function()
  {
    _.strJoin( { a : 1 }, [ 1 ], [ 2 ] );
  });

  test.case = 'arrays with different length';
  test.shouldThrowError( function()
  {
    _.strJoin( [ 1, 2 ], [ 1 ], [ 2 ] );
  });

}

//

function strUnjoin( test )
{
  var any = _.strUnjoin.any;

  test.case = 'case 1';
  var got = _.strUnjoin( 'prefix_something_postfix',[ 'prefix', any, 'postfix' ] );
  var expected = [ "prefix", "_something_", "postfix" ];
  test.identical( got,expected );

  test.case = 'case 2a';
  var got = _.strUnjoin( 'prefix_something_postfix',[ any, 'something', 'postfix' ] );
  var expected = undefined;
  test.identical( got,expected );

  test.case = 'case 2b';
  var got = _.strUnjoin( 'prefix_something_postfix',[ any, 'something', any, 'postfix' ] );
  var expected = [ "prefix_", "something", '_', "postfix" ];
  test.identical( got,expected );

  test.case = 'case 3a';
  var got = _.strUnjoin( 'prefix_something_postfix', [ 'something', 'postfix', any ] );
  var expected = undefined;
  test.identical( got,expected );

  test.case = 'case 3b';
  var got = _.strUnjoin( 'prefix_something_postfix', [ any, 'something', any, 'postfix', any ] );
  var expected = [ "prefix_","something","_", "postfix", "" ];
  test.identical( got,expected );

  test.case = 'case 4';
  var got = _.strUnjoin( 'abc', [ any ] );
  var expected = [ "abc" ];
  test.identical( got,expected );

  test.case = 'case 5';
  var got = _.strUnjoin( 'abc', [ 'a', any ] );
  var expected = [ "a", "bc" ];
  test.identical( got,expected );

  test.case = 'case 6';
  var got = _.strUnjoin( 'abc', [ 'b', any ] );
  var expected = undefined;
  test.identical( got,expected );

  test.case = 'case 7';
  var got = _.strUnjoin( 'abc', [ any, 'b' ] );
  var expected = undefined;
  test.identical( got,expected );

  test.case = 'case 7';
  var got = _.strUnjoin( 'abc', [ any, 'c' ] );
  var expected = [ "ab", "c" ];
  test.identical( got,expected );

  /**/

  if( !Config.debug )
  return;

  test.case = 'invalid arguments count';
  test.shouldThrowError( function()
  {
    _.strUnjoin( '1', '2', '3' );
  });

  test.case = 'invalid first argument type';
  test.shouldThrowError( function()
  {
    _.strUnjoin( 123, [] );
  });

  test.case = 'invalid second arg type';
  test.shouldThrowError( function()
  {
    _.strUnjoin( 'one two', 123 );
  });

  test.case = 'invalid array element type';
  test.shouldThrowError( function()
  {
    _.strUnjoin( 'one two', [ 1, 'two' ] );
  });

  test.case = 'no arguments';
  test.shouldThrowError( function()
  {
    _.strUnjoin();
  });

}

//

function strUnicodeEscape( test )
{

  test.case = 'simple string';
  var got = _.strUnicodeEscape( 'prefix' );
  var expected = "\\u0070\\u0072\\u0065\\u0066\\u0069\\u0078";
  test.identical( got,expected );

  test.case = 'escaping';
  var got = _.strUnicodeEscape( '\npostfix//' );
  var expected = "\\u000a\\u0070\\u006f\\u0073\\u0074\\u0066\\u0069\\u0078\\u002f\\u002f";
  test.identical( got,expected );

  test.case = 'empty string';
  var got = _.strUnicodeEscape( '' );
  var expected = "";
  test.identical( got,expected );

  /**/

  if( !Config.debug )
  return;

  test.case = 'invalid arguments count';
  test.shouldThrowError( function()
  {
    _.strUnicodeEscape( '1', '2', '3' );
  });

  test.case = 'invalid  argument type';
  test.shouldThrowError( function()
  {
    _.strUnicodeEscape( 123 );
  });

  test.case = 'no arguments';
  test.shouldThrowError( function()
  {
    _.strUnicodeEscape();
  });

}

//

function strLinesNumber( test )
{
  var got,expected;

  test.case = 'trivial';

  test.case = 'returns the object';
  var got = _.strLinesNumber( 'abc\ndef\nghi' );
  var expected = '1 : abc\n2 : def\n3 : ghi';
  test.identical( got, expected );

  test.case = 'returns the object';
  var got = _.strLinesNumber( [] );
  var expected = '';
  test.identical( got, expected );

  //

  test.case = 'string';

  /**/

  got = _.strLinesNumber( '' );
  expected = '1 : ';
  test.identical( got, expected );

  /**/

  got = _.strLinesNumber( 'a' );
  expected = '1 : a';
  test.identical( got, expected );

  /**/

  got = _.strLinesNumber( 'a\nb' );
  expected = '1 : a\n2 : b';
  test.identical( got, expected );

  /**/

  got = _.strLinesNumber( 'a\nb', 2 );
  expected = '2 : a\n3 : b';
  test.identical( got, expected );

  /**/

  got = _.strLinesNumber( 'line1\nline2\nline3' );
  expected =
  [
    '1 : line1',
    '2 : line2',
    '3 : line3',
  ].join( '\n' );
  test.identical( got,expected );

  /**/

  got = _.strLinesNumber( '\n\n' );
  var expected =
  [
    '1 : ',
    '2 : ',
    '3 : ',
  ].join( '\n' );
  test.identical( got,expected );

  //

  test.case = 'array';

  /**/

  got = _.strLinesNumber( [ 'line1', 'line2', 'line3' ] );
  expected =
  [
    '1 : line1',
    '2 : line2',
    '3 : line3',
  ].join( '\n' );

  /**/

  got = _.strLinesNumber( [ 'line', 'line', 'line' ], 2 );
  expected =
  [
    '2 : line',
    '3 : line',
    '4 : line',
  ].join( '\n' );

  /**/

  got = _.strLinesNumber( [ 'line\n', 'line\n', 'line\n' ] );
  expected =
  [
    '1 : line\n',
    '2 : line\n',
    '3 : line\n',
  ].join( '\n' );

  //

  if( !Config.debug )
  return;

  test.case = 'no arguments';
  test.shouldThrowError( function( )
  {
    _.strLinesNumber();
  } );

  test.case = 'argument is wrong';
  test.shouldThrowError( function( )
  {
    _.strLinesNumber( 13 );
  } );

  test.case = 'invalid  argument type';
  test.shouldThrowError( function()
  {
    _.strLinesNumber( 123 );
  });

  test.case = 'no arguments';
  test.shouldThrowError( function()
  {
    _.strLinesNumber();
  });

}

//

function strCount( test )
{

  test.case = 'returns 2';
  var got = _.strCount( 'abc\ndef\nghi', '\n' );
  var expected = 2;
  test.identical( got, expected );

  test.case = 'simple string';
  var got = _.strCount( 'abaac','a' );
  var expected = 3;
  test.identical( got,expected );

  test.case = 'empty src';
  var got = _.strCount( '', 'a' );
  var expected = 0;
  test.identical( got,expected );

  test.case = 'empty substring';
  var got = _.strCount( 'a', '' );
  var expected = 0;
  test.identical( got,expected );

  /**/

  if( !Config.debug )
  return;

  test.case = 'no arguments';
  test.shouldThrowError( function( )
  {
    _.strCount( );
  } );

  test.case = 'first argument is wrong';
  test.shouldThrowError( function( )
  {
    _.strCount( [  ], '\n' );
  } );

  test.case = 'second argument is wrong';
  test.shouldThrowError( function( )
  {
    _.strCount( 'abc\ndef\nghi', 13 );
  } );

  test.case = 'not enough arguments';
  test.shouldThrowError( function( )
  {
    _.strCount( 'abc\ndef\nghi' );
  } );

  test.case = 'invalid arguments count';
  test.shouldThrowError( function()
  {
    _.strCount( '1', '2', '3' );
  });

  test.case = 'invalid first argument type';
  test.shouldThrowError( function()
  {
    _.strCount( 123, '1' );
  });

  test.case = 'invalid second arg type';
  test.shouldThrowError( function()
  {
    _.strCount( 'one two', 123 );
  });

  test.case = 'no arguments';
  test.shouldThrowError( function()
  {
    _.strCount();
  });

}

//

function strDup( test )
{

  test.case = 'concatenation test';
  var got = _.strDup( 'a', 2 );
  var expected = 'aa';
  test.identical( got,expected );

  test.case = 'invalid times value';
  var got = _.strDup( 'a', -2 );
  var expected = '';
  test.identical( got,expected );

  test.case = 'simple string';
  var got = _.strDup( 'a', 2 );
  var expected = 'aa';
  test.identical( got,expected );

  test.case = 'one space';
  var got = _.strDup( ' ', 2 );
  var expected = '  ';
  test.identical( got,expected );

  test.case = 'zero times';
  var got = _.strDup( 'a', 0 );
  var expected = '';
  test.identical( got,expected );

  test.case = 'returns the empty string';
  var got = _.strDup( 'abc', 0 );
  var expected = '';
  test.identical( got, expected );

  test.case = 'returns the first copy of the given string';
  var got = _.strDup( 'abc', 1 );
  var expected = 'abc';
  test.identical( got, expected );

  test.case = 'copies and concatenates first argument three times';
  var got = _.strDup( 'abc', 3 );
  var expected = 'abcabcabc';
  test.identical( got, expected );

  /**/

  if( !Config.debug )
  return;

  test.case = 'invalid arguments count';
  test.shouldThrowError( function()
  {
    _.strDup( '1', '2', '3' );
  });

  test.case = 'invalid first argument type';
  test.shouldThrowError( function()
  {
    _.strDup( 123, 1 );
  });

  test.case = 'invalid second arg type';
  test.shouldThrowError( function()
  {
    _.strDup( 'one', 'two'  );
  });

  test.case = 'no arguments';
  test.shouldThrowError( function()
  {
    _.strDup();
  });

  test.case = 'no arguments';
  test.shouldThrowError( function( )
  {
    _.strDup( );
  } );

  test.case = 'second argument is wrong';
  test.shouldThrowError( function( )
  {
    _.strDup( 'a', 'wrong argument' );
  } );

  test.case = 'second argument is not provided';
  test.shouldThrowError( function( )
  {
    _.strDup( 'a' );
  } );

  test.case = 'invalid arguments count';
  test.shouldThrowError( function()
  {
    _.strDup( '1' );
  });

  test.case = 'invalid first argument type';
  test.shouldThrowError( function()
  {
    _.strDup( 1,2 );
  });

  test.case = 'invalid second argument type';
  test.shouldThrowError( function()
  {
    _.strDup( '1', '2' );
  });

  test.case = 'no arguments';
  test.shouldThrowError( function()
  {
    _.strDup();
  });

}

//

function strShort( test )
{

  test.case = 'simple string';
  var got = _.strShort( 'string', 4 );
  var expected = '\'st\' ... \'ng\'';
  test.identical( got,expected );

  test.case = 'string with escaping';
  var got = _.strShort( 's\ntring', 4 );
  var expected = '\'s\' ... \'ng\'';
  test.identical( got,expected );

  test.case = 'limit 0';
  var got = _.strShort( 'string', 0 );
  var expected = 'string';
  test.identical( got,expected );

  test.case = 'limit 1';
  var got = _.strShort( 'string', 1 );
  var expected = '\'s\'';
  test.identical( got,expected );

  test.case = 'string wih spaces';
  var got = _.strShort( 'source and', 5 );
  var expected = '\'sou\' ... \'nd\'';
  test.identical( got,expected );

  test.case = 'one argument call';
  var got = _.strShort( { src : 'string', limit : 4, wrap : "'" } );
  var expected = "'st' ... 'ng'";
  test.identical( got,expected );

  test.case = 'string with whitespaces';
  var got = _.strShort( { src : '  simple string   ', limit : 4, wrap : "'" } );
  var expected = "'  ' ... '  '";
  test.identical( got,expected );

  test.case = 'wrap 0';
  var got = _.strShort( { src : 'simple', limit : 4, wrap : 0 } );
  var expected = "si ... le";
  test.identical( got,expected );

  test.case = 'escaping 0';
  var got = _.strShort( { src : 'si\x01mple', limit : 5, wrap : '"',escaping : 0  } );
  var expected = '"si\x01" ... "le"';
  test.identical( got,expected );

  test.case = 'escaping 1';
  var got = _.strShort( { src : 's\u001btring', limit : 4, wrap : '"' } );
  var expected = '"s" ... "ng"';
  test.identical( got,expected );

  /**/

  if( !Config.debug )
  return;

  test.case = 'invalid first argument type';
  test.shouldThrowError( function()
  {
    _.strShort( 1, 5 );
  });

  test.case = 'invalid second argument type';
  test.shouldThrowError( function()
  {
    _.strShort( 'string', '0' );
  });

  test.case = 'no arguments';
  test.shouldThrowError( function()
  {
    _.strShort();
  });

  test.case = 'unknown property provided';
  test.shouldThrowError( function()
  {
    _.strShort( { src : 'string', limit : 4, wrap : 0, fixed : 5 } );
  });

}

//

function strLinesSelect( test )
{
  var got,expected;
  var src = 'a\nb\nc\nd';

  //

  test.case = 'single line selection';

  /**/

  got = _.strLinesSelect( '', 1 );
  expected = '';
  test.identical( got, expected );

  /**/

  got = _.strLinesSelect( 'abc', 1 );
  expected = 'abc';
  test.identical( got, expected );

  /**/

  got = _.strLinesSelect( 'abc', 0 );
  expected = '';
  test.identical( got, expected );

  /**/

  got = _.strLinesSelect( src, 1 );
  expected = 'a';
  test.identical( got, expected );

  /**/

  got = _.strLinesSelect( src, 2 );
  expected = 'b';
  test.identical( got, expected );

  /**/

  got = _.strLinesSelect( src, -1 );
  expected = '';
  test.identical( got, expected );

  /* line number bigger then actual count of lines */

  got = _.strLinesSelect( src, 99 );
  expected = '';
  test.identical( got, expected );

  /**/

  got = _.strLinesSelect( src, 1, 2 );
  expected = 'a';
  test.identical( got, expected );

  /**/

  got = _.strLinesSelect( src, [ 1, 2 ] );
  expected = 'a';
  test.identical( got, expected );

  /**/

  got = _.strLinesSelect( src, [ -1, 2 ] );
  expected = 'a';
  test.identical( got, expected );

  //

  test.case = 'multiline selection';

  /**/

  got = _.strLinesSelect( src, [ -1, -1 ] );
  expected = '';
  test.identical( got, expected );

  /**/

  got = _.strLinesSelect( '', [ 1, 3 ] );
  expected = '';
  test.identical( got, expected );

  /**/

  got = _.strLinesSelect( src, [ 1, 3 ] );
  expected = 'a\nb';
  test.identical( got, expected );

  /**/

  got = _.strLinesSelect( src, [ -1, 2 ] );
  expected = 'a';
  test.identical( got, expected );

  /**/

  got = _.strLinesSelect( src, [ 1, 4 ] );
  expected = 'a\nb\nc';
  test.identical( got, expected );

  /**/

  got = _.strLinesSelect( src, [ 99, 4 ] );
  expected = '';
  test.identical( got, expected );

  /**/

  got = _.strLinesSelect( src, [ 1, 99 ] );
  expected = src;
  test.identical( got, expected );

  /**/

  got = _.strLinesSelect( src, [ 2, 5 ] );
  expected = 'b\nc\nd';
  test.identical( got, expected );

  /**/

  got = _.strLinesSelect({ src : src, range : [ 2, 5 ], zero : 4 });
  expected = 'a';
  test.identical( got, expected );

  //

  test.case = 'selection without range provided, selectMode : center';

  /**/

  got = _.strLinesSelect
  ({
    src : src,
    line : 2,
    numberOfLines : 3,
    selectMode : 'center',
    zero : 1
  });
  expected = 'a\nb\nc';
  test.identical( got, expected );

  /**/

  got = _.strLinesSelect
  ({
    src : src,
    line : 1,
    numberOfLines : 3,
    selectMode : 'center',
    zero : 1
  });
  expected = 'a\nb';
  test.identical( got, expected );

  /**/

  got = _.strLinesSelect
  ({
    src : src,
    line : 1,
    numberOfLines : 1,
    selectMode : 'center',
    zero : 1
  });
  expected = 'a';
  test.identical( got, expected );

  /**/

  got = _.strLinesSelect
  ({
    src : src,
    line : 1,
    numberOfLines : 99,
    selectMode : 'center',
    zero : 1
  });
  expected = src;
  test.identical( got, expected );

  /**/

  var src = 'a\nb\nc\nd';
  got = _.strLinesSelect
  ({
    src : src,
    line : 1,
    numberOfLines : -1,
    selectMode : 'center',
    zero : 1
  });
  expected = '';
  test.identical( got, expected );

  /**/

  got = _.strLinesSelect
  ({
    src : src,
    line : 0,
    numberOfLines : 1,
    selectMode : 'center',
    zero : 1
  });
  expected = '';
  test.identical( got, expected );

  got = _.strLinesSelect
  ({
    src : '',
    line : 1,
    numberOfLines : 1,
    selectMode : 'center',
    zero : 1
  });
  expected = '';
  test.identical( got, expected );

  //

  test.case = 'selection without range provided, selectMode : begin';

  /*two lines from begining of the string*/

  got = _.strLinesSelect
  ({
    src : src,
    line : 1,
    numberOfLines : 2,
    selectMode : 'begin',
    zero : 1
  });
  expected = 'a\nb';
  test.identical( got, expected );

  /**/

  got = _.strLinesSelect
  ({
    src : src,
    line : -1,
    numberOfLines : 2,
    selectMode : 'begin',
    zero : 1
  });
  expected = '';
  test.identical( got, expected );

  /**/

  got = _.strLinesSelect
  ({
    src : src,
    line : 1,
    numberOfLines : 0,
    selectMode : 'begin',
    zero : 1
  });
  expected = '';
  test.identical( got, expected );

  /**/

  got = _.strLinesSelect
  ({
    src : src,
    line : 1,
    numberOfLines : 99,
    selectMode : 'begin',
    zero : 1
  });
  expected = src;
  test.identical( got, expected );

  /* zero > range[ 0 ] */

  got = _.strLinesSelect
  ({
    src : src,
    line : 1,
    numberOfLines : 5,
    selectMode : 'begin',
    zero : 2
  });
  expected = src;
  test.identical( got, expected );

  //

  test.case = 'selection without range provided, selectMode : end';

  /**/

  got = _.strLinesSelect
  ({
    src : src,
    line : 4,
    numberOfLines : 2,
    selectMode : 'end'
  });
  expected = 'c\nd';
  test.identical( got, expected );

  /**/

  got = _.strLinesSelect
  ({
    src : src,
    line : -1,
    numberOfLines : 2,
    selectMode : 'end'
  });
  expected = '';
  test.identical( got, expected );

  /**/

  got = _.strLinesSelect
  ({
    src : src,
    line : 1,
    numberOfLines : 0,
    selectMode : 'end'
  });
  expected = '';
  test.identical( got, expected );

  /**/

  got = _.strLinesSelect
  ({
    src : src,
    line : 1,
    numberOfLines : 99,
    selectMode : 'end'
  });
  expected = 'a';
  test.identical( got, expected );

  /* zero > range[ 0 ] */

  got = _.strLinesSelect
  ({
    src : src,
    line : 1,
    numberOfLines : 5,
    selectMode : 'end',
    zero : 2
  });
  expected = '';
  test.identical( got, expected );

  //

  test.case = 'custom new line'
  var src2 = 'a b c d'

  /**/

  got = _.strLinesSelect
  ({
    src : src2,
    range : [ 1, 3 ],
    delimteter : ' '
  });
  expected = 'a b';
  test.identical( got, expected );

  /**/

  got = _.strLinesSelect
  ({
    src : src2,
    range : [ 1, 3 ],
    delimteter : 'x'
  });
  expected = src2;
  test.identical( got, expected );

  //

  test.case = 'number'

  /**/

  got = _.strLinesSelect
  ({
    src : src,
    range : [ 1, 3 ],
    number : 1
  });
  expected = '1 : a\n2 : b';
  test.identical( got, expected );

  //

  var src =
  `Lorem
  ipsum dolor
  sit amet,
  consectetur
  adipisicing
  elit`;

  //

  test.case = 'first line';
  var got = _.strLinesSelect( src, 1 );
  var expected = 'Lorem';
  test.identical( got,expected );

  //

  test.case = 'first two lines';
  var got = _.strLinesSelect( src, 1, 3 );
  var expected =
  `Lorem
  ipsum dolor`;
  test.identical( got,expected );

  //

  test.case = 'range as array';
  var got = _.strLinesSelect( src, [ 1, 3 ] );
  var expected =
  `Lorem
  ipsum dolor`;
  test.identical( got,expected );



  test.case = 'custom new line';
  var src2 ='Lorem||ipsum dolor||sit amet||consectetur'
  var got = _.strLinesSelect( { src : src2, range : [ 3, 5 ], zero : 1, delimteter : '||' } );
  var expected = `sit amet||consectetur`;
  test.identical( got,expected );

  //

  test.case = 'empty line, out of range';
  var got = _.strLinesSelect( { src : '', range : [ 1, 1 ] } );
  var expected = '';
  test.identical( got,expected );

  //

  test.case = 'empty line';
  var got = _.strLinesSelect( { src : '', range : [ 0, 1 ] } );
  var expected = '';
  test.identical( got,expected );

  //

  test.case = 'incorrect range';
  var got = _.strLinesSelect( { src :  src, range : [ 2, 1 ] } );
  var expected = '';
  test.identical( got,expected );

  /**/

  if( !Config.debug )
  return;

  test.case = 'invalid first argument type';
  test.shouldThrowError( function()
  {
    _.strLinesSelect( 1, 1 );
  });

  test.case = 'invalid second argument type';
  test.shouldThrowError( function()
  {
    _.strLinesSelect( 'lorem\nipsum\n', 'second'  );
  });

  test.case = 'no arguments';
  test.shouldThrowError( function()
  {
    _.strLinesSelect( );
  });

  test.case = 'unknown property provided';
  test.shouldThrowError( function()
  {
    _.strLinesSelect( { src : 'lorem\nipsum\n', range : [ 0, 1 ], x : 1 } );
  });

}

//

function strCommonLeft( test )
{
  test.case = 'no args';
  var got = _.strCommonLeft( );
  var expected = '';
  test.identical( got, expected );

  test.case = 'one argument';
  var got = _.strCommonLeft( 'abc' );
  var expected = 'abc';
  test.identical( got, expected );

  test.case = 'ins is empty string';
  var got = _.strCommonLeft( '', 'a', 'b' );
  var expected = '';
  test.identical( got, expected );

  test.case = 'several strings';
  var got = _.strCommonLeft( 'abc', 'abd', 'abc', 'ada' );
  var expected = 'a';
  test.identical( got, expected );

  test.case = 'one string is empty';
  var got = _.strCommonLeft( 'abc', '', 'abc', 'ada' );
  var expected = '';
  test.identical( got, expected );

  if( !Config.debug )
  return;

  test.case = 'ins is array';
  test.shouldThrowError( function( )
  {
    _.strCommonLeft( ['a','b','c'], 'abd', 'abc', 'ada' );
  });

}

//

function strCommonRight( test )
{
  test.case = 'no args';
  var got = _.strCommonRight( );
  var expected = '';
  test.identical( got, expected );

  test.case = 'one argument';
  var got = _.strCommonRight( 'abc' );
  var expected = 'abc';
  test.identical( got, expected );

  test.case = 'ins is empty string';
  var got = _.strCommonRight( '', 'a', 'b' );
  var expected = '';
  test.identical( got, expected );

  test.case = 'several strings';
  var got = _.strCommonRight( 'a', 'cba', 'dba', 'ada' );
  var expected = 'a';
  test.identical( got, expected );

  test.case = 'one string is empty';
  var got = _.strCommonRight( 'abc', '', 'abc', 'ada' );
  var expected = '';
  test.identical( got, expected );

  if( !Config.debug )
  return;

  test.case = 'ins is array';
  test.shouldThrowError( function( )
  {
    _.strCommonRight( ['a','b','c'], 'abd', 'abc', 'ada' );
  });

}

//

function strExtractInlined( test )
{

  function onInlined( part )
  {
    var temp = part.split( ':' )
    if( temp.length === 2 )
    {
      return temp;
    }
    return undefined;
  }

  /* */

  test.case = 'empty';
  var srcStr = '';
  var got = _.strExtractInlined( srcStr );
  var expected = [ '' ];
  test.identical( got, expected );

  /* */

  test.case = 'without inlined text';
  var srcStr = 'a';
  var got = _.strExtractInlined( srcStr );
  var expected = [ 'a' ];
  test.identical( got, expected );

  /* */

  test.case = 'default options';
  var srcStr = 'ab#cd#ef';
  var got = _.strExtractInlined( srcStr );
  var expected = [ 'ab', [ 'cd' ], 'ef' ];
  test.identical( got, expected );

  /* */

  test.case = 'trivial case';
  var srcStr = 'this #background:red#is#background:default# text and is not';
  var got = _.strExtractInlined({ src : srcStr, onInlined : onInlined,  });
  var expected =
  [
    'this ', [ 'background', 'red' ], 'is', [ 'background', 'default' ], ' text and is not'
  ];
  test.identical( got, expected );

  /* */

  test.case = 'openning delimeter # does not have closing';
  var srcStr = 'this #background:red#is#background:default# text and # is not';
  var got = _.strExtractInlined({ src : srcStr, onInlined : onInlined,  });
  var expected =
  [
    'this ', [ 'background', 'red' ], 'is', [ 'background', 'default' ], ' text and # is not'
  ];
  test.identical( got, expected );

  /* */

  test.case = 'two inlined substrings is not in fact inlined';
  var srcStr = '#simple # text #background:red#is#background:default# text and # is not#';
  var got = _.strExtractInlined({ src : srcStr, onInlined : onInlined,  });
  var expected =
  [
    '#simple # text ', [ 'background', 'red' ], 'is', [ 'background', 'default' ], ' text and # is not#'
  ];
  test.identical( got, expected );

  /* */

  test.case = 'inlined at the beginning and false inlined';
  var srcStr = '#background:red#i#s#background:default##text';
  var got = _.strExtractInlined({ src : srcStr, onInlined : onInlined,  });
  var expected =
  [
    '', [ 'background', 'red' ], 'i#s', [ 'background', 'default' ], '#text'
  ];
  test.identical( got, expected );

  /* */

  test.case = 'inlined at the beginning and the end';
  var srcStr = '#background:red#i#s#background:default#';
  var got = _.strExtractInlined({ src : srcStr, onInlined : onInlined,  });
  var expected =
  [
    '', [ 'background', 'red' ], 'i#s', [ 'background', 'default' ], ''
  ];
  test.identical( got, expected );

  /* */

  test.case = 'inlined at the beginning and the end with preservingEmpty:0';
  var srcStr = '#background:red#i#s#background:default#';
  var got = _.strExtractInlined({ src : srcStr, onInlined : onInlined, preservingEmpty : 0 });
  var expected =
  [
    [ 'background', 'red' ], 'i#s', [ 'background', 'default' ],
  ];
  test.identical( got, expected );

  /* */

  test.case = 'wrapped by inlined text';
  var srcStr = '#background:red#text#background:default#';
  var got = _.strExtractInlined({ src : srcStr, onInlined : onInlined,  } );
  var expected =
  [
    '', [ 'background', 'red' ], 'text', [ 'background', 'default' ], '',
  ];
  test.identical( got, expected );

  /* */ //

  test.case = 'preservingEmpty:0, no empty';
  var srcStr = '#inline1#ordinary#inline2#';
  var got = _.strExtractInlined({ src : srcStr, preservingEmpty : 0 });
  var expected =
  [
    [ 'inline1' ], 'ordinary', [ 'inline2' ],
  ];
  test.identical( got, expected );

  /* */

  test.case = 'preservingEmpty:0, empty left';
  var srcStr = '##ordinary#inline2#';
  var got = _.strExtractInlined({ src : srcStr, preservingEmpty : 0 });
  var expected =
  [
    [ '' ], 'ordinary', [ 'inline2' ],
  ];
  test.identical( got, expected );

  /* */

  test.case = 'preservingEmpty:0, empty right';
  var srcStr = '#inline1#ordinary##';
  var got = _.strExtractInlined({ src : srcStr, preservingEmpty : 0 });
  var expected =
  [
    [ 'inline1' ], 'ordinary', [ '' ],
  ];
  test.identical( got, expected );

  /* */

  test.case = 'preservingEmpty:0, empty middle';
  var srcStr = '#inline1##inline2#';
  var got = _.strExtractInlined({ src : srcStr, preservingEmpty : 0 });
  var expected =
  [
    [ 'inline1' ], [ 'inline2' ],
  ];
  test.identical( got, expected );

  /* */

  test.case = 'preservingEmpty:0, empty all';
  var srcStr = '####';
  var got = _.strExtractInlined({ src : srcStr, preservingEmpty : 0 });
  var expected = [ [ '' ],[ '' ] ];
  test.identical( got, expected );

  /* */

  test.case = 'preservingEmpty:0, empty all';
  var srcStr = '';
  var got = _.strExtractInlined({ src : srcStr, preservingEmpty : 0 });
  var expected = [];
  test.identical( got, expected );

  /* */ //

  test.case = 'preservingEmpty:0, onInlined:null no empty';
  var srcStr = '#inline1#ordinary#inline2#';
  var got = _.strExtractInlined({ src : srcStr, preservingEmpty : 0, onInlined:null });
  var expected =
  [
    'inline1', 'ordinary', 'inline2',
  ];
  test.identical( got, expected );

  /* */

  test.case = 'preservingEmpty:0, onInlined:null, empty left';
  var srcStr = '##ordinary#inline2#';
  var got = _.strExtractInlined({ src : srcStr, preservingEmpty : 0, onInlined:null });
  var expected =
  [
    'ordinary', 'inline2',
  ];
  test.identical( got, expected );

  /* */

  test.case = 'preservingEmpty:0, onInlined:null, empty right';
  var srcStr = '#inline1#ordinary##';
  var got = _.strExtractInlined({ src : srcStr, preservingEmpty : 0, onInlined:null });
  var expected =
  [
    'inline1', 'ordinary',
  ];
  test.identical( got, expected );

  /* */

  test.case = 'preservingEmpty:0, onInlined:null, empty middle';
  var srcStr = '#inline1##inline2#';
  var got = _.strExtractInlined({ src : srcStr, preservingEmpty : 0, onInlined:null });
  var expected =
  [
    'inline1', 'inline2',
  ];
  test.identical( got, expected );

  /* */

  test.case = 'preservingEmpty:0, onInlined:null, empty all';
  var srcStr = '####';
  var got = _.strExtractInlined({ src : srcStr, preservingEmpty : 0, onInlined:null });
  var expected = [];
  test.identical( got, expected );

  /* */

  test.case = 'preservingEmpty:0, onInlined:null, empty all';
  var srcStr = '';
  var got = _.strExtractInlined({ src : srcStr, preservingEmpty : 0, onInlined:null });
  var expected = [];
  test.identical( got, expected );

  /* */

  if( !Config.debug )
  return;

  test.case = 'too many arguments';
  test.shouldThrowError( () => { debugger; _.strExtractInlined( '',{},'' ) } );

}

//

function strExtractInlinedStereo( test )
{
  var got,expected;

  test.case = 'default';

  /* nothing */

  got = _.strExtractInlinedStereo( '' );
  expected = [ '' ];
  test.identical( got, expected );

  /* prefix/postfix # by default*/

  debugger;
  got = _.strExtractInlinedStereo( '#abc#' );
  debugger;
  expected = [ '', 'abc', '' ];
  test.identical( got, expected );

  //

  test.case = 'with options';

  /* pre/post are same*/

  got = _.strExtractInlinedStereo( { prefix : '/', postfix : '/', src : '/abc/' } );
  expected = [ '', 'abc', '' ];
  test.identical( got, expected );

  /**/

  got = _.strExtractInlinedStereo( { prefix : '/', postfix : '/', src : '//abc//' } );
  expected = [ '', '', 'abc', '', '' ];
  test.identical( got, expected );

  /* different pre/post */

  got = _.strExtractInlinedStereo( { prefix : '/#', postfix : '#', src : '/#abc#' } );
  expected = [ 'abc' ];
  test.identical( got, expected );

  /* postfix appears in source two times */
  got = _.strExtractInlinedStereo( { prefix : '/', postfix : '#', src : '/ab#c#' } );
  expected = [ 'ab', 'c#' ];
  test.identical( got, expected );

  /* onInlined #1 */
  function onInlined1( strip )
  {
    if( strip.length )
    return strip;
  }
  got = _.strExtractInlinedStereo( { onInlined : onInlined1, src : '#abc#' } );
  expected = [ '#abc#' ];
  test.identical( got, expected );

  /* onInlined #2 */
  function onInlined2( strip )
  {
    return strip + strip;
  }
  got = _.strExtractInlinedStereo( { prefix : '/', postfix : '#', onInlined : onInlined2, src : '/abc#' } );
  expected = [ 'abcabc' ];
  test.identical( got, expected );

}

//

var Self =
{

  name : 'Tools/base/layer2/String',
  silencing : 1,

  tests :
  {

    strRemoveBegin2 : strRemoveBegin2,
    strRemoveEnd2 : strRemoveEnd2,

    strRemoveBegin : strRemoveBegin,
    strRemoveEnd : strRemoveEnd,

    strReplaceBegin : strReplaceBegin,
    strReplaceEnd : strReplaceEnd,

    strPrependOnce : strPrependOnce,
    strAppendOnce : strAppendOnce,

    //

    strForRange : strForRange,
    strCapitalize : strCapitalize,

    strIndentation : strIndentation,

    strCountLines : strCountLines,

    strSplitFast : strSplitFast,
    // strSplit2 : strSplit2,

    strSplit : strSplit,
    strSplitStrNumber : strSplitStrNumber,

    strCutOffLeft : strCutOffLeft,
    strCutOffRight : strCutOffRight,
    strCutOffAllLeft : strCutOffAllLeft,
    strCutOffAllRight : strCutOffAllRight,

    strStrip : strStrip,
    strRemoveAllSpaces : strRemoveAllSpaces,
    strStripEmptyLines : strStripEmptyLines,
    strReplaceWords : strReplaceWords,
    strJoin : strJoin,
    strUnjoin : strUnjoin,
    strUnicodeEscape : strUnicodeEscape,
    strLinesNumber : strLinesNumber,
    strCount : strCount,
    strDup : strDup,

    strShort : strShort,
    strLinesSelect : strLinesSelect,
    strCommonLeft : strCommonLeft,
    strCommonRight : strCommonRight,

    strExtractInlined : strExtractInlined,
    strExtractInlinedStereo : strExtractInlinedStereo,

  }

}

Self = wTestSuite( Self );
if( typeof module !== 'undefined' && !module.parent )
_.Tester.test( Self.name );

})();<|MERGE_RESOLUTION|>--- conflicted
+++ resolved
@@ -2108,13 +2108,9 @@
   var expected = [ 'a', 'b', 'c', 'd' ];
   test.identical( got,expected );
 
-<<<<<<< HEAD
-  test.open( 'quotes' );
-
-  test.case = 'long with quotes inside';
-=======
+  //test.open( 'quotes' );
   test.case = 'long with quotes inside'; xxx
->>>>>>> fcdff28a
+  
   var o =
   {
     stripping : 0,
@@ -2127,269 +2123,8 @@
   var expected = [ 'Test check ( Tools', '/', 'base', '/', 'layer2', '/', 'String ', '/', ' strSplit2 ', '/', ' delimeter:', '" "', '', ' > ', 'space on the beginning and the end', ' < ', ' ) # 3 ... failed' ];
   test.identical( got, expected );
 
-<<<<<<< HEAD
-  test.close( 'quotes' );
-
-  // /*
-  //   stripping : 1,
-  //   quoting : 0,
-  //   preservingEmpty : 0,
-  // */
-  //
-  // var op =
-  // {
-  //   stripping : 1,
-  //   quoting : 0,
-  //   preservingEmpty : 0,
-  // }
-  //
-  // /* */
-  //
-  // test.case = 'empty both';
-  // var o = _.mapExtend( null, op );
-  // o.src = '';
-  // o.delimeter = '';
-  // var got = _.strSplit2( o );
-  // var expected = [];
-  // test.identical( got, expected );
-  //
-  // test.case = 'empty delimeter';
-  // var o = _.mapExtend( null, op );
-  // o.src = 'abc';
-  // o.delimeter = '';
-  // var got = _.strSplit2( o );
-  // var expected = [ 'a', 'b', 'c' ];
-  // test.identical( got, expected );
-  //
-  // test.case = 'empty src';
-  // var o = _.mapExtend( null, op );
-  // o.src = '';
-  // o.delimeter = 'a';
-  // var got = _.strSplit2( o );
-  // var expected = [];
-  // test.identical( got, expected );
-  //
-  // test.case = 'has empty element in result';
-  // var o = _.mapExtend( null, op );
-  // o.src = 'a b  c';
-  // var got = _.strSplit2( o );
-  // var expected = [ 'a', 'b', 'c' ];
-  // test.identical( got, expected );
-  //
-  // test.case = 'returns an array of strings';
-  // var o = _.mapExtend( null, op );
-  // o.src = 'test test test';
-  // var got = _.strSplit2( o );
-  // var expected = [ 'test', 'test', 'test' ];
-  // test.identical( got, expected );
-  //
-  // test.case = 'split string into an array of strings';
-  // var o = _.mapExtend( null, op );
-  // o.src = ' test   test   test ';
-  // var got = _.strSplit2( o );
-  // var expected = [ 'test', 'test', 'test' ];
-  // test.identical( got, expected );
-  //
-  // test.case = 'split with delimeter which src does not have';
-  // var o = _.mapExtend( null, op );
-  // o.src = ' test   test   test ', 'something';
-  // o.delimeter = 'x';
-  // var got = _.strSplit2( o );
-  // var expected = [ 'test   test   test' ];
-  // test.identical( got, expected );
-  //
-  // test.case = 'custom delimeter';
-  // var o = _.mapExtend( null, op );
-  // o.src = ' test <delimteter>  test<delimteter>   test ', '<delimteter>';
-  // o.delimeter = '<delimteter>';
-  // var got = _.strSplit2( o );
-  // var expected = [ 'test', '<delimteter>', 'test', '<delimteter>', 'test' ];
-  // test.identical( got, expected );
-  //
-  // test.case = 'simple string, default options';
-  // var o = _.mapExtend( null, op );
-  // o.src = 'a b c d';
-  // var got = _.strSplit2( o );
-  // var expected = [ 'a', 'b', 'c', 'd' ];
-  // test.identical( got,expected );
-  //
-  // test.case = 'arguments as map';
-  // var o = _.mapExtend( null, op );
-  // o.src = 'a,b,c,d';
-  // o.delimeter = ',';
-  // var got = _.strSplit2( o );
-  // var expected = [ 'a', ',', 'b', ',', 'c', ',', 'd' ];
-  // test.identical( got,expected );
-  //
-  // test.case = 'delimeter as array';
-  // var o = _.mapExtend( null, op );
-  // o.src = 'a,b.c.d';
-  // o.delimeter = [ ',', '.' ];
-  // var got = _.strSplit2( o );
-  // var expected = [ 'a', ',', 'b', '.', 'c', '.', 'd' ];
-  // test.identical( got,expected );
-  //
-  // test.case = 'zero delimeter length';
-  // var o = _.mapExtend( null, op );
-  // o.src = 'a,b.c.d';
-  // o.delimeter = [];
-  // var got = _.strSplit2( o );
-  // var expected = [ 'a,b.c.d' ];
-  // test.identical( got,expected );
-  //
-  // test.case = 'stripping off';
-  // var o = _.mapExtend( null, op );
-  // o.src = '    a,b,c,d   ';
-  // o.delimeter = [ ',' ];
-  // var got = _.strSplit2( o );
-  // var expected = [ 'a', ',', 'b', ',', 'c', ',', 'd' ];
-  // test.identical( got,expected );
-  //
-  // /* */
-  //
-  // test.case = 'many delimeters, delimeter on the begin';
-  // var o = _.mapExtend( null, op );
-  // o.src = '.content';
-  // o.delimeter = [ '.','#' ];
-  // var got = _.strSplit2( o )
-  // var expected = [ '.', 'content' ];
-  // test.identical( got,expected );
-  //
-  // test.case = 'many delimeters, delimeter on the end';
-  // var o = _.mapExtend( null, op );
-  // o.src = 'content.';
-  // o.delimeter = [ '.','#' ];
-  // var got = _.strSplit2( o )
-  // var expected = [ 'content', '.' ];
-  // test.identical( got,expected );
-  //
-  // test.case = 'many delimeters having common';
-  // var o = _.mapExtend( null, op );
-  // o.src = 'Aa <<! <<- Bb';
-  // o.delimeter = [ '->>>','<<<-','->>','<<-','!>>','<<!','>>','<<',' ' ];
-  // var expected = [ 'Aa', '<<!', '<<-', 'Bb' ];
-  // var got = _.strSplit2( o );
-  // test.identical( got,expected );
-  //
-  // test.case = 'many delimeters having common';
-  // var o = _.mapExtend( null, op );
-  // o.src = 'Aa <<! <<- Bb';
-  // o.delimeter = [ '->>>','<<<-','->>','<<-','!>>','<<!','>>','<<', ];
-  // var expected = [ 'Aa', '<<!', '<<-', 'Bb' ];
-  // var got = _.strSplit2( o );
-  // test.identical( got,expected );
-  //
-  // test.case = 'having long common';
-  // var o = _.mapExtend( null, op );
-  // o.src = 'Aa <<<- Bb';
-  // o.delimeter = [ '->>>','<<<-','->>','<<-','!>>','<<!','>>','<<' ];
-  // var expected = [ 'Aa', '<<<-', 'Bb' ];
-  // var got = _.strSplit2( o );
-  // test.identical( got,expected );
-  //
-  // test.case = 'having long common 2';
-  // var o = _.mapExtend( null, op );
-  // o.src = 'a1 a2 a3 <<<- Bb';
-  // o.delimeter = [ '->>>','<<<-','->>','<<-','!>>','<<!','>>','<<',' ' ];
-  // var expected = [ 'a1', 'a2', 'a3', '<<<-', 'Bb' ];
-  // var got = _.strSplit2( o );
-  // test.identical( got,expected );
-  //
-  // test.case = 'delimeter not exist in src';
-  //
-  // var o = _.mapExtend( null, op );
-  // o.src = 'a,b,c';
-  // o.delimeter = [ '.' ];
-  // var expected = [ 'a,b,c' ];
-  // var got = _.strSplit2( o );
-  // test.identical( got, expected );
-  //
-  // /**/
-  //
-  // test.case = 'several delimeters';
-  // var o = _.mapExtend( null, op );
-  // o.src = 'a ., b ., c ., d';
-  // o.delimeter = [ ',', '.' ];
-  // var expected = [ 'a', '.', ',', 'b', '.', ',', 'c', '.', ',', 'd' ];
-  // var got = _.strSplit2( o );
-  // test.identical( got, expected );
-  //
-  // test.case = 'one delimeters';
-  // var o = _.mapExtend( null, op );
-  // o.src = 'a , b , c , d';
-  // o.delimeter = ',';
-  // var expected = [ 'a', ',' , 'b', ',', 'c', ',', 'd' ];
-  // var got = _.strSplit2( o );
-  // test.identical( got, expected );
-  //
-  // test.case = 'delimeters equal src';
-  // var o = _.mapExtend( null, op );
-  // o.src = ',';
-  // o.delimeter = ',';
-  // var expected = [ ',' ];
-  // var got = _.strSplit2( o );
-  // test.identical( got, expected );
-  //
-  // test.case = 'src is triplet of delimeter';
-  // var o = _.mapExtend( null, op );
-  // o.src = ',,,';
-  // o.delimeter = ',';
-  // var expected = [ ',', ',', ',' ];
-  // var got = _.strSplit2( o );
-  // test.identical( got, expected );
-  //
-  // /* */
-  //
-  // test.case = 'quoted at edges';
-  // var o = _.mapExtend( null, op );
-  // o.src = '"a b" "" c"';
-  // o.delimeter = [ '"' ];
-  // var got = _.strSplit2( o );
-  // var expected = [ '"', 'a b', '"', '"','"', 'c', '"' ];
-  // test.identical( got, expected );
-  //
-  // test.case = 'quoted in the middle';
-  // var o = _.mapExtend( null, op );
-  // o.src = '"a b" "" c';
-  // o.delimeter = [ 'a b', ' c' ];
-  // var got = _.strSplit2( o );
-  // var expected = [ '"', 'a b', '" ""', 'c' ];
-  // test.identical( got, expected );
-  //
-  // test.case = 'quoted in the middle with space first';
-  // var o = _.mapExtend( null, op );
-  // o.src = '"a b" "" c';
-  // o.delimeter = [ 'a b', ' ', ' c', '"' ];
-  // var got = _.strSplit2( o );
-  // var expected = [ '"', 'a b', '"', '"', '"', 'c' ];
-  // test.identical( got, expected );
-  //
-  // test.case = 'quoted in the middle with space last';
-  // var o = _.mapExtend( null, op );
-  // o.src = '"a b" "" c';
-  // o.delimeter = [ 'a b', ' c', '"', ' ' ];
-  // var got = _.strSplit2( o );
-  // var expected = [ '"', 'a b', '"', '"', '"', 'c' ];
-  // test.identical( got, expected );
-  //
-  // test.case = 'delimeter with empty string at the beginning of array';
-  // var o = _.mapExtend( null, op );
-  // o.src = '"a b" "" c';
-  // o.delimeter = [ '', 'a b', ' ', '', ' c' ];
-  // var got = _.strSplit2( o );
-  // var expected = [ '"', 'a', 'b', '"', '"', '"', 'c' ];
-  // test.identical( got, expected );
-  //
-  // test.case = 'quoted in the middle';
-  // var o = _.mapExtend( null, op );
-  // o.src = '"a b" x "" c';
-  // o.delimeter = [ 'a b', ' ', ' c', '"', '' ];
-  // var got = _.strSplit2( o );
-  // var expected = [ '"', 'a b', '"', 'x', '"', '"', 'c' ];
-  // test.identical( got, expected );
-
-=======
->>>>>>> fcdff28a
+  //test.close( 'quotes' );
+
   /*
     stripping : 1,
     quoting : 0,
