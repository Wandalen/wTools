--- conflicted
+++ resolved
@@ -15,11 +15,7 @@
   ///
   /// Generative node factory.
   ///
-<<<<<<< HEAD
-  pub struct GenerativeNodeFactory< NodeId = crate::IdentityWithInt, EdgeId = crate::IdentityWithInt >
-=======
   pub struct GenerativeNodeFactory< NodeId = crate ::IdentityWithInt, EdgeId = crate ::IdentityWithInt >
->>>>>>> 2840b88f
   where
   NodeId: IdentityInterface + HasIdGenerator< NodeId >,
   EdgeId: IdentityInterface + HasIdGenerator< EdgeId >,
