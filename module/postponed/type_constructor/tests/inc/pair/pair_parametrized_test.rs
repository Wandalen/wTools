--- conflicted
+++ resolved
@@ -7,83 +7,6 @@
 {
   fn basic()
   {
-<<<<<<< HEAD
-    use core::fmt;
-
-    mod mod1
-    {
-      pub use f32;
-      pub use f64;
-    }
-
-    trait Round { fn round( &self ) -> Self; };
-    impl Round for ( f32, f64 )
-    {
-      fn round( &self ) -> Self
-      {
-        dbg!( &self );
-        ( self.0.round(), self.1.round() )
-      }
-    }
-
-    // trace_macros!( true );
-    the_module::types!
-    {
-
-      ///
-      /// Attribute which is inner.
-      ///
-      #[ derive( Debug, Clone ) ]
-      #[ derive( PartialEq ) ]
-      pair Pair : mod1::f32, mod1::f64;
-
-    }
-    // trace_macros!( false );
-
-    /* test.case( "from tuple into pair" ) */
-    let instance1 : Pair = ( 13.0, 31.0 ).into();
-    let instance2 = Pair::from( ( 13.0, 31.0 ) );
-    a_id!( instance1.0, 13.0 );
-    a_id!( instance1.1, 31.0 );
-    a_id!( instance2.0, 13.0 );
-    a_id!( instance2.1, 31.0 );
-    a_id!( instance1, instance2 );
-    assert!( implements!( instance1 => PartialEq ) );
-    assert!( implements!( instance1 => Clone ) );
-    assert!( implements!( instance1 => fmt::Debug ) );
-    assert!( !implements!( instance1 => Default ) );
-
-    /* test.case( "from pair into tuple" ) */
-    let instance1 : ( _, _ ) = ( Pair::from( ( 13.0, 31.0 ) ) ).into();
-    let instance2 = < ( _, _ ) >::from( Pair::from( ( 13.0, 31.0 ) ) );
-    a_id!( instance1.0, 13.0 );
-    a_id!( instance1.1, 31.0 );
-    a_id!( instance2.0, 13.0 );
-    a_id!( instance2.1, 31.0 );
-    a_id!( instance1, instance2 );
-
-    /* test.case( "from itself into itself" ) */
-    let instance1 : Pair = ( Pair::from( ( 13.0, 31.0 ) ) ).into();
-    let instance2 = Pair::from( Pair::from( ( 13.0, 31.0 ) ) );
-    a_id!( instance1.0, 13.0 );
-    a_id!( instance1.1, 31.0 );
-    a_id!( instance2.0, 13.0 );
-    a_id!( instance2.1, 31.0 );
-    a_id!( instance1, instance2 );
-
-    /* test.case( "clone / eq" ) */
-    let instance1 : Pair = ( 13.0, 31.0 ).into();
-    let instance2 = instance1.clone();
-    a_id!( instance2.0, 13.0 );
-    a_id!( instance2.1, 31.0 );
-    a_id!( instance1, instance2 );
-
-    // /* test.case( "deref" ) */
-    // let got : Pair = ( 13.5, 31.5 ).into();
-    // a_id!( got.round(), ( 14.0, 32.0 ) );
-
-  }
-=======
   use core ::fmt;
 
   mod mod1
@@ -159,7 +82,6 @@
   // a_id!( got.round(), ( 14.0, 32.0 ) );
 
  }
->>>>>>> 2840b88f
 
   //
 
@@ -283,179 +205,6 @@
   fn parametrized_mixed()
   {
 
-<<<<<<< HEAD
-    /* test.case( "control case" ) */
-    {
-
-      // trace_macros!( true );
-      the_module::types!
-      {
-
-        ///
-        /// Attribute which is inner.
-        ///
-        #[ derive( Debug, Clone ) ]
-        #[ derive( PartialEq ) ]
-        pair Pair :
-          std::sync::Arc< T : Copy >,
-          f32<>,
-        ;
-
-      }
-      // trace_macros!( false );
-
-      let instance1 : Pair< f64 > =
-      (
-        std::sync::Arc::new( 13.0 ),
-        31.0,
-      ).into();
-      let instance2 = Pair::< f64 >::from
-      ((
-        std::sync::Arc::new( 13.0 ),
-        31.0,
-      ));
-      a_id!( instance1, instance2 );
-
-    }
-
-    /* test.case( "second without <> with comma" ) */
-    {
-
-      // trace_macros!( true );
-      the_module::types!
-      {
-
-        ///
-        /// Attribute which is inner.
-        ///
-        #[ derive( Debug, Clone ) ]
-        #[ derive( PartialEq ) ]
-        pair Pair :
-          std::sync::Arc< T : Copy >,
-          f32,
-        ;
-
-      }
-      // trace_macros!( false );
-
-      let instance1 : Pair< f64 > =
-      (
-        std::sync::Arc::new( 13.0 ),
-        31.0,
-      ).into();
-      let instance2 = Pair::< f64 >::from
-      ((
-        std::sync::Arc::new( 13.0 ),
-        31.0,
-      ));
-      a_id!( instance1, instance2 );
-
-    }
-
-    /* test.case( "second without <> without comma" ) */
-    {
-
-      // trace_macros!( true );
-      the_module::types!
-      {
-
-        ///
-        /// Attribute which is inner.
-        ///
-        #[ derive( Debug, Clone ) ]
-        #[ derive( PartialEq ) ]
-        pair Pair :
-          std::sync::Arc< T : Copy >,
-          f32
-        ;
-
-      }
-      // trace_macros!( false );
-
-      let instance1 : Pair< f64 > =
-      (
-        std::sync::Arc::new( 13.0 ),
-        31.0,
-      ).into();
-      let instance2 = Pair::< f64 >::from
-      ((
-        std::sync::Arc::new( 13.0 ),
-        31.0,
-      ));
-      a_id!( instance1, instance2 );
-
-    }
-
-    /* test.case( "first without <> with comma" ) */
-    {
-
-      // trace_macros!( true );
-      the_module::types!
-      {
-
-        ///
-        /// Attribute which is inner.
-        ///
-        #[ derive( Debug, Clone ) ]
-        #[ derive( PartialEq ) ]
-        pair Pair :
-          f32,
-          std::sync::Arc< T : Copy >,
-        ;
-
-      }
-      // trace_macros!( false );
-
-      let instance1 : Pair< f64 > =
-      (
-        31.0,
-        std::sync::Arc::new( 13.0 ),
-      ).into();
-      let instance2 = Pair::< f64 >::from
-      ((
-        31.0,
-        std::sync::Arc::new( 13.0 ),
-      ));
-      a_id!( instance1, instance2 );
-
-    }
-
-    /* test.case( "first without <> without comma" ) */
-    {
-
-      // trace_macros!( true );
-      the_module::types!
-      {
-
-        ///
-        /// Attribute which is inner.
-        ///
-        #[ derive( Debug, Clone ) ]
-        #[ derive( PartialEq ) ]
-        pair Pair :
-          f32,
-          std::sync::Arc< T : Copy >
-        ;
-
-      }
-      // trace_macros!( false );
-
-      let instance1 : Pair< f64 > =
-      (
-        31.0,
-        std::sync::Arc::new( 13.0 ),
-      ).into();
-      let instance2 = Pair::< f64 >::from
-      ((
-        31.0,
-        std::sync::Arc::new( 13.0 ),
-      ));
-      a_id!( instance1, instance2 );
-
-    }
-
-  }
-=======
   /* test.case( "control case" ) */
   {
 
@@ -627,7 +376,6 @@
  }
 
  }
->>>>>>> 2840b88f
 
   //
 
