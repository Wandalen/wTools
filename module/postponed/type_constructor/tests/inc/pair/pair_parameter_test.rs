#[ allow( unused_imports ) ]
use super :: *;

tests_impls!
{


  fn empty_parameter()
  {

<<<<<<< HEAD
    mod mod1
    {
      pub use f32;
      pub use f64;
    }

    trait Round { fn round( &self ) -> Self; };
    impl Round for ( f32, f64 )
    {
      fn round( &self ) -> Self
      {
        dbg!( &self );
        ( self.0.round(), self.1.round() )
      }
    }

    // trace_macros!( true );
    the_module::types!
    {

      ///
      /// Attribute which is inner.
      ///
      #[ derive( Debug, Clone ) ]
      #[ derive( PartialEq ) ]
      pair Pair : mod1::f32<>, mod1::f64<>;

    }
    // trace_macros!( false );

    /* test.case( "from tuple into pair" ) */
    let instance1 : Pair = ( 13.0, 31.0 ).into();
    let instance2 = Pair::from( ( 13.0, 31.0 ) );
    a_id!( instance1.0, 13.0 );
    a_id!( instance1.1, 31.0 );
    a_id!( instance2.0, 13.0 );
    a_id!( instance2.1, 31.0 );
    a_id!( instance1, instance2 );

    /* test.case( "from itself into itself" ) */
    let instance1 : Pair = ( Pair::from( ( 13.0, 31.0 ) ) ).into();
    let instance2 = Pair::from( Pair::from( ( 13.0, 31.0 ) ) );
    a_id!( instance1.0, 13.0 );
    a_id!( instance1.1, 31.0 );
    a_id!( instance2.0, 13.0 );
    a_id!( instance2.1, 31.0 );
    a_id!( instance1, instance2 );

    /* test.case( "clone / eq" ) */
    let instance1 : Pair = ( 13.0, 31.0 ).into();
    let instance2 = instance1.clone();
    a_id!( instance2.0, 13.0 );
    a_id!( instance2.1, 31.0 );
    a_id!( instance1, instance2 );

  }
=======
  mod mod1
  {
   pub use f32;
   pub use f64;
 }

  trait Round { fn round( &self ) -> Self; };
  impl Round for ( f32, f64 )
  {
   fn round( &self ) -> Self
   {
  dbg!( &self );
  ( self.0.round(), self.1.round() )
 }
 }

  // trace_macros!( true );
  the_module ::types!
  {

   ///
   /// Attribute which is inner.
   ///
   #[ derive( Debug, Clone ) ]
   #[ derive( PartialEq ) ]
   pair Pair: mod1 ::f32< >, mod1 ::f64< >;

 }
  // trace_macros!( false );

  /* test.case( "from tuple into pair" ) */
  let instance1: Pair = ( 13.0, 31.0 ).into();
  let instance2 = Pair ::from( ( 13.0, 31.0 ) );
  a_id!( instance1.0, 13.0 );
  a_id!( instance1.1, 31.0 );
  a_id!( instance2.0, 13.0 );
  a_id!( instance2.1, 31.0 );
  a_id!( instance1, instance2 );

  /* test.case( "from itself into itself" ) */
  let instance1: Pair = ( Pair ::from( ( 13.0, 31.0 ) ) ).into();
  let instance2 = Pair ::from( Pair ::from( ( 13.0, 31.0 ) ) );
  a_id!( instance1.0, 13.0 );
  a_id!( instance1.1, 31.0 );
  a_id!( instance2.0, 13.0 );
  a_id!( instance2.1, 31.0 );
  a_id!( instance1, instance2 );

  /* test.case( "clone / eq" ) */
  let instance1: Pair = ( 13.0, 31.0 ).into();
  let instance2 = instance1.clone();
  a_id!( instance2.0, 13.0 );
  a_id!( instance2.1, 31.0 );
  a_id!( instance1, instance2 );

 }
>>>>>>> 2840b88f

  //

  fn no_parameter_no_derive()
  {

  mod mod1
  {
   #[ derive( Default, Clone ) ]
   pub struct Float
   (
  pub f32,
 );
 }

  // trace_macros!( true );
  the_module ::types!
  {
   pair Pair: mod1 ::Float;
 }
  // trace_macros!( false );

  /* test.case( "smoke test" ) */
  let instance1 = Pair( mod1 ::Float( 13.0 ), mod1 ::Float( 31.0 ) );

 }

  //

  fn parameter_complex()
  {
  use core ::fmt;

  the_module ::types!
  {
   #[ derive( Debug, Clone ) ]
   #[ derive( PartialEq ) ]
   pair Pair: < T1: core ::cmp ::PartialEq + core ::clone ::Clone, T2: core ::cmp ::PartialEq + core ::clone ::Clone >;
 }

  /* test.case( "traits" ) */
  let instance1: Pair< f32, f64 > = ( 13.0, 31.0 ).into();
  assert!( implements!( instance1 => PartialEq ) );
  assert!( implements!( instance1 => Clone ) );
  assert!( implements!( instance1 => fmt ::Debug ) );
  assert!( !implements!( instance1 => Default ) );
  assert!( !implements!( instance1 => fmt ::Display ) );

  #[ cfg( any( feature = "make", feature = "dt_make" ) ) ]
  {
   /* test.case( "make0" ) */
   let got: Pair< f32, f64 > = the_module ::from!();
   let exp = Pair :: < f32, f64 >( 0.0, 0.0 );
   a_id!( got, exp );

   /* test.case( "make2" ) */
   let got: Pair< f32, f64 > = the_module ::from!( 13.0, 31.0 );
   let exp = Pair :: < f32, f64 >( 13.0, 31.0 );
   a_id!( got, exp );
 }

  /* test.case( "from tuple into pair" ) */
  let instance1: Pair< f32, f64 > = ( 13.0, 31.0 ).into();
  let instance2 = Pair :: < f32, f64 > ::from( ( 13.0, 31.0 ) );
  a_id!( instance1.0, 13.0 );
  a_id!( instance1.1, 31.0 );
  a_id!( instance2.0, 13.0 );
  a_id!( instance2.1, 31.0 );
  a_id!( instance1, instance2 );

  /* test.case( "from Pair into tuple" ) */
  let instance1: Pair< f32, f64 > = ( 13.0, 31.0 ).into();
  let instance2 = Pair :: < f32, f64 > ::from( ( 13.0, 31.0 ) );
  a_id!( instance1.0, 13.0 );
  a_id!( instance1.1, 31.0 );
  a_id!( instance2.0, 13.0 );
  a_id!( instance2.1, 31.0 );
  a_id!( instance1, instance2 );

  /* test.case( "from itself into itself" ) */
  let instance1: Pair< f32, f64 > = ( Pair ::from( ( 13.0, 31.0 ) ) ).into();
  let instance2 = Pair :: < f32, f64 > ::from( Pair ::from( ( 13.0, 31.0 ) ) );
  a_id!( instance1.0, 13.0 );
  a_id!( instance1.1, 31.0 );
  a_id!( instance2.0, 13.0 );
  a_id!( instance2.1, 31.0 );
  a_id!( instance1, instance2 );

  /* test.case( "clone / eq" ) */
  let instance1: Pair< f32, f64 > = ( 13.0, 31.0 ).into();
  let instance2 = instance1.clone();
  a_id!( instance1.0, 13.0 );
  a_id!( instance1.1, 31.0 );
  a_id!( instance2.0, 13.0 );
  a_id!( instance2.1, 31.0 );
  a_id!( instance1, instance2 );

//     /* test.case( "deref" ) */
//     let got: Pair< f32, f64 > = ( 13.5 ).into();
//     a_id!( got.round(), 14.0 );

 }

  //

  fn parameter_no_derives()
  {

  mod mod1
  {
   pub struct Floats< T1, T2 >
   (
  pub T1,
  pub T2,
 );
 }

  // trace_macros!( true );
  the_module ::types!
  {
   pair Pair: < T1, T2 >;
 }
  // trace_macros!( false );

  /* test.case( "smoke test" ) */
  let instance1 = Pair( mod1 ::Floats( 13.0, 31.0 ), mod1 ::Floats( 13.0, 31.0 ) );

 }

  //

  fn multiple()
  {
  use core ::fmt;

  the_module ::types!
  {

   pair Pair1: f64, f32;

   #[ derive( Debug ) ]
   #[ derive( PartialEq, Clone ) ]
   pair Pair2: f32, f64;

 }

  /* test.case( "from tuple into Pair2" ) */
  let instance1: Pair1 = ( 13.0, 31.0 ).into();
  let instance2 = Pair1 ::from( ( 13.0, 31.0 ) );
  a_id!( instance1.0, 13.0 );
  a_id!( instance2.0, 13.0 );
  assert!( !implements!( instance1 => PartialEq ) );
  assert!( !implements!( instance1 => Clone ) );
  assert!( !implements!( instance1 => fmt ::Debug ) );
  assert!( !implements!( instance1 => Default ) );

  /* test.case( "from tuple into Pair2" ) */
  let instance1: Pair2 = ( 13.0, 31.0 ).into();
  let instance2 = Pair2 ::from( ( 13.0, 31.0 ) );
  a_id!( instance1.0, 13.0 );
  a_id!( instance2.0, 13.0 );
  a_id!( instance1, instance2 );
  assert!( implements!( instance1 => PartialEq ) );
  assert!( implements!( instance1 => Clone ) );
  assert!( implements!( instance1 => fmt ::Debug ) );
  assert!( !implements!( instance1 => Default ) );

  /* test.case( "from tuple into Pair2" ) */
  let instance1: Pair2 = ( 13.0, 31.0 ).into();
  let instance2 = Pair2 ::from( ( 13.0, 31.0 ) );
  a_id!( instance1.0, 13.0 );
  a_id!( instance2.0, 13.0 );
  a_id!( instance1, instance2 );

  /* test.case( "from itself into itself" ) */
  let instance1: Pair2 = ( Pair2 ::from( ( 13.0, 31.0 ) ) ).into();
  let instance2 = Pair2 ::from( Pair2 ::from( ( 13.0, 31.0 ) ) );
  a_id!( instance1.0, 13.0 );
  a_id!( instance2.0, 13.0 );
  a_id!( instance1, instance2 );

  /* test.case( "from Pair2 into tuple" ) */
  let instance1: Pair2 = ( 13.0, 31.0 ).into();
  let got: ( _, _ ) = instance1.into();
  a_id!( got, ( 13.0, 31.0 ) );
  let instance1: Pair2 = ( 13.0, 31.0 ).into();
  let got = < ( f32, f64 ) > ::from( instance1 );
  a_id!( got, ( 13.0, 31.0 ) );

  /* test.case( "clone / eq" ) */
  let instance1: Pair2 = ( 13.0, 31.0 ).into();
  let instance2 = instance1.clone();
  a_id!( instance2.0, 13.0 );
  a_id!( instance1, instance2 );

  // /* test.case( "deref" ) */
  // let got: Pair2 = ( 13.5, 15.5 ).into();
  // a_id!( got.round(), 14.0 );

 }

  //

  fn struct_basic()
  {

  #[ cfg( any( feature = "make", feature = "dt_make" ) ) ]
  {
   /* test.case( "make0" ) */
   let got: the_module ::Pair< f32, f64 > = the_module ::from!();
   let exp = the_module ::Pair :: < f32, f64 >( 0.0, 0.0 );
   a_id!( got, exp );

   /* test.case( "make2" ) */
   let got: the_module ::Pair< f32, f64 > = the_module ::from!( 13.0, 31.0 );
   let exp = the_module ::Pair :: < f32, f64 >( 13.0, 31.0 );
   a_id!( got, exp );
 }

  /* test.case( "from tuple into pair" ) */
  let instance1: the_module ::Pair< f32, f64 > = ( 13.0, 31.0 ).into();
  let instance2 = the_module ::Pair :: < f32, f64 > ::from( ( 13.0, 31.0 ) );
  a_id!( instance1.0, 13.0 );
  a_id!( instance1.1, 31.0 );
  a_id!( instance2.0, 13.0 );
  a_id!( instance2.1, 31.0 );
  a_id!( instance1, instance2 );

  /* test.case( "from Pair into tuple" ) */
  let instance1: the_module ::Pair< f32, f64 > = ( 13.0, 31.0 ).into();
  let instance2 = the_module ::Pair :: < f32, f64 > ::from( ( 13.0, 31.0 ) );
  a_id!( instance1.0, 13.0 );
  a_id!( instance1.1, 31.0 );
  a_id!( instance2.0, 13.0 );
  a_id!( instance2.1, 31.0 );
  a_id!( instance1, instance2 );

  /* test.case( "from itself into itself" ) */
  let instance1: the_module ::Pair< f32, f64 > = ( the_module ::Pair ::from( ( 13.0, 31.0 ) ) ).into();
  let instance2 = the_module ::Pair :: < f32, f64 > ::from( the_module ::Pair ::from( ( 13.0, 31.0 ) ) );
  a_id!( instance1.0, 13.0 );
  a_id!( instance1.1, 31.0 );
  a_id!( instance2.0, 13.0 );
  a_id!( instance2.1, 31.0 );
  a_id!( instance1, instance2 );

  /* test.case( "clone / eq" ) */
  let instance1: the_module ::Pair< f32, f64 > = ( 13.0, 31.0 ).into();
  let instance2 = instance1.clone();
  a_id!( instance1.0, 13.0 );
  a_id!( instance1.1, 31.0 );
  a_id!( instance2.0, 13.0 );
  a_id!( instance2.1, 31.0 );
  a_id!( instance1, instance2 );

  /* test.case( "default" ) */
  let instance1: the_module ::Pair< f32, f64 > = Default ::default();
  a_id!( instance1.0, 0.0 );
  a_id!( instance1.1, 0.0 );

//     /* test.case( "deref" ) */
//     let got: the_module ::Pair< f32, f64 > = ( 13.5 ).into();
//     a_id!( got.round(), 14.0 );

 }

  //

  fn struct_no_derives()
  {

  struct Floats< T1, T2 >( pub T1, pub T2 );

  impl< T1, T2 > Floats< T1, T2 >
  {
   pub fn new( src: ( T1, T2 ) ) -> Self
   { Self( src.0, src.1 ) }
 }

  /* test.case( "from tuple into pair" ) */
  let instance1: the_module ::Pair< Floats< f32, f64 >, f32 > = ( Floats( 13.0, 31.0 ), 131.0 ).into();
  let instance2 = the_module ::Pair :: < Floats< f32, f64 >, f32 > ::from( ( Floats( 13.0, 31.0 ), 131.0 ) );
  a_id!( instance1.0.0, 13.0 );
  a_id!( instance1.0.1, 31.0 );
  a_id!( instance1.1, 131.0 );
  a_id!( instance2.0.0, 13.0 );
  a_id!( instance2.0.1, 31.0 );
  a_id!( instance2.1, 131.0 );

 }

  //

  fn struct_transitive_from()
  {
  // use the_module :: { From_2 };

  /* test.case( "from tuple" ) */
  {
   // the_module ::types!
   // {
   //   #[ derive( PartialEq, Debug ) ]
   //   single MySingle: i32
   // };
   #[ derive( PartialEq, Debug ) ]
   struct MySingle
   (
  pub i32,
 );

   impl From< i32 >
   for MySingle
   {
  fn from( src: i32 ) -> Self
  {
   MySingle( src )
 }
 }

   let src = ( 1, 3 );
   let got: the_module ::Pair< MySingle, MySingle > = src.into();
   let exp = the_module ::Pair ::from( ( MySingle ::from( 1 ), MySingle ::from( 3 ) ) );
   a_id!( got, exp );
 }
  // zzz: implement similar test for other type constructors

  // /* test.case( "from pair" ) */
  // {
  //   // trace_macros!( true );
  //   the_module ::types!
  //   {
  //     #[ derive( PartialEq, Debug ) ]
  //     single MySingle: i32
  // };
  //   // trace_macros!( false );
  //   let src = the_module ::Pair ::from_2( 1, 3 );
  //   // let got: the_module ::Pair< MySingle, MySingle > = src.into();
  //   let exp = the_module ::Pair ::from_2( MySingle ::from_1( 1 ), MySingle ::from_1( 3 ) );
  //   // a_id!( got, exp );
  // }

 }
}

//

tests_index!
{
  empty_parameter,
  no_parameter_no_derive,
  parameter_complex,
  parameter_no_derives,
  multiple,
  struct_basic,
  struct_no_derives,
  struct_transitive_from,
}<|MERGE_RESOLUTION|>--- conflicted
+++ resolved
@@ -8,64 +8,6 @@
   fn empty_parameter()
   {
 
-<<<<<<< HEAD
-    mod mod1
-    {
-      pub use f32;
-      pub use f64;
-    }
-
-    trait Round { fn round( &self ) -> Self; };
-    impl Round for ( f32, f64 )
-    {
-      fn round( &self ) -> Self
-      {
-        dbg!( &self );
-        ( self.0.round(), self.1.round() )
-      }
-    }
-
-    // trace_macros!( true );
-    the_module::types!
-    {
-
-      ///
-      /// Attribute which is inner.
-      ///
-      #[ derive( Debug, Clone ) ]
-      #[ derive( PartialEq ) ]
-      pair Pair : mod1::f32<>, mod1::f64<>;
-
-    }
-    // trace_macros!( false );
-
-    /* test.case( "from tuple into pair" ) */
-    let instance1 : Pair = ( 13.0, 31.0 ).into();
-    let instance2 = Pair::from( ( 13.0, 31.0 ) );
-    a_id!( instance1.0, 13.0 );
-    a_id!( instance1.1, 31.0 );
-    a_id!( instance2.0, 13.0 );
-    a_id!( instance2.1, 31.0 );
-    a_id!( instance1, instance2 );
-
-    /* test.case( "from itself into itself" ) */
-    let instance1 : Pair = ( Pair::from( ( 13.0, 31.0 ) ) ).into();
-    let instance2 = Pair::from( Pair::from( ( 13.0, 31.0 ) ) );
-    a_id!( instance1.0, 13.0 );
-    a_id!( instance1.1, 31.0 );
-    a_id!( instance2.0, 13.0 );
-    a_id!( instance2.1, 31.0 );
-    a_id!( instance1, instance2 );
-
-    /* test.case( "clone / eq" ) */
-    let instance1 : Pair = ( 13.0, 31.0 ).into();
-    let instance2 = instance1.clone();
-    a_id!( instance2.0, 13.0 );
-    a_id!( instance2.1, 31.0 );
-    a_id!( instance1, instance2 );
-
-  }
-=======
   mod mod1
   {
    pub use f32;
@@ -122,7 +64,6 @@
   a_id!( instance1, instance2 );
 
  }
->>>>>>> 2840b88f
 
   //
 
