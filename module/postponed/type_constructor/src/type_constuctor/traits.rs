--- conflicted
+++ resolved
@@ -14,11 +14,7 @@
   ///
   /// Clone as array.
   ///
-<<<<<<< HEAD
-  pub trait CloneAsArray< T, const N : usize >
-=======
   pub trait CloneAsArray< T, const N: usize >
->>>>>>> 63943676
   {
   /// Clone as array.
   fn clone_as_array( &self ) -> [ T ; N ];
@@ -36,11 +32,7 @@
   ///
   /// Reinterpret as array.
   ///
-<<<<<<< HEAD
-  pub trait AsArray< T, const N : usize >
-=======
   pub trait AsArray< T, const N: usize >
->>>>>>> 63943676
   {
   /// Reinterpret as array.
   fn as_array( &self ) -> &[ T ; N ];
