--- conflicted
+++ resolved
@@ -521,20 +521,6 @@
   types!
   {
 
-<<<<<<< HEAD
-    ///
-    /// Type constructor to wrap a vector.
-    ///
-    /// ### Basic use-case.
-    /// ```rust
-    /// let vec_of_i32_in_tuple = type_constructor::Many::< i32 >::from( [ 1, 2, 3 ] );
-    /// dbg!( vec_of_i32_in_tuple );
-    /// // vec_of_i32_in_tuple = Many([ 1, 2, 3 ])
-    /// ```
-    ///
-    #[ derive( Debug, Clone, PartialEq, Eq, Default ) ]
-    pub many Many : < T >;
-=======
   ///
   /// Type constructor to wrap a vector.
   ///
@@ -547,7 +533,6 @@
   ///
   #[ derive( Debug, Clone, PartialEq, Eq, Default ) ]
   pub many Many: < T >;
->>>>>>> 2840b88f
 
  }
 
