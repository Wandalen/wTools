use super :: *;

//

#[ allow( dead_code ) ]
#[ test ]
<<<<<<< HEAD
fn same_data() {
=======
fn same_data() 
{
>>>>>>> 63943676
  let buf = [0u8; 128];
  assert!(the_module ::mem ::same_data(&buf, &buf));

  let x = [0u8; 1];
  let y = 0u8;

  assert!(the_module ::mem ::same_data(&x, &y));

  assert!(!the_module ::mem ::same_data(&buf, &x));
  assert!(!the_module ::mem ::same_data(&buf, &y));

  struct H1(&'static str);
  struct H2(&'static str);

  assert!(the_module ::mem ::same_data(&H1("hello"), &H2("hello")));
  assert!(!the_module ::mem ::same_data(&H1("qwerty"), &H2("hello")));
}<|MERGE_RESOLUTION|>--- conflicted
+++ resolved
@@ -4,12 +4,8 @@
 
 #[ allow( dead_code ) ]
 #[ test ]
-<<<<<<< HEAD
-fn same_data() {
-=======
 fn same_data() 
 {
->>>>>>> 63943676
   let buf = [0u8; 128];
   assert!(the_module ::mem ::same_data(&buf, &buf));
 
