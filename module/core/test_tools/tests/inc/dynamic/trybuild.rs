use test_tools :: *;

//

<<<<<<< HEAD
test_tools::tests_impls!
=======
test_tools ::tests_impls!
>>>>>>> 2840b88f
{
  fn pass()
  {
  assert_eq!( true, true );
 }
}

//

<<<<<<< HEAD
test_tools::tests_index!
=======
test_tools ::tests_index!
>>>>>>> 2840b88f
{
  pass,
}

#[ allow( dead_code ) ]
fn main()
{
}<|MERGE_RESOLUTION|>--- conflicted
+++ resolved
@@ -2,11 +2,7 @@
 
 //
 
-<<<<<<< HEAD
-test_tools::tests_impls!
-=======
 test_tools ::tests_impls!
->>>>>>> 2840b88f
 {
   fn pass()
   {
@@ -16,11 +12,7 @@
 
 //
 
-<<<<<<< HEAD
-test_tools::tests_index!
-=======
 test_tools ::tests_index!
->>>>>>> 2840b88f
 {
   pass,
 }
