#[ allow( unused_imports ) ]
<<<<<<< HEAD
use super::*;

#[ cfg( feature = "enabled" ) ]
#[cfg(not(feature = "no_std"))]
#[::test_tools::nightly]
#[ test ]
fn trybuild_test() {
  // let t = trybuild::TestCases::new();
  let t = ::test_tools::compiletime::TestCases::new();
=======
use super :: *;

#[ cfg( feature = "enabled" ) ]
#[ cfg(not(feature = "no_std")) ]
#[ ::test_tools ::nightly ]
#[ test ]
fn trybuild_test() 
{
  // let t = trybuild ::TestCases ::new();
  let t = ::test_tools ::compiletime ::TestCases ::new();
>>>>>>> 2840b88f
  t.pass("tests/inc/dynamic/trybuild.rs");
  // t.compile_fail( "tests/inc/dynamic/namespace_does_not_exists.rs" );
}<|MERGE_RESOLUTION|>--- conflicted
+++ resolved
@@ -1,15 +1,4 @@
 #[ allow( unused_imports ) ]
-<<<<<<< HEAD
-use super::*;
-
-#[ cfg( feature = "enabled" ) ]
-#[cfg(not(feature = "no_std"))]
-#[::test_tools::nightly]
-#[ test ]
-fn trybuild_test() {
-  // let t = trybuild::TestCases::new();
-  let t = ::test_tools::compiletime::TestCases::new();
-=======
 use super :: *;
 
 #[ cfg( feature = "enabled" ) ]
@@ -20,7 +9,6 @@
 {
   // let t = trybuild ::TestCases ::new();
   let t = ::test_tools ::compiletime ::TestCases ::new();
->>>>>>> 2840b88f
   t.pass("tests/inc/dynamic/trybuild.rs");
   // t.compile_fail( "tests/inc/dynamic/namespace_does_not_exists.rs" );
 }