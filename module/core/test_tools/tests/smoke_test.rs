--- conflicted
+++ resolved
@@ -1,19 +1,6 @@
 //! Smoke testing of the crate.
 
 #[ cfg( feature = "enabled" ) ]
-<<<<<<< HEAD
-#[cfg(not(feature = "no_std"))]
-#[ test ]
-fn local_smoke_test() {
-  ::test_tools::test::smoke_test::smoke_test_for_local_run();
-}
-
-#[ cfg( feature = "enabled" ) ]
-#[cfg(not(feature = "no_std"))]
-#[ test ]
-fn published_smoke_test() {
-  ::test_tools::test::smoke_test::smoke_test_for_published_run();
-=======
 #[ cfg(not(feature = "no_std")) ]
 #[ test ]
 fn local_smoke_test() -> Result< (), Box< dyn core ::error ::Error > > 
@@ -27,5 +14,4 @@
 fn published_smoke_test() -> Result< (), Box< dyn core ::error ::Error > > 
 {
   ::test_tools ::test ::smoke_test ::smoke_test_for_published_run()
->>>>>>> 63943676
 }