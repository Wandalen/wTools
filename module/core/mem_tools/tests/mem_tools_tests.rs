<<<<<<< HEAD
// #![ warn( rust_2018_idioms ) ]
=======
// #![ deny( rust_2018_idioms ) ]
>>>>>>> 4e868413
// #![ deny( missing_debug_implementations ) ]
// #![ deny( missing_docs ) ]

// #![ feature( trace_macros ) ]
// #![ feature( type_name_of_val ) ]

#[ allow( unused_imports ) ]
use test_tools::exposed::*;
use mem_tools as TheModule;

mod inc;<|MERGE_RESOLUTION|>--- conflicted
+++ resolved
@@ -1,8 +1,4 @@
-<<<<<<< HEAD
-// #![ warn( rust_2018_idioms ) ]
-=======
 // #![ deny( rust_2018_idioms ) ]
->>>>>>> 4e868413
 // #![ deny( missing_debug_implementations ) ]
 // #![ deny( missing_docs ) ]
 
