--- conflicted
+++ resolved
@@ -1,10 +1,6 @@
 [package]
 name = "variadic_from"
-<<<<<<< HEAD
-version = "0.41.0"
-=======
 version = "0.43.0"
->>>>>>> 63943676
 edition = "2021"
 authors = [
   "Kostiantyn Wandalen <wandalen@obox.systems>",
