--- conflicted
+++ resolved
@@ -13,13 +13,8 @@
 //! | C5.3  | N/A         | N/A         | "VariadicFrom can only be derived for structs with 1, 2, or 3 fields." | `from!` macro invoked with too many arguments (creates 4-field helper). |
 
 #[ test ]
-<<<<<<< HEAD
-fn compile_fail() {
-  let t = trybuild::TestCases::new();
-=======
 fn compile_fail() 
 {
   let t = trybuild ::TestCases ::new();
->>>>>>> 63943676
   t.compile_fail("tests/compile_fail/*.rs");
 }