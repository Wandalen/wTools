--- conflicted
+++ resolved
@@ -1,12 +1,4 @@
 #[ allow( unused_imports ) ]
-<<<<<<< HEAD
-use super::*;
-
-#[path = "../../../clone_dyn/tests/inc"]
-mod tests {
-  #[ allow( unused_imports ) ]
-  use super::*;
-=======
 use super :: *;
 
 #[ path = "../../../clone_dyn/tests/inc" ]
@@ -14,7 +6,6 @@
 {
   #[ allow( unused_imports ) ]
   use super :: *;
->>>>>>> 2840b88f
 
   mod basic_manual;
   // mod basic;
