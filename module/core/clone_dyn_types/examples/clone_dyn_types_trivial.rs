//!
//! ## Basic use-case
//!
//! Demonstrates the usage of `clone_dyn` to enable cloning for trait objects.
//!
//! By default, Rust does not support cloning for trait objects due to the `Clone` trait
//! requiring compile-time knowledge of the type's size. The `clone_dyn` crate addresses
//! this limitation through procedural macros, allowing for cloning collections of trait objects
//! and crate `clone_dyn_types` contains implementation of all types.
//!
//! ##### Overview
//!
//! This example shows how to use the `clone_dyn` crate to enable cloning for trait objects,
//! specifically for iterators. It defines a custom trait, `IterTrait`, that encapsulates
//! an iterator with specific characteristics and demonstrates how to use `CloneDyn` to
//! overcome the object safety constraints of the `Clone` trait.
//!
//! ##### The `IterTrait` Trait
//!
//! The `IterTrait` trait is designed to represent iterators that yield references to items (`&'a T`).
//! These iterators must also implement the `ExactSizeIterator` and `DoubleEndedIterator` traits.
//! Additionally, the iterator must implement the `CloneDyn` trait, which allows cloning of trait objects.
//!
//! The trait is implemented for any type that meets the specified requirements.
//!
//! ##### Cloning Trait Objects
//!
//! Rust's type system does not allow trait objects to implement the `Clone` trait directly due to object safety constraints.
//! Specifically, the `Clone` trait requires knowledge of the concrete type at compile time, which is not available for trait objects.
//!
//! The `CloneDyn` trait from the `clone_dyn_types` crate provides a workaround for this limitation by allowing trait objects to be cloned.
//!
//! The example demonstrates how to implement `Clone` for boxed `IterTrait` trait objects.
//!
//! ##### `get_iter` Function
//!
//! The `get_iter` function returns a boxed iterator that implements the `IterTrait` trait.
//! If the input is `Some`, it returns an iterator over the vector.
//! If the input is `None`, it returns an empty iterator.
//!
//! It's not possible to use `impl Iterator` here because the code returns iterators of two different types :
//! - `std ::slice ::Iter` when the input is `Some`.
//! - `std ::iter ::Empty` when the input is `None`.
//!
//! To handle this, the function returns a trait object ( `Box< dyn IterTrait >` ).
//! However, Rust's `Clone` trait cannot be implemented for trait objects due to object safety constraints.
//! The `CloneDyn` trait addresses this problem by enabling cloning of trait objects.
//!
//! ##### `use_iter` Function
//!
//! The `use_iter` function demonstrates the use of the `CloneDyn` trait by cloning the iterator.
//! It then iterates over the cloned iterator and prints each element.
//!
//! ##### Main Function
//!
//! The main function demonstrates the overall usage by creating a vector, obtaining an iterator, and using the iterator to print elements.
//!

#[ cfg(not(feature = "enabled")) ]
fn main() {}
#[ cfg( feature = "enabled" ) ]
<<<<<<< HEAD
fn main() {
  use clone_dyn_types::CloneDyn;
=======
fn main() 
{
  use clone_dyn_types ::CloneDyn;
>>>>>>> 63943676

  /// Trait that encapsulates an iterator with specific characteristics, tailored for your needs.
  pub trait IterTrait< 'a, T >
  where
  T: 'a,
  Self: Iterator< Item = T > + ExactSizeIterator< Item = T > + DoubleEndedIterator,
  Self: CloneDyn,
  {
 }

  impl< 'a, T, I > IterTrait< 'a, T > for I
  where
  T: 'a,
  Self: Iterator< Item = T > + ExactSizeIterator< Item = T > + DoubleEndedIterator,
  Self: CloneDyn,
  {
 }

  // Implement `Clone` for boxed `IterTrait` trait objects.
  #[ allow( non_local_definitions ) ]
<<<<<<< HEAD
  impl<'c, T> Clone for Box<dyn IterTrait<'c, T> + 'c> {
    #[ inline ]
    fn clone(&self) -> Self {
      clone_dyn_types::clone_into_box(&**self)
    }
  }
=======
  impl< 'c, T > Clone for Box< dyn IterTrait<'c, T > + 'c> 
{
  #[ inline ]
  fn clone( &self ) -> Self 
  {
   clone_dyn_types ::clone_into_box(&**self)
 }
 }
>>>>>>> 63943676

  ///
  /// Function to get an iterator over a vector of integers.
  ///
  /// This function returns a boxed iterator that implements the `IterTrait` trait.
  /// If the input is `Some`, it returns an iterator over the vector.
  /// If the input is `None`, it returns an empty iterator.
  ///
  /// Rust's type system does not allow trait objects to implement the `Clone` trait directly due to object safety constraints.
  /// Specifically, the `Clone` trait requires knowledge of the concrete type at compile time, which is not available for trait objects.
  ///
  /// In this example, we need to return an iterator that can be cloned. Since we are returning a trait object ( `Box< dyn IterTrait >` ),
  /// we cannot directly implement `Clone` for this trait object. This is where the `CloneDyn` trait from the `clone_dyn_types` crate comes in handy.
  ///
  /// The `CloneDyn` trait provides a workaround for this limitation by allowing trait objects to be cloned.
  ///
  /// It's not possible to use `impl Iterator` here because the code returns iterators of two different types :
  /// - `std ::slice ::Iter` when the input is `Some`.
  /// - `std ::iter ::Empty` when the input is `None`.
  ///
  /// To handle this, the function returns a trait object (`Box< dyn IterTrait >`).
  /// However, Rust's `Clone` trait cannot be implemented for trait objects due to object safety constraints.
  /// The `CloneDyn` trait addresses this problem by enabling cloning of trait objects.
<<<<<<< HEAD
  pub fn get_iter<'a>(src: Option<&'a Vec<i32>>) -> Box<dyn IterTrait<'a, &'a i32> + 'a> {
    match &src {
      Some(src) => Box::new(src.iter()),
      _ => Box::new(core::iter::empty()),
    }
  }
=======
  pub fn get_iter< 'a >(src: Option< &'a Vec<i32 >>) -> Box< dyn IterTrait<'a, &'a i32 > + 'a>
  {
  match &src 
  {
   Some(src) => Box ::new(src.iter()),
   _ => Box ::new(core ::iter ::empty()),
 }
 }
>>>>>>> 63943676

  /// Function to use an iterator and print its elements.
  ///
  /// This function demonstrates the use of the `CloneDyn` trait by cloning the iterator.
  /// It then iterates over the cloned iterator and prints each element.
  pub fn use_iter< 'a >(iter: Box< dyn IterTrait<'a, &'a i32 > + 'a>)
  {
  // Clone would not be available if CloneDyn is not implemented for the iterator.
  // And being an object-safe trait, it can't implement Clone.
  // Nevertheless, thanks to CloneDyn, the object is clonable.
  //
  // This line demonstrates cloning the iterator and iterating over the cloned iterator.
  // Without `CloneDyn`, you would need to collect the iterator into a container, allocating memory on the heap.
  iter.clone().for_each(|e| println!("{e}"));

  // Iterate over the original iterator and print each element.
  iter.for_each(|e| println!("{e}"));
 }

  // Create a vector of integers.
  let data = vec![1, 2, 3];
  // Get an iterator over the vector.
  let iter = get_iter(Some(&data));
  // Use the iterator to print its elements.
  use_iter(iter);
}<|MERGE_RESOLUTION|>--- conflicted
+++ resolved
@@ -59,14 +59,9 @@
 #[ cfg(not(feature = "enabled")) ]
 fn main() {}
 #[ cfg( feature = "enabled" ) ]
-<<<<<<< HEAD
-fn main() {
-  use clone_dyn_types::CloneDyn;
-=======
 fn main() 
 {
   use clone_dyn_types ::CloneDyn;
->>>>>>> 63943676
 
   /// Trait that encapsulates an iterator with specific characteristics, tailored for your needs.
   pub trait IterTrait< 'a, T >
@@ -87,14 +82,6 @@
 
   // Implement `Clone` for boxed `IterTrait` trait objects.
   #[ allow( non_local_definitions ) ]
-<<<<<<< HEAD
-  impl<'c, T> Clone for Box<dyn IterTrait<'c, T> + 'c> {
-    #[ inline ]
-    fn clone(&self) -> Self {
-      clone_dyn_types::clone_into_box(&**self)
-    }
-  }
-=======
   impl< 'c, T > Clone for Box< dyn IterTrait<'c, T > + 'c> 
 {
   #[ inline ]
@@ -103,7 +90,6 @@
    clone_dyn_types ::clone_into_box(&**self)
  }
  }
->>>>>>> 63943676
 
   ///
   /// Function to get an iterator over a vector of integers.
@@ -127,14 +113,6 @@
   /// To handle this, the function returns a trait object (`Box< dyn IterTrait >`).
   /// However, Rust's `Clone` trait cannot be implemented for trait objects due to object safety constraints.
   /// The `CloneDyn` trait addresses this problem by enabling cloning of trait objects.
-<<<<<<< HEAD
-  pub fn get_iter<'a>(src: Option<&'a Vec<i32>>) -> Box<dyn IterTrait<'a, &'a i32> + 'a> {
-    match &src {
-      Some(src) => Box::new(src.iter()),
-      _ => Box::new(core::iter::empty()),
-    }
-  }
-=======
   pub fn get_iter< 'a >(src: Option< &'a Vec<i32 >>) -> Box< dyn IterTrait<'a, &'a i32 > + 'a>
   {
   match &src 
@@ -143,7 +121,6 @@
    _ => Box ::new(core ::iter ::empty()),
  }
  }
->>>>>>> 63943676
 
   /// Function to use an iterator and print its elements.
   ///
