--- conflicted
+++ resolved
@@ -4,25 +4,6 @@
   /// This item should only be accessible within the `child` module itself.
   /// It will be placed in the `own` exposure level.
   #[ must_use ] pub fn my_thing() -> bool {
-<<<<<<< HEAD
-    true
-  }
-  /// This item should be accessible in the `child` module and its immediate parent.
-  /// It will be placed in the `orphan` exposure level.
-  #[ must_use ] pub fn orphan_thing() -> bool {
-    true
-  }
-  /// This item should be accessible throughout the module hierarchy (ancestors).
-  /// It will be placed in the `exposed` exposure level.
-  #[ must_use ] pub fn exposed_thing() -> bool {
-    true
-  }
-  /// This item should be accessible everywhere and intended for glob imports.
-  /// It will be placed in the `prelude` exposure level.
-  #[ must_use ] pub fn prelude_thing() -> bool {
-    true
-  }
-=======
   true
  }
   /// This item should be accessible in the `child` module and its immediate parent.
@@ -40,7 +21,6 @@
   #[ must_use ] pub fn prelude_thing() -> bool {
   true
  }
->>>>>>> 2840b88f
 }
 
 // Use `mod_interface!` to re-export items from `private`
