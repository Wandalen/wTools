--- conflicted
+++ resolved
@@ -1,10 +1,6 @@
 [package]
 name = "mod_interface"
-<<<<<<< HEAD
-version = "0.44.0"
-=======
 version = "0.46.0"
->>>>>>> 2840b88f
 edition = "2021"
 authors = [
   "Kostiantyn Wandalen <wandalen@obox.systems>",
