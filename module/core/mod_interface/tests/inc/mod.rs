#[ allow( unused_imports ) ]
<<<<<<< HEAD
use super::*;
=======
use super :: *;
>>>>>>> 2840b88f

mod manual 
{

  use super :: *;

  mod layer;
  mod micro_modules;
  mod micro_modules_two;
  mod use_layer;
}

mod derive 
{

  use super :: *;

  // micro module
  mod micro_modules;
  mod micro_modules_glob;
  mod micro_modules_two;
  mod micro_modules_two_joined;

  // layer
  mod layer;
  mod layer_have_layer;
  mod layer_have_layer_cfg;
  mod layer_have_layer_separate_use;
  mod layer_have_layer_separate_use_two;
  mod layer_have_mod_cfg;
  mod layer_use_cfg;
  mod layer_use_macro;

  // use
  #[ path = "./use_as/derive.rs" ]
  mod use_as_derive;
  #[ path = "./use_as/manual.rs" ]
  mod use_as_manual;
  mod use_basic;
  mod use_layer;
  mod use_private_layers;

  // reuse
  mod reuse_basic;

  // attr
  mod attr_debug;
}

mod trybuild_test;

// xxx: enable<|MERGE_RESOLUTION|>--- conflicted
+++ resolved
@@ -1,9 +1,5 @@
 #[ allow( unused_imports ) ]
-<<<<<<< HEAD
-use super::*;
-=======
 use super :: *;
->>>>>>> 2840b88f
 
 mod manual 
 {
