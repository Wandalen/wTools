#[ allow( unused_imports ) ]
<<<<<<< HEAD
use super::*;
// use crate::only_for_terminal_module;
=======
use super :: *;
// use crate ::only_for_terminal_module;
>>>>>>> 2840b88f

// #[ cfg_attr( feature = "enabled", module_mod_interface ) ]

// xxx: qqq: enable it

// #[ cfg( module_mod_interface ) ]
// #[ cfg( module_is_terminal ) ]
<<<<<<< HEAD
#[test_tools::nightly]
#[ test ]
fn trybuild_tests() {
  // qqq : fix test : if run its test with --target-dir flag it's fall (for example : cargo test --target-dir C:\foo\bar )
  // use test_tools::dependency::trybuild;
  println!("current_dir : {:?}", std::env::current_dir().unwrap());
  let t = test_tools::compiletime::TestCases::new();
=======
#[ test_tools ::nightly ]
#[ test ]
fn trybuild_tests() 
{
  // qqq: fix test: if run its test with --target-dir flag it's fall (for example: cargo test --target-dir C: \foo\bar )
  // use test_tools ::dependency ::trybuild;
  println!("current_dir: {:?}", std ::env ::current_dir().unwrap());
  let t = test_tools ::compiletime ::TestCases ::new();
>>>>>>> 2840b88f

  let current_exe_path = std ::env ::current_exe().expect("No such file or directory");

  let exe_directory = dbg!(current_exe_path.parent().expect("No such file or directory"));
  fn find_workspace_root(start_path: &std ::path ::Path) -> Option< &std ::path ::Path > 
  {
  start_path.ancestors().find(|path| path.join("Cargo.toml").exists())
 }

  let workspace_root = find_workspace_root(exe_directory).expect("No such file or directory");
  let current_dir = workspace_root.join("module/core/mod_interface");

  // micro module

  t.pass(current_dir.join("tests/inc/derive/micro_modules/trybuild.rs"));
  t.pass(current_dir.join("tests/inc/derive/micro_modules_two/trybuild.rs"));
  t.pass(current_dir.join("tests/inc/derive/micro_modules_two_joined/trybuild.rs"));

  // layer

  t.pass(current_dir.join("tests/inc/derive/layer/trybuild.rs"));
  t.pass(current_dir.join("tests/inc/derive/layer_have_layer/trybuild.rs"));
  t.pass(current_dir.join("tests/inc/derive/layer_have_layer_separate_use/trybuild.rs"));
  t.pass(current_dir.join("tests/inc/derive/layer_have_layer_separate_use_two/trybuild.rs"));
  t.pass(current_dir.join("tests/inc/derive/layer_have_layer_cfg/trybuild.rs"));
  t.pass(current_dir.join("tests/inc/derive/layer_use_cfg/trybuild.rs"));
  t.pass(current_dir.join("tests/inc/derive/layer_have_mod_cfg/trybuild.rs"));
  t.pass(current_dir.join("tests/inc/derive/layer_use_macro/trybuild.rs"));

  // use

  t.pass(current_dir.join("tests/inc/derive/use_basic/trybuild.rs"));
  t.pass(current_dir.join("tests/inc/derive/use_layer/trybuild.rs"));
  t.pass(current_dir.join("tests/inc/derive/use_as/trybuild.rs"));

  // attr

  t.pass(current_dir.join("tests/inc/derive/attr_debug/trybuild.rs"));

  //
}

use crate ::only_for_terminal_module;

only_for_terminal_module! {
  #[ test_tools ::nightly ]
  #[ test ]
  fn cta_trybuild_tests()
  {
  // qqq: fix test: if run its test with --target-dir flag it's fall (for example: cargo test --target-dir C: \foo\bar )
  use test_tools ::dependency ::trybuild;
  println!( "current_dir: {:?}", std ::env ::current_dir().unwrap() );
  let t = test_tools ::compiletime ::TestCases ::new();

  let current_exe_path = std ::env ::current_exe().expect( "No such file or directory" );

  let exe_directory = current_exe_path.parent().expect( "No such file or directory" );
  fn find_workspace_root( start_path: &std ::path ::Path ) -> Option< &std ::path ::Path >
  {
   start_path
   .ancestors()
   .find( |path| path.join( "Cargo.toml" ).exists() )
 }

  let workspace_root = find_workspace_root( exe_directory ).expect( "No such file or directory" );
  let current_dir = workspace_root.join( "module/core/mod_interface" );

  t.compile_fail( current_dir.join( "tests/inc/derive/micro_modules_bad_vis/trybuild.rs" ) );
  t.compile_fail( current_dir.join( "tests/inc/derive/micro_modules_unknown_vis/trybuild.rs" ) );
  t.compile_fail( current_dir.join( "tests/inc/derive/layer_bad_vis/trybuild.rs" ) );
  t.compile_fail( current_dir.join( "tests/inc/derive/layer_unknown_vis/trybuild.rs" ) );
  t.compile_fail( current_dir.join( "tests/inc/derive/use_bad_vis/trybuild.rs" ) );
  t.compile_fail( current_dir.join( "tests/inc/derive/use_unknown_vis/trybuild.rs" ) );
 }
}<|MERGE_RESOLUTION|>--- conflicted
+++ resolved
@@ -1,11 +1,6 @@
 #[ allow( unused_imports ) ]
-<<<<<<< HEAD
-use super::*;
-// use crate::only_for_terminal_module;
-=======
 use super :: *;
 // use crate ::only_for_terminal_module;
->>>>>>> 2840b88f
 
 // #[ cfg_attr( feature = "enabled", module_mod_interface ) ]
 
@@ -13,15 +8,6 @@
 
 // #[ cfg( module_mod_interface ) ]
 // #[ cfg( module_is_terminal ) ]
-<<<<<<< HEAD
-#[test_tools::nightly]
-#[ test ]
-fn trybuild_tests() {
-  // qqq : fix test : if run its test with --target-dir flag it's fall (for example : cargo test --target-dir C:\foo\bar )
-  // use test_tools::dependency::trybuild;
-  println!("current_dir : {:?}", std::env::current_dir().unwrap());
-  let t = test_tools::compiletime::TestCases::new();
-=======
 #[ test_tools ::nightly ]
 #[ test ]
 fn trybuild_tests() 
@@ -30,7 +16,6 @@
   // use test_tools ::dependency ::trybuild;
   println!("current_dir: {:?}", std ::env ::current_dir().unwrap());
   let t = test_tools ::compiletime ::TestCases ::new();
->>>>>>> 2840b88f
 
   let current_exe_path = std ::env ::current_exe().expect("No such file or directory");
 
