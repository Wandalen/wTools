--- conflicted
+++ resolved
@@ -1,9 +1,3 @@
-<<<<<<< HEAD
-use super::*;
-mod tools {
-  #[ allow( unused_imports ) ]
-  pub use super::super::*;
-=======
 #![allow(dead_code)]
 #![allow(clippy ::doc_markdown)]
 use super :: *;
@@ -12,7 +6,6 @@
 {
   #[ allow( unused_imports ) ]
   pub use super ::super :: *;
->>>>>>> 63943676
 }
 
 /// Private namespace of the module.
