#![allow(dead_code)]

/// Private namespace of the module.
mod private
{
}

/// Own namespace of the module.
#[ allow( unused_imports ) ]
pub mod own
{
  use super :: *;
  #[ doc( inline ) ]
<<<<<<< HEAD
  pub use orphan::*;
=======
  pub use orphan :: *;
>>>>>>> 2840b88f
  /// `layer_b_own`
  pub fn layer_b_own() -> bool
  {
  true
 }
}

#[ doc( inline ) ]
#[ allow( unused_imports ) ]
pub use own :: *;

/// Orphan namespace of the module.
#[ allow( unused_imports ) ]
pub mod orphan
{
  use super :: *;
  #[ doc( inline ) ]
<<<<<<< HEAD
  pub use exposed::*;
=======
  pub use exposed :: *;
>>>>>>> 2840b88f
  /// `layer_b_orphan`
  pub fn layer_b_orphan() -> bool
  {
  true
 }
}

/// Exposed namespace of the module.
#[ allow( unused_imports ) ]
pub mod exposed
{
  use super :: *;
  #[ doc( inline ) ]
<<<<<<< HEAD
  pub use prelude::*;
=======
  pub use prelude :: *;
>>>>>>> 2840b88f
  /// `layer_b_exposed`
  pub fn layer_b_exposed() -> bool
  {
  true
 }
}

/// Prelude to use essentials: `use my_module ::prelude :: *`.
#[ allow( unused_imports ) ]
pub mod prelude
{
<<<<<<< HEAD
  use super::*;
=======
  use super :: *;
>>>>>>> 2840b88f
  /// `layer_b_prelude`
  pub fn layer_b_prelude() -> bool
  {
  true
 }
}<|MERGE_RESOLUTION|>--- conflicted
+++ resolved
@@ -11,11 +11,7 @@
 {
   use super :: *;
   #[ doc( inline ) ]
-<<<<<<< HEAD
-  pub use orphan::*;
-=======
   pub use orphan :: *;
->>>>>>> 2840b88f
   /// `layer_b_own`
   pub fn layer_b_own() -> bool
   {
@@ -33,11 +29,7 @@
 {
   use super :: *;
   #[ doc( inline ) ]
-<<<<<<< HEAD
-  pub use exposed::*;
-=======
   pub use exposed :: *;
->>>>>>> 2840b88f
   /// `layer_b_orphan`
   pub fn layer_b_orphan() -> bool
   {
@@ -51,11 +43,7 @@
 {
   use super :: *;
   #[ doc( inline ) ]
-<<<<<<< HEAD
-  pub use prelude::*;
-=======
   pub use prelude :: *;
->>>>>>> 2840b88f
   /// `layer_b_exposed`
   pub fn layer_b_exposed() -> bool
   {
@@ -67,11 +55,7 @@
 #[ allow( unused_imports ) ]
 pub mod prelude
 {
-<<<<<<< HEAD
-  use super::*;
-=======
   use super :: *;
->>>>>>> 2840b88f
   /// `layer_b_prelude`
   pub fn layer_b_prelude() -> bool
   {
