--- conflicted
+++ resolved
@@ -37,11 +37,7 @@
 #[ allow( unused_imports ) ]
 pub mod exposed
 {
-<<<<<<< HEAD
-  use super::*;
-=======
   use super :: *;
->>>>>>> 63943676
   #[ doc( inline ) ]
   #[ allow( unused_imports ) ]
   pub use super ::prelude :: * ;
@@ -56,11 +52,7 @@
 #[ allow( unused_imports ) ]
 pub mod prelude
 {
-<<<<<<< HEAD
-  use super::*;
-=======
   use super :: *;
->>>>>>> 63943676
   #[ doc( inline ) ]
   #[ allow( unused_imports ) ]
   #[ doc = " `layer_a`" ]
