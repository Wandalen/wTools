--- conflicted
+++ resolved
@@ -1,7 +1,4 @@
-<<<<<<< HEAD
-=======
 #![allow(dead_code)]
->>>>>>> 63943676
 /// `has_exposed2`
 pub fn has_exposed2() -> bool
 {
