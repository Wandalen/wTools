--- conflicted
+++ resolved
@@ -1,8 +1,5 @@
-<<<<<<< HEAD
-=======
 #![allow(dead_code)]
 
->>>>>>> 63943676
 /// `has_own2`
 pub fn has_own2() -> bool
 {
