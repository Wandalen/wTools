--- conflicted
+++ resolved
@@ -1,7 +1,4 @@
-<<<<<<< HEAD
-=======
 #![allow(dead_code)]
->>>>>>> 63943676
 /// `has_orphan1`
 pub fn has_orphan1() -> bool
 {
