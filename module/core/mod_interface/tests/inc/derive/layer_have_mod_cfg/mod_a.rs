--- conflicted
+++ resolved
@@ -1,7 +1,4 @@
-<<<<<<< HEAD
-=======
 #![allow(dead_code)]
->>>>>>> 2840b88f
 /// `fn_a`
 pub fn fn_a() -> bool
 {
