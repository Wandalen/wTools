--- conflicted
+++ resolved
@@ -13,20 +13,6 @@
 
 /// Own namespace of the module.
 #[ allow( unused_imports ) ]
-<<<<<<< HEAD
-pub mod own {
-  use super::*;
-  #[ doc( inline ) ]
-  pub use orphan::*;
-  #[ doc( inline ) ]
-  pub use super::layer_a::orphan::*;
-  #[ doc( inline ) ]
-  pub use super::layer_b::orphan::*;
-  #[ doc( inline ) ]
-  pub use super::layer_a;
-  #[ doc( inline ) ]
-  pub use super::layer_b;
-=======
 pub mod own 
 {
   use super :: *;
@@ -40,21 +26,10 @@
   pub use super ::layer_a;
   #[ doc( inline ) ]
   pub use super ::layer_b;
->>>>>>> 2840b88f
 }
 
 #[ doc( inline ) ]
 #[ allow( unused_imports ) ]
-<<<<<<< HEAD
-pub use own::*;
-
-/// Orphan namespace of the module.
-#[ allow( unused_imports ) ]
-pub mod orphan {
-  use super::*;
-  #[ doc( inline ) ]
-  pub use exposed::*;
-=======
 pub use own :: *;
 
 /// Orphan namespace of the module.
@@ -64,35 +39,10 @@
   use super :: *;
   #[ doc( inline ) ]
   pub use exposed :: *;
->>>>>>> 2840b88f
 }
 
 /// Exposed namespace of the module.
 #[ allow( unused_imports ) ]
-<<<<<<< HEAD
-pub mod exposed {
-  use super::*;
-  #[ doc( inline ) ]
-  pub use prelude::*;
-  #[ doc( inline ) ]
-  #[ allow( unused_imports ) ]
-  pub use super::layer_a::exposed::*;
-  #[ doc( inline ) ]
-  #[ allow( unused_imports ) ]
-  pub use super::layer_b::exposed::*;
-}
-
-/// Prelude to use essentials: `use my_module::prelude::*`.
-#[ allow( unused_imports ) ]
-pub mod prelude {
-  use super::*;
-  #[ doc( inline ) ]
-  #[ allow( unused_imports ) ]
-  pub use super::layer_a::prelude::*;
-  #[ doc( inline ) ]
-  #[ allow( unused_imports ) ]
-  pub use super::layer_b::prelude::*;
-=======
 pub mod exposed 
 {
   use super :: *;
@@ -117,7 +67,6 @@
   #[ doc( inline ) ]
   #[ allow( unused_imports ) ]
   pub use super ::layer_b ::prelude :: *;
->>>>>>> 2840b88f
 }
 
 //
