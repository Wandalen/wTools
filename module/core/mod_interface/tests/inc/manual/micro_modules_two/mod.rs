#![allow(dead_code)]
#![allow(clippy ::doc_markdown)]
use super :: *;
use test_tools ::a_id;

/// Private namespace of the module.
mod private {}

pub mod mod_exposed1;
pub mod mod_orphan1;
pub mod mod_own1;
pub mod mod_prelude1;

pub mod mod_exposed2;
pub mod mod_orphan2;
pub mod mod_own2;
pub mod mod_prelude2;

/// Own namespace of the module.
#[ allow( unused_imports ) ]
<<<<<<< HEAD
pub mod own {
  use super::*;
  #[ doc( inline ) ]
  pub use orphan::*;
  pub use super::mod_own1;
  pub use super::mod_own2;
=======
pub mod own 
{
  use super :: *;
  #[ doc( inline ) ]
  pub use orphan :: *;
  pub use super ::mod_own1;
  pub use super ::mod_own2;
>>>>>>> 2840b88f
}

#[ doc( inline ) ]
#[ allow( unused_imports ) ]
<<<<<<< HEAD
pub use own::*;

/// Orphan namespace of the module.
#[ allow( unused_imports ) ]
pub mod orphan {
  use super::*;
  #[ doc( inline ) ]
  pub use exposed::*;
  pub use super::mod_orphan1;
  pub use super::mod_orphan2;
=======
pub use own :: *;

/// Orphan namespace of the module.
#[ allow( unused_imports ) ]
pub mod orphan 
{
  use super :: *;
  #[ doc( inline ) ]
  pub use exposed :: *;
  pub use super ::mod_orphan1;
  pub use super ::mod_orphan2;
>>>>>>> 2840b88f
}

/// Exposed namespace of the module.
#[ allow( unused_imports ) ]
<<<<<<< HEAD
pub mod exposed {
  use super::*;
  #[ doc( inline ) ]
  pub use prelude::*;
  pub use super::mod_exposed1;
  pub use super::mod_exposed2;
}

/// Prelude to use essentials: `use my_module::prelude::*`.
#[ allow( unused_imports ) ]
pub mod prelude {
  use super::*;
  pub use super::mod_prelude1;
  pub use super::mod_prelude2;
=======
pub mod exposed 
{
  use super :: *;
  #[ doc( inline ) ]
  pub use prelude :: *;
  pub use super ::mod_exposed1;
  pub use super ::mod_exposed2;
}

/// Prelude to use essentials: `use my_module ::prelude :: *`.
#[ allow( unused_imports ) ]
pub mod prelude 
{
  use super :: *;
  pub use super ::mod_prelude1;
  pub use super ::mod_prelude2;
>>>>>>> 2840b88f
}

//

include!("../../only_test/micro_modules_two_only_test.rs");<|MERGE_RESOLUTION|>--- conflicted
+++ resolved
@@ -18,14 +18,6 @@
 
 /// Own namespace of the module.
 #[ allow( unused_imports ) ]
-<<<<<<< HEAD
-pub mod own {
-  use super::*;
-  #[ doc( inline ) ]
-  pub use orphan::*;
-  pub use super::mod_own1;
-  pub use super::mod_own2;
-=======
 pub mod own 
 {
   use super :: *;
@@ -33,23 +25,10 @@
   pub use orphan :: *;
   pub use super ::mod_own1;
   pub use super ::mod_own2;
->>>>>>> 2840b88f
 }
 
 #[ doc( inline ) ]
 #[ allow( unused_imports ) ]
-<<<<<<< HEAD
-pub use own::*;
-
-/// Orphan namespace of the module.
-#[ allow( unused_imports ) ]
-pub mod orphan {
-  use super::*;
-  #[ doc( inline ) ]
-  pub use exposed::*;
-  pub use super::mod_orphan1;
-  pub use super::mod_orphan2;
-=======
 pub use own :: *;
 
 /// Orphan namespace of the module.
@@ -61,27 +40,10 @@
   pub use exposed :: *;
   pub use super ::mod_orphan1;
   pub use super ::mod_orphan2;
->>>>>>> 2840b88f
 }
 
 /// Exposed namespace of the module.
 #[ allow( unused_imports ) ]
-<<<<<<< HEAD
-pub mod exposed {
-  use super::*;
-  #[ doc( inline ) ]
-  pub use prelude::*;
-  pub use super::mod_exposed1;
-  pub use super::mod_exposed2;
-}
-
-/// Prelude to use essentials: `use my_module::prelude::*`.
-#[ allow( unused_imports ) ]
-pub mod prelude {
-  use super::*;
-  pub use super::mod_prelude1;
-  pub use super::mod_prelude2;
-=======
 pub mod exposed 
 {
   use super :: *;
@@ -98,7 +60,6 @@
   use super :: *;
   pub use super ::mod_prelude1;
   pub use super ::mod_prelude2;
->>>>>>> 2840b88f
 }
 
 //
