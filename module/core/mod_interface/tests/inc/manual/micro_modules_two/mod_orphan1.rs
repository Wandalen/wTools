--- conflicted
+++ resolved
@@ -1,11 +1,6 @@
-<<<<<<< HEAD
-/// `has_orphan1`
-pub fn has_orphan1() -> bool {
-=======
 #![allow(dead_code)]
 /// `has_orphan1`
 pub fn has_orphan1() -> bool 
 {
->>>>>>> 2840b88f
   true
 }