--- conflicted
+++ resolved
@@ -1,11 +1,6 @@
-<<<<<<< HEAD
-/// `has_own2`
-pub fn has_own2() -> bool {
-=======
 #![allow(dead_code)]
 /// `has_own2`
 pub fn has_own2() -> bool 
 {
->>>>>>> 63943676
   true
 }