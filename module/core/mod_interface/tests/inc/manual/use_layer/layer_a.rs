--- conflicted
+++ resolved
@@ -4,26 +4,6 @@
 {
 
   /// `layer_a_own`
-<<<<<<< HEAD
-  pub fn layer_a_own() -> bool {
-    true
-  }
-
-  /// `layer_a_orphan`
-  pub fn layer_a_orphan() -> bool {
-    true
-  }
-
-  /// `layer_a_exposed`
-  pub fn layer_a_exposed() -> bool {
-    true
-  }
-
-  /// `layer_a_prelude`
-  pub fn layer_a_prelude() -> bool {
-    true
-  }
-=======
   pub fn layer_a_own() -> bool
   {
   true
@@ -46,20 +26,10 @@
   {
   true
  }
->>>>>>> 63943676
 }
 
 /// Own namespace of the module.
 #[ allow( unused_imports ) ]
-<<<<<<< HEAD
-pub mod own {
-  use super::*;
-  #[ doc( inline ) ]
-  pub use orphan::*;
-  #[ doc( inline ) ]
-  #[ allow( unused_imports ) ]
-  pub use private::layer_a_own;
-=======
 pub mod own 
 {
   use super :: *;
@@ -68,24 +38,10 @@
   #[ doc( inline ) ]
   #[ allow( unused_imports ) ]
   pub use private ::layer_a_own;
->>>>>>> 63943676
 }
 
 #[ doc( inline ) ]
 #[ allow( unused_imports ) ]
-<<<<<<< HEAD
-pub use own::*;
-
-/// Orphan namespace of the module.
-#[ allow( unused_imports ) ]
-pub mod orphan {
-  use super::*;
-  #[ doc( inline ) ]
-  pub use exposed::*;
-  #[ doc( inline ) ]
-  #[ allow( unused_imports ) ]
-  pub use private::layer_a_orphan;
-=======
 pub use own :: *;
 
 /// Orphan namespace of the module.
@@ -98,29 +54,10 @@
   #[ doc( inline ) ]
   #[ allow( unused_imports ) ]
   pub use private ::layer_a_orphan;
->>>>>>> 63943676
 }
 
 /// Exposed namespace of the module.
 #[ allow( unused_imports ) ]
-<<<<<<< HEAD
-pub mod exposed {
-  use super::*;
-  #[ doc( inline ) ]
-  pub use prelude::*;
-  #[ doc( inline ) ]
-  #[ allow( unused_imports ) ]
-  pub use private::layer_a_exposed;
-}
-
-/// Prelude to use essentials: `use my_module::prelude::*`.
-#[ allow( unused_imports ) ]
-pub mod prelude {
-  use super::*;
-  #[ doc( inline ) ]
-  #[ allow( unused_imports ) ]
-  pub use private::layer_a_prelude;
-=======
 pub mod exposed 
 {
   use super :: *;
@@ -139,5 +76,4 @@
   #[ doc( inline ) ]
   #[ allow( unused_imports ) ]
   pub use private ::layer_a_prelude;
->>>>>>> 63943676
 }