<<<<<<< HEAD
/// `has_own`
pub fn has_own() -> bool {
=======
#![allow(dead_code)]
/// `has_own`
pub fn has_own() -> bool 
{
>>>>>>> 63943676
  true
}<|MERGE_RESOLUTION|>--- conflicted
+++ resolved
@@ -1,11 +1,6 @@
-<<<<<<< HEAD
-/// `has_own`
-pub fn has_own() -> bool {
-=======
 #![allow(dead_code)]
 /// `has_own`
 pub fn has_own() -> bool 
 {
->>>>>>> 63943676
   true
 }