<<<<<<< HEAD
/// `has_orphan`
pub fn has_orphan() -> bool {
=======
#![allow(dead_code)]
/// `has_orphan`
pub fn has_orphan() -> bool 
{
>>>>>>> 2840b88f
  true
}<|MERGE_RESOLUTION|>--- conflicted
+++ resolved
@@ -1,11 +1,6 @@
-<<<<<<< HEAD
-/// `has_orphan`
-pub fn has_orphan() -> bool {
-=======
 #![allow(dead_code)]
 /// `has_orphan`
 pub fn has_orphan() -> bool 
 {
->>>>>>> 2840b88f
   true
 }