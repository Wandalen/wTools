--- conflicted
+++ resolved
@@ -14,35 +14,16 @@
 
 /// Own namespace of the module.
 #[ allow( unused_imports ) ]
-<<<<<<< HEAD
-pub mod own {
-  use super::*;
-  #[ doc( inline ) ]
-  pub use orphan::*;
-  pub use super::mod_own;
-=======
 pub mod own 
 {
   use super :: *;
   #[ doc( inline ) ]
   pub use orphan :: *;
   pub use super ::mod_own;
->>>>>>> 63943676
 }
 
 #[ doc( inline ) ]
 #[ allow( unused_imports ) ]
-<<<<<<< HEAD
-pub use own::*;
-
-/// Orphan namespace of the module.
-#[ allow( unused_imports ) ]
-pub mod orphan {
-  use super::*;
-  #[ doc( inline ) ]
-  pub use exposed::*;
-  pub use super::mod_orphan;
-=======
 pub use own :: *;
 
 /// Orphan namespace of the module.
@@ -53,25 +34,10 @@
   #[ doc( inline ) ]
   pub use exposed :: *;
   pub use super ::mod_orphan;
->>>>>>> 63943676
 }
 
 /// Exposed namespace of the module.
 #[ allow( unused_imports ) ]
-<<<<<<< HEAD
-pub mod exposed {
-  use super::*;
-  #[ doc( inline ) ]
-  pub use prelude::*;
-  pub use super::mod_exposed;
-}
-
-/// Prelude to use essentials: `use my_module::prelude::*`.
-#[ allow( unused_imports ) ]
-pub mod prelude {
-  use super::*;
-  pub use super::mod_prelude;
-=======
 pub mod exposed 
 {
   use super :: *;
@@ -86,7 +52,6 @@
 {
   use super :: *;
   pub use super ::mod_prelude;
->>>>>>> 63943676
 }
 
 //
