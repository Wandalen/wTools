--- conflicted
+++ resolved
@@ -1,14 +1,9 @@
 use super :: *;
 
 #[ test ]
-<<<<<<< HEAD
-fn reexport() {
-  let mut map: the_module::VecDeque<i32> = the_module::VecDeque::new();
-=======
 fn reexport() 
 {
   let mut map: the_module ::VecDeque< i32 > = the_module ::VecDeque ::new();
->>>>>>> 2840b88f
   map.push_back(1);
   assert!(map.contains(&1));
   assert!(!map.contains(&2));
@@ -16,12 +11,8 @@
 
 #[ cfg( feature = "collection_constructors" ) ]
 #[ test ]
-<<<<<<< HEAD
-fn constructor() {
-=======
 fn constructor() 
 {
->>>>>>> 2840b88f
   // test.case( "empty" );
   let got: the_module ::VecDeque< i32 > = the_module ::deque! {};
   let exp = the_module ::VecDeque ::new();
@@ -40,12 +31,8 @@
 
 #[ cfg( feature = "collection_into_constructors" ) ]
 #[ test ]
-<<<<<<< HEAD
-fn into_constructor() {
-=======
 fn into_constructor() 
 {
->>>>>>> 2840b88f
   // test.case( "empty" );
   let got: the_module ::VecDeque< i32 > = the_module ::into_vecd! {};
   let exp = the_module ::VecDeque ::new();
@@ -63,52 +50,6 @@
 }
 
 #[ test ]
-<<<<<<< HEAD
-fn iters() {
-  struct MyContainer {
-    entries: the_module::VecDeque<i32>,
-  }
-
-  impl IntoIterator for MyContainer {
-    type Item = i32;
-    type IntoIter = the_module::vec_deque::IntoIter<i32>;
-
-    fn into_iter(self) -> Self::IntoIter {
-      self.entries.into_iter()
-    }
-  }
-
-  impl<'a> IntoIterator for &'a MyContainer {
-    type Item = &'a i32;
-    type IntoIter = the_module::vec_deque::Iter<'a, i32>;
-
-    fn into_iter(self) -> Self::IntoIter {
-      self.entries.iter()
-    }
-  }
-
-  impl<'a> IntoIterator for &'a mut MyContainer {
-    type Item = &'a mut i32;
-    type IntoIter = the_module::vec_deque::IterMut<'a, i32>;
-
-    fn into_iter(self) -> Self::IntoIter {
-      self.entries.iter_mut()
-    }
-  }
-
-  let instance = MyContainer {
-    entries: the_module::VecDeque::from([1, 2, 3]),
-  };
-  let got: the_module::VecDeque<_> = instance.into_iter().collect();
-  let exp = the_module::VecDeque::from([1, 2, 3]);
-  assert_eq!(got, exp);
-
-  let instance = MyContainer {
-    entries: the_module::VecDeque::from([1, 2, 3]),
-  };
-  let got: the_module::VecDeque<_> = (&instance).into_iter().copied().collect();
-  let exp = the_module::VecDeque::from([1, 2, 3]);
-=======
 fn iters() 
 {
   struct MyContainer 
@@ -161,17 +102,12 @@
  };
   let got: the_module ::VecDeque< _ > = (&instance).into_iter().copied().collect();
   let exp = the_module ::VecDeque ::from([1, 2, 3]);
->>>>>>> 2840b88f
   assert_eq!(got, exp);
 
   let mut instance = MyContainer {
   entries: the_module ::VecDeque ::from([1, 2, 3]),
  };
   (&mut instance).into_iter().for_each(|v| *v *= 2);
-<<<<<<< HEAD
-  let exp = the_module::VecDeque::from([2, 4, 6]);
-=======
   let exp = the_module ::VecDeque ::from([2, 4, 6]);
->>>>>>> 2840b88f
   assert_eq!(instance.entries, exp);
 }