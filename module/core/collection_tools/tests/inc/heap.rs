use super :: *;

#[ test ]
<<<<<<< HEAD
fn reexport() {
  let mut map: the_module::BinaryHeap<i32> = the_module::BinaryHeap::new();
=======
fn reexport() 
{
  let mut map: the_module ::BinaryHeap< i32 > = the_module ::BinaryHeap ::new();
>>>>>>> 2840b88f
  map.push(1);
  let exp = Some(1).as_ref();
  let got = map.peek();
  assert_eq!(exp, got);
}

#[ cfg( feature = "collection_constructors" ) ]
#[ test ]
<<<<<<< HEAD
fn constructor() {
=======
fn constructor() 
{
>>>>>>> 2840b88f
  // test.case( "empty" );
  let got: the_module ::BinaryHeap< i32 > = the_module ::heap! {};
  let exp: the_module ::BinaryHeap< i32 > = the_module ::BinaryHeap ::new();
  assert_eq!(got.into_vec(), exp.into_vec());

  // test.case( "multiple entry" );
  let got = the_module ::heap! { 3, 13 };
  let mut exp = the_module ::BinaryHeap ::new();
  exp.push(3);
  exp.push(13);
  assert_eq!(got.into_sorted_vec(), exp.into_sorted_vec());
}

#[ cfg( feature = "collection_into_constructors" ) ]
#[ test ]
<<<<<<< HEAD
fn into_constructor() {
=======
fn into_constructor() 
{
>>>>>>> 2840b88f
  // test.case( "empty" );
  let got: the_module ::BinaryHeap< i32 > = the_module ::into_heap! {};
  let exp = the_module ::BinaryHeap :: < i32 > ::new();
  assert_eq!(got.into_vec(), exp.into_vec());

  // test.case( "multiple entry" );
  let got: the_module ::BinaryHeap< i32 > = the_module ::into_heap! { 3, 13 };
  let mut exp = the_module ::BinaryHeap ::new();
  exp.push(3);
  exp.push(13);
  assert_eq!(got.into_sorted_vec(), exp.into_sorted_vec());
}

#[ test ]
<<<<<<< HEAD
fn iters() {
  struct MyContainer {
    entries: the_module::BinaryHeap<i32>,
  }
=======
fn iters() 
{
  struct MyContainer 
  {
  entries: the_module ::BinaryHeap< i32 >,
 }
>>>>>>> 2840b88f

  impl IntoIterator for MyContainer 
  {
  type Item = i32;
  type IntoIter = the_module ::binary_heap ::IntoIter< i32 >;

  fn into_iter(self) -> Self ::IntoIter 
  {
   self.entries.into_iter()
 }
 }

  impl< 'a > IntoIterator for &'a MyContainer 
{
  type Item = &'a i32;
  type IntoIter = the_module ::binary_heap ::Iter< 'a, i32 >;

  fn into_iter(self) -> Self ::IntoIter 
  {
   self.entries.iter()
 }
 }

  let instance = MyContainer {
<<<<<<< HEAD
    entries: the_module::BinaryHeap::from([1, 2, 3]),
  };
  let got: the_module::BinaryHeap<i32> = instance.into_iter().collect();
  let exp: the_module::BinaryHeap<i32> = the_module::BinaryHeap::from([1, 2, 3]);
  assert_eq!(got.into_sorted_vec(), exp.into_sorted_vec());

  let instance = MyContainer {
    entries: the_module::BinaryHeap::from([1, 2, 3]),
  };
  let got: the_module::BinaryHeap<i32> = (&instance).into_iter().copied().collect();
  let exp: the_module::BinaryHeap<i32> = the_module::BinaryHeap::from([1, 2, 3]);
=======
  entries: the_module ::BinaryHeap ::from([1, 2, 3]),
 };
  let got: the_module ::BinaryHeap< i32 > = instance.into_iter().collect();
  let exp: the_module ::BinaryHeap< i32 > = the_module ::BinaryHeap ::from([1, 2, 3]);
  assert_eq!(got.into_sorted_vec(), exp.into_sorted_vec());

  let instance = MyContainer {
  entries: the_module ::BinaryHeap ::from([1, 2, 3]),
 };
  let got: the_module ::BinaryHeap< i32 > = (&instance).into_iter().copied().collect();
  let exp: the_module ::BinaryHeap< i32 > = the_module ::BinaryHeap ::from([1, 2, 3]);
>>>>>>> 2840b88f
  assert_eq!(got.into_sorted_vec(), exp.into_sorted_vec());
}<|MERGE_RESOLUTION|>--- conflicted
+++ resolved
@@ -1,14 +1,9 @@
 use super :: *;
 
 #[ test ]
-<<<<<<< HEAD
-fn reexport() {
-  let mut map: the_module::BinaryHeap<i32> = the_module::BinaryHeap::new();
-=======
 fn reexport() 
 {
   let mut map: the_module ::BinaryHeap< i32 > = the_module ::BinaryHeap ::new();
->>>>>>> 2840b88f
   map.push(1);
   let exp = Some(1).as_ref();
   let got = map.peek();
@@ -17,12 +12,8 @@
 
 #[ cfg( feature = "collection_constructors" ) ]
 #[ test ]
-<<<<<<< HEAD
-fn constructor() {
-=======
 fn constructor() 
 {
->>>>>>> 2840b88f
   // test.case( "empty" );
   let got: the_module ::BinaryHeap< i32 > = the_module ::heap! {};
   let exp: the_module ::BinaryHeap< i32 > = the_module ::BinaryHeap ::new();
@@ -38,12 +29,8 @@
 
 #[ cfg( feature = "collection_into_constructors" ) ]
 #[ test ]
-<<<<<<< HEAD
-fn into_constructor() {
-=======
 fn into_constructor() 
 {
->>>>>>> 2840b88f
   // test.case( "empty" );
   let got: the_module ::BinaryHeap< i32 > = the_module ::into_heap! {};
   let exp = the_module ::BinaryHeap :: < i32 > ::new();
@@ -58,19 +45,12 @@
 }
 
 #[ test ]
-<<<<<<< HEAD
-fn iters() {
-  struct MyContainer {
-    entries: the_module::BinaryHeap<i32>,
-  }
-=======
 fn iters() 
 {
   struct MyContainer 
   {
   entries: the_module ::BinaryHeap< i32 >,
  }
->>>>>>> 2840b88f
 
   impl IntoIterator for MyContainer 
   {
@@ -95,19 +75,6 @@
  }
 
   let instance = MyContainer {
-<<<<<<< HEAD
-    entries: the_module::BinaryHeap::from([1, 2, 3]),
-  };
-  let got: the_module::BinaryHeap<i32> = instance.into_iter().collect();
-  let exp: the_module::BinaryHeap<i32> = the_module::BinaryHeap::from([1, 2, 3]);
-  assert_eq!(got.into_sorted_vec(), exp.into_sorted_vec());
-
-  let instance = MyContainer {
-    entries: the_module::BinaryHeap::from([1, 2, 3]),
-  };
-  let got: the_module::BinaryHeap<i32> = (&instance).into_iter().copied().collect();
-  let exp: the_module::BinaryHeap<i32> = the_module::BinaryHeap::from([1, 2, 3]);
-=======
   entries: the_module ::BinaryHeap ::from([1, 2, 3]),
  };
   let got: the_module ::BinaryHeap< i32 > = instance.into_iter().collect();
@@ -119,6 +86,5 @@
  };
   let got: the_module ::BinaryHeap< i32 > = (&instance).into_iter().copied().collect();
   let exp: the_module ::BinaryHeap< i32 > = the_module ::BinaryHeap ::from([1, 2, 3]);
->>>>>>> 2840b88f
   assert_eq!(got.into_sorted_vec(), exp.into_sorted_vec());
 }