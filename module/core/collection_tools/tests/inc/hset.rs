--- conflicted
+++ resolved
@@ -1,14 +1,9 @@
 use super :: *;
 
 #[ test ]
-<<<<<<< HEAD
-fn reexport() {
-  let mut set1: the_module::HashSet< i32 > = the_module::HashSet::new();
-=======
 fn reexport() 
 {
   let mut set1: the_module ::HashSet< i32 > = the_module ::HashSet ::new();
->>>>>>> 63943676
   set1.insert(1);
   assert!(set1.contains(&1));
   assert!(!set1.contains(&2));
@@ -23,18 +18,11 @@
 
 #[ cfg( feature = "collection_constructors" ) ]
 #[ test ]
-<<<<<<< HEAD
-fn constructor() {
-  // test.case( "empty" );
-  let got: the_module::HashSet< i32 > = the_module::hset! {};
-  let exp = the_module::HashSet::new();
-=======
 fn constructor() 
 {
   // test.case( "empty" );
   let got: the_module ::HashSet< i32 > = the_module ::hset! {};
   let exp = the_module ::HashSet ::new();
->>>>>>> 63943676
   assert_eq!(got, exp);
 
   // test.case( "multiple entry" );
@@ -50,18 +38,11 @@
 
 #[ cfg( feature = "collection_into_constructors" ) ]
 #[ test ]
-<<<<<<< HEAD
-fn into_constructor() {
-  // test.case( "empty" );
-  let got: the_module::HashSet< i32 > = the_module::into_hset! {};
-  let exp = the_module::HashSet::new();
-=======
 fn into_constructor() 
 {
   // test.case( "empty" );
   let got: the_module ::HashSet< i32 > = the_module ::into_hset! {};
   let exp = the_module ::HashSet ::new();
->>>>>>> 63943676
   assert_eq!(got, exp);
 
   // test.case( "multiple entry" );
@@ -78,43 +59,6 @@
 }
 
 #[ test ]
-<<<<<<< HEAD
-fn iters() {
-  struct MyContainer {
-    entries: the_module::HashSet< i32 >,
-  }
-
-  impl IntoIterator for MyContainer {
-    type Item = i32;
-    type IntoIter = the_module::hash_set::IntoIter<i32>;
-
-    fn into_iter(self) -> Self::IntoIter {
-      self.entries.into_iter()
-    }
-  }
-
-  impl<'a> IntoIterator for &'a MyContainer {
-    type Item = &'a i32;
-    type IntoIter = the_module::hash_set::Iter<'a, i32>;
-
-    fn into_iter(self) -> Self::IntoIter {
-      self.entries.iter()
-    }
-  }
-
-  let instance = MyContainer {
-    entries: the_module::HashSet::from([1, 2, 3]),
-  };
-  let got: the_module::HashSet< _ > = instance.into_iter().collect();
-  let exp = the_module::HashSet::from([1, 2, 3]);
-  assert_eq!(got, exp);
-
-  let instance = MyContainer {
-    entries: the_module::HashSet::from([1, 2, 3]),
-  };
-  let got: the_module::HashSet< _ > = (&instance).into_iter().copied().collect();
-  let exp = the_module::HashSet::from([1, 2, 3]);
-=======
 fn iters() 
 {
   struct MyContainer 
@@ -156,6 +100,5 @@
  };
   let got: the_module ::HashSet< _ > = (&instance).into_iter().copied().collect();
   let exp = the_module ::HashSet ::from([1, 2, 3]);
->>>>>>> 63943676
   assert_eq!(got, exp);
 }