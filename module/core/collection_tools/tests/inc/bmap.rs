--- conflicted
+++ resolved
@@ -1,14 +1,9 @@
 use super :: *;
 
 #[ test ]
-<<<<<<< HEAD
-fn reexport() {
-  let mut map: the_module::BTreeMap< i32, i32 > = the_module::BTreeMap::new();
-=======
 fn reexport() 
 {
   let mut map: the_module ::BTreeMap< i32, i32 > = the_module ::BTreeMap ::new();
->>>>>>> 63943676
   map.insert(1, 2);
   let exp = 2;
   let got = *map.get(&1).unwrap();
@@ -17,18 +12,11 @@
 
 #[ cfg( feature = "collection_constructors" ) ]
 #[ test ]
-<<<<<<< HEAD
-fn constructor() {
-  // test.case( "empty" );
-  let got: the_module::BTreeMap< i32, i32 > = the_module::bmap! {};
-  let exp = the_module::BTreeMap::new();
-=======
 fn constructor() 
 {
   // test.case( "empty" );
   let got: the_module ::BTreeMap< i32, i32 > = the_module ::bmap! {};
   let exp = the_module ::BTreeMap ::new();
->>>>>>> 63943676
   assert_eq!(got, exp);
 
   // test.case( "multiple entry" );
@@ -44,18 +32,11 @@
 
 #[ cfg( feature = "collection_into_constructors" ) ]
 #[ test ]
-<<<<<<< HEAD
-fn into_constructor() {
-  // test.case( "empty" );
-  let got: the_module::BTreeMap< i32, i32 > = the_module::into_bmap! {};
-  let exp = the_module::BTreeMap::new();
-=======
 fn into_constructor() 
 {
   // test.case( "empty" );
   let got: the_module ::BTreeMap< i32, i32 > = the_module ::into_bmap! {};
   let exp = the_module ::BTreeMap ::new();
->>>>>>> 63943676
   assert_eq!(got, exp);
 
   // test.case( "multiple entry" );
@@ -70,19 +51,12 @@
 }
 
 #[ test ]
-<<<<<<< HEAD
-fn iters() {
-  struct MyContainer {
-    entries: the_module::BTreeMap< i32, i32 >,
-  }
-=======
 fn iters() 
 {
   struct MyContainer 
   {
   entries: the_module ::BTreeMap< i32, i32 >,
  }
->>>>>>> 63943676
 
   impl IntoIterator for MyContainer 
   {
@@ -107,19 +81,6 @@
  }
 
   let instance = MyContainer {
-<<<<<<< HEAD
-    entries: the_module::BTreeMap::from([(1, 3), (2, 2), (3, 1)]),
-  };
-  let got: the_module::BTreeMap< _, _ > = instance.into_iter().collect();
-  let exp = the_module::BTreeMap::from([(1, 3), (2, 2), (3, 1)]);
-  assert_eq!(got, exp);
-
-  let instance = MyContainer {
-    entries: the_module::BTreeMap::from([(1, 3), (2, 2), (3, 1)]),
-  };
-  let got: the_module::BTreeMap< _, _ > = (&instance).into_iter().map(|(k, v)| (*k, *v)).collect();
-  let exp = the_module::BTreeMap::from([(1, 3), (2, 2), (3, 1)]);
-=======
   entries: the_module ::BTreeMap ::from([(1, 3), (2, 2), (3, 1)]),
  };
   let got: the_module ::BTreeMap< _, _ > = instance.into_iter().collect();
@@ -131,6 +92,5 @@
  };
   let got: the_module ::BTreeMap< _, _ > = (&instance).into_iter().map(|(k, v)| (*k, *v)).collect();
   let exp = the_module ::BTreeMap ::from([(1, 3), (2, 2), (3, 1)]);
->>>>>>> 63943676
   assert_eq!(got, exp);
 }