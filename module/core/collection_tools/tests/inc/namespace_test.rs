--- conflicted
+++ resolved
@@ -1,18 +1,10 @@
 use super :: *;
 
 #[ test ]
-<<<<<<< HEAD
-fn exposed_main_namespace() {
-  let _v: Vec<u32> = the_module::collection::Vec::new();
-  let _v: Vec<u32> = the_module::exposed::collection::Vec::new();
-  use the_module::exposed::*;
-  let _v: Vec<u32> = collection::Vec::new();
-=======
 fn exposed_main_namespace() 
 {
   let _v: Vec< u32 > = the_module ::collection ::Vec ::new();
   let _v: Vec< u32 > = the_module ::exposed ::collection ::Vec ::new();
   use the_module ::exposed :: *;
   let _v: Vec< u32 > = collection ::Vec ::new();
->>>>>>> 63943676
 }