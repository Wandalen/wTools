use super :: *;

#[ test ]
<<<<<<< HEAD
fn reexport() {
  let mut map1: the_module::HashMap< i32, i32 > = the_module::HashMap::new();
=======
fn reexport() 
{
  let mut map1: the_module ::HashMap< i32, i32 > = the_module ::HashMap ::new();
>>>>>>> 2840b88f
  map1.insert(1, 2);
  let exp = 2;
  let got = *map1.get(&1).unwrap();
  assert_eq!(exp, got);

  let mut map2: the_module ::Map< i32, i32 > = the_module ::Map ::new();
  map2.insert(1, 2);
  let exp = 2;
  let got = *map2.get(&1).unwrap();
  assert_eq!(exp, got);

  assert_eq!(map1, map2);
}

#[ cfg( feature = "collection_constructors" ) ]
#[ test ]
<<<<<<< HEAD
fn constructor() {
  // test.case( "empty" );
  let got: the_module::HashMap< i32, i32 > = the_module::hmap! {};
  let exp = the_module::HashMap::new();
=======
fn constructor() 
{
  // test.case( "empty" );
  let got: the_module ::HashMap< i32, i32 > = the_module ::hmap! {};
  let exp = the_module ::HashMap ::new();
>>>>>>> 2840b88f
  assert_eq!(got, exp);

  // test.case( "multiple entry" );
  let got = the_module ::hmap! { 3 => 13, 4 => 1 };
  let mut exp = the_module ::HashMap ::new();
  exp.insert(3, 13);
  exp.insert(4, 1);
  assert_eq!(got, exp);

  let _got = the_module ::hmap!( "a" => "b" );
  let _got = the_module ::exposed ::hmap!( "a" => "b" );
}

#[ cfg( feature = "collection_into_constructors" ) ]
#[ test ]
<<<<<<< HEAD
fn into_constructor() {
  // test.case( "empty" );
  let got: the_module::HashMap< i32, i32 > = the_module::into_hmap! {};
  let exp = the_module::HashMap::new();
=======
fn into_constructor() 
{
  // test.case( "empty" );
  let got: the_module ::HashMap< i32, i32 > = the_module ::into_hmap! {};
  let exp = the_module ::HashMap ::new();
>>>>>>> 2840b88f
  assert_eq!(got, exp);

  // test.case( "multiple entry" );
  let got = the_module ::into_hmap! { 3 => 13, 4 => 1 };
  let mut exp = the_module ::HashMap ::new();
  exp.insert(3, 13);
  exp.insert(4, 1);
  assert_eq!(got, exp);

  // Note: Cross-crate type compatibility issue - these macros return test_tools ::HashMap
  // but the test expects collection_tools ::HashMap. This is an architectural limitation.
  // drop(the_module ::into_hmap!( "a" => "b" ));
  // drop(the_module ::exposed ::into_hmap!( "a" => "b" ));
}

#[ test ]
<<<<<<< HEAD
fn iters() {
  struct MyContainer {
    entries: the_module::HashMap< i32, i32 >,
  }

  impl IntoIterator for MyContainer {
    type Item = (i32, i32);
    type IntoIter = the_module::hash_map::IntoIter<i32, i32>;

    fn into_iter(self) -> Self::IntoIter {
      self.entries.into_iter()
    }
  }

  impl<'a> IntoIterator for &'a MyContainer {
    type Item = (&'a i32, &'a i32);
    type IntoIter = the_module::hash_map::Iter<'a, i32, i32>;

    fn into_iter(self) -> Self::IntoIter {
      self.entries.iter()
    }
  }

  impl<'a> IntoIterator for &'a mut MyContainer {
    type Item = (&'a i32, &'a mut i32);
    type IntoIter = the_module::hash_map::IterMut<'a, i32, i32>;

    fn into_iter(self) -> Self::IntoIter {
      self.entries.iter_mut()
    }
  }

  let instance = MyContainer {
    entries: the_module::HashMap::from([(1, 3), (2, 2), (3, 1)]),
  };
  let got: the_module::HashMap< _, _ > = instance.into_iter().collect();
  let exp = the_module::HashMap::from([(1, 3), (2, 2), (3, 1)]);
  assert_eq!(got, exp);

  let instance = MyContainer {
    entries: the_module::HashMap::from([(1, 3), (2, 2), (3, 1)]),
  };
  let got: the_module::HashMap< _, _ > = (&instance).into_iter().map(|(k, v)| (*k, *v)).collect();
  let exp = the_module::HashMap::from([(1, 3), (2, 2), (3, 1)]);
=======
fn iters() 
{
  struct MyContainer 
  {
  entries: the_module ::HashMap< i32, i32 >,
 }

  impl IntoIterator for MyContainer 
  {
  type Item = (i32, i32);
  type IntoIter = the_module ::hash_map ::IntoIter< i32, i32 >;

  fn into_iter(self) -> Self ::IntoIter 
  {
   self.entries.into_iter()
 }
 }

  impl< 'a > IntoIterator for &'a MyContainer 
{
  type Item = (&'a i32, &'a i32);
  type IntoIter = the_module ::hash_map ::Iter< 'a, i32, i32 >;

  fn into_iter(self) -> Self ::IntoIter 
  {
   self.entries.iter()
 }
 }

  impl< 'a > IntoIterator for &'a mut MyContainer 
{
  type Item = (&'a i32, &'a mut i32);
  type IntoIter = the_module ::hash_map ::IterMut< 'a, i32, i32 >;

  fn into_iter(self) -> Self ::IntoIter 
  {
   self.entries.iter_mut()
 }
 }

  let instance = MyContainer {
  entries: the_module ::HashMap ::from([(1, 3), (2, 2), (3, 1)]),
 };
  let got: the_module ::HashMap< _, _ > = instance.into_iter().collect();
  let exp = the_module ::HashMap ::from([(1, 3), (2, 2), (3, 1)]);
  assert_eq!(got, exp);

  let instance = MyContainer {
  entries: the_module ::HashMap ::from([(1, 3), (2, 2), (3, 1)]),
 };
  let got: the_module ::HashMap< _, _ > = (&instance).into_iter().map(|(k, v)| (*k, *v)).collect();
  let exp = the_module ::HashMap ::from([(1, 3), (2, 2), (3, 1)]);
>>>>>>> 2840b88f
  assert_eq!(got, exp);

  let mut instance = MyContainer {
  entries: the_module ::HashMap ::from([(1, 3), (2, 2), (3, 1)]),
 };
  (&mut instance).into_iter().for_each(|(_, v)| *v *= 2);
<<<<<<< HEAD
  let exp = the_module::HashMap::from([(1, 6), (2, 4), (3, 2)]);
=======
  let exp = the_module ::HashMap ::from([(1, 6), (2, 4), (3, 2)]);
>>>>>>> 2840b88f
  assert_eq!(instance.entries, exp);
}<|MERGE_RESOLUTION|>--- conflicted
+++ resolved
@@ -1,14 +1,9 @@
 use super :: *;
 
 #[ test ]
-<<<<<<< HEAD
-fn reexport() {
-  let mut map1: the_module::HashMap< i32, i32 > = the_module::HashMap::new();
-=======
 fn reexport() 
 {
   let mut map1: the_module ::HashMap< i32, i32 > = the_module ::HashMap ::new();
->>>>>>> 2840b88f
   map1.insert(1, 2);
   let exp = 2;
   let got = *map1.get(&1).unwrap();
@@ -25,18 +20,11 @@
 
 #[ cfg( feature = "collection_constructors" ) ]
 #[ test ]
-<<<<<<< HEAD
-fn constructor() {
-  // test.case( "empty" );
-  let got: the_module::HashMap< i32, i32 > = the_module::hmap! {};
-  let exp = the_module::HashMap::new();
-=======
 fn constructor() 
 {
   // test.case( "empty" );
   let got: the_module ::HashMap< i32, i32 > = the_module ::hmap! {};
   let exp = the_module ::HashMap ::new();
->>>>>>> 2840b88f
   assert_eq!(got, exp);
 
   // test.case( "multiple entry" );
@@ -52,18 +40,11 @@
 
 #[ cfg( feature = "collection_into_constructors" ) ]
 #[ test ]
-<<<<<<< HEAD
-fn into_constructor() {
-  // test.case( "empty" );
-  let got: the_module::HashMap< i32, i32 > = the_module::into_hmap! {};
-  let exp = the_module::HashMap::new();
-=======
 fn into_constructor() 
 {
   // test.case( "empty" );
   let got: the_module ::HashMap< i32, i32 > = the_module ::into_hmap! {};
   let exp = the_module ::HashMap ::new();
->>>>>>> 2840b88f
   assert_eq!(got, exp);
 
   // test.case( "multiple entry" );
@@ -80,52 +61,6 @@
 }
 
 #[ test ]
-<<<<<<< HEAD
-fn iters() {
-  struct MyContainer {
-    entries: the_module::HashMap< i32, i32 >,
-  }
-
-  impl IntoIterator for MyContainer {
-    type Item = (i32, i32);
-    type IntoIter = the_module::hash_map::IntoIter<i32, i32>;
-
-    fn into_iter(self) -> Self::IntoIter {
-      self.entries.into_iter()
-    }
-  }
-
-  impl<'a> IntoIterator for &'a MyContainer {
-    type Item = (&'a i32, &'a i32);
-    type IntoIter = the_module::hash_map::Iter<'a, i32, i32>;
-
-    fn into_iter(self) -> Self::IntoIter {
-      self.entries.iter()
-    }
-  }
-
-  impl<'a> IntoIterator for &'a mut MyContainer {
-    type Item = (&'a i32, &'a mut i32);
-    type IntoIter = the_module::hash_map::IterMut<'a, i32, i32>;
-
-    fn into_iter(self) -> Self::IntoIter {
-      self.entries.iter_mut()
-    }
-  }
-
-  let instance = MyContainer {
-    entries: the_module::HashMap::from([(1, 3), (2, 2), (3, 1)]),
-  };
-  let got: the_module::HashMap< _, _ > = instance.into_iter().collect();
-  let exp = the_module::HashMap::from([(1, 3), (2, 2), (3, 1)]);
-  assert_eq!(got, exp);
-
-  let instance = MyContainer {
-    entries: the_module::HashMap::from([(1, 3), (2, 2), (3, 1)]),
-  };
-  let got: the_module::HashMap< _, _ > = (&instance).into_iter().map(|(k, v)| (*k, *v)).collect();
-  let exp = the_module::HashMap::from([(1, 3), (2, 2), (3, 1)]);
-=======
 fn iters() 
 {
   struct MyContainer 
@@ -178,17 +113,12 @@
  };
   let got: the_module ::HashMap< _, _ > = (&instance).into_iter().map(|(k, v)| (*k, *v)).collect();
   let exp = the_module ::HashMap ::from([(1, 3), (2, 2), (3, 1)]);
->>>>>>> 2840b88f
   assert_eq!(got, exp);
 
   let mut instance = MyContainer {
   entries: the_module ::HashMap ::from([(1, 3), (2, 2), (3, 1)]),
  };
   (&mut instance).into_iter().for_each(|(_, v)| *v *= 2);
-<<<<<<< HEAD
-  let exp = the_module::HashMap::from([(1, 6), (2, 4), (3, 2)]);
-=======
   let exp = the_module ::HashMap ::from([(1, 6), (2, 4), (3, 2)]);
->>>>>>> 2840b88f
   assert_eq!(instance.entries, exp);
 }