use super :: *;

#[ allow( unused_imports ) ]
<<<<<<< HEAD
use test_tools::exposed::*;
=======
use test_tools ::exposed :: *;
>>>>>>> 2840b88f

mod bmap;
mod bset;
mod deque;
mod heap;
mod hmap;
mod hset;
mod llist;
mod vec;

mod components;
mod namespace_test;

// qqq: make subdirectory for each container -- done
// qqq: don't put tests otsude of directory `inc` -- done<|MERGE_RESOLUTION|>--- conflicted
+++ resolved
@@ -1,11 +1,7 @@
 use super :: *;
 
 #[ allow( unused_imports ) ]
-<<<<<<< HEAD
-use test_tools::exposed::*;
-=======
 use test_tools ::exposed :: *;
->>>>>>> 2840b88f
 
 mod bmap;
 mod bset;
