--- conflicted
+++ resolved
@@ -2,30 +2,18 @@
 #![ doc( html_logo_url = "https://raw.githubusercontent.com/Wandalen/wTools/master/asset/img/logo_v3_trans_square.png" ) ]
 #![ doc(
   html_favicon_url = "https://raw.githubusercontent.com/Wandalen/wTools/alpha/asset/img/logo_v3_trans_square_icon_small_v2.ico"
-<<<<<<< HEAD
-)]
-#![doc(html_root_url = "https://docs.rs/collection_tools/latest/collection_tools/")]
-#![ cfg_attr( doc, doc = include_str!( concat!( env!( "CARGO_MANIFEST_DIR" ), "/", "readme.md" ) ) ) ]
-#![ cfg_attr( not( doc ), doc = "Collection tools for Rust" ) ]
-#![allow(clippy::mod_module_files)]
-=======
 ) ]
 #![ doc( html_root_url = "https://docs.rs/collection_tools/latest/collection_tools/" ) ]
 #![ cfg_attr( doc, doc = include_str!( concat!( env!( "CARGO_MANIFEST_DIR" ), "/", "readme.md" ) ) ) ]
 #![ cfg_attr( not( doc ), doc = "Collection tools for Rust" ) ]
 #![ allow( clippy::mod_module_files ) ]
->>>>>>> 63943676
 // #[ cfg( feature = "enabled" ) ]
 // #[ cfg( any( feature = "use_alloc", not( feature = "no_std" ) ) ) ]
 // extern crate alloc;
 
 /// Module containing all collection macros
 #[ cfg( feature = "enabled" ) ]
-<<<<<<< HEAD
-#[cfg(any(feature = "use_alloc", not(feature = "no_std")))]
-=======
 #[ cfg( any( feature = "use_alloc", not( feature = "no_std" ) ) ) ]
->>>>>>> 63943676
 pub mod collection;
 
 // #[ cfg( feature = "enabled" ) ]
@@ -34,13 +22,8 @@
 
 /// Namespace with dependencies.
 #[ cfg( feature = "enabled" ) ]
-<<<<<<< HEAD
-pub mod dependency {
-
-=======
 pub mod dependency
 {
->>>>>>> 63943676
   #[ cfg( feature = "use_alloc" ) ]
   pub use ::hashbrown;
 }
@@ -54,12 +37,8 @@
 /// Own namespace of the module.
 #[ cfg( feature = "enabled" ) ]
 #[ allow( unused_imports ) ]
-<<<<<<< HEAD
-pub mod own {
-=======
 pub mod own
 {
->>>>>>> 63943676
   // use super::*;
 
   #[ doc( inline ) ]
@@ -68,23 +47,15 @@
 
   #[ doc( inline ) ]
   #[ allow( clippy::useless_attribute, clippy::pub_use ) ]
-<<<<<<< HEAD
-  #[cfg(any(feature = "use_alloc", not(feature = "no_std")))]
-=======
   #[ cfg( any( feature = "use_alloc", not( feature = "no_std" ) ) ) ]
->>>>>>> 63943676
   pub use super::collection::own::*;
 }
 
 /// Parented namespace of the module.
 #[ cfg( feature = "enabled" ) ]
 #[ allow( unused_imports ) ]
-<<<<<<< HEAD
-pub mod orphan {
-=======
 pub mod orphan
 {
->>>>>>> 63943676
 
   use super::*;
   #[ doc( inline ) ]
@@ -93,57 +64,35 @@
 
   #[ doc( inline ) ]
   #[ allow( clippy::useless_attribute, clippy::pub_use ) ]
-<<<<<<< HEAD
-  #[cfg(any(feature = "use_alloc", not(feature = "no_std")))]
-=======
   #[ cfg( any( feature = "use_alloc", not( feature = "no_std" ) ) ) ]
->>>>>>> 63943676
   pub use collection::orphan::*;
 }
 
 /// Exposed namespace of the module.
 #[ cfg( feature = "enabled" ) ]
 #[ allow( unused_imports ) ]
-<<<<<<< HEAD
-pub mod exposed {
-=======
 pub mod exposed
 {
->>>>>>> 63943676
 
   use super::*;
 
   #[ doc( inline ) ]
   #[ allow( clippy::useless_attribute, clippy::pub_use ) ]
-<<<<<<< HEAD
-  #[cfg(any(feature = "use_alloc", not(feature = "no_std")))]
-=======
   #[ cfg( any( feature = "use_alloc", not( feature = "no_std" ) ) ) ]
->>>>>>> 63943676
   pub use prelude::*;
 
   #[ doc( inline ) ]
   #[ allow( clippy::useless_attribute, clippy::pub_use ) ]
-<<<<<<< HEAD
-  #[cfg(any(feature = "use_alloc", not(feature = "no_std")))]
-=======
   #[ cfg( any( feature = "use_alloc", not( feature = "no_std" ) ) ) ]
->>>>>>> 63943676
   pub use collection::exposed::*;
 }
 
 /// Prelude to use essentials: `use my_module::prelude::*`.
 #[ cfg( feature = "enabled" ) ]
-<<<<<<< HEAD
-#[cfg(any(feature = "use_alloc", not(feature = "no_std")))]
-#[ allow( unused_imports ) ]
-pub mod prelude {
-=======
 #[ cfg( any( feature = "use_alloc", not( feature = "no_std" ) ) ) ]
 #[ allow( unused_imports ) ]
 pub mod prelude
 {
->>>>>>> 63943676
   use super::collection;
 
   #[ doc( inline ) ]
@@ -153,14 +102,6 @@
 
 /// Empty prelude for no_std configurations
 #[ cfg( feature = "enabled" ) ]
-<<<<<<< HEAD
-#[cfg(all(feature = "no_std", not(feature = "use_alloc")))]
-#[ allow( unused_imports ) ]
-pub mod prelude {
-}
-
-// pub use own::collection as xxx;
-=======
 #[ cfg( all( feature = "no_std", not( feature = "use_alloc" ) ) ) ]
 #[ allow( unused_imports ) ]
 pub mod prelude
@@ -168,7 +109,6 @@
 }
 
 // pub use own ::collection as xxx;
->>>>>>> 63943676
 // pub use hmap as xxx;
 // pub use own ::HashMap as xxx;
 // pub fn x()
