/// Not meant to be called directly.
#[ doc( hidden ) ]
#[ macro_export( local_inner_macros ) ]
macro_rules! count
{
  ( @single $( $x: tt )* ) => ( () );

  (
  @count $( $rest: expr ),*
 )
  =>
  (
  < [ () ] > ::len( &[ $( count!( @single $rest ) ),* ] )
 );
}

#[ cfg( feature = "enabled" ) ]
<<<<<<< HEAD
#[cfg(any(feature = "use_alloc", not(feature = "no_std")))]
=======
#[ cfg(any(feature = "use_alloc", not(feature = "no_std"))) ]
>>>>>>> 2840b88f
extern crate alloc;

/// [`std ::collections ::BinaryHeap`] macros
pub mod binary_heap;
/// [`std ::collections ::BTreeMap`] macros
pub mod btree_map;
/// [`std ::collections ::BTreeSet`] macros
pub mod btree_set;
/// [`std ::collections ::HashMap`] macros
pub mod hash_map;
/// [`std ::collections ::HashSet`] macros
pub mod hash_set;
/// [`std ::collections ::LinkedList`] macros
pub mod linked_list;
/// [`std ::collections ::VecDeque`] macros
pub mod vec_deque;
/// [Vec] macros
pub mod vector;

#[ doc( inline ) ]
#[ allow( unused_imports ) ]
#[ cfg( feature = "enabled" ) ]
<<<<<<< HEAD
#[ allow( clippy::pub_use ) ]
pub use own::*;
=======
#[ allow( clippy ::pub_use ) ]
pub use own :: *;
>>>>>>> 2840b88f

/// Own namespace of the module.
#[ cfg( feature = "enabled" ) ]
#[ allow( unused_imports ) ]
<<<<<<< HEAD
pub mod own {
=======
pub mod own 
{
>>>>>>> 2840b88f

  use super :: *;

  #[ doc( inline ) ]
<<<<<<< HEAD
  #[ allow( clippy::useless_attribute, clippy::pub_use ) ]
  pub use orphan::*;
  // xxx2 : check
=======
  #[ allow( clippy ::useless_attribute, clippy ::pub_use ) ]
  pub use orphan :: *;
  // xxx2: check
>>>>>>> 2840b88f
}

/// Parented namespace of the module.
#[ cfg( feature = "enabled" ) ]
#[ allow( unused_imports ) ]
<<<<<<< HEAD
pub mod orphan {

  use super::*;
  #[ doc( inline ) ]
  #[ allow( clippy::useless_attribute, clippy::pub_use ) ]
  pub use exposed::*;
=======
pub mod orphan 
{

  use super :: *;
  #[ doc( inline ) ]
  #[ allow( clippy ::useless_attribute, clippy ::pub_use ) ]
  pub use exposed :: *;
>>>>>>> 2840b88f
}

/// Exposed namespace of the module.
#[ cfg( feature = "enabled" ) ]
#[ allow( unused_imports ) ]
<<<<<<< HEAD
pub mod exposed {
=======
pub mod exposed 
{
>>>>>>> 2840b88f

  use super :: *;

  #[ doc( inline ) ]
<<<<<<< HEAD
  #[ allow( clippy::useless_attribute, clippy::pub_use ) ]
  pub use prelude::*;

  #[ doc( inline ) ]
  #[ allow( clippy::useless_attribute, clippy::pub_use ) ]
  pub use super::super::collection;

  #[ doc( inline ) ]
  #[ allow( clippy::useless_attribute, clippy::pub_use ) ]
  pub use super::{btree_map, btree_set, binary_heap, hash_map, hash_set, linked_list, vector, vec_deque};

  #[ doc( inline ) ]
  #[cfg(any(feature = "use_alloc", not(feature = "no_std")))]
  #[ cfg( feature = "collection_constructors" ) ]
  #[ allow( clippy::useless_attribute, clippy::pub_use ) ]
  pub use crate::{vec as dlist, deque, llist, hset, hmap, bmap, bset};

  #[ doc( inline ) ]
  #[cfg(any(feature = "use_alloc", not(feature = "no_std")))]
  #[ cfg( feature = "collection_into_constructors" ) ]
  #[ allow( clippy::useless_attribute, clippy::pub_use ) ]
  pub use crate::{into_vec, into_vec as into_dlist, into_vecd, into_llist, into_hset, into_hmap, into_bmap, into_bset};

  // #[ cfg( feature = "reexports" ) ]
  #[cfg(any(feature = "use_alloc", not(feature = "no_std")))]
  #[ doc( inline ) ]
  #[ allow( clippy::useless_attribute, clippy::pub_use ) ]
=======
  #[ allow( clippy ::useless_attribute, clippy ::pub_use ) ]
  pub use prelude :: *;

  #[ doc( inline ) ]
  #[ allow( clippy ::useless_attribute, clippy ::pub_use ) ]
  pub use super ::super ::collection;

  #[ doc( inline ) ]
  #[ allow( clippy ::useless_attribute, clippy ::pub_use ) ]
  pub use super :: { btree_map, btree_set, binary_heap, hash_map, hash_set, linked_list, vector, vec_deque };

  #[ doc( inline ) ]
  #[ cfg(any(feature = "use_alloc", not(feature = "no_std"))) ]
  #[ cfg( feature = "collection_constructors" ) ]
  #[ allow( clippy ::useless_attribute, clippy ::pub_use ) ]
  pub use crate :: { vec as dlist, deque, llist, hset, hmap, bmap, bset };

  #[ doc( inline ) ]
  #[ cfg(any(feature = "use_alloc", not(feature = "no_std"))) ]
  #[ cfg( feature = "collection_into_constructors" ) ]
  #[ allow( clippy ::useless_attribute, clippy ::pub_use ) ]
  pub use crate :: { into_vec, into_vec as into_dlist, into_vecd, into_llist, into_hset, into_hmap, into_bmap, into_bset };

  // #[ cfg( feature = "reexports" ) ]
  #[ cfg(any(feature = "use_alloc", not(feature = "no_std"))) ]
  #[ doc( inline ) ]
  #[ allow( clippy ::useless_attribute, clippy ::pub_use ) ]
>>>>>>> 2840b88f
  pub use {
  btree_map ::BTreeMap, btree_set ::BTreeSet, binary_heap ::BinaryHeap, hash_map ::HashMap, hash_set ::HashSet,
  linked_list ::LinkedList, vector ::Vec, vec_deque ::VecDeque,
 };

  // #[ cfg( feature = "reexports" ) ]
<<<<<<< HEAD
  #[cfg(any(feature = "use_alloc", not(feature = "no_std")))]
  #[ doc( inline ) ]
  #[ allow( clippy::useless_attribute, clippy::pub_use ) ]
=======
  #[ cfg(any(feature = "use_alloc", not(feature = "no_std"))) ]
  #[ doc( inline ) ]
  #[ allow( clippy ::useless_attribute, clippy ::pub_use ) ]
>>>>>>> 2840b88f
  pub use {
  LinkedList as Llist, Vec as Dlist, VecDeque as Deque, HashMap as Map, HashMap as Hmap, HashSet as Set, HashSet as Hset,
  BTreeMap as Bmap, BTreeSet as Bset,
 };

  // qqq: cover by tests presence of all containers immidiately in collection_tools :: * and in collection_tools ::exposed :: *
}

<<<<<<< HEAD
/// Prelude to use essentials: `use my_module::prelude::*`.
#[ cfg( feature = "enabled" ) ]
#[ allow( unused_imports ) ]
pub mod prelude {
  use super::*;
=======
/// Prelude to use essentials: `use my_module ::prelude :: *`.
#[ cfg( feature = "enabled" ) ]
#[ allow( unused_imports ) ]
pub mod prelude 
{
  use super :: *;
>>>>>>> 2840b88f
}<|MERGE_RESOLUTION|>--- conflicted
+++ resolved
@@ -15,11 +15,7 @@
 }
 
 #[ cfg( feature = "enabled" ) ]
-<<<<<<< HEAD
-#[cfg(any(feature = "use_alloc", not(feature = "no_std")))]
-=======
 #[ cfg(any(feature = "use_alloc", not(feature = "no_std"))) ]
->>>>>>> 2840b88f
 extern crate alloc;
 
 /// [`std ::collections ::BinaryHeap`] macros
@@ -42,49 +38,26 @@
 #[ doc( inline ) ]
 #[ allow( unused_imports ) ]
 #[ cfg( feature = "enabled" ) ]
-<<<<<<< HEAD
-#[ allow( clippy::pub_use ) ]
-pub use own::*;
-=======
 #[ allow( clippy ::pub_use ) ]
 pub use own :: *;
->>>>>>> 2840b88f
 
 /// Own namespace of the module.
 #[ cfg( feature = "enabled" ) ]
 #[ allow( unused_imports ) ]
-<<<<<<< HEAD
-pub mod own {
-=======
 pub mod own 
 {
->>>>>>> 2840b88f
 
   use super :: *;
 
   #[ doc( inline ) ]
-<<<<<<< HEAD
-  #[ allow( clippy::useless_attribute, clippy::pub_use ) ]
-  pub use orphan::*;
-  // xxx2 : check
-=======
   #[ allow( clippy ::useless_attribute, clippy ::pub_use ) ]
   pub use orphan :: *;
   // xxx2: check
->>>>>>> 2840b88f
 }
 
 /// Parented namespace of the module.
 #[ cfg( feature = "enabled" ) ]
 #[ allow( unused_imports ) ]
-<<<<<<< HEAD
-pub mod orphan {
-
-  use super::*;
-  #[ doc( inline ) ]
-  #[ allow( clippy::useless_attribute, clippy::pub_use ) ]
-  pub use exposed::*;
-=======
 pub mod orphan 
 {
 
@@ -92,51 +65,17 @@
   #[ doc( inline ) ]
   #[ allow( clippy ::useless_attribute, clippy ::pub_use ) ]
   pub use exposed :: *;
->>>>>>> 2840b88f
 }
 
 /// Exposed namespace of the module.
 #[ cfg( feature = "enabled" ) ]
 #[ allow( unused_imports ) ]
-<<<<<<< HEAD
-pub mod exposed {
-=======
 pub mod exposed 
 {
->>>>>>> 2840b88f
 
   use super :: *;
 
   #[ doc( inline ) ]
-<<<<<<< HEAD
-  #[ allow( clippy::useless_attribute, clippy::pub_use ) ]
-  pub use prelude::*;
-
-  #[ doc( inline ) ]
-  #[ allow( clippy::useless_attribute, clippy::pub_use ) ]
-  pub use super::super::collection;
-
-  #[ doc( inline ) ]
-  #[ allow( clippy::useless_attribute, clippy::pub_use ) ]
-  pub use super::{btree_map, btree_set, binary_heap, hash_map, hash_set, linked_list, vector, vec_deque};
-
-  #[ doc( inline ) ]
-  #[cfg(any(feature = "use_alloc", not(feature = "no_std")))]
-  #[ cfg( feature = "collection_constructors" ) ]
-  #[ allow( clippy::useless_attribute, clippy::pub_use ) ]
-  pub use crate::{vec as dlist, deque, llist, hset, hmap, bmap, bset};
-
-  #[ doc( inline ) ]
-  #[cfg(any(feature = "use_alloc", not(feature = "no_std")))]
-  #[ cfg( feature = "collection_into_constructors" ) ]
-  #[ allow( clippy::useless_attribute, clippy::pub_use ) ]
-  pub use crate::{into_vec, into_vec as into_dlist, into_vecd, into_llist, into_hset, into_hmap, into_bmap, into_bset};
-
-  // #[ cfg( feature = "reexports" ) ]
-  #[cfg(any(feature = "use_alloc", not(feature = "no_std")))]
-  #[ doc( inline ) ]
-  #[ allow( clippy::useless_attribute, clippy::pub_use ) ]
-=======
   #[ allow( clippy ::useless_attribute, clippy ::pub_use ) ]
   pub use prelude :: *;
 
@@ -164,22 +103,15 @@
   #[ cfg(any(feature = "use_alloc", not(feature = "no_std"))) ]
   #[ doc( inline ) ]
   #[ allow( clippy ::useless_attribute, clippy ::pub_use ) ]
->>>>>>> 2840b88f
   pub use {
   btree_map ::BTreeMap, btree_set ::BTreeSet, binary_heap ::BinaryHeap, hash_map ::HashMap, hash_set ::HashSet,
   linked_list ::LinkedList, vector ::Vec, vec_deque ::VecDeque,
  };
 
   // #[ cfg( feature = "reexports" ) ]
-<<<<<<< HEAD
-  #[cfg(any(feature = "use_alloc", not(feature = "no_std")))]
-  #[ doc( inline ) ]
-  #[ allow( clippy::useless_attribute, clippy::pub_use ) ]
-=======
   #[ cfg(any(feature = "use_alloc", not(feature = "no_std"))) ]
   #[ doc( inline ) ]
   #[ allow( clippy ::useless_attribute, clippy ::pub_use ) ]
->>>>>>> 2840b88f
   pub use {
   LinkedList as Llist, Vec as Dlist, VecDeque as Deque, HashMap as Map, HashMap as Hmap, HashSet as Set, HashSet as Hset,
   BTreeMap as Bmap, BTreeSet as Bset,
@@ -188,18 +120,10 @@
   // qqq: cover by tests presence of all containers immidiately in collection_tools :: * and in collection_tools ::exposed :: *
 }
 
-<<<<<<< HEAD
-/// Prelude to use essentials: `use my_module::prelude::*`.
-#[ cfg( feature = "enabled" ) ]
-#[ allow( unused_imports ) ]
-pub mod prelude {
-  use super::*;
-=======
 /// Prelude to use essentials: `use my_module ::prelude :: *`.
 #[ cfg( feature = "enabled" ) ]
 #[ allow( unused_imports ) ]
 pub mod prelude 
 {
   use super :: *;
->>>>>>> 2840b88f
 }