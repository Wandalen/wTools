#[ allow( unused_imports ) ]
<<<<<<< HEAD
use super::*;

// xxx : qqq : wrong
#[cfg(all(feature = "no_std", feature = "use_alloc"))]
#[ doc( inline ) ]
#[ allow( unused_imports ) ]
pub use crate::dependency::hashbrown::hash_map::*;

#[cfg(not(feature = "no_std"))]
#[ doc( inline ) ]
#[ allow( unused_imports ) ]
#[ allow( clippy::pub_use ) ]
pub use std::collections::hash_map::*;
=======
use super :: *;

// xxx: qqq: wrong
#[ cfg(all(feature = "no_std", feature = "use_alloc")) ]
#[ doc( inline ) ]
#[ allow( unused_imports ) ]
pub use crate ::dependency ::hashbrown ::hash_map :: *;

#[ cfg(not(feature = "no_std")) ]
#[ doc( inline ) ]
#[ allow( unused_imports ) ]
#[ allow( clippy ::pub_use ) ]
pub use std ::collections ::hash_map :: *;
>>>>>>> 63943676

/// Creates a `HashMap` from a list of key-value pairs.
///
/// The `hmap` macro allows for convenient creation of a `HashMap` with initial elements.
///
/// # Origin
///
/// This collection can be reexported from different crates :
/// - from `std`, if `use_std` is on ( `no_std` flag if off )
/// - from `hashbrown`, if `use_alloc` flag if on
///
/// # Syntax
///
/// The macro can be called with a comma-separated list of key-value pairs. A trailing comma is optional.
///
/// ```rust
/// # use collection_tools :: { HashMap, hmap };
/// // HashMap of &str to i32
/// let map1 = hmap!( "one" => 1, "two" => 2, "three" => 3 );
///
/// // HashMap of &str to &str
/// let map2 = hmap!{ "name" => "value", "type" => "example" };
///
/// // With trailing comma
/// let map3 = hmap!( 1 => "one", 2 => "two", 3 => "three", );
/// ```
///
/// # Parameters
///
/// - `$( $key: expr => $value: expr ),* $( , )?` : A comma-separated list of key-value pairs to insert into the `HashMap`.
///   Each key and value can be of any type that implements the `Into< K >` and `Into< V >` traits, where `K` and `V` are the
///   types stored in the `HashMap` as keys and values, respectively.
///
/// # Returns
///
/// Returns a `HashMap` containing all the specified key-value pairs. The capacity of the map is
/// automatically determined based on the number of elements provided.
///
/// # Example
///
/// Basic usage with string slices and integer values :
///
/// ```rust
/// # use collection_tools :: { HashMap, hmap };
/// let map: HashMap< &str, i32 > = hmap!( "one" => 1, "two" => 2, "three" => 3 );
/// assert_eq!( map.get( "one" ), Some( &1 ) );
/// assert_eq!( map.get( "two" ), Some( &2 ) );
/// assert_eq!( map.get( "three" ), Some( &3 ) );
/// ```
///
/// # Example
///
/// Creating a `HashMap` of integers to strings from literals :
///
/// ```rust
/// # use collection_tools :: { HashMap, hmap };
/// let pairs = hmap!( 1 => "apple", 2 => "banana" );
/// assert_eq!( pairs.get( &1 ), Some( &"apple" ) );
/// assert_eq!( pairs.get( &2 ), Some( &"banana" ) );
/// ```
///
#[ cfg( feature = "collection_constructors" ) ]
#[ macro_export( local_inner_macros ) ]
macro_rules! hmap
{
  (
  $( $key: expr => $value: expr ),* $( , )?
 )
  =>
  {{
  let _cap = count!( @count $( $key ),* );
  let mut _map = $crate ::collection ::HashMap ::with_capacity( _cap );
  $(
   let _ = _map.insert( $key, $value );
 )*
  _map
 }};
}

/// Creates a `HashMap` from a list of key-value pairs.
///
/// The `into_hmap` macro allows for convenient creation of a `HashMap` with initial elements.
/// Keys and values passed to the macro are automatically converted into the map's key and value types
/// using `.into()`, enabling the use of literals or values of different, but convertible types.
///
/// Note: The `into_hmap` macro relies on the `.into()` method to convert each key and value into the target types
/// of the `HashMap`. This means that the keys and values must be compatible with the `Into< K >` and `Into< V >` traits
/// for the key type `K` and value type `V` used in the `HashMap`. Also, this means that sometimes you must specify the type of collection's items.
///
/// # Origin
///
/// This collection can be reexported from different crates :
/// - from `std`, if `use_std` is on ( `no_std` flag if off )
/// - from `hashbrown`, if `use_alloc` flag if on
///
/// # Syntax
///
/// The macro can be called with a comma-separated list of key-value pairs. A trailing comma is optional.
///
/// ```rust
/// # use collection_tools :: { HashMap, into_hmap };
/// // HashMap of &str to i32
/// let map1: HashMap< &str, i32 > = into_hmap!( "one" => 1, "two" => 2, "three" => 3 );
///
/// // HashMap of String to String
/// let map2: HashMap< String, String > = into_hmap!{ "name".to_string() => "value".to_string(), "type" => "example" };
///
/// // With trailing comma
/// let map3: HashMap< i32, &str > = into_hmap!( 1 => "one", 2 => "two", 3 => "three", );
/// ```
///
/// # Parameters
///
/// - `$( $key: expr => $value: expr ),* $( , )?` : A comma-separated list of key-value pairs to insert into the `HashMap`.
///   Each key and value can be of any type that implements the `Into< K >` and `Into< V >` traits, where `K` and `V` are the
///   types stored in the `HashMap` as keys and values, respectively.
///
/// # Returns
///
/// Returns a `HashMap` containing all the specified key-value pairs. The capacity of the map is
/// automatically determined based on the number of elements provided.
///
/// # Example
///
/// Basic usage with string slices and integer values :
///
/// ```rust
/// # use collection_tools :: { HashMap, into_hmap };
/// let map: HashMap< &str, i32 > = into_hmap!( "one" => 1, "two" => 2, "three" => 3 );
/// assert_eq!( map.get( "one" ), Some( &1 ) );
/// assert_eq!( map.get( "two" ), Some( &2 ) );
/// assert_eq!( map.get( "three" ), Some( &3 ) );
/// ```
///
/// # Example
///
/// Using with different types that implement `Into< K >` and `Into< V >` :
///
/// ```rust
/// # use collection_tools :: { HashMap, into_hmap };
/// let items: HashMap< String, i32 > = into_hmap!( "pen" => 10, "book" => 45, "eraser" => 5 );
/// assert_eq!( items.get( &"pen".to_string() ), Some(&10 ) );
/// assert_eq!( items.get( &"book".to_string() ), Some(&45 ) );
/// ```
///
/// # Example
///
/// Creating a `HashMap` of integers to strings from literals :
///
/// ```rust
/// # use collection_tools :: { HashMap, into_hmap };
/// let pairs: HashMap< i32, String > = into_hmap!( 1 => "apple", 2 => "banana" );
/// assert_eq!( pairs.get( &1 ), Some( &"apple".to_string() ) );
/// assert_eq!( pairs.get( &2 ), Some( &"banana".to_string() ) );
/// ```
///
#[ cfg( feature = "collection_into_constructors" ) ]
#[ macro_export( local_inner_macros ) ]
macro_rules! into_hmap
{
  (
  $( $key: expr => $value: expr ),* $( , )?
 )
  =>
  {{
  let _cap = count!( @count $( $key ),* );
  let mut _map = $crate ::collection ::HashMap ::with_capacity( _cap );
  $(
   let _ = _map.insert( Into ::into( $key ), Into ::into( $value ) );
 )*
  _map
 }};
}<|MERGE_RESOLUTION|>--- conflicted
+++ resolved
@@ -1,19 +1,4 @@
 #[ allow( unused_imports ) ]
-<<<<<<< HEAD
-use super::*;
-
-// xxx : qqq : wrong
-#[cfg(all(feature = "no_std", feature = "use_alloc"))]
-#[ doc( inline ) ]
-#[ allow( unused_imports ) ]
-pub use crate::dependency::hashbrown::hash_map::*;
-
-#[cfg(not(feature = "no_std"))]
-#[ doc( inline ) ]
-#[ allow( unused_imports ) ]
-#[ allow( clippy::pub_use ) ]
-pub use std::collections::hash_map::*;
-=======
 use super :: *;
 
 // xxx: qqq: wrong
@@ -27,7 +12,6 @@
 #[ allow( unused_imports ) ]
 #[ allow( clippy ::pub_use ) ]
 pub use std ::collections ::hash_map :: *;
->>>>>>> 63943676
 
 /// Creates a `HashMap` from a list of key-value pairs.
 ///
