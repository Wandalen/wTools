<<<<<<< HEAD
#[ allow( unused_imports, clippy::wildcard_imports ) ]
use super::*;

#[ doc( inline ) ]
#[ allow( unused_imports ) ]
#[ allow( clippy::pub_use ) ]
pub use alloc::vec::*;

#[ doc( inline ) ]
#[ allow( unused_imports ) ]
#[ allow( clippy::pub_use ) ]
pub use core::slice::{Iter, IterMut};
=======
#[ allow( unused_imports, clippy ::wildcard_imports ) ]
use super :: *;

#[ doc( inline ) ]
#[ allow( unused_imports ) ]
#[ allow( clippy ::pub_use ) ]
pub use alloc ::vec :: *;

#[ doc( inline ) ]
#[ allow( unused_imports ) ]
#[ allow( clippy ::pub_use ) ]
pub use core ::slice :: { Iter, IterMut };
>>>>>>> 63943676

/// Creates a `Vec` from a list of elements.
///
/// The `vec` macro simplifies the creation of a `Vec` with initial elements.
///
/// # Origin
///
/// This collection is reexported from `alloc`.
///
/// # Syntax
///
/// The macro can be called with a comma-separated list of elements. A trailing comma is optional.
///
/// ```rust
/// # use collection_tools :: { Vec, vec };
/// // Vec of i32
/// let vec1 = vec!( 1, 2, 3, 4, 5 );
///
/// // Vec of &str
/// let vec2 = vec!{ "hello", "world", "rust" };
///
/// // With trailing comma
/// let vec3 = vec!( 1.1, 2.2, 3.3, );
/// ```
///
/// # Parameters
///
/// - `$( $key: expr ),* $( , )?` : A comma-separated list of elements to insert into the `Vec`.
///   Each element can be of any type that implements the `Into< T >` trait, where `T` is the
///   type stored in the `Vec`.
///
/// # Returns
///
/// Returns a `Vec` containing all the specified elements. The capacity of the vector is
/// automatically determined based on the number of elements provided.
///
/// # Example
///
/// Basic usage with integers :
///
/// ```rust
/// # use collection_tools :: { Vec, vec };
/// let vec = vec!( 1, 2, 3 );
/// assert_eq!( vec[ 0 ], 1 );
/// assert_eq!( vec[ 1 ], 2 );
/// assert_eq!( vec[ 2 ], 3 );
/// ```
///
/// # Example
///
/// Creating a `Vec` of `&str` from string literals :
///
/// ```rust
/// # use collection_tools :: { Vec, vec };
/// let mixed = vec!{ "value", "another value" };
/// assert_eq!( mixed[ 0 ], "value" );
/// assert_eq!( mixed[ 1 ], "another value" );
/// ```
///
#[ cfg( feature = "collection_constructors" ) ]
#[ macro_export( local_inner_macros ) ]
macro_rules! vec
{
  (
  $( $key: expr ),* $( , )?
 )
  =>
  {{
  let _cap = count!( @count $( $key ),* );
  let mut _vec = $crate ::collection ::Vec ::with_capacity( _cap );
  $(
   _vec.push( $key );
 )*
  _vec
 }};
}

/// Creates a `Vec` from a list of elements.
///
/// The `into_vec!` macro simplifies the creation of a `Vec` with initial elements.
/// Elements passed to the macro are automatically converted into the vector's element type
/// using `.into()`, making it convenient to use literals or values of different, but convertible types.
///
/// Note: The `into_vec!` macro utilizes the `.into()` method to convert each element into the target type
/// of the `Vec`. Therefore, the elements must be compatible with the `Into< T >` trait for the
/// type `T` used in the `Vec`. Also, this means that sometimes you must specify the type of collection's items.
///
/// # Origin
///
/// This collection is reexported from `alloc`.
///
/// # Syntax
///
/// The macro can be called with a comma-separated list of elements. A trailing comma is optional.
///
/// ```rust
/// # use collection_tools :: { Vec, into_vec };
/// // Vec of i32
<<<<<<< HEAD
/// let vec1 : Vec<  i32  > = into_vec!( 1, 2, 3, 4, 5 );
///
/// // Vec of String
/// let vec2 : Vec<  String  > = into_vec!{ "hello", "world", "rust" };
///
/// // With trailing comma
/// let vec3 : Vec<  f64  > = into_vec!( 1.1, 2.2, 3.3, );
=======
/// let vec1: Vec< i32 > = into_vec!( 1, 2, 3, 4, 5 );
///
/// // Vec of String
/// let vec2: Vec< String > = into_vec!{ "hello", "world", "rust" };
///
/// // With trailing comma
/// let vec3: Vec< f64 > = into_vec!( 1.1, 2.2, 3.3, );
>>>>>>> 63943676
/// ```
///
/// # Parameters
///
/// - `$( $key: expr ),* $( , )?` : A comma-separated list of elements to insert into the `Vec`.
///   Each element can be of any type that implements the `Into< T >` trait, where `T` is the
///   type stored in the `Vec`.
///
/// # Returns
///
/// Returns a `Vec` containing all the specified elements. The capacity of the vector is
/// automatically determined based on the number of elements provided.
///
/// # Example
///
/// Basic usage with integers :
///
/// ```rust
<<<<<<< HEAD
/// # use collection_tools::{Vec, into_vec};
/// let vec : Vec<  i32  > = into_vec!( 1, 2, 3 );
=======
/// # use collection_tools :: { Vec, into_vec };
/// let vec: Vec< i32 > = into_vec!( 1, 2, 3 );
>>>>>>> 63943676
/// assert_eq!( vec[ 0 ], 1 );
/// assert_eq!( vec[ 1 ], 2 );
/// assert_eq!( vec[ 2 ], 3 );
/// ```
///
/// # Example
///
/// Using with different types that implement `Into< T >` :
///
/// ```rust
<<<<<<< HEAD
/// # use collection_tools::{Vec, into_vec};
/// let words : Vec<  String  > = into_vec!( "alpha", "beta", "gamma" );
=======
/// # use collection_tools :: { Vec, into_vec };
/// let words: Vec< String > = into_vec!( "alpha", "beta", "gamma" );
>>>>>>> 63943676
/// assert_eq!( words[ 0 ], "alpha" );
/// assert_eq!( words[ 1 ], "beta" );
/// assert_eq!( words[ 2 ], "gamma" );
/// ```
///
/// # Example
///
/// Creating a `Vec` of `String` from string literals and String objects :
///
/// ```rust
<<<<<<< HEAD
/// # use collection_tools::{Vec, into_vec};
/// let mixed : Vec<  String  > = into_vec!{ "value", "another value".to_string() };
=======
/// # use collection_tools :: { Vec, into_vec };
/// let mixed: Vec< String > = into_vec!{ "value", "another value".to_string() };
>>>>>>> 63943676
/// assert_eq!( mixed[ 0 ], "value" );
/// assert_eq!( mixed[ 1 ], "another value" );
/// ```
///
#[ cfg( feature = "collection_into_constructors" ) ]
#[ macro_export( local_inner_macros ) ]
macro_rules! into_vec
{
  (
  $( $key: expr ),* $( , )?
 )
  =>
  {{
  let _cap = count!( @count $( $key ),* );
  let mut _vec = $crate ::collection ::Vec ::with_capacity( _cap );
  $(
   _vec.push( Into ::into( $key ) );
 )*
  _vec
 }};
}<|MERGE_RESOLUTION|>--- conflicted
+++ resolved
@@ -1,17 +1,3 @@
-<<<<<<< HEAD
-#[ allow( unused_imports, clippy::wildcard_imports ) ]
-use super::*;
-
-#[ doc( inline ) ]
-#[ allow( unused_imports ) ]
-#[ allow( clippy::pub_use ) ]
-pub use alloc::vec::*;
-
-#[ doc( inline ) ]
-#[ allow( unused_imports ) ]
-#[ allow( clippy::pub_use ) ]
-pub use core::slice::{Iter, IterMut};
-=======
 #[ allow( unused_imports, clippy ::wildcard_imports ) ]
 use super :: *;
 
@@ -24,7 +10,6 @@
 #[ allow( unused_imports ) ]
 #[ allow( clippy ::pub_use ) ]
 pub use core ::slice :: { Iter, IterMut };
->>>>>>> 63943676
 
 /// Creates a `Vec` from a list of elements.
 ///
@@ -123,15 +108,6 @@
 /// ```rust
 /// # use collection_tools :: { Vec, into_vec };
 /// // Vec of i32
-<<<<<<< HEAD
-/// let vec1 : Vec<  i32  > = into_vec!( 1, 2, 3, 4, 5 );
-///
-/// // Vec of String
-/// let vec2 : Vec<  String  > = into_vec!{ "hello", "world", "rust" };
-///
-/// // With trailing comma
-/// let vec3 : Vec<  f64  > = into_vec!( 1.1, 2.2, 3.3, );
-=======
 /// let vec1: Vec< i32 > = into_vec!( 1, 2, 3, 4, 5 );
 ///
 /// // Vec of String
@@ -139,7 +115,6 @@
 ///
 /// // With trailing comma
 /// let vec3: Vec< f64 > = into_vec!( 1.1, 2.2, 3.3, );
->>>>>>> 63943676
 /// ```
 ///
 /// # Parameters
@@ -158,13 +133,8 @@
 /// Basic usage with integers :
 ///
 /// ```rust
-<<<<<<< HEAD
-/// # use collection_tools::{Vec, into_vec};
-/// let vec : Vec<  i32  > = into_vec!( 1, 2, 3 );
-=======
 /// # use collection_tools :: { Vec, into_vec };
 /// let vec: Vec< i32 > = into_vec!( 1, 2, 3 );
->>>>>>> 63943676
 /// assert_eq!( vec[ 0 ], 1 );
 /// assert_eq!( vec[ 1 ], 2 );
 /// assert_eq!( vec[ 2 ], 3 );
@@ -175,13 +145,8 @@
 /// Using with different types that implement `Into< T >` :
 ///
 /// ```rust
-<<<<<<< HEAD
-/// # use collection_tools::{Vec, into_vec};
-/// let words : Vec<  String  > = into_vec!( "alpha", "beta", "gamma" );
-=======
 /// # use collection_tools :: { Vec, into_vec };
 /// let words: Vec< String > = into_vec!( "alpha", "beta", "gamma" );
->>>>>>> 63943676
 /// assert_eq!( words[ 0 ], "alpha" );
 /// assert_eq!( words[ 1 ], "beta" );
 /// assert_eq!( words[ 2 ], "gamma" );
@@ -192,13 +157,8 @@
 /// Creating a `Vec` of `String` from string literals and String objects :
 ///
 /// ```rust
-<<<<<<< HEAD
-/// # use collection_tools::{Vec, into_vec};
-/// let mixed : Vec<  String  > = into_vec!{ "value", "another value".to_string() };
-=======
 /// # use collection_tools :: { Vec, into_vec };
 /// let mixed: Vec< String > = into_vec!{ "value", "another value".to_string() };
->>>>>>> 63943676
 /// assert_eq!( mixed[ 0 ], "value" );
 /// assert_eq!( mixed[ 1 ], "another value" );
 /// ```
