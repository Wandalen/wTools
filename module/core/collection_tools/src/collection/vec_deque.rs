--- conflicted
+++ resolved
@@ -1,12 +1,3 @@
-<<<<<<< HEAD
-#[ allow( unused_imports, clippy::wildcard_imports ) ]
-use super::*;
-
-#[ doc( inline ) ]
-#[ allow( unused_imports ) ]
-#[ allow( clippy::pub_use ) ]
-pub use alloc::collections::vec_deque::*;
-=======
 #[ allow( unused_imports, clippy ::wildcard_imports ) ]
 use super :: *;
 
@@ -14,7 +5,6 @@
 #[ allow( unused_imports ) ]
 #[ allow( clippy ::pub_use ) ]
 pub use alloc ::collections ::vec_deque :: *;
->>>>>>> 2840b88f
 
 /// Creates a `VecDeque` from a list of elements.
 ///
