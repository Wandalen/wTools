--- conflicted
+++ resolved
@@ -1,20 +1,16 @@
-#[ allow( unused_imports ) ]
+#[allow(unused_imports)]
 use super::*;
 
+mod absolute_path;
+mod path_change_ext;
+mod path_common;
+mod path_ext;
+mod path_exts;
+mod path_is_glob;
 mod path_normalize;
-mod path_is_glob;
-mod absolute_path;
-mod path_exts;
-<<<<<<< HEAD
+mod path_relative;
+mod rebase_path;
 mod without_ext;
-mod path_change_ext;
-=======
-mod path_ext;
-mod without_ext;
->>>>>>> 1867b489
-mod path_common;
-mod rebase_path;
-mod path_relative;
 
-#[ cfg( feature = "path_unique_folder_name" ) ]
+#[cfg(feature = "path_unique_folder_name")]
 mod path_unique_folder_name;