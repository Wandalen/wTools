--- conflicted
+++ resolved
@@ -4,12 +4,9 @@
 mod path_normalize;
 mod path_is_glob;
 mod absolute_path;
-<<<<<<< HEAD
+mod path_exts;
 mod path_join;
 mod path_common;
-=======
-mod path_exts;mod path_common;
->>>>>>> 79f21ac9
 mod rebase_path;
 mod path_relative;
 
