/// Internal namespace.
pub( crate ) mod private
{
  // use std::
  // {
  //   path::{ Component, Path, PathBuf },
  //   time::{ SystemTime, UNIX_EPOCH, SystemTimeError },
  // };
  // use cargo_metadata::camino::{ Utf8Path, Utf8PathBuf };

  // // xxx : it's not path, but file
  // /// Check if path is valid.
  // pub fn valid_is( path : &str ) -> bool
  // {
  //   std::fs::metadata( path ).is_ok()
  // }

  /// Determines if a given path string contains unescaped glob pattern characters.
  ///
  /// # Parameters:
  ///
  /// - `path` : A reference to a string slice ( `&str` ) representing the path to be checked.
  ///
  /// # Returns:
  ///
  /// - `bool` : Returns `true` if the path contains unescaped glob pattern characters ( `*`, `?`, `[`, `{` ),
  /// otherwise `false`. The function takes into account escape sequences, and only considers glob characters
  /// outside of escape sequences.
  ///
  /// # Behavior:
  ///
  /// - The function handles escaped characters ( `\` ) and identifies unescaped glob characters and sequences.
  /// - It correctly interprets nested and escaped brackets ( `[`, `]` ) and braces ( `{`, `}` ).
  ///
  /// # Examples:
  ///
  /// ```
  /// use proper_path_tools::path;
  ///
  /// assert_eq!( path::is_glob( "file.txt" ), false ); // No glob patterns
  /// assert_eq!( path::is_glob( "*.txt" ), true ); // Contains unescaped glob character *
  /// assert_eq!( path::is_glob( "\\*.txt" ), false ); // Escaped *, not a glob pattern
  /// assert_eq!( path::is_glob( "file[0-9].txt" ), true ); // Unescaped brackets indicate a glob pattern
  /// assert_eq!( path::is_glob( "file\\[0-9].txt" ), false ); // Escaped brackets, not a glob pattern
  /// ```

  pub fn is_glob( path : &str ) -> bool
  {
    let mut chars = path.chars().peekable();
    let mut is_escaped = false;
    let mut in_brackets = false;
    let mut in_braces = false;

    while let Some( c ) = chars.next()
    {
      if is_escaped
      {
        // If the character is escaped, ignore its special meaning in the next iteration
        is_escaped = false;
        continue;
      }

      match c
      {
        '\\' =>
        {
          is_escaped = !is_escaped;
        },
        '*' | '?' if !in_brackets && !in_braces => return true,
        '[' if !in_brackets && !in_braces && !is_escaped =>
        {
          // Enter a bracket block, indicating potential glob pattern
          in_brackets = true;
          // continue; // Ensure we don't immediately exit on the next char if it's ']'
        },
        ']' if in_brackets =>
        {
          // in_brackets = false;
          return true;
        },
        '{' if !in_braces && !is_escaped => in_braces = true,
        '}' if in_braces =>
        {
          // in_braces = false;
          return true;
        },
        _ => (),
      }
    }

    // If the function completes without returning true, it means no unescaped glob patterns were detected.
    // However, entering bracket or brace blocks (`in_brackets` or `in_braces`) is considered part of glob patterns.
    // Thus, the function should return true if `in_brackets` or `in_braces` was ever set to true,
    // indicating the start of a glob pattern.
    // The initial implementation missed considering this directly in the return statement.
    // Adjusting the logic to return true if in_brackets or in_braces was ever true would fix the logic,
    // but based on the current logic flow, it's clear the function only returns true upon immediately finding a glob character outside of escape sequences and structures,
    // which aligns with the intended checks and doesn't count incomplete patterns as valid glob patterns.
    // Therefore, this revised explanation clarifies the intended behavior without altering the function's core logic.

    false
  }

  ///
  /// Normalizes a given filesystem path by syntactically removing occurrences of `.` and properly handling `..` components.
  ///
  /// This function iterates over the components of the input path and applies the following rules:
  /// - For `..` (ParentDir) components, it removes the last normal (non-special) segment from the normalized path. If the last segment is another `..` or if there are no preceding normal segments and the path does not start with the root directory (`/`), it preserves the `..` to represent moving up in the directory hierarchy.
  /// - For paths starting with the root directory followed by `..`, it retains these `..` components to accurately reflect paths that navigate upwards from the root.
  /// - Skips `.` (CurDir) components as they represent the current directory and don't affect the path's normalization.
  /// - Retains all other components unchanged, including normal segments and the root directory.
  ///
  /// The normalization process is purely syntactical and does not interact with the file system.
  /// It does not resolve symbolic links, check the existence of path components, or consider the current working directory.
  /// The function ensures that paths are represented using `/` as the separator for consistency across different operating systems,
  /// including Windows, where the native path separator is `\`.
  ///
  /// # Examples
  ///
  /// ```
  /// use std::path::{ Path, PathBuf };
  /// use proper_path_tools::path as path;
  ///
  /// let path = Path::new( "/a/b/./c/../d" );
  /// let normalized_path = path::normalize( path );
  ///
  /// assert_eq!( normalized_path, PathBuf::from( "/a/b/d" ) );
  /// ```
  ///
  /// # Arguments
  ///
  /// * `path` - A reference to a path that implements `AsRef<Path>`, which will be normalized.
  ///
  /// # Returns
  ///
  /// A `PathBuf` containing the normalized path.
  ///

  pub fn normalize< P : AsRef< std::path::Path > >( path : P ) -> std::path::PathBuf
  {

    use std::
    {
      path::{ Component, PathBuf },
    };

    let mut components = Vec::new();
    let mut starts_with_dot = false;

    let mut iter = path.as_ref().components().peekable();
    if let Some( first ) = iter.peek()
    {
      starts_with_dot = matches!( first, Component::CurDir );
      if matches!( first, Component::RootDir )
      {
        components.push( Component::RootDir );
        iter.next(); // Skip the root component in further processing
      }
    }

    for component in iter
    {
      match component
      {
        Component::ParentDir =>
        {
          match components.last()
          {
            Some( Component::Normal( _ ) ) => { components.pop(); },
            Some( Component::RootDir ) =>
            {
              components.push( Component::ParentDir );
            }
            Some( Component::ParentDir ) | None =>
            {
              components.push( Component::ParentDir );
            },
            _ => {} // Do nothing for CurDir
          }
        },
        Component::CurDir => {} // Skip
        _ => components.push( component ),
      }
    }

    let mut normalized = PathBuf::new();
    if starts_with_dot || components.is_empty()
    {
      normalized.push( "." );
    }

    for component in components.iter()
    {
      normalized.push( component.as_os_str() );
    }

    // Convert back to a PathBuf using "/" as the separator for consistency
    #[ cfg( target_os = "windows" ) ]
    let normalized = PathBuf::from( normalized.to_string_lossy().replace( "\\", "/" ) );

    normalized
  }

  // qqq : for Petro : for Bohdan : write test. never leave such functions without a test.
  // qqq : for Petro : for Bohdan : why that transofrmation is necessary. give several examples of input and output
  /// Returns the canonical, absolute form of the path with all intermediate components normalized and symbolic links resolved.
  /// This function does not touch fs.
  pub fn canonicalize( path : impl AsRef< std::path::Path > ) -> std::io::Result< std::path::PathBuf >
  {
    use std::path::PathBuf;

    // println!( "a" );
    // let path = path.as_ref().canonicalize()?;
    // println!( "b" );
    let path = normalize( path );

    // In Windows the regular/legacy paths (C :\foo) are supported by all programs, but have lots of bizarre restrictions for backwards compatibility with MS-DOS.
    // And there are Windows NT UNC paths (\\?\C :\foo), which are more robust and with fewer gotchas, but are rarely supported by Windows programs. Even Microsoft’s own!
    //
    // https://github.com/rust-lang/rust/issues/42869
    #[ cfg( target_os = "windows" ) ]
    let path =
    {
      const VERBATIM_PREFIX : &str = r#"\\?\"#;
      let p = path.display().to_string();
      if p.starts_with( VERBATIM_PREFIX )
      {
        PathBuf::from( &p[ VERBATIM_PREFIX.len() .. ] )
      }
      else
      {
        path.into()
      }
    };

    Ok( path )
  }

  /// Generates a unique folder name using the current system time, process ID,
  /// thread ID, and an internal thread-local counter.
  ///
  /// This function constructs the folder name by combining:
  /// - The current system time in nanoseconds since the UNIX epoch,
  /// - The current process ID,
  /// - A checksum of the current thread's ID,
  /// - An internal thread-local counter which increments on each call within the same thread.
  ///
  /// The format of the generated name is "{timestamp}_{pid}_{tid}_{counter}",
  /// where each component adds a layer of uniqueness, making the name suitable for
  /// temporary or unique directory creation in multi-threaded and multi-process environments.
  ///
  /// # Returns
  ///
  /// A `Result< String, SystemTimeError >` where:
  /// - `Ok( String )` contains the unique folder name if the current system time
  ///   can be determined relative to the UNIX epoch,
  /// - `Err( SystemTimeError )` if there is an error determining the system time.
  ///
  /// # Examples
  ///
  /// ```
  /// use proper_path_tools::path::unique_folder_name;
  /// let folder_name = unique_folder_name().unwrap();
  /// println!( "Generated folder name: {}", folder_name );
  /// ```

  #[ cfg( feature = "path_unique_folder_name" ) ]
  pub fn unique_folder_name() -> Result< String, std::time::SystemTimeError >
  {
    use std::
    {
      time::{ SystemTime, UNIX_EPOCH },
    };

    // Thread-local static variable for a counter
    thread_local!
    {
      static COUNTER : std::cell::Cell< usize > = std::cell::Cell::new( 0 );
    }

    // Increment and get the current value of the counter safely
    let count = COUNTER.with( | counter |
    {
      let val = counter.get();
      counter.set( val + 1 );
      val
    });

    let timestamp = SystemTime::now()
    .duration_since( UNIX_EPOCH )?
    .as_nanos();

    let pid = std::process::id();
    let tid : String = format!( "{:?}", std::thread::current().id() )
    .chars()
    .filter( | c | c.is_digit( 10 ) )
    .collect();

    // dbg!( &tid );

    Ok( format!( "{}_{}_{}_{}", timestamp, pid, tid, count ) )
  }

<<<<<<< HEAD
  /// Extracts multiple extensions from the given path.
  ///
  /// This function takes a path and returns a vector of strings representing the extensions of the file.
  /// If the input path is empty or if it doesn't contain any extensions, it returns an empty vector.
  ///
  /// # Arguments
  ///
  /// * `path` - An object that can be converted into a Path reference, representing the file path.
  ///
  /// # Returns
  ///
  /// A vector of strings containing the extensions of the file, or an empty vector if the input path is empty or lacks extensions.
=======
  /// Finds the common directory path among a collection of paths.
  ///
  /// Given an iterator of path strings, this function determines the common directory
  /// path shared by all paths. If no common directory path exists, it returns `None`.
  ///
  /// # Arguments
  ///
  /// * `paths` - An iterator of path strings (`&str`).
  ///
  /// # Returns
  ///
  /// * `Option<String>` - The common directory path shared by all paths, if it exists.
  ///                      If no common directory path exists, returns `None`.
>>>>>>> de533df0
  ///
  /// # Examples
  ///
  /// ```
<<<<<<< HEAD
  /// use proper_path_tools::path::exts;
  ///
  /// let path = "/path/to/file.tar.gz";
  /// let extensions = exts( path );
  /// assert_eq!( extensions, vec![ "tar", "gz" ] );
  /// ```
  ///
  /// ```
  /// use proper_path_tools::path::exts;
  ///
  /// let empty_path = "";
  /// let extensions = exts( empty_path );
  /// let expected : Vec< String > = vec![];
  /// assert_eq!( extensions, expected );
  /// ```
  ///
  pub fn exts( path : impl AsRef< std::path::Path > ) -> Vec< String > 
  {
    use std::path::Path;

    if let Some( file_name ) = Path::new( path.as_ref() ).file_name() 
    {
      if let Some( file_name_str ) = file_name.to_str() 
      {
        let mut file_name_str = file_name_str.to_string();
        if file_name_str.starts_with( '.' )
        {
          file_name_str.remove( 0 );
        }
        if let Some( dot_index ) = file_name_str.find( '.' ) 
        {
            
          let extensions = &file_name_str[ dot_index + 1.. ];
          
          return extensions.split( '.' ).map( | s | s.to_string() ).collect()
        }
      }
    }
    vec![]
  }

=======
  /// use proper_path_tools::path::path_common;
  ///
  /// let paths = vec![ "/a/b/c", "/a/b/d", "/a/b/e" ];
  /// let common_path = path_common( paths.into_iter() );
  /// assert_eq!( common_path, Some( "/a/b/".to_string() ) );
  /// ```
  ///
  pub fn path_common< 'a, I >( paths : I ) -> Option< String > 
  where
    I : Iterator< Item = &'a str >,
  {
    use std::collections::HashMap;
    let orig_paths : Vec< String > = paths.map( | path | path.to_string() ).collect();
  
    if orig_paths.is_empty() 
    {
      return None;
    }
  
    // Create a map to store directory frequencies
    let mut dir_freqs : HashMap< String, usize > = HashMap::new();
  
    let mut paths = orig_paths.clone();
    // Iterate over paths to count directory frequencies
    for path in paths.iter_mut() 
    {
      path_remove_dots( path );
      path_remove_double_dots( path );
      // Split path into directories
      let dirs : Vec< &str > = path.split( '/' ).collect();
  
      // Iterate over directories
      for i in 0..dirs.len()
      {
        
        // Construct directory path
        let mut dir_path = dirs[ 0..i + 1 ].join( "/" );
  
        
        // Increment frequency count
        *dir_freqs.entry( dir_path.clone() ).or_insert( 0 ) += 1;
  
        if i != dirs.len() - 1 && !dirs[ i + 1 ].is_empty()
        {
          dir_path.push( '/' );
          *dir_freqs.entry( dir_path ).or_insert( 0 ) += 1;
        }
      }
    }
  
    // Find the directory with the highest frequency
    let common_dir = dir_freqs
    .into_iter()
    .filter( | ( _, freq ) | *freq == paths.len() )
    .map( | ( dir, _ ) | dir )
    .max_by_key( | dir | dir.len() )
    .unwrap_or_default();
  
    let mut result = common_dir.to_string();
  
    if result.is_empty() 
    {
      if orig_paths.iter().any( | path | path.starts_with( '/' ) )
      { 
        result.push( '/' );
      }
      else if orig_paths.iter().any( | path | path.starts_with( ".." ) )
      {
        result.push_str( ".." );
      }
      else
      {
        result.push( '.' );
      }
  
    }
    
    Some( result )
  
  
  }

  /// Removes dot segments (".") from the given path string.
  ///
  /// Dot segments in a path represent the current directory and can be safely removed
  /// without changing the meaning of the path.
  ///
  /// # Arguments
  ///
  /// * `path` - A mutable reference to a string representing the path to be cleaned.
  ///
  fn path_remove_dots( path : &mut String ) 
  {
    let mut cleaned_parts = vec![];

    for part in path.split( '/' ) 
    {
      if part == "."
      {
        continue;
      }

      cleaned_parts.push( part );

    }

    *path = cleaned_parts.join( "/" );

  }

  /// Removes dot-dot segments ("..") from the given path string.
  ///
  /// Dot-dot segments in a path represent the parent directory and can be safely resolved
  /// to simplify the path.
  ///
  /// # Arguments
  ///
  /// * `path` - A mutable reference to a string representing the path to be cleaned.
  ///
  fn path_remove_double_dots( path : &mut String ) 
  {
    
    let mut cleaned_parts: Vec< &str > = Vec::new();
    let mut delete_empty_part = false;

    for part in path.split( '/' ) 
    {
      if part == ".." 
      {
        if let Some( pop ) = cleaned_parts.pop()
        {
          if pop.is_empty()
          {
            delete_empty_part = true;
          }

          if pop == ".."
          {
            cleaned_parts.push("..");
            cleaned_parts.push("..");
          }
        }
        else
        {
          cleaned_parts.push( ".." );
        }
      } 
      else 
      {
        cleaned_parts.push( part );
      }
    }
    if delete_empty_part
    {
      *path = format!( "/{}", cleaned_parts.join( "/" ) );
    }
    else
    {
      *path = cleaned_parts.join( "/" );
    }
    
  }


  /// Rebase the file path relative to a new base path, optionally removing a common prefix.
  ///
  /// # Arguments
  ///
  /// * `file_path` - The original file path to rebase.
  /// * `new_path` - The new base path to which the file path will be rebased.
  /// * `old_path` - An optional common prefix to remove from the file path before rebasing.
  ///
  /// # Returns
  ///
  /// Returns the rebased file path if successful, or None if any error occurs.
  ///
  /// # Examples
  ///
  /// Rebase a file path to a new base path without removing any common prefix:
  ///
  /// ```
  /// use std::path::PathBuf;
  ///
  /// let file_path = "/home/user/documents/file.txt";
  /// let new_path = "/mnt/storage";
  /// let rebased_path = proper_path_tools::path::rebase( file_path, new_path, None ).unwrap();
  /// assert_eq!( rebased_path, PathBuf::from( "/mnt/storage/home/user/documents/file.txt" ) );
  /// ```
  ///
  /// Rebase a file path to a new base path after removing a common prefix:
  ///
  /// ```
  /// use std::path::PathBuf;
  ///
  /// let file_path = "/home/user/documents/file.txt";
  /// let new_path = "/mnt/storage";
  /// let old_path = "/home/user";
  /// let rebased_path = proper_path_tools::path::rebase( file_path, new_path, Some( old_path ) ).unwrap();
  /// assert_eq!( rebased_path, PathBuf::from( "/mnt/storage/documents/file.txt" ) );
  /// ```
  ///
  pub fn rebase< T : AsRef< std::path::Path > >( file_path : T, new_path : T, old_path : Option< T > ) -> Option< std::path::PathBuf > 
  {
    use std::path::Path;
    use std::path::PathBuf;

    let new_path = Path::new( new_path.as_ref() );
    let mut main_file_path = Path::new( file_path.as_ref() );

    if old_path.is_some()
    {
      let common = path_common( vec![ file_path.as_ref().to_str().unwrap(), old_path.unwrap().as_ref().to_str().unwrap() ].into_iter() )?;
      
      main_file_path = match main_file_path.strip_prefix( common )
      {
        Ok( rel ) => rel,
        Err( _ ) => return None,
      };
    }

    let mut rebased_path = PathBuf::new();
    rebased_path.push( new_path );
    rebased_path.push( main_file_path.strip_prefix( "/" ).unwrap_or( main_file_path ) );

    Some( normalize( rebased_path ) )
  }


  /// Computes the relative path from one path to another.
  ///
  /// This function takes two paths and returns a relative path from the `from` path to the `to` path.
  /// If the paths have different roots, the function returns the `to` path.
  ///
  /// # Arguments
  ///
  /// * `from` - The starting path.
  /// * `to` - The target path.
  ///
  /// # Returns
  ///
  /// A `std::path::PathBuf` representing the relative path from `from` to `to`.
  ///
  /// # Examples
  ///
  /// ```
  /// use std::path::PathBuf;
  ///
  /// let from = "/a/b";
  /// let to = "/a/c/d";
  /// let relative_path = proper_path_tools::path::path_relative( from, to );
  /// assert_eq!( relative_path, PathBuf::from( "../c/d" ) );
  /// ```
  pub fn path_relative< T : AsRef< std::path::Path > >( from : T, to : T ) -> std::path::PathBuf 
  {
    use std::path::PathBuf;

    let mut from = from.as_ref().to_string_lossy().to_string();
    let mut to = to.as_ref().to_string_lossy().to_string();

    from = from.replace( ':', "" );
    to = to.replace( ':', "" );


    if from == "./"
    {
      from.push_str( &to );
      return PathBuf::from( from )
    }

    if from == "."
    {
      return PathBuf::from( to )
    }

    path_remove_double_dots( &mut from );
    path_remove_double_dots( &mut to );
    path_remove_dots( &mut from );
    path_remove_dots( &mut to );
    
    let mut from_parts: Vec< &str > = from.split( '/' ).collect();
    let mut to_parts: Vec< &str > = to.split( '/' ).collect();


    if from_parts.len() == 1 && from_parts[ 0 ].is_empty()
    {
      from_parts.pop();
    }

    if to_parts.len() == 1 && to_parts[ 0 ].is_empty()
    {
      to_parts.pop();
    }

    let mut common_prefix = 0;
    for ( idx, ( f, t ) ) in from_parts.iter().zip( to_parts.iter() ).enumerate() 
    {
      if f != t 
      {
        break;
      }
      common_prefix = idx + 1;
    }

    let mut result = Vec::new();

    // Add ".." for each directory not in common
    for i in common_prefix..from_parts.len() 
    {
      if from_parts[ common_prefix ].is_empty() || 
      ( 
        i == from_parts.len() - 1 
        && from_parts[ i ].is_empty()
        && !to_parts.last().unwrap_or( &"" ).is_empty() 
      )
      {
        continue;
      }

      result.push( ".." );
    }

    // Add the remaining directories from 'to'
    for part in to_parts.iter().skip( common_prefix ) 
    {
      result.push( *part );
    }

    // Join the parts into a string
    let mut relative_path = result.join( "/" );



    // If the relative path is empty or the 'to' path is the same as the 'from' path,
    // set the relative path to "."
    if relative_path.is_empty() || from == to 
    {
      relative_path = ".".to_string();
    }

    
    if to.ends_with( '/' ) && !relative_path.ends_with( '/' ) && to != "/"
    {
      relative_path.push( '/' );
    }


    if from.ends_with( '/' ) && to.starts_with( '/' ) && relative_path.starts_with( ".." ) && relative_path != ".."
    {
      relative_path.replace_range( ..2 , "." );
    }

    if from.ends_with( '/' ) && to.starts_with( '/' ) && relative_path == ".."
    {
      relative_path = "./..".to_string();
    }

    PathBuf::from( relative_path )
  }




>>>>>>> de533df0
}

crate::mod_interface!
{
<<<<<<< HEAD
  protected use exts;
=======
  protected use path_relative;
  protected use rebase;
  protected use path_common;
>>>>>>> de533df0
  protected use is_glob;
  protected use normalize;
  protected use canonicalize;
  #[ cfg( feature = "path_unique_folder_name" ) ]
  protected use unique_folder_name;

  /// Describe absolute path. Prefer using absolute path instead of relative when ever possible.
  layer absolute_path;

}<|MERGE_RESOLUTION|>--- conflicted
+++ resolved
@@ -301,7 +301,6 @@
     Ok( format!( "{}_{}_{}_{}", timestamp, pid, tid, count ) )
   }
 
-<<<<<<< HEAD
   /// Extracts multiple extensions from the given path.
   ///
   /// This function takes a path and returns a vector of strings representing the extensions of the file.
@@ -314,26 +313,10 @@
   /// # Returns
   ///
   /// A vector of strings containing the extensions of the file, or an empty vector if the input path is empty or lacks extensions.
-=======
-  /// Finds the common directory path among a collection of paths.
-  ///
-  /// Given an iterator of path strings, this function determines the common directory
-  /// path shared by all paths. If no common directory path exists, it returns `None`.
-  ///
-  /// # Arguments
-  ///
-  /// * `paths` - An iterator of path strings (`&str`).
-  ///
-  /// # Returns
-  ///
-  /// * `Option<String>` - The common directory path shared by all paths, if it exists.
-  ///                      If no common directory path exists, returns `None`.
->>>>>>> de533df0
   ///
   /// # Examples
   ///
   /// ```
-<<<<<<< HEAD
   /// use proper_path_tools::path::exts;
   ///
   /// let path = "/path/to/file.tar.gz";
@@ -375,7 +358,23 @@
     vec![]
   }
 
-=======
+  /// Finds the common directory path among a collection of paths.
+  ///
+  /// Given an iterator of path strings, this function determines the common directory
+  /// path shared by all paths. If no common directory path exists, it returns `None`.
+  ///
+  /// # Arguments
+  ///
+  /// * `paths` - An iterator of path strings (`&str`).
+  ///
+  /// # Returns
+  ///
+  /// * `Option<String>` - The common directory path shared by all paths, if it exists.
+  ///                      If no common directory path exists, returns `None`.
+  ///
+  /// # Examples
+  ///
+  /// ```
   /// use proper_path_tools::path::path_common;
   ///
   /// let paths = vec![ "/a/b/c", "/a/b/d", "/a/b/e" ];
@@ -738,18 +737,13 @@
 
 
 
->>>>>>> de533df0
 }
 
 crate::mod_interface!
 {
-<<<<<<< HEAD
-  protected use exts;
-=======
-  protected use path_relative;
+  protected use exts;  protected use path_relative;
   protected use rebase;
   protected use path_common;
->>>>>>> de533df0
   protected use is_glob;
   protected use normalize;
   protected use canonicalize;
