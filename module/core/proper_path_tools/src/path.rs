/// Internal namespace.
<<<<<<< HEAD
pub(crate) mod private {
=======

pub( crate ) mod private
{
  #[cfg(feature="no_std")]
  extern crate std;

>>>>>>> f0be1f53
  // use std::
  // {
  //   path::{ Component, Path, PathBuf },
  //   time::{ SystemTime, UNIX_EPOCH, SystemTimeError },
  // };
  // use cargo_metadata::camino::{ Utf8Path, Utf8PathBuf };

  // // xxx : it's not path, but file
  // /// Check if path is valid.
  // pub fn valid_is( path : &str ) -> bool
  // {
  //   std::fs::metadata( path ).is_ok()
  // }

  /// Determines if a given path string contains unescaped glob pattern characters.
  ///
  /// # Parameters:
  ///
  /// - `path` : A reference to a string slice ( `&str` ) representing the path to be checked.
  ///
  /// # Returns:
  ///
  /// - `bool` : Returns `true` if the path contains unescaped glob pattern characters ( `*`, `?`, `[`, `{` ),
  /// otherwise `false`. The function takes into account escape sequences, and only considers glob characters
  /// outside of escape sequences.
  ///
  /// # Behavior:
  ///
  /// - The function handles escaped characters ( `\` ) and identifies unescaped glob characters and sequences.
  /// - It correctly interprets nested and escaped brackets ( `[`, `]` ) and braces ( `{`, `}` ).
  ///
  /// # Examples:
  ///
  /// ```
  /// use proper_path_tools::path;
  ///
  /// assert_eq!( path::is_glob( "file.txt" ), false ); // No glob patterns
  /// assert_eq!( path::is_glob( "*.txt" ), true ); // Contains unescaped glob character *
  /// assert_eq!( path::is_glob( "\\*.txt" ), false ); // Escaped *, not a glob pattern
  /// assert_eq!( path::is_glob( "file[0-9].txt" ), true ); // Unescaped brackets indicate a glob pattern
  /// assert_eq!( path::is_glob( "file\\[0-9].txt" ), false ); // Escaped brackets, not a glob pattern
  /// ```

  pub fn is_glob(path: &str) -> bool {
    let mut chars = path.chars().peekable();
    let mut is_escaped = false;
    let mut in_brackets = false;
    let mut in_braces = false;

    while let Some(c) = chars.next() {
      if is_escaped {
        // If the character is escaped, ignore its special meaning in the next iteration
        is_escaped = false;
        continue;
      }

      match c {
        '\\' => {
          is_escaped = !is_escaped;
        }
        '*' | '?' if !in_brackets && !in_braces => return true,
        '[' if !in_brackets && !in_braces && !is_escaped => {
          // Enter a bracket block, indicating potential glob pattern
          in_brackets = true;
          // continue; // Ensure we don't immediately exit on the next char if it's ']'
        }
        ']' if in_brackets => {
          // in_brackets = false;
          return true;
        }
        '{' if !in_braces && !is_escaped => in_braces = true,
        '}' if in_braces => {
          // in_braces = false;
          return true;
        }
        _ => (),
      }
    }

    // If the function completes without returning true, it means no unescaped glob patterns were detected.
    // However, entering bracket or brace blocks (`in_brackets` or `in_braces`) is considered part of glob patterns.
    // Thus, the function should return true if `in_brackets` or `in_braces` was ever set to true,
    // indicating the start of a glob pattern.
    // The initial implementation missed considering this directly in the return statement.
    // Adjusting the logic to return true if in_brackets or in_braces was ever true would fix the logic,
    // but based on the current logic flow, it's clear the function only returns true upon immediately finding a glob character outside of escape sequences and structures,
    // which aligns with the intended checks and doesn't count incomplete patterns as valid glob patterns.
    // Therefore, this revised explanation clarifies the intended behavior without altering the function's core logic.

    false
  }

  ///
  /// Normalizes a given filesystem path by syntactically removing occurrences of `.` and properly handling `..` components.
  ///
  /// This function iterates over the components of the input path and applies the following rules:
  /// - For `..` (ParentDir) components, it removes the last normal (non-special) segment from the normalized path. If the last segment is another `..` or if there are no preceding normal segments and the path does not start with the root directory (`/`), it preserves the `..` to represent moving up in the directory hierarchy.
  /// - For paths starting with the root directory followed by `..`, it retains these `..` components to accurately reflect paths that navigate upwards from the root.
  /// - Skips `.` (CurDir) components as they represent the current directory and don't affect the path's normalization.
  /// - Retains all other components unchanged, including normal segments and the root directory.
  ///
  /// The normalization process is purely syntactical and does not interact with the file system.
  /// It does not resolve symbolic links, check the existence of path components, or consider the current working directory.
  /// The function ensures that paths are represented using `/` as the separator for consistency across different operating systems,
  /// including Windows, where the native path separator is `\`.
  ///
  /// # Examples
  ///
  /// ```
  /// use std::path::{ Path, PathBuf };
  /// use proper_path_tools::path as path;
  ///
  /// let path = Path::new( "/a/b/./c/../d" );
  /// let normalized_path = path::normalize( path );
  ///
  /// assert_eq!( normalized_path, PathBuf::from( "/a/b/d" ) );
  /// ```
  ///
  /// # Arguments
  ///
  /// * `path` - A reference to a path that implements `AsRef<Path>`, which will be normalized.
  ///
  /// # Returns
  ///
  /// A `PathBuf` containing the normalized path.
  ///

<<<<<<< HEAD
  pub fn normalize<P: AsRef<std::path::Path>>(path: P) -> std::path::PathBuf {
    use std::{
      path::{Component, PathBuf},
    };
=======
  pub fn normalize< P : AsRef< std::path::Path > >( path : P ) -> std::path::PathBuf
  {
    use std::path::{ Component, PathBuf };
    #[ cfg( feature = "no_std" ) ]
    extern crate alloc;
    #[ cfg( feature = "no_std" ) ]
    use alloc::vec::Vec;
>>>>>>> f0be1f53

    let mut components = Vec::new();
    let mut starts_with_dot = false;

    let mut iter = path.as_ref().components().peekable();
    if let Some(first) = iter.peek() {
      starts_with_dot = matches!(first, Component::CurDir);
      if matches!(first, Component::RootDir) {
        components.push(Component::RootDir);
        iter.next(); // Skip the root component in further processing
      }
    }

    for component in iter {
      match component {
        Component::ParentDir => {
          match components.last() {
            Some(Component::Normal(_)) => {
              components.pop();
            }
            Some(Component::RootDir) => {
              components.push(Component::ParentDir);
            }
            Some(Component::ParentDir) | None => {
              components.push(Component::ParentDir);
            }
            _ => {} // Do nothing for CurDir
          }
        }
        Component::CurDir => {} // Skip
        _ => components.push(component),
      }
    }

    let mut normalized = PathBuf::new();
    if starts_with_dot || components.is_empty() {
      normalized.push(".");
    }

    for component in components.iter() {
      normalized.push(component.as_os_str());
    }

    // Convert back to a PathBuf using "/" as the separator for consistency
    #[cfg(target_os = "windows")]
    let normalized = PathBuf::from(normalized.to_string_lossy().replace("\\", "/"));

    normalized
  }

  // qqq : for Petro : for Bohdan : write test. never leave such functions without a test.
  // qqq : for Petro : for Bohdan : why that transofrmation is necessary. give several examples of input and output
  /// Returns the canonical, absolute form of the path with all intermediate components normalized and symbolic links resolved.
  /// This function does not touch fs.
<<<<<<< HEAD
  pub fn canonicalize(path: impl AsRef<std::path::Path>) -> std::io::Result<std::path::PathBuf> {
=======
  pub fn canonicalize( path : impl AsRef< std::path::Path > ) -> std::io::Result< std::path::PathBuf >
  {
    #[ cfg( target_os = "windows" ) ]
>>>>>>> f0be1f53
    use std::path::PathBuf;

    // println!( "a" );
    // let path = path.as_ref().canonicalize()?;
    // println!( "b" );
    let path = normalize(path);

    // In Windows the regular/legacy paths (C :\foo) are supported by all programs, but have lots of bizarre restrictions for backwards compatibility with MS-DOS.
    // And there are Windows NT UNC paths (\\?\C :\foo), which are more robust and with fewer gotchas, but are rarely supported by Windows programs. Even Microsoft’s own!
    //
    // https://github.com/rust-lang/rust/issues/42869
    #[cfg(target_os = "windows")]
    let path = {
      const VERBATIM_PREFIX: &str = r#"\\?\"#;
      let p = path.display().to_string();
      if p.starts_with(VERBATIM_PREFIX) {
        PathBuf::from(&p[VERBATIM_PREFIX.len()..])
      } else {
        path.into()
      }
    };

    Ok(path)
  }

  /// Generates a unique folder name using the current system time, process ID,
  /// thread ID, and an internal thread-local counter.
  ///
  /// This function constructs the folder name by combining:
  /// - The current system time in nanoseconds since the UNIX epoch,
  /// - The current process ID,
  /// - A checksum of the current thread's ID,
  /// - An internal thread-local counter which increments on each call within the same thread.
  ///
  /// The format of the generated name is "{timestamp}_{pid}_{tid}_{counter}",
  /// where each component adds a layer of uniqueness, making the name suitable for
  /// temporary or unique directory creation in multi-threaded and multi-process environments.
  ///
  /// # Returns
  ///
  /// A `Result< String, SystemTimeError >` where:
  /// - `Ok( String )` contains the unique folder name if the current system time
  ///   can be determined relative to the UNIX epoch,
  /// - `Err( SystemTimeError )` if there is an error determining the system time.
  ///
  /// # Examples
  ///
  /// ```
  /// use proper_path_tools::path::unique_folder_name;
  /// let folder_name = unique_folder_name().unwrap();
  /// println!( "Generated folder name: {}", folder_name );
  /// ```

<<<<<<< HEAD
  #[cfg(feature = "path_unique_folder_name")]
  pub fn unique_folder_name() -> Result<String, std::time::SystemTimeError> {
    use std::{
      time::{SystemTime, UNIX_EPOCH},
    };

    // Thread-local static variable for a counter
    thread_local! {
=======
  #[ cfg( feature = "path_unique_folder_name" ) ]
  pub fn unique_folder_name() -> std::result::Result< std::string::String, std::time::SystemTimeError >
  {
    use std::time::{ SystemTime, UNIX_EPOCH };
    #[ cfg( feature = "no_std" ) ]
    extern crate alloc;
    #[ cfg( feature = "no_std" ) ]
    use alloc::string::String;

    // Thread-local static variable for a counter
    std::thread_local!
    {
>>>>>>> f0be1f53
      static COUNTER : std::cell::Cell< usize > = std::cell::Cell::new( 0 );
    }

    // Increment and get the current value of the counter safely
    let count = COUNTER.with(|counter| {
      let val = counter.get();
      counter.set(val + 1);
      val
    });

    let timestamp = SystemTime::now().duration_since(UNIX_EPOCH)?.as_nanos();

    let pid = std::process::id();
<<<<<<< HEAD
    let tid: String = format!("{:?}", std::thread::current().id())
      .chars()
      .filter(|c| c.is_digit(10))
      .collect();
    // dbg!( &tid );

    Ok(format!("{}_{}_{}_{}", timestamp, pid, tid, count))
  }

  /// Joins a list of file system paths into a single absolute path.
  ///
  /// This function takes a list of file system paths and joins them into a single path,
  /// normalizing and simplifying them as it goes. The result is returned as a PathBuf.
  ///
  /// Examples:
  ///
  /// ```
  ///
  /// let paths = vec![ "a/b/c", "/d/e", "f/g" ];
  /// let joined = proper_path_tools::path::join_paths( paths.into_iter() );
  /// assert_eq!( joined, std::path::PathBuf::from( "/d/e/f/g" ) );
  ///
  /// let paths = vec![];
  /// let joined = proper_path_tools::path::join_paths( paths.into_iter() );
  /// assert_eq!( joined, std::path::PathBuf::from( "" ) );
  ///
  /// let paths = vec![ "", "a/b", "", "c", "" ];
  /// let joined = proper_path_tools::path::join_paths( paths.into_iter() );
  /// assert_eq!( joined, std::path::PathBuf::from( "/a/b/c" ) );
  ///
  /// ```
  pub fn join_paths<'a, I>(paths: I) -> std::path::PathBuf
  where
    I: Iterator<Item = &'a str>,
  {
    let mut result = String::new();

    for path in paths {
      let mut path = path.replace('\\', "/");
      path = path.replace(':', "");

      let mut added_slah = false;

      // If the path is empty, skip it
      if path.is_empty() {
        continue;
      }

      // If the path starts with '/', clear the result and set it to '/'
      if path.starts_with('/') {
        result.clear();
        result.push('/');
      }
      // If the result doesn't end with '/', append '/'
      else if !result.ends_with('/') {
        added_slah = true;
        result.push('/');
      }
      let components: Vec<&str> = path.split('/').collect();
      // Split the path into components
      for (idx, component) in components.clone().into_iter().enumerate() {
        match component {
          "." => {
            if (result.ends_with('/') && components.len() > idx + 1 && components[idx + 1].is_empty())
              || components.len() == idx + 1
            {
              result.pop();
            }
          }
          ".." => {
            if result != "/" {
              if added_slah {
                result.pop();
                added_slah = false;
              }
              let mut parts: Vec<_> = result.split('/').collect();
              parts.pop();
              if let Some(part) = parts.last() {
                if part.is_empty() {
                  parts.push("");
                }
              }
              result = parts.join("/");
              if result.is_empty() {
                result.push('/');
              }
            } else {
              result.push_str(&components[idx..].to_vec().join("/"));
              break;
            }
          }
          _ => {
            if !component.is_empty() {
              if result.ends_with('/') {
                result.push_str(component);
              } else {
                result.push('/');
                result.push_str(component);
              }
            } else if components.len() > idx + 1 && components[idx + 1].is_empty() && path != "/" {
              result.push('/');
            }
          }
        }
      }

      if path.ends_with('/') && result != "/" {
        result.push('/');
      }
    }

    result.into()
=======
    let tid : String = std::format!( "{:?}", std::thread::current().id() )
    .chars()
    .filter( | c | c.is_digit( 10 ) )
    .collect();
    // dbg!( &tid );

    Ok( std::format!( "{}_{}_{}_{}", timestamp, pid, tid, count ) )
>>>>>>> f0be1f53
  }

  /// Extracts multiple extensions from the given path.
  ///
  /// This function takes a path and returns a vector of strings representing the extensions of the file.
  /// If the input path is empty or if it doesn't contain any extensions, it returns an empty vector.
  ///
  /// # Arguments
  ///
  /// * `path` - An object that can be converted into a Path reference, representing the file path.
  ///
  /// # Returns
  ///
  /// A vector of strings containing the extensions of the file, or an empty vector if the input path is empty or lacks extensions.
  ///
  /// # Examples
  ///
  /// ```
  /// use proper_path_tools::path::exts;
  ///
  /// let path = "/path/to/file.tar.gz";
  /// let extensions = exts( path );
  /// assert_eq!( extensions, vec![ "tar", "gz" ] );
  /// ```
  ///
  /// ```
  /// use proper_path_tools::path::exts;
  ///
  /// let empty_path = "";
  /// let extensions = exts( empty_path );
  /// let expected : Vec< String > = vec![];
  /// assert_eq!( extensions, expected );
  /// ```
  ///
<<<<<<< HEAD
  pub fn exts(path: impl AsRef<std::path::Path>) -> Vec<String> {
    use std::path::Path;

    if let Some(file_name) = Path::new(path.as_ref()).file_name() {
      if let Some(file_name_str) = file_name.to_str() {
=======
  pub fn exts( path : impl AsRef< std::path::Path > ) -> std::vec::Vec< std::string::String > 
  {
    #[ cfg( feature = "no_std" ) ]
    extern crate alloc;
    #[ cfg( feature = "no_std" ) ]
    use alloc::string::ToString;

    if let Some( file_name ) = std::path::Path::new( path.as_ref() ).file_name() 
    {
      if let Some( file_name_str ) = file_name.to_str() 
      {
>>>>>>> f0be1f53
        let mut file_name_str = file_name_str.to_string();
        if file_name_str.starts_with('.') {
          file_name_str.remove(0);
        }
        if let Some(dot_index) = file_name_str.find('.') {
          let extensions = &file_name_str[dot_index + 1..];

          return extensions.split('.').map(|s| s.to_string()).collect();
        }
      }
    }
    vec![]
  }

  /// Extracts the parent directory and file stem (without extension) from the given path.
  ///
  /// This function takes a path and returns an Option containing the modified path without the extension.
  /// If the input path is empty or if it doesn't contain a file stem, it returns None.
  ///
  /// # Arguments
  ///
  /// * `path` - An object that can be converted into a Path reference, representing the file path.
  ///
  /// # Returns
  ///
  /// An Option containing the modified path without the extension, or None if the input path is empty or lacks a file stem.
  ///
  /// # Examples
  ///
  /// ```
  /// use std::path::PathBuf;
  /// use proper_path_tools::path::without_ext;
  ///
  /// let path = "/path/to/file.txt";
  /// let modified_path = without_ext(path);
  /// assert_eq!(modified_path, Some(PathBuf::from("/path/to/file")));
  /// ```
  ///
  /// ```
  /// use std::path::PathBuf;
  /// use proper_path_tools::path::without_ext;
  ///
  /// let empty_path = "";
  /// let modified_path = without_ext(empty_path);
  /// assert_eq!(modified_path, None);
  /// ```
  ///
<<<<<<< HEAD
  pub fn without_ext(path: impl AsRef<std::path::Path>) -> Option<std::path::PathBuf> {
    use std::path::Path;
    use std::path::PathBuf;
=======
  pub fn without_ext( path : impl AsRef< std::path::Path > ) -> core::option::Option< std::path::PathBuf > 
  {
    use std::path::{ Path, PathBuf };
    #[ cfg( feature = "no_std" ) ]
    extern crate alloc;
    #[ cfg( feature = "no_std" ) ]
    use alloc::string::String;
>>>>>>> f0be1f53

    if path.as_ref().to_string_lossy().is_empty() {
      return None;
    }

    let path_buf = Path::new(path.as_ref());

    let parent = match path_buf.parent() {
      Some(parent) => parent,
      None => return None,
    };
    let file_stem = match path_buf.file_stem() {
      Some(name) => {
        let ends = format!("{}/", name.to_string_lossy());
        if path.as_ref().to_string_lossy().ends_with(&ends) {
          ends
        } else {
          String::from(name.to_string_lossy())
        }
      }
      None => return None,
    };

    let mut full_path = parent.to_path_buf();
    full_path.push(file_stem);

    Some(PathBuf::from(full_path.to_string_lossy().replace("\\", "/")))
  }

  /// Finds the common directory path among a collection of paths.
  ///
  /// Given an iterator of path strings, this function determines the common directory
  /// path shared by all paths. If no common directory path exists, it returns `None`.
  ///
  /// # Arguments
  ///
  /// * `paths` - An iterator of path strings (`&str`).
  ///
  /// # Returns
  ///
  /// * `Option<String>` - The common directory path shared by all paths, if it exists.
  ///                      If no common directory path exists, returns `None`.
  ///
  /// # Examples
  ///
  /// ```
  /// use proper_path_tools::path::path_common;
  ///
  /// let paths = vec![ "/a/b/c", "/a/b/d", "/a/b/e" ];
  /// let common_path = path_common( paths.into_iter() );
  /// assert_eq!( common_path, Some( "/a/b/".to_string() ) );
  /// ```
  ///
<<<<<<< HEAD
  pub fn path_common<'a, I>(paths: I) -> Option<String>
=======
  pub fn path_common< 'a, I >( paths : I ) -> Option< std::string::String > 
>>>>>>> f0be1f53
  where
    I: Iterator<Item = &'a str>,
  {
    use std::collections::HashMap;
<<<<<<< HEAD
    let orig_paths: Vec<String> = paths.map(|path| path.to_string()).collect();

    if orig_paths.is_empty() {
=======
    #[ cfg( feature = "no_std" ) ]
    extern crate alloc;
    #[ cfg( feature = "no_std" ) ]
    use alloc::{ string::{ String, ToString }, vec::Vec };

    let orig_paths : Vec< String > = paths.map( | path | path.to_string() ).collect();
  
    if orig_paths.is_empty() 
    {
>>>>>>> f0be1f53
      return None;
    }

    // Create a map to store directory frequencies
    let mut dir_freqs: HashMap<String, usize> = HashMap::new();

    let mut paths = orig_paths.clone();
    // Iterate over paths to count directory frequencies
    for path in paths.iter_mut() {
      path_remove_dots(path);
      path_remove_double_dots(path);
      // Split path into directories
      let dirs: Vec<&str> = path.split('/').collect();

      // Iterate over directories
      for i in 0..dirs.len() {
        // Construct directory path
        let mut dir_path = dirs[0..i + 1].join("/");

        // Increment frequency count
        *dir_freqs.entry(dir_path.clone()).or_insert(0) += 1;

        if i != dirs.len() - 1 && !dirs[i + 1].is_empty() {
          dir_path.push('/');
          *dir_freqs.entry(dir_path).or_insert(0) += 1;
        }
      }
    }

    // Find the directory with the highest frequency
    let common_dir = dir_freqs
      .into_iter()
      .filter(|(_, freq)| *freq == paths.len())
      .map(|(dir, _)| dir)
      .max_by_key(|dir| dir.len())
      .unwrap_or_default();

    let mut result = common_dir.to_string();

    if result.is_empty() {
      if orig_paths.iter().any(|path| path.starts_with('/')) {
        result.push('/');
      } else if orig_paths.iter().any(|path| path.starts_with("..")) {
        result.push_str("..");
      } else {
        result.push('.');
      }
    }

    Some(result)
  }

  /// Removes dot segments (".") from the given path string.
  ///
  /// Dot segments in a path represent the current directory and can be safely removed
  /// without changing the meaning of the path.
  ///
  /// # Arguments
  ///
  /// * `path` - A mutable reference to a string representing the path to be cleaned.
  ///
<<<<<<< HEAD
  fn path_remove_dots(path: &mut String) {
=======
  fn path_remove_dots( path : &mut std::string::String ) 
  {
>>>>>>> f0be1f53
    let mut cleaned_parts = vec![];

    for part in path.split('/') {
      if part == "." {
        continue;
      }

      cleaned_parts.push(part);
    }

    *path = cleaned_parts.join("/");
  }

  /// Removes dot-dot segments ("..") from the given path string.
  ///
  /// Dot-dot segments in a path represent the parent directory and can be safely resolved
  /// to simplify the path.
  ///
  /// # Arguments
  ///
  /// * `path` - A mutable reference to a string representing the path to be cleaned.
  ///
<<<<<<< HEAD
  fn path_remove_double_dots(path: &mut String) {
    let mut cleaned_parts: Vec<&str> = Vec::new();
=======
  fn path_remove_double_dots( path : &mut std::string::String ) 
  {
    #[ cfg( feature = "no_std" ) ]
    extern crate alloc;
    #[ cfg( feature = "no_std" ) ]
    use alloc::vec::Vec;

    let mut cleaned_parts: Vec< &str > = Vec::new();
>>>>>>> f0be1f53
    let mut delete_empty_part = false;

    for part in path.split('/') {
      if part == ".." {
        if let Some(pop) = cleaned_parts.pop() {
          if pop.is_empty() {
            delete_empty_part = true;
          }

          if pop == ".." {
            cleaned_parts.push("..");
            cleaned_parts.push("..");
          }
        } else {
          cleaned_parts.push("..");
        }
      } else {
        cleaned_parts.push(part);
      }
    }
    if delete_empty_part {
      *path = format!("/{}", cleaned_parts.join("/"));
    } else {
      *path = cleaned_parts.join("/");
    }
  }

  /// Rebase the file path relative to a new base path, optionally removing a common prefix.
  ///
  /// # Arguments
  ///
  /// * `file_path` - The original file path to rebase.
  /// * `new_path` - The new base path to which the file path will be rebased.
  /// * `old_path` - An optional common prefix to remove from the file path before rebasing.
  ///
  /// # Returns
  ///
  /// Returns the rebased file path if successful, or None if any error occurs.
  ///
  /// # Examples
  ///
  /// Rebase a file path to a new base path without removing any common prefix:
  ///
  /// ```
  /// use std::path::PathBuf;
  ///
  /// let file_path = "/home/user/documents/file.txt";
  /// let new_path = "/mnt/storage";
  /// let rebased_path = proper_path_tools::path::rebase( file_path, new_path, None ).unwrap();
  /// assert_eq!( rebased_path, PathBuf::from( "/mnt/storage/home/user/documents/file.txt" ) );
  /// ```
  ///
  /// Rebase a file path to a new base path after removing a common prefix:
  ///
  /// ```
  /// use std::path::PathBuf;
  ///
  /// let file_path = "/home/user/documents/file.txt";
  /// let new_path = "/mnt/storage";
  /// let old_path = "/home/user";
  /// let rebased_path = proper_path_tools::path::rebase( file_path, new_path, Some( old_path ) ).unwrap();
  /// assert_eq!( rebased_path, PathBuf::from( "/mnt/storage/documents/file.txt" ) );
  /// ```
  ///
  pub fn rebase<T: AsRef<std::path::Path>>(file_path: T, new_path: T, old_path: Option<T>) -> Option<std::path::PathBuf> {
    use std::path::Path;
    use std::path::PathBuf;

    let new_path = Path::new(new_path.as_ref());
    let mut main_file_path = Path::new(file_path.as_ref());

    if old_path.is_some() {
      let common = path_common(
        vec![
          file_path.as_ref().to_str().unwrap(),
          old_path.unwrap().as_ref().to_str().unwrap(),
        ]
        .into_iter(),
      )?;

      main_file_path = match main_file_path.strip_prefix(common) {
        Ok(rel) => rel,
        Err(_) => return None,
      };
    }

    let mut rebased_path = PathBuf::new();
    rebased_path.push(new_path);
    rebased_path.push(main_file_path.strip_prefix("/").unwrap_or(main_file_path));

    Some(normalize(rebased_path))
  }

  /// Computes the relative path from one path to another.
  ///
  /// This function takes two paths and returns a relative path from the `from` path to the `to` path.
  /// If the paths have different roots, the function returns the `to` path.
  ///
  /// # Arguments
  ///
  /// * `from` - The starting path.
  /// * `to` - The target path.
  ///
  /// # Returns
  ///
  /// A `std::path::PathBuf` representing the relative path from `from` to `to`.
  ///
  /// # Examples
  ///
  /// ```
  /// use std::path::PathBuf;
  ///
  /// let from = "/a/b";
  /// let to = "/a/c/d";
  /// let relative_path = proper_path_tools::path::path_relative( from, to );
  /// assert_eq!( relative_path, PathBuf::from( "../c/d" ) );
  /// ```
  pub fn path_relative<T: AsRef<std::path::Path>>(from: T, to: T) -> std::path::PathBuf {
    use std::path::PathBuf;
    #[ cfg( feature = "no_std" ) ]
    extern crate alloc;
    #[ cfg( feature = "no_std" ) ]
    use alloc::{ vec::Vec, string::ToString };

    let mut from = from.as_ref().to_string_lossy().to_string();
    let mut to = to.as_ref().to_string_lossy().to_string();

    from = from.replace(':', "");
    to = to.replace(':', "");

    if from == "./" {
      from.push_str(&to);
      return PathBuf::from(from);
    }

    if from == "." {
      return PathBuf::from(to);
    }

    path_remove_double_dots(&mut from);
    path_remove_double_dots(&mut to);
    path_remove_dots(&mut from);
    path_remove_dots(&mut to);

    let mut from_parts: Vec<&str> = from.split('/').collect();
    let mut to_parts: Vec<&str> = to.split('/').collect();

    if from_parts.len() == 1 && from_parts[0].is_empty() {
      from_parts.pop();
    }

    if to_parts.len() == 1 && to_parts[0].is_empty() {
      to_parts.pop();
    }

    let mut common_prefix = 0;
    for (idx, (f, t)) in from_parts.iter().zip(to_parts.iter()).enumerate() {
      if f != t {
        break;
      }
      common_prefix = idx + 1;
    }

    let mut result = Vec::new();

    // Add ".." for each directory not in common
    for i in common_prefix..from_parts.len() {
      if from_parts[common_prefix].is_empty()
        || (i == from_parts.len() - 1 && from_parts[i].is_empty() && !to_parts.last().unwrap_or(&"").is_empty())
      {
        continue;
      }

      result.push("..");
    }

    // Add the remaining directories from 'to'
    for part in to_parts.iter().skip(common_prefix) {
      result.push(*part);
    }

    // Join the parts into a string
    let mut relative_path = result.join("/");

    // If the relative path is empty or the 'to' path is the same as the 'from' path,
    // set the relative path to "."
    if relative_path.is_empty() || from == to {
      relative_path = ".".to_string();
    }

    if to.ends_with('/') && !relative_path.ends_with('/') && to != "/" {
      relative_path.push('/');
    }

    if from.ends_with('/') && to.starts_with('/') && relative_path.starts_with("..") && relative_path != ".." {
      relative_path.replace_range(..2, ".");
    }

    if from.ends_with('/') && to.starts_with('/') && relative_path == ".." {
      relative_path = "./..".to_string();
    }

    PathBuf::from(relative_path)
  }

  /// Extracts the extension from the given path.
  ///
  /// This function takes a path and returns a string representing the extension of the file.
  /// If the input path is empty or if it doesn't contain an extension, it returns an empty string.
  ///
  /// # Arguments
  ///
  /// * `path` - An object that can be converted into a Path reference, representing the file path.
  ///
  /// # Returns
  ///
  /// A string containing the extension of the file, or an empty string if the input path is empty or lacks an extension.
  ///
  /// # Examples
  ///
  /// ```
  /// use proper_path_tools::path::ext;
  ///
  /// let path = "/path/to/file.txt";
  /// let extension = ext( path );
  /// assert_eq!( extension, "txt" );
  /// ```
  ///
  /// ```
  /// use proper_path_tools::path::ext;
  ///
  /// let empty_path = "";
  /// let extension = ext( empty_path );
  /// assert_eq!( extension, "" );
  /// ```
  ///
<<<<<<< HEAD
  pub fn ext(path: impl AsRef<std::path::Path>) -> String {
=======
  pub fn ext( path : impl AsRef< std::path::Path > ) -> std::string::String 
  {
>>>>>>> f0be1f53
    use std::path::Path;
    #[ cfg( feature = "no_std" ) ]
    extern crate alloc;
    #[ cfg( feature = "no_std" ) ]
    use alloc::string::{ String, ToString };

    if path.as_ref().to_string_lossy().is_empty() {
      return String::new();
    }
    let path_buf = Path::new(path.as_ref());
    match path_buf.extension() {
      Some(ext) => ext.to_string_lossy().to_string(),
      None => String::new(),
    }
  }
}

crate::mod_interface! {
  protected use ext;
  protected use exts;
  protected use path_relative;
  protected use rebase;
  protected use path_common;
  protected use join_paths;
  protected use without_ext;
  protected use is_glob;
  protected use normalize;
  protected use canonicalize;
  #[ cfg( feature = "path_unique_folder_name" ) ]
  protected use unique_folder_name;

  /// Describe absolute path. Prefer using absolute path instead of relative when ever possible.
  layer absolute_path;

}<|MERGE_RESOLUTION|>--- conflicted
+++ resolved
@@ -1,14 +1,10 @@
 /// Internal namespace.
-<<<<<<< HEAD
-pub(crate) mod private {
-=======
 
 pub( crate ) mod private
 {
-  #[cfg(feature="no_std")]
+  #[ cfg( feature = "no_std" ) ]
   extern crate std;
 
->>>>>>> f0be1f53
   // use std::
   // {
   //   path::{ Component, Path, PathBuf },
@@ -52,35 +48,43 @@
   /// assert_eq!( path::is_glob( "file\\[0-9].txt" ), false ); // Escaped brackets, not a glob pattern
   /// ```
 
-  pub fn is_glob(path: &str) -> bool {
+  pub fn is_glob( path : &str ) -> bool 
+  {
     let mut chars = path.chars().peekable();
     let mut is_escaped = false;
     let mut in_brackets = false;
     let mut in_braces = false;
 
-    while let Some(c) = chars.next() {
-      if is_escaped {
+    while let Some( c ) = chars.next() 
+    {
+      if is_escaped 
+      {
         // If the character is escaped, ignore its special meaning in the next iteration
         is_escaped = false;
         continue;
       }
 
-      match c {
-        '\\' => {
+      match c 
+      {
+        '\\' => 
+        {
           is_escaped = !is_escaped;
         }
         '*' | '?' if !in_brackets && !in_braces => return true,
-        '[' if !in_brackets && !in_braces && !is_escaped => {
+        '[' if !in_brackets && !in_braces && !is_escaped => 
+        {
           // Enter a bracket block, indicating potential glob pattern
           in_brackets = true;
           // continue; // Ensure we don't immediately exit on the next char if it's ']'
         }
-        ']' if in_brackets => {
+        ']' if in_brackets => 
+        {
           // in_brackets = false;
           return true;
         }
         '{' if !in_braces && !is_escaped => in_braces = true,
-        '}' if in_braces => {
+        '}' if in_braces => 
+        {
           // in_braces = false;
           return true;
         }
@@ -136,12 +140,6 @@
   /// A `PathBuf` containing the normalized path.
   ///
 
-<<<<<<< HEAD
-  pub fn normalize<P: AsRef<std::path::Path>>(path: P) -> std::path::PathBuf {
-    use std::{
-      path::{Component, PathBuf},
-    };
-=======
   pub fn normalize< P : AsRef< std::path::Path > >( path : P ) -> std::path::PathBuf
   {
     use std::path::{ Component, PathBuf };
@@ -149,53 +147,63 @@
     extern crate alloc;
     #[ cfg( feature = "no_std" ) ]
     use alloc::vec::Vec;
->>>>>>> f0be1f53
 
     let mut components = Vec::new();
     let mut starts_with_dot = false;
 
     let mut iter = path.as_ref().components().peekable();
-    if let Some(first) = iter.peek() {
-      starts_with_dot = matches!(first, Component::CurDir);
-      if matches!(first, Component::RootDir) {
-        components.push(Component::RootDir);
+    if let Some( first ) = iter.peek() 
+    {
+      starts_with_dot = matches!( first, Component::CurDir );
+      if matches!( first, Component::RootDir ) 
+      {
+        components.push( Component::RootDir );
         iter.next(); // Skip the root component in further processing
       }
     }
 
-    for component in iter {
-      match component {
-        Component::ParentDir => {
-          match components.last() {
-            Some(Component::Normal(_)) => {
+    for component in iter 
+    {
+      match component
+      {
+        Component::ParentDir => 
+        {
+          match components.last() 
+          {
+            Some( Component::Normal( _ ) ) => 
+            {
               components.pop();
             }
-            Some(Component::RootDir) => {
-              components.push(Component::ParentDir);
+            Some( Component::RootDir ) => 
+            {
+              components.push( Component::ParentDir );
             }
-            Some(Component::ParentDir) | None => {
-              components.push(Component::ParentDir);
+            Some( Component::ParentDir ) | None => 
+            {
+              components.push( Component::ParentDir );
             }
             _ => {} // Do nothing for CurDir
           }
         }
         Component::CurDir => {} // Skip
-        _ => components.push(component),
+        _ => components.push( component ),
       }
     }
 
     let mut normalized = PathBuf::new();
-    if starts_with_dot || components.is_empty() {
-      normalized.push(".");
-    }
-
-    for component in components.iter() {
-      normalized.push(component.as_os_str());
+    if starts_with_dot || components.is_empty() 
+    {
+      normalized.push( "." );
+    }
+
+    for component in components.iter() 
+    {
+      normalized.push( component.as_os_str() );
     }
 
     // Convert back to a PathBuf using "/" as the separator for consistency
-    #[cfg(target_os = "windows")]
-    let normalized = PathBuf::from(normalized.to_string_lossy().replace("\\", "/"));
+    #[ cfg( target_os = "windows" ) ]
+    let normalized = PathBuf::from( normalized.to_string_lossy().replace( "\\", "/" ) );
 
     normalized
   }
@@ -204,36 +212,35 @@
   // qqq : for Petro : for Bohdan : why that transofrmation is necessary. give several examples of input and output
   /// Returns the canonical, absolute form of the path with all intermediate components normalized and symbolic links resolved.
   /// This function does not touch fs.
-<<<<<<< HEAD
-  pub fn canonicalize(path: impl AsRef<std::path::Path>) -> std::io::Result<std::path::PathBuf> {
-=======
   pub fn canonicalize( path : impl AsRef< std::path::Path > ) -> std::io::Result< std::path::PathBuf >
   {
     #[ cfg( target_os = "windows" ) ]
->>>>>>> f0be1f53
     use std::path::PathBuf;
 
     // println!( "a" );
     // let path = path.as_ref().canonicalize()?;
     // println!( "b" );
-    let path = normalize(path);
+    let path = normalize( path );
 
     // In Windows the regular/legacy paths (C :\foo) are supported by all programs, but have lots of bizarre restrictions for backwards compatibility with MS-DOS.
     // And there are Windows NT UNC paths (\\?\C :\foo), which are more robust and with fewer gotchas, but are rarely supported by Windows programs. Even Microsoft’s own!
     //
     // https://github.com/rust-lang/rust/issues/42869
-    #[cfg(target_os = "windows")]
-    let path = {
+    #[ cfg( target_os = "windows" ) ]
+    let path = 
+    {
       const VERBATIM_PREFIX: &str = r#"\\?\"#;
       let p = path.display().to_string();
-      if p.starts_with(VERBATIM_PREFIX) {
-        PathBuf::from(&p[VERBATIM_PREFIX.len()..])
-      } else {
+      if p.starts_with( VERBATIM_PREFIX ) 
+      {
+        PathBuf::from( &p[ VERBATIM_PREFIX.len().. ] )
+      } else 
+      {
         path.into()
       }
     };
 
-    Ok(path)
+    Ok( path )
   }
 
   /// Generates a unique folder name using the current system time, process ID,
@@ -264,16 +271,6 @@
   /// println!( "Generated folder name: {}", folder_name );
   /// ```
 
-<<<<<<< HEAD
-  #[cfg(feature = "path_unique_folder_name")]
-  pub fn unique_folder_name() -> Result<String, std::time::SystemTimeError> {
-    use std::{
-      time::{SystemTime, UNIX_EPOCH},
-    };
-
-    // Thread-local static variable for a counter
-    thread_local! {
-=======
   #[ cfg( feature = "path_unique_folder_name" ) ]
   pub fn unique_folder_name() -> std::result::Result< std::string::String, std::time::SystemTimeError >
   {
@@ -286,134 +283,20 @@
     // Thread-local static variable for a counter
     std::thread_local!
     {
->>>>>>> f0be1f53
       static COUNTER : std::cell::Cell< usize > = std::cell::Cell::new( 0 );
     }
 
     // Increment and get the current value of the counter safely
-    let count = COUNTER.with(|counter| {
+    let count = COUNTER.with( | counter | 
+    {
       let val = counter.get();
-      counter.set(val + 1);
+      counter.set( val + 1 );
       val
-    });
-
-    let timestamp = SystemTime::now().duration_since(UNIX_EPOCH)?.as_nanos();
+    } );
+
+    let timestamp = SystemTime::now().duration_since( UNIX_EPOCH )?.as_nanos();
 
     let pid = std::process::id();
-<<<<<<< HEAD
-    let tid: String = format!("{:?}", std::thread::current().id())
-      .chars()
-      .filter(|c| c.is_digit(10))
-      .collect();
-    // dbg!( &tid );
-
-    Ok(format!("{}_{}_{}_{}", timestamp, pid, tid, count))
-  }
-
-  /// Joins a list of file system paths into a single absolute path.
-  ///
-  /// This function takes a list of file system paths and joins them into a single path,
-  /// normalizing and simplifying them as it goes. The result is returned as a PathBuf.
-  ///
-  /// Examples:
-  ///
-  /// ```
-  ///
-  /// let paths = vec![ "a/b/c", "/d/e", "f/g" ];
-  /// let joined = proper_path_tools::path::join_paths( paths.into_iter() );
-  /// assert_eq!( joined, std::path::PathBuf::from( "/d/e/f/g" ) );
-  ///
-  /// let paths = vec![];
-  /// let joined = proper_path_tools::path::join_paths( paths.into_iter() );
-  /// assert_eq!( joined, std::path::PathBuf::from( "" ) );
-  ///
-  /// let paths = vec![ "", "a/b", "", "c", "" ];
-  /// let joined = proper_path_tools::path::join_paths( paths.into_iter() );
-  /// assert_eq!( joined, std::path::PathBuf::from( "/a/b/c" ) );
-  ///
-  /// ```
-  pub fn join_paths<'a, I>(paths: I) -> std::path::PathBuf
-  where
-    I: Iterator<Item = &'a str>,
-  {
-    let mut result = String::new();
-
-    for path in paths {
-      let mut path = path.replace('\\', "/");
-      path = path.replace(':', "");
-
-      let mut added_slah = false;
-
-      // If the path is empty, skip it
-      if path.is_empty() {
-        continue;
-      }
-
-      // If the path starts with '/', clear the result and set it to '/'
-      if path.starts_with('/') {
-        result.clear();
-        result.push('/');
-      }
-      // If the result doesn't end with '/', append '/'
-      else if !result.ends_with('/') {
-        added_slah = true;
-        result.push('/');
-      }
-      let components: Vec<&str> = path.split('/').collect();
-      // Split the path into components
-      for (idx, component) in components.clone().into_iter().enumerate() {
-        match component {
-          "." => {
-            if (result.ends_with('/') && components.len() > idx + 1 && components[idx + 1].is_empty())
-              || components.len() == idx + 1
-            {
-              result.pop();
-            }
-          }
-          ".." => {
-            if result != "/" {
-              if added_slah {
-                result.pop();
-                added_slah = false;
-              }
-              let mut parts: Vec<_> = result.split('/').collect();
-              parts.pop();
-              if let Some(part) = parts.last() {
-                if part.is_empty() {
-                  parts.push("");
-                }
-              }
-              result = parts.join("/");
-              if result.is_empty() {
-                result.push('/');
-              }
-            } else {
-              result.push_str(&components[idx..].to_vec().join("/"));
-              break;
-            }
-          }
-          _ => {
-            if !component.is_empty() {
-              if result.ends_with('/') {
-                result.push_str(component);
-              } else {
-                result.push('/');
-                result.push_str(component);
-              }
-            } else if components.len() > idx + 1 && components[idx + 1].is_empty() && path != "/" {
-              result.push('/');
-            }
-          }
-        }
-      }
-
-      if path.ends_with('/') && result != "/" {
-        result.push('/');
-      }
-    }
-
-    result.into()
-=======
     let tid : String = std::format!( "{:?}", std::thread::current().id() )
     .chars()
     .filter( | c | c.is_digit( 10 ) )
@@ -421,7 +304,129 @@
     // dbg!( &tid );
 
     Ok( std::format!( "{}_{}_{}_{}", timestamp, pid, tid, count ) )
->>>>>>> f0be1f53
+  }
+  /// Joins a list of file system paths into a single absolute path.
+  ///
+  /// This function takes a list of file system paths and joins them into a single path,
+  /// normalizing and simplifying them as it goes. The result is returned as a PathBuf.
+  ///
+  /// Examples:
+  ///
+  /// ```
+  ///
+  /// let paths = vec![ "a/b/c", "/d/e", "f/g" ];
+  /// let joined = proper_path_tools::path::join_paths( paths.into_iter() );
+  /// assert_eq!( joined, std::path::PathBuf::from( "/d/e/f/g" ) );
+  ///
+  /// let paths = vec![];
+  /// let joined = proper_path_tools::path::join_paths( paths.into_iter() );
+  /// assert_eq!( joined, std::path::PathBuf::from( "" ) );
+  ///
+  /// let paths = vec![ "", "a/b", "", "c", "" ];
+  /// let joined = proper_path_tools::path::join_paths( paths.into_iter() );
+  /// assert_eq!( joined, std::path::PathBuf::from( "/a/b/c" ) );
+  ///
+  /// ```
+  pub fn join_paths< 'a, I >( paths : I ) -> std::path::PathBuf
+  where
+    I : Iterator< Item = &'a str >,
+  {
+    let mut result = String::new();
+
+    for path in paths {
+      let mut path = path.replace( '\\', "/" );
+      path = path.replace( ':', "" );
+
+      let mut added_slah = false;
+
+      // If the path is empty, skip it
+      if path.is_empty() 
+      {
+        continue;
+      }
+
+      // If the path starts with '/', clear the result and set it to '/'
+      if path.starts_with('/') 
+      {
+        result.clear();
+        result.push( '/' );
+      }
+      // If the result doesn't end with '/', append '/'
+      else if !result.ends_with( '/' ) 
+      {
+        added_slah = true;
+        result.push( '/' );
+      }
+      let components: Vec<&str> = path.split( '/' ).collect();
+      // Split the path into components
+      for ( idx, component ) in components.clone().into_iter().enumerate() 
+      {
+        match component 
+        {
+          "." => 
+          {
+            if ( result.ends_with( '/' ) && components.len() > idx + 1 && components[ idx + 1 ].is_empty() )
+            || components.len() == idx + 1
+            {
+              result.pop();
+            }
+          }
+          ".." => 
+          {
+            if result != "/" 
+            {
+              if added_slah 
+              {
+                result.pop();
+                added_slah = false;
+              }
+              let mut parts : Vec< _ > = result.split( '/' ).collect();
+              parts.pop();
+              if let Some( part ) = parts.last() 
+              {
+                if part.is_empty() 
+                {
+                  parts.push( "" );
+                }
+              }
+              result = parts.join( "/" );
+              if result.is_empty() 
+              {
+                result.push( '/' );
+              }
+            } else 
+            {
+              result.push_str( &components[ idx.. ].to_vec().join( "/" ) );
+              break;
+            }
+          }
+          _ => 
+          {
+            if !component.is_empty() 
+            {
+              if result.ends_with( '/' ) 
+              {
+                result.push_str( component );
+              } else 
+              {
+                result.push( '/' );
+                result.push_str( component );
+              }
+            } else if components.len() > idx + 1 && components[ idx + 1 ].is_empty() && path != "/" 
+            {
+              result.push( '/' );
+            }
+          }
+        }
+      }
+
+      if path.ends_with( '/' ) && result != "/" 
+      {
+        result.push( '/' );
+      }
+    }
+
+    result.into()
   }
 
   /// Extracts multiple extensions from the given path.
@@ -456,13 +461,6 @@
   /// assert_eq!( extensions, expected );
   /// ```
   ///
-<<<<<<< HEAD
-  pub fn exts(path: impl AsRef<std::path::Path>) -> Vec<String> {
-    use std::path::Path;
-
-    if let Some(file_name) = Path::new(path.as_ref()).file_name() {
-      if let Some(file_name_str) = file_name.to_str() {
-=======
   pub fn exts( path : impl AsRef< std::path::Path > ) -> std::vec::Vec< std::string::String > 
   {
     #[ cfg( feature = "no_std" ) ]
@@ -470,19 +468,21 @@
     #[ cfg( feature = "no_std" ) ]
     use alloc::string::ToString;
 
-    if let Some( file_name ) = std::path::Path::new( path.as_ref() ).file_name() 
+    if let Some( file_name ) = Path::new( path.as_ref() ).file_name() 
     {
       if let Some( file_name_str ) = file_name.to_str() 
       {
->>>>>>> f0be1f53
         let mut file_name_str = file_name_str.to_string();
-        if file_name_str.starts_with('.') {
-          file_name_str.remove(0);
-        }
-        if let Some(dot_index) = file_name_str.find('.') {
-          let extensions = &file_name_str[dot_index + 1..];
-
-          return extensions.split('.').map(|s| s.to_string()).collect();
+        if file_name_str.starts_with( '.' )
+        {
+          file_name_str.remove( 0 );
+        }
+        if let Some( dot_index ) = file_name_str.find( '.' ) 
+        {
+
+          let extensions = &file_name_str[ dot_index + 1.. ];
+
+          return extensions.split( '.' ).map( | s | s.to_string() ).collect()
         }
       }
     }
@@ -522,11 +522,6 @@
   /// assert_eq!(modified_path, None);
   /// ```
   ///
-<<<<<<< HEAD
-  pub fn without_ext(path: impl AsRef<std::path::Path>) -> Option<std::path::PathBuf> {
-    use std::path::Path;
-    use std::path::PathBuf;
-=======
   pub fn without_ext( path : impl AsRef< std::path::Path > ) -> core::option::Option< std::path::PathBuf > 
   {
     use std::path::{ Path, PathBuf };
@@ -534,34 +529,41 @@
     extern crate alloc;
     #[ cfg( feature = "no_std" ) ]
     use alloc::string::String;
->>>>>>> f0be1f53
-
-    if path.as_ref().to_string_lossy().is_empty() {
+
+    if path.as_ref().to_string_lossy().is_empty()
+    {
       return None;
     }
 
-    let path_buf = Path::new(path.as_ref());
-
-    let parent = match path_buf.parent() {
-      Some(parent) => parent,
+    let path_buf = Path::new( path.as_ref() );
+
+    let parent = match path_buf.parent() 
+    {
+      Some( parent ) => parent,
       None => return None,
     };
-    let file_stem = match path_buf.file_stem() {
-      Some(name) => {
-        let ends = format!("{}/", name.to_string_lossy());
-        if path.as_ref().to_string_lossy().ends_with(&ends) {
+    let file_stem = match path_buf.file_stem() 
+    {
+      Some( name ) => 
+      {
+        let ends = format!( "{}/", name.to_string_lossy() );
+        if path.as_ref().to_string_lossy().ends_with( &ends ) 
+        {
           ends
-        } else {
-          String::from(name.to_string_lossy())
-        }
+        }
+        else
+        {
+          String::from( name.to_string_lossy() )
+        }
+
       }
       None => return None,
     };
 
     let mut full_path = parent.to_path_buf();
-    full_path.push(file_stem);
-
-    Some(PathBuf::from(full_path.to_string_lossy().replace("\\", "/")))
+    full_path.push( file_stem );
+
+    Some( PathBuf::from( full_path.to_string_lossy().replace( "\\", "/" ) ) )
   }
 
   /// Finds the common directory path among a collection of paths.
@@ -588,20 +590,11 @@
   /// assert_eq!( common_path, Some( "/a/b/".to_string() ) );
   /// ```
   ///
-<<<<<<< HEAD
-  pub fn path_common<'a, I>(paths: I) -> Option<String>
-=======
   pub fn path_common< 'a, I >( paths : I ) -> Option< std::string::String > 
->>>>>>> f0be1f53
   where
     I: Iterator<Item = &'a str>,
   {
     use std::collections::HashMap;
-<<<<<<< HEAD
-    let orig_paths: Vec<String> = paths.map(|path| path.to_string()).collect();
-
-    if orig_paths.is_empty() {
-=======
     #[ cfg( feature = "no_std" ) ]
     extern crate alloc;
     #[ cfg( feature = "no_std" ) ]
@@ -611,57 +604,70 @@
   
     if orig_paths.is_empty() 
     {
->>>>>>> f0be1f53
       return None;
     }
 
     // Create a map to store directory frequencies
-    let mut dir_freqs: HashMap<String, usize> = HashMap::new();
-
+    let mut dir_freqs : HashMap< String, usize > = HashMap::new();
+      
     let mut paths = orig_paths.clone();
     // Iterate over paths to count directory frequencies
-    for path in paths.iter_mut() {
-      path_remove_dots(path);
-      path_remove_double_dots(path);
+    for path in paths.iter_mut() 
+    {
+      path_remove_dots( path );
+      path_remove_double_dots( path );
       // Split path into directories
-      let dirs: Vec<&str> = path.split('/').collect();
+      let dirs : Vec< &str > = path.split( '/' ).collect();
 
       // Iterate over directories
-      for i in 0..dirs.len() {
+      for i in 0..dirs.len()
+      {
+        
         // Construct directory path
-        let mut dir_path = dirs[0..i + 1].join("/");
-
+        let mut dir_path = dirs[ 0..i + 1 ].join( "/" );
+
+        
         // Increment frequency count
-        *dir_freqs.entry(dir_path.clone()).or_insert(0) += 1;
-
-        if i != dirs.len() - 1 && !dirs[i + 1].is_empty() {
-          dir_path.push('/');
-          *dir_freqs.entry(dir_path).or_insert(0) += 1;
+        *dir_freqs.entry( dir_path.clone() ).or_insert( 0 ) += 1;
+
+        if i != dirs.len() - 1 && !dirs[ i + 1 ].is_empty()
+        {
+          dir_path.push( '/' );
+          *dir_freqs.entry( dir_path ).or_insert( 0 ) += 1;
         }
       }
     }
 
     // Find the directory with the highest frequency
     let common_dir = dir_freqs
-      .into_iter()
-      .filter(|(_, freq)| *freq == paths.len())
-      .map(|(dir, _)| dir)
-      .max_by_key(|dir| dir.len())
-      .unwrap_or_default();
+    .into_iter()
+    .filter( | ( _, freq ) | *freq == paths.len() )
+    .map( | ( dir, _ ) | dir )
+    .max_by_key( | dir | dir.len() )
+    .unwrap_or_default();
 
     let mut result = common_dir.to_string();
 
-    if result.is_empty() {
-      if orig_paths.iter().any(|path| path.starts_with('/')) {
-        result.push('/');
-      } else if orig_paths.iter().any(|path| path.starts_with("..")) {
-        result.push_str("..");
-      } else {
-        result.push('.');
-      }
-    }
-
-    Some(result)
+    if result.is_empty() 
+    {
+      if orig_paths.iter().any( | path | path.starts_with( '/' ) )
+      { 
+        result.push( '/' );
+      }
+      else if orig_paths.iter().any( | path | path.starts_with( ".." ) )
+      {
+        result.push_str( ".." );
+      }
+      else
+      {
+        result.push( '.' );
+      }
+
+    }
+
+    Some( result )
+
+
   }
 
   /// Removes dot segments (".") from the given path string.
@@ -673,23 +679,18 @@
   ///
   /// * `path` - A mutable reference to a string representing the path to be cleaned.
   ///
-<<<<<<< HEAD
-  fn path_remove_dots(path: &mut String) {
-=======
-  fn path_remove_dots( path : &mut std::string::String ) 
-  {
->>>>>>> f0be1f53
+  fn path_remove_dots( path : &mut String ) 
+  {
     let mut cleaned_parts = vec![];
-
-    for part in path.split('/') {
-      if part == "." {
+    for part in path.split( '/' ) 
+    {
+      if part == "."
+      {
         continue;
       }
-
-      cleaned_parts.push(part);
-    }
-
-    *path = cleaned_parts.join("/");
+      cleaned_parts.push( part );
+    }
+    *path = cleaned_parts.join( "/" );
   }
 
   /// Removes dot-dot segments ("..") from the given path string.
@@ -701,10 +702,6 @@
   ///
   /// * `path` - A mutable reference to a string representing the path to be cleaned.
   ///
-<<<<<<< HEAD
-  fn path_remove_double_dots(path: &mut String) {
-    let mut cleaned_parts: Vec<&str> = Vec::new();
-=======
   fn path_remove_double_dots( path : &mut std::string::String ) 
   {
     #[ cfg( feature = "no_std" ) ]
@@ -713,32 +710,42 @@
     use alloc::vec::Vec;
 
     let mut cleaned_parts: Vec< &str > = Vec::new();
->>>>>>> f0be1f53
     let mut delete_empty_part = false;
-
-    for part in path.split('/') {
-      if part == ".." {
-        if let Some(pop) = cleaned_parts.pop() {
-          if pop.is_empty() {
+    for part in path.split( '/' ) 
+    {
+      if part == ".." 
+      {
+        if let Some( pop ) = cleaned_parts.pop()
+        {
+          if pop.is_empty()
+          {
             delete_empty_part = true;
           }
-
-          if pop == ".." {
+          if pop == ".."
+          {
             cleaned_parts.push("..");
             cleaned_parts.push("..");
           }
-        } else {
-          cleaned_parts.push("..");
-        }
-      } else {
-        cleaned_parts.push(part);
-      }
-    }
-    if delete_empty_part {
-      *path = format!("/{}", cleaned_parts.join("/"));
-    } else {
-      *path = cleaned_parts.join("/");
-    }
+        }
+        else
+        {
+          cleaned_parts.push( ".." );
+        }
+      } 
+      else 
+      {
+        cleaned_parts.push( part );
+      }
+    }
+    if delete_empty_part
+    {
+      *path = format!( "/{}", cleaned_parts.join( "/" ) );
+    }
+    else
+    {
+      *path = cleaned_parts.join( "/" );
+    }
+    
   }
 
   /// Rebase the file path relative to a new base path, optionally removing a common prefix.
@@ -778,33 +785,26 @@
   /// assert_eq!( rebased_path, PathBuf::from( "/mnt/storage/documents/file.txt" ) );
   /// ```
   ///
-  pub fn rebase<T: AsRef<std::path::Path>>(file_path: T, new_path: T, old_path: Option<T>) -> Option<std::path::PathBuf> {
+   pub fn rebase< T : AsRef< std::path::Path > >( file_path : T, new_path : T, old_path : Option< T > ) -> Option< std::path::PathBuf > 
+  {
     use std::path::Path;
     use std::path::PathBuf;
-
-    let new_path = Path::new(new_path.as_ref());
-    let mut main_file_path = Path::new(file_path.as_ref());
-
-    if old_path.is_some() {
-      let common = path_common(
-        vec![
-          file_path.as_ref().to_str().unwrap(),
-          old_path.unwrap().as_ref().to_str().unwrap(),
-        ]
-        .into_iter(),
-      )?;
-
-      main_file_path = match main_file_path.strip_prefix(common) {
-        Ok(rel) => rel,
-        Err(_) => return None,
+    let new_path = Path::new( new_path.as_ref() );
+    let mut main_file_path = Path::new( file_path.as_ref() );
+    if old_path.is_some()
+    {
+      let common = path_common( vec![ file_path.as_ref().to_str().unwrap(), old_path.unwrap().as_ref().to_str().unwrap() ].into_iter() )?;
+      
+      main_file_path = match main_file_path.strip_prefix( common )
+      {
+        Ok( rel ) => rel,
+        Err( _ ) => return None,
       };
     }
-
     let mut rebased_path = PathBuf::new();
-    rebased_path.push(new_path);
-    rebased_path.push(main_file_path.strip_prefix("/").unwrap_or(main_file_path));
-
-    Some(normalize(rebased_path))
+    rebased_path.push( new_path );
+    rebased_path.push( main_file_path.strip_prefix( "/" ).unwrap_or( main_file_path ) );
+    Some( normalize( rebased_path ) )
   }
 
   /// Computes the relative path from one path to another.
@@ -831,7 +831,8 @@
   /// let relative_path = proper_path_tools::path::path_relative( from, to );
   /// assert_eq!( relative_path, PathBuf::from( "../c/d" ) );
   /// ```
-  pub fn path_relative<T: AsRef<std::path::Path>>(from: T, to: T) -> std::path::PathBuf {
+  pub fn path_relative< T : AsRef< std::path::Path > >( from : T, to : T ) -> std::path::PathBuf 
+  {
     use std::path::PathBuf;
     #[ cfg( feature = "no_std" ) ]
     extern crate alloc;
@@ -840,84 +841,85 @@
 
     let mut from = from.as_ref().to_string_lossy().to_string();
     let mut to = to.as_ref().to_string_lossy().to_string();
-
-    from = from.replace(':', "");
-    to = to.replace(':', "");
-
-    if from == "./" {
-      from.push_str(&to);
-      return PathBuf::from(from);
-    }
-
-    if from == "." {
-      return PathBuf::from(to);
-    }
-
-    path_remove_double_dots(&mut from);
-    path_remove_double_dots(&mut to);
-    path_remove_dots(&mut from);
-    path_remove_dots(&mut to);
-
-    let mut from_parts: Vec<&str> = from.split('/').collect();
-    let mut to_parts: Vec<&str> = to.split('/').collect();
-
-    if from_parts.len() == 1 && from_parts[0].is_empty() {
+    from = from.replace( ':', "" );
+    to = to.replace( ':', "" );
+    if from == "./"
+    {
+      from.push_str( &to );
+      return PathBuf::from( from )
+    }
+    if from == "."
+    {
+      return PathBuf::from( to )
+    }
+    path_remove_double_dots( &mut from );
+    path_remove_double_dots( &mut to );
+    path_remove_dots( &mut from );
+    path_remove_dots( &mut to );
+    
+    let mut from_parts: Vec< &str > = from.split( '/' ).collect();
+    let mut to_parts: Vec< &str > = to.split( '/' ).collect();
+    if from_parts.len() == 1 && from_parts[ 0 ].is_empty()
+    {
       from_parts.pop();
     }
-
-    if to_parts.len() == 1 && to_parts[0].is_empty() {
+    if to_parts.len() == 1 && to_parts[ 0 ].is_empty()
+    {
       to_parts.pop();
     }
-
     let mut common_prefix = 0;
-    for (idx, (f, t)) in from_parts.iter().zip(to_parts.iter()).enumerate() {
-      if f != t {
+    for ( idx, ( f, t ) ) in from_parts.iter().zip( to_parts.iter() ).enumerate() 
+    {
+      if f != t 
+      {
         break;
       }
       common_prefix = idx + 1;
     }
-
     let mut result = Vec::new();
-
     // Add ".." for each directory not in common
-    for i in common_prefix..from_parts.len() {
-      if from_parts[common_prefix].is_empty()
-        || (i == from_parts.len() - 1 && from_parts[i].is_empty() && !to_parts.last().unwrap_or(&"").is_empty())
+    for i in common_prefix..from_parts.len() 
+    {
+      if from_parts[ common_prefix ].is_empty() || 
+      ( 
+        i == from_parts.len() - 1 
+        && from_parts[ i ].is_empty()
+        && !to_parts.last().unwrap_or( &"" ).is_empty() 
+      )
       {
         continue;
       }
-
-      result.push("..");
-    }
-
+      result.push( ".." );
+    }
     // Add the remaining directories from 'to'
-    for part in to_parts.iter().skip(common_prefix) {
-      result.push(*part);
-    }
-
+    for part in to_parts.iter().skip( common_prefix ) 
+    {
+      result.push( *part );
+    }
     // Join the parts into a string
-    let mut relative_path = result.join("/");
-
+    let mut relative_path = result.join( "/" );
     // If the relative path is empty or the 'to' path is the same as the 'from' path,
     // set the relative path to "."
-    if relative_path.is_empty() || from == to {
+    if relative_path.is_empty() || from == to 
+    {
       relative_path = ".".to_string();
     }
-
-    if to.ends_with('/') && !relative_path.ends_with('/') && to != "/" {
-      relative_path.push('/');
-    }
-
-    if from.ends_with('/') && to.starts_with('/') && relative_path.starts_with("..") && relative_path != ".." {
-      relative_path.replace_range(..2, ".");
-    }
-
-    if from.ends_with('/') && to.starts_with('/') && relative_path == ".." {
+    
+    if to.ends_with( '/' ) && !relative_path.ends_with( '/' ) && to != "/"
+    {
+      relative_path.push( '/' );
+    }
+    if from.ends_with( '/' ) && to.starts_with( '/' ) && relative_path.starts_with( ".." ) && relative_path != ".."
+    {
+      relative_path.replace_range( ..2 , "." );
+    }
+    if from.ends_with( '/' ) && to.starts_with( '/' ) && relative_path == ".."
+    {
       relative_path = "./..".to_string();
     }
-
-    PathBuf::from(relative_path)
-  }
+    PathBuf::from( relative_path )
+  }
+
 
   /// Extracts the extension from the given path.
   ///
@@ -950,30 +952,29 @@
   /// assert_eq!( extension, "" );
   /// ```
   ///
-<<<<<<< HEAD
-  pub fn ext(path: impl AsRef<std::path::Path>) -> String {
-=======
   pub fn ext( path : impl AsRef< std::path::Path > ) -> std::string::String 
   {
->>>>>>> f0be1f53
     use std::path::Path;
     #[ cfg( feature = "no_std" ) ]
     extern crate alloc;
     #[ cfg( feature = "no_std" ) ]
     use alloc::string::{ String, ToString };
 
-    if path.as_ref().to_string_lossy().is_empty() {
+    if path.as_ref().to_string_lossy().is_empty() 
+    {
       return String::new();
     }
-    let path_buf = Path::new(path.as_ref());
-    match path_buf.extension() {
-      Some(ext) => ext.to_string_lossy().to_string(),
+    let path_buf = Path::new( path.as_ref() );
+    match path_buf.extension() 
+    {
+      Some( ext ) => ext.to_string_lossy().to_string(),
       None => String::new(),
     }
   }
 }
 
-crate::mod_interface! {
+crate::mod_interface! 
+{
   protected use ext;
   protected use exts;
   protected use path_relative;
