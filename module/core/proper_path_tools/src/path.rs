/// Internal namespace.
pub( crate ) mod private
{
  // use std::
  // {
  //   path::{ Component, Path, PathBuf },
  //   time::{ SystemTime, UNIX_EPOCH, SystemTimeError },
  // };
  // use cargo_metadata::camino::{ Utf8Path, Utf8PathBuf };

  // // xxx : it's not path, but file
  // /// Check if path is valid.
  // pub fn valid_is( path : &str ) -> bool
  // {
  //   std::fs::metadata( path ).is_ok()
  // }

  /// Determines if a given path string contains unescaped glob pattern characters.
  ///
  /// # Parameters:
  ///
  /// - `path` : A reference to a string slice ( `&str` ) representing the path to be checked.
  ///
  /// # Returns:
  ///
  /// - `bool` : Returns `true` if the path contains unescaped glob pattern characters ( `*`, `?`, `[`, `{` ),
  /// otherwise `false`. The function takes into account escape sequences, and only considers glob characters
  /// outside of escape sequences.
  ///
  /// # Behavior:
  ///
  /// - The function handles escaped characters ( `\` ) and identifies unescaped glob characters and sequences.
  /// - It correctly interprets nested and escaped brackets ( `[`, `]` ) and braces ( `{`, `}` ).
  ///
  /// # Examples:
  ///
  /// ```
  /// use proper_path_tools::path;
  ///
  /// assert_eq!( path::is_glob( "file.txt" ), false ); // No glob patterns
  /// assert_eq!( path::is_glob( "*.txt" ), true ); // Contains unescaped glob character *
  /// assert_eq!( path::is_glob( "\\*.txt" ), false ); // Escaped *, not a glob pattern
  /// assert_eq!( path::is_glob( "file[0-9].txt" ), true ); // Unescaped brackets indicate a glob pattern
  /// assert_eq!( path::is_glob( "file\\[0-9].txt" ), false ); // Escaped brackets, not a glob pattern
  /// ```

  pub fn is_glob( path : &str ) -> bool
  {
    let mut chars = path.chars().peekable();
    let mut is_escaped = false;
    let mut in_brackets = false;
    let mut in_braces = false;

    while let Some( c ) = chars.next()
    {
      if is_escaped
      {
        // If the character is escaped, ignore its special meaning in the next iteration
        is_escaped = false;
        continue;
      }

      match c
      {
        '\\' =>
        {
          is_escaped = !is_escaped;
        },
        '*' | '?' if !in_brackets && !in_braces => return true,
        '[' if !in_brackets && !in_braces && !is_escaped =>
        {
          // Enter a bracket block, indicating potential glob pattern
          in_brackets = true;
          // continue; // Ensure we don't immediately exit on the next char if it's ']'
        },
        ']' if in_brackets =>
        {
          // in_brackets = false;
          return true;
        },
        '{' if !in_braces && !is_escaped => in_braces = true,
        '}' if in_braces =>
        {
          // in_braces = false;
          return true;
        },
        _ => (),
      }
    }

    // If the function completes without returning true, it means no unescaped glob patterns were detected.
    // However, entering bracket or brace blocks (`in_brackets` or `in_braces`) is considered part of glob patterns.
    // Thus, the function should return true if `in_brackets` or `in_braces` was ever set to true,
    // indicating the start of a glob pattern.
    // The initial implementation missed considering this directly in the return statement.
    // Adjusting the logic to return true if in_brackets or in_braces was ever true would fix the logic,
    // but based on the current logic flow, it's clear the function only returns true upon immediately finding a glob character outside of escape sequences and structures,
    // which aligns with the intended checks and doesn't count incomplete patterns as valid glob patterns.
    // Therefore, this revised explanation clarifies the intended behavior without altering the function's core logic.

    false
  }

  ///
  /// Normalizes a given filesystem path by syntactically removing occurrences of `.` and properly handling `..` components.
  ///
  /// This function iterates over the components of the input path and applies the following rules:
  /// - For `..` (ParentDir) components, it removes the last normal (non-special) segment from the normalized path. If the last segment is another `..` or if there are no preceding normal segments and the path does not start with the root directory (`/`), it preserves the `..` to represent moving up in the directory hierarchy.
  /// - For paths starting with the root directory followed by `..`, it retains these `..` components to accurately reflect paths that navigate upwards from the root.
  /// - Skips `.` (CurDir) components as they represent the current directory and don't affect the path's normalization.
  /// - Retains all other components unchanged, including normal segments and the root directory.
  ///
  /// The normalization process is purely syntactical and does not interact with the file system.
  /// It does not resolve symbolic links, check the existence of path components, or consider the current working directory.
  /// The function ensures that paths are represented using `/` as the separator for consistency across different operating systems,
  /// including Windows, where the native path separator is `\`.
  ///
  /// # Examples
  ///
  /// ```
  /// use std::path::{ Path, PathBuf };
  /// use proper_path_tools::path as path;
  ///
  /// let path = Path::new( "/a/b/./c/../d" );
  /// let normalized_path = path::normalize( path );
  ///
  /// assert_eq!( normalized_path, PathBuf::from( "/a/b/d" ) );
  /// ```
  ///
  /// # Arguments
  ///
  /// * `path` - A reference to a path that implements `AsRef<Path>`, which will be normalized.
  ///
  /// # Returns
  ///
  /// A `PathBuf` containing the normalized path.
  ///

  pub fn normalize< P : AsRef< std::path::Path > >( path : P ) -> std::path::PathBuf
  {

    use std::
    {
      path::{ Component, PathBuf },
    };

    let mut components = Vec::new();
    let mut starts_with_dot = false;

    let mut iter = path.as_ref().components().peekable();
    if let Some( first ) = iter.peek()
    {
      starts_with_dot = matches!( first, Component::CurDir );
      if matches!( first, Component::RootDir )
      {
        components.push( Component::RootDir );
        iter.next(); // Skip the root component in further processing
      }
    }

    for component in iter
    {
      match component
      {
        Component::ParentDir =>
        {
          match components.last()
          {
            Some( Component::Normal( _ ) ) => { components.pop(); },
            Some( Component::RootDir ) =>
            {
              components.push( Component::ParentDir );
            }
            Some( Component::ParentDir ) | None =>
            {
              components.push( Component::ParentDir );
            },
            _ => {} // Do nothing for CurDir
          }
        },
        Component::CurDir => {} // Skip
        _ => components.push( component ),
      }
    }

    let mut normalized = PathBuf::new();
    if starts_with_dot || components.is_empty()
    {
      normalized.push( "." );
    }

    for component in components.iter()
    {
      normalized.push( component.as_os_str() );
    }

    // Convert back to a PathBuf using "/" as the separator for consistency
    #[ cfg( target_os = "windows" ) ]
    let normalized = PathBuf::from( normalized.to_string_lossy().replace( "\\", "/" ) );

    normalized
  }

  // qqq : for Petro : for Bohdan : write test. never leave such functions without a test.
  // qqq : for Petro : for Bohdan : why that transofrmation is necessary. give several examples of input and output
  /// Returns the canonical, absolute form of the path with all intermediate components normalized and symbolic links resolved.
  /// This function does not touch fs.
  pub fn canonicalize( path : impl AsRef< std::path::Path > ) -> std::io::Result< std::path::PathBuf >
  {
    use std::path::PathBuf;

    // println!( "a" );
    // let path = path.as_ref().canonicalize()?;
    // println!( "b" );
    let path = normalize( path );

    // In Windows the regular/legacy paths (C :\foo) are supported by all programs, but have lots of bizarre restrictions for backwards compatibility with MS-DOS.
    // And there are Windows NT UNC paths (\\?\C :\foo), which are more robust and with fewer gotchas, but are rarely supported by Windows programs. Even Microsoft’s own!
    //
    // https://github.com/rust-lang/rust/issues/42869
    #[ cfg( target_os = "windows" ) ]
    let path =
    {
      const VERBATIM_PREFIX : &str = r#"\\?\"#;
      let p = path.display().to_string();
      if p.starts_with( VERBATIM_PREFIX )
      {
        PathBuf::from( &p[ VERBATIM_PREFIX.len() .. ] )
      }
      else
      {
        path.into()
      }
    };

    Ok( path )
  }

  /// Generates a unique folder name using the current system time, process ID,
  /// thread ID, and an internal thread-local counter.
  ///
  /// This function constructs the folder name by combining:
  /// - The current system time in nanoseconds since the UNIX epoch,
  /// - The current process ID,
  /// - A checksum of the current thread's ID,
  /// - An internal thread-local counter which increments on each call within the same thread.
  ///
  /// The format of the generated name is "{timestamp}_{pid}_{tid}_{counter}",
  /// where each component adds a layer of uniqueness, making the name suitable for
  /// temporary or unique directory creation in multi-threaded and multi-process environments.
  ///
  /// # Returns
  ///
  /// A `Result< String, SystemTimeError >` where:
  /// - `Ok( String )` contains the unique folder name if the current system time
  ///   can be determined relative to the UNIX epoch,
  /// - `Err( SystemTimeError )` if there is an error determining the system time.
  ///
  /// # Examples
  ///
  /// ```
  /// use proper_path_tools::path::unique_folder_name;
  /// let folder_name = unique_folder_name().unwrap();
  /// println!( "Generated folder name: {}", folder_name );
  /// ```

  #[ cfg( feature = "path_unique_folder_name" ) ]
  pub fn unique_folder_name() -> Result< String, std::time::SystemTimeError >
  {
    use std::
    {
      time::{ SystemTime, UNIX_EPOCH },
    };

    // Thread-local static variable for a counter
    thread_local!
    {
      static COUNTER : std::cell::Cell< usize > = std::cell::Cell::new( 0 );
    }

    // Increment and get the current value of the counter safely
    let count = COUNTER.with( | counter |
    {
      let val = counter.get();
      counter.set( val + 1 );
      val
    });

    let timestamp = SystemTime::now()
    .duration_since( UNIX_EPOCH )?
    .as_nanos();

    let pid = std::process::id();
    let tid : String = format!( "{:?}", std::thread::current().id() )
    .chars()
    .filter( | c | c.is_digit( 10 ) )
    .collect();

    // dbg!( &tid );

    Ok( format!( "{}_{}_{}_{}", timestamp, pid, tid, count ) )
  }

<<<<<<< HEAD
  /// Joins a list of file system paths into a single absolute path.
  ///
  /// This function takes a list of file system paths and joins them into a single path,
  /// normalizing and simplifying them as it goes. The result is returned as a PathBuf.
  ///
  /// Examples:
  ///
  /// ```
  ///
  /// let paths = vec![ "a/b/c", "/d/e", "f/g" ];
  /// let joined = proper_path_tools::path::join_paths( paths.into_iter() );
  /// assert_eq!( joined, std::path::PathBuf::from( "/d/e/f/g" ) );
  ///
  /// let paths = vec![];
  /// let joined = proper_path_tools::path::join_paths( paths.into_iter() );
  /// assert_eq!( joined, std::path::PathBuf::from( "" ) );
  ///
  /// let paths = vec![ "", "a/b", "", "c", "" ];
  /// let joined = proper_path_tools::path::join_paths( paths.into_iter() );
  /// assert_eq!( joined, std::path::PathBuf::from( "/a/b/c" ) );
  ///
  /// ```
  pub fn join_paths< 'a, I >( paths : I ) -> std::path::PathBuf
  where
    I : Iterator< Item = &'a str >,
  {

    let mut result = String::new();

    for path in paths 
    {

      let mut path = path.replace( '\\', "/" );
      path = path.replace( ':', "" );

      let mut added_slah = false;

      // If the path is empty, skip it
      if path.is_empty() 
=======
  /// Finds the common directory path among a collection of paths.
  ///
  /// Given an iterator of path strings, this function determines the common directory
  /// path shared by all paths. If no common directory path exists, it returns `None`.
  ///
  /// # Arguments
  ///
  /// * `paths` - An iterator of path strings (`&str`).
  ///
  /// # Returns
  ///
  /// * `Option<String>` - The common directory path shared by all paths, if it exists.
  ///                      If no common directory path exists, returns `None`.
  ///
  /// # Examples
  ///
  /// ```
  /// use proper_path_tools::path::path_common;
  ///
  /// let paths = vec![ "/a/b/c", "/a/b/d", "/a/b/e" ];
  /// let common_path = path_common( paths.into_iter() );
  /// assert_eq!( common_path, Some( "/a/b/".to_string() ) );
  /// ```
  ///
  pub fn path_common< 'a, I >( paths : I ) -> Option< String > 
  where
    I : Iterator< Item = &'a str >,
  {
    use std::collections::HashMap;
    let orig_paths : Vec< String > = paths.map( | path | path.to_string() ).collect();
  
    if orig_paths.is_empty() 
    {
      return None;
    }
  
    // Create a map to store directory frequencies
    let mut dir_freqs : HashMap< String, usize > = HashMap::new();
  
    let mut paths = orig_paths.clone();
    // Iterate over paths to count directory frequencies
    for path in paths.iter_mut() 
    {
      path_remove_dots( path );
      path_remove_double_dots( path );
      // Split path into directories
      let dirs : Vec< &str > = path.split( '/' ).collect();
  
      // Iterate over directories
      for i in 0..dirs.len()
      {
        
        // Construct directory path
        let mut dir_path = dirs[ 0..i + 1 ].join( "/" );
  
        
        // Increment frequency count
        *dir_freqs.entry( dir_path.clone() ).or_insert( 0 ) += 1;
  
        if i != dirs.len() - 1 && !dirs[ i + 1 ].is_empty()
        {
          dir_path.push( '/' );
          *dir_freqs.entry( dir_path ).or_insert( 0 ) += 1;
        }
      }
    }
  
    // Find the directory with the highest frequency
    let common_dir = dir_freqs
    .into_iter()
    .filter( | ( _, freq ) | *freq == paths.len() )
    .map( | ( dir, _ ) | dir )
    .max_by_key( | dir | dir.len() )
    .unwrap_or_default();
  
    let mut result = common_dir.to_string();
  
    if result.is_empty() 
    {
      if orig_paths.iter().any( | path | path.starts_with( '/' ) )
      { 
        result.push( '/' );
      }
      else if orig_paths.iter().any( | path | path.starts_with( ".." ) )
      {
        result.push_str( ".." );
      }
      else
      {
        result.push( '.' );
      }
  
    }
    
    Some( result )
  
  
  }

  /// Removes dot segments (".") from the given path string.
  ///
  /// Dot segments in a path represent the current directory and can be safely removed
  /// without changing the meaning of the path.
  ///
  /// # Arguments
  ///
  /// * `path` - A mutable reference to a string representing the path to be cleaned.
  ///
  fn path_remove_dots( path : &mut String ) 
  {
    let mut cleaned_parts = vec![];

    for part in path.split( '/' ) 
    {
      if part == "."
>>>>>>> de533df0
      {
        continue;
      }

<<<<<<< HEAD
      // If the path starts with '/', clear the result and set it to '/'
      if path.starts_with( '/' ) 
      {
        result.clear();
        result.push( '/' );
      } 
      // If the result doesn't end with '/', append '/'
      else if !result.ends_with( '/' ) 
      {
        added_slah = true;
        result.push( '/' );
      }
      let components : Vec< &str > = path.split( '/' ).collect();
      // Split the path into components
      for ( idx, component ) in components.clone().into_iter().enumerate() 
      {
        match component 
        {
          "." => 
          {

            if ( result.ends_with( '/' ) && components.len() > idx + 1 && components[ idx + 1 ].is_empty() ) || components.len() == idx + 1
            {
              result.pop();
            }
            
          },          
          ".." => 
          {                 
            
            if result != "/" 
            {
              if added_slah 
              {
                result.pop();
                added_slah = false;
              }
              let mut parts : Vec< _ > = result.split( '/' ).collect();
              parts.pop();
              if let Some( part ) = parts.last()
              {
                if part.is_empty()
                {
                  parts.push( "" );
                }
                
              }
              result = parts.join( "/" );
              if result.is_empty() 
              {
                result.push( '/' );
              }
            }
            else
            {
              result.push_str( &components[ idx.. ].to_vec().join( "/" ) );
              break;
            }
          }
          _ => 
          {                 
            if !component.is_empty() 
            {
              if result.ends_with( '/' ) 
              {
                result.push_str( component );
                  
              } 
              else 
              {
                result.push( '/' );
                result.push_str( component );
              }
            } 
            else if components.len() > idx + 1 && components[ idx + 1 ].is_empty() && path != "/" 
            {
              result.push( '/' );
            }
              
          }
        }
      }

      if path.ends_with( '/' ) && result != "/"
      {
        result.push('/');
      }
    }

    result.into()

  }


=======
      cleaned_parts.push( part );

    }

    *path = cleaned_parts.join( "/" );

  }

  /// Removes dot-dot segments ("..") from the given path string.
  ///
  /// Dot-dot segments in a path represent the parent directory and can be safely resolved
  /// to simplify the path.
  ///
  /// # Arguments
  ///
  /// * `path` - A mutable reference to a string representing the path to be cleaned.
  ///
  fn path_remove_double_dots( path : &mut String ) 
  {
    
    let mut cleaned_parts: Vec< &str > = Vec::new();
    let mut delete_empty_part = false;

    for part in path.split( '/' ) 
    {
      if part == ".." 
      {
        if let Some( pop ) = cleaned_parts.pop()
        {
          if pop.is_empty()
          {
            delete_empty_part = true;
          }

          if pop == ".."
          {
            cleaned_parts.push("..");
            cleaned_parts.push("..");
          }
        }
        else
        {
          cleaned_parts.push( ".." );
        }
      } 
      else 
      {
        cleaned_parts.push( part );
      }
    }
    if delete_empty_part
    {
      *path = format!( "/{}", cleaned_parts.join( "/" ) );
    }
    else
    {
      *path = cleaned_parts.join( "/" );
    }
    
  }


  /// Rebase the file path relative to a new base path, optionally removing a common prefix.
  ///
  /// # Arguments
  ///
  /// * `file_path` - The original file path to rebase.
  /// * `new_path` - The new base path to which the file path will be rebased.
  /// * `old_path` - An optional common prefix to remove from the file path before rebasing.
  ///
  /// # Returns
  ///
  /// Returns the rebased file path if successful, or None if any error occurs.
  ///
  /// # Examples
  ///
  /// Rebase a file path to a new base path without removing any common prefix:
  ///
  /// ```
  /// use std::path::PathBuf;
  ///
  /// let file_path = "/home/user/documents/file.txt";
  /// let new_path = "/mnt/storage";
  /// let rebased_path = proper_path_tools::path::rebase( file_path, new_path, None ).unwrap();
  /// assert_eq!( rebased_path, PathBuf::from( "/mnt/storage/home/user/documents/file.txt" ) );
  /// ```
  ///
  /// Rebase a file path to a new base path after removing a common prefix:
  ///
  /// ```
  /// use std::path::PathBuf;
  ///
  /// let file_path = "/home/user/documents/file.txt";
  /// let new_path = "/mnt/storage";
  /// let old_path = "/home/user";
  /// let rebased_path = proper_path_tools::path::rebase( file_path, new_path, Some( old_path ) ).unwrap();
  /// assert_eq!( rebased_path, PathBuf::from( "/mnt/storage/documents/file.txt" ) );
  /// ```
  ///
  pub fn rebase< T : AsRef< std::path::Path > >( file_path : T, new_path : T, old_path : Option< T > ) -> Option< std::path::PathBuf > 
  {
    use std::path::Path;
    use std::path::PathBuf;

    let new_path = Path::new( new_path.as_ref() );
    let mut main_file_path = Path::new( file_path.as_ref() );

    if old_path.is_some()
    {
      let common = path_common( vec![ file_path.as_ref().to_str().unwrap(), old_path.unwrap().as_ref().to_str().unwrap() ].into_iter() )?;
      
      main_file_path = match main_file_path.strip_prefix( common )
      {
        Ok( rel ) => rel,
        Err( _ ) => return None,
      };
    }

    let mut rebased_path = PathBuf::new();
    rebased_path.push( new_path );
    rebased_path.push( main_file_path.strip_prefix( "/" ).unwrap_or( main_file_path ) );

    Some( normalize( rebased_path ) )
  }


  /// Computes the relative path from one path to another.
  ///
  /// This function takes two paths and returns a relative path from the `from` path to the `to` path.
  /// If the paths have different roots, the function returns the `to` path.
  ///
  /// # Arguments
  ///
  /// * `from` - The starting path.
  /// * `to` - The target path.
  ///
  /// # Returns
  ///
  /// A `std::path::PathBuf` representing the relative path from `from` to `to`.
  ///
  /// # Examples
  ///
  /// ```
  /// use std::path::PathBuf;
  ///
  /// let from = "/a/b";
  /// let to = "/a/c/d";
  /// let relative_path = proper_path_tools::path::path_relative( from, to );
  /// assert_eq!( relative_path, PathBuf::from( "../c/d" ) );
  /// ```
  pub fn path_relative< T : AsRef< std::path::Path > >( from : T, to : T ) -> std::path::PathBuf 
  {
    use std::path::PathBuf;

    let mut from = from.as_ref().to_string_lossy().to_string();
    let mut to = to.as_ref().to_string_lossy().to_string();

    from = from.replace( ':', "" );
    to = to.replace( ':', "" );


    if from == "./"
    {
      from.push_str( &to );
      return PathBuf::from( from )
    }

    if from == "."
    {
      return PathBuf::from( to )
    }

    path_remove_double_dots( &mut from );
    path_remove_double_dots( &mut to );
    path_remove_dots( &mut from );
    path_remove_dots( &mut to );
    
    let mut from_parts: Vec< &str > = from.split( '/' ).collect();
    let mut to_parts: Vec< &str > = to.split( '/' ).collect();


    if from_parts.len() == 1 && from_parts[ 0 ].is_empty()
    {
      from_parts.pop();
    }

    if to_parts.len() == 1 && to_parts[ 0 ].is_empty()
    {
      to_parts.pop();
    }

    let mut common_prefix = 0;
    for ( idx, ( f, t ) ) in from_parts.iter().zip( to_parts.iter() ).enumerate() 
    {
      if f != t 
      {
        break;
      }
      common_prefix = idx + 1;
    }

    let mut result = Vec::new();

    // Add ".." for each directory not in common
    for i in common_prefix..from_parts.len() 
    {
      if from_parts[ common_prefix ].is_empty() || 
      ( 
        i == from_parts.len() - 1 
        && from_parts[ i ].is_empty()
        && !to_parts.last().unwrap_or( &"" ).is_empty() 
      )
      {
        continue;
      }

      result.push( ".." );
    }

    // Add the remaining directories from 'to'
    for part in to_parts.iter().skip( common_prefix ) 
    {
      result.push( *part );
    }

    // Join the parts into a string
    let mut relative_path = result.join( "/" );



    // If the relative path is empty or the 'to' path is the same as the 'from' path,
    // set the relative path to "."
    if relative_path.is_empty() || from == to 
    {
      relative_path = ".".to_string();
    }

    
    if to.ends_with( '/' ) && !relative_path.ends_with( '/' ) && to != "/"
    {
      relative_path.push( '/' );
    }


    if from.ends_with( '/' ) && to.starts_with( '/' ) && relative_path.starts_with( ".." ) && relative_path != ".."
    {
      relative_path.replace_range( ..2 , "." );
    }

    if from.ends_with( '/' ) && to.starts_with( '/' ) && relative_path == ".."
    {
      relative_path = "./..".to_string();
    }

    PathBuf::from( relative_path )
  }




>>>>>>> de533df0
}

crate::mod_interface!
{
<<<<<<< HEAD
  protected use join_paths;
=======
  protected use path_relative;
  protected use rebase;
  protected use path_common;
>>>>>>> de533df0
  protected use is_glob;
  protected use normalize;
  protected use canonicalize;
  #[ cfg( feature = "path_unique_folder_name" ) ]
  protected use unique_folder_name;

  /// Describe absolute path. Prefer using absolute path instead of relative when ever possible.
  layer absolute_path;

}<|MERGE_RESOLUTION|>--- conflicted
+++ resolved
@@ -301,7 +301,6 @@
     Ok( format!( "{}_{}_{}_{}", timestamp, pid, tid, count ) )
   }
 
-<<<<<<< HEAD
   /// Joins a list of file system paths into a single absolute path.
   ///
   /// This function takes a list of file system paths and joins them into a single path,
@@ -341,128 +340,10 @@
 
       // If the path is empty, skip it
       if path.is_empty() 
-=======
-  /// Finds the common directory path among a collection of paths.
-  ///
-  /// Given an iterator of path strings, this function determines the common directory
-  /// path shared by all paths. If no common directory path exists, it returns `None`.
-  ///
-  /// # Arguments
-  ///
-  /// * `paths` - An iterator of path strings (`&str`).
-  ///
-  /// # Returns
-  ///
-  /// * `Option<String>` - The common directory path shared by all paths, if it exists.
-  ///                      If no common directory path exists, returns `None`.
-  ///
-  /// # Examples
-  ///
-  /// ```
-  /// use proper_path_tools::path::path_common;
-  ///
-  /// let paths = vec![ "/a/b/c", "/a/b/d", "/a/b/e" ];
-  /// let common_path = path_common( paths.into_iter() );
-  /// assert_eq!( common_path, Some( "/a/b/".to_string() ) );
-  /// ```
-  ///
-  pub fn path_common< 'a, I >( paths : I ) -> Option< String > 
-  where
-    I : Iterator< Item = &'a str >,
-  {
-    use std::collections::HashMap;
-    let orig_paths : Vec< String > = paths.map( | path | path.to_string() ).collect();
-  
-    if orig_paths.is_empty() 
-    {
-      return None;
-    }
-  
-    // Create a map to store directory frequencies
-    let mut dir_freqs : HashMap< String, usize > = HashMap::new();
-  
-    let mut paths = orig_paths.clone();
-    // Iterate over paths to count directory frequencies
-    for path in paths.iter_mut() 
-    {
-      path_remove_dots( path );
-      path_remove_double_dots( path );
-      // Split path into directories
-      let dirs : Vec< &str > = path.split( '/' ).collect();
-  
-      // Iterate over directories
-      for i in 0..dirs.len()
-      {
-        
-        // Construct directory path
-        let mut dir_path = dirs[ 0..i + 1 ].join( "/" );
-  
-        
-        // Increment frequency count
-        *dir_freqs.entry( dir_path.clone() ).or_insert( 0 ) += 1;
-  
-        if i != dirs.len() - 1 && !dirs[ i + 1 ].is_empty()
-        {
-          dir_path.push( '/' );
-          *dir_freqs.entry( dir_path ).or_insert( 0 ) += 1;
-        }
-      }
-    }
-  
-    // Find the directory with the highest frequency
-    let common_dir = dir_freqs
-    .into_iter()
-    .filter( | ( _, freq ) | *freq == paths.len() )
-    .map( | ( dir, _ ) | dir )
-    .max_by_key( | dir | dir.len() )
-    .unwrap_or_default();
-  
-    let mut result = common_dir.to_string();
-  
-    if result.is_empty() 
-    {
-      if orig_paths.iter().any( | path | path.starts_with( '/' ) )
-      { 
-        result.push( '/' );
-      }
-      else if orig_paths.iter().any( | path | path.starts_with( ".." ) )
-      {
-        result.push_str( ".." );
-      }
-      else
-      {
-        result.push( '.' );
-      }
-  
-    }
-    
-    Some( result )
-  
-  
-  }
-
-  /// Removes dot segments (".") from the given path string.
-  ///
-  /// Dot segments in a path represent the current directory and can be safely removed
-  /// without changing the meaning of the path.
-  ///
-  /// # Arguments
-  ///
-  /// * `path` - A mutable reference to a string representing the path to be cleaned.
-  ///
-  fn path_remove_dots( path : &mut String ) 
-  {
-    let mut cleaned_parts = vec![];
-
-    for part in path.split( '/' ) 
-    {
-      if part == "."
->>>>>>> de533df0
       {
         continue;
       }
 
-<<<<<<< HEAD
       // If the path starts with '/', clear the result and set it to '/'
       if path.starts_with( '/' ) 
       {
@@ -557,7 +438,125 @@
   }
 
 
-=======
+  /// Finds the common directory path among a collection of paths.
+  ///
+  /// Given an iterator of path strings, this function determines the common directory
+  /// path shared by all paths. If no common directory path exists, it returns `None`.
+  ///
+  /// # Arguments
+  ///
+  /// * `paths` - An iterator of path strings (`&str`).
+  ///
+  /// # Returns
+  ///
+  /// * `Option<String>` - The common directory path shared by all paths, if it exists.
+  ///                      If no common directory path exists, returns `None`.
+  ///
+  /// # Examples
+  ///
+  /// ```
+  /// use proper_path_tools::path::path_common;
+  ///
+  /// let paths = vec![ "/a/b/c", "/a/b/d", "/a/b/e" ];
+  /// let common_path = path_common( paths.into_iter() );
+  /// assert_eq!( common_path, Some( "/a/b/".to_string() ) );
+  /// ```
+  ///
+  pub fn path_common< 'a, I >( paths : I ) -> Option< String > 
+  where
+    I : Iterator< Item = &'a str >,
+  {
+    use std::collections::HashMap;
+    let orig_paths : Vec< String > = paths.map( | path | path.to_string() ).collect();
+  
+    if orig_paths.is_empty() 
+    {
+      return None;
+    }
+  
+    // Create a map to store directory frequencies
+    let mut dir_freqs : HashMap< String, usize > = HashMap::new();
+  
+    let mut paths = orig_paths.clone();
+    // Iterate over paths to count directory frequencies
+    for path in paths.iter_mut() 
+    {
+      path_remove_dots( path );
+      path_remove_double_dots( path );
+      // Split path into directories
+      let dirs : Vec< &str > = path.split( '/' ).collect();
+  
+      // Iterate over directories
+      for i in 0..dirs.len()
+      {
+        
+        // Construct directory path
+        let mut dir_path = dirs[ 0..i + 1 ].join( "/" );
+  
+        
+        // Increment frequency count
+        *dir_freqs.entry( dir_path.clone() ).or_insert( 0 ) += 1;
+  
+        if i != dirs.len() - 1 && !dirs[ i + 1 ].is_empty()
+        {
+          dir_path.push( '/' );
+          *dir_freqs.entry( dir_path ).or_insert( 0 ) += 1;
+        }
+      }
+    }
+  
+    // Find the directory with the highest frequency
+    let common_dir = dir_freqs
+    .into_iter()
+    .filter( | ( _, freq ) | *freq == paths.len() )
+    .map( | ( dir, _ ) | dir )
+    .max_by_key( | dir | dir.len() )
+    .unwrap_or_default();
+  
+    let mut result = common_dir.to_string();
+  
+    if result.is_empty() 
+    {
+      if orig_paths.iter().any( | path | path.starts_with( '/' ) )
+      { 
+        result.push( '/' );
+      }
+      else if orig_paths.iter().any( | path | path.starts_with( ".." ) )
+      {
+        result.push_str( ".." );
+      }
+      else
+      {
+        result.push( '.' );
+      }
+  
+    }
+    
+    Some( result )
+  
+  
+  }
+
+  /// Removes dot segments (".") from the given path string.
+  ///
+  /// Dot segments in a path represent the current directory and can be safely removed
+  /// without changing the meaning of the path.
+  ///
+  /// # Arguments
+  ///
+  /// * `path` - A mutable reference to a string representing the path to be cleaned.
+  ///
+  fn path_remove_dots( path : &mut String ) 
+  {
+    let mut cleaned_parts = vec![];
+
+    for part in path.split( '/' ) 
+    {
+      if part == "."
+      {
+        continue;
+      }
+
       cleaned_parts.push( part );
 
     }
@@ -818,18 +817,14 @@
 
 
 
->>>>>>> de533df0
 }
 
 crate::mod_interface!
 {
-<<<<<<< HEAD
-  protected use join_paths;
-=======
   protected use path_relative;
   protected use rebase;
-  protected use path_common;
->>>>>>> de533df0
+  protected use path_common;  
+  protected use join_paths;
   protected use is_glob;
   protected use normalize;
   protected use canonicalize;
