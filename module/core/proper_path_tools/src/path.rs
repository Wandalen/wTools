--- conflicted
+++ resolved
@@ -870,10 +870,8 @@
     rebased_path.push( main_file_path.strip_prefix( "/" ).unwrap_or( main_file_path ) );
     Some( normalize( rebased_path ) )
   }
-<<<<<<< HEAD
-=======
-
->>>>>>> 070a33b5
+
+
   /// Computes the relative path from one path to another.
   ///
   /// This function takes two paths and returns a relative path from the `from` path to the `to` path.
@@ -987,10 +985,9 @@
     PathBuf::from( relative_path )
   }
 
-<<<<<<< HEAD
-=======
-
->>>>>>> 070a33b5
+
+
+
   /// Extracts the extension from the given path.
   ///
   /// This function takes a path and returns a string representing the extension of the file.
@@ -1043,17 +1040,10 @@
   }
 }
 
-<<<<<<< HEAD
 crate::mod_interface! {
   protected use ext;
   protected use exts;
   protected use change_ext;
-=======
-crate::mod_interface! 
-{
-  protected use ext;
-  protected use exts;
->>>>>>> 070a33b5
   protected use path_relative;
   protected use rebase;
   protected use path_common;
