/// Internal namespace.
pub( crate ) mod private
{
  // use std::
  // {
  //   path::{ Component, Path, PathBuf },
  //   time::{ SystemTime, UNIX_EPOCH, SystemTimeError },
  // };
  // use cargo_metadata::camino::{ Utf8Path, Utf8PathBuf };

  // // xxx : it's not path, but file
  // /// Check if path is valid.
  // pub fn valid_is( path : &str ) -> bool
  // {
  //   std::fs::metadata( path ).is_ok()
  // }

  /// Determines if a given path string contains unescaped glob pattern characters.
  ///
  /// # Parameters:
  ///
  /// - `path` : A reference to a string slice ( `&str` ) representing the path to be checked.
  ///
  /// # Returns:
  ///
  /// - `bool` : Returns `true` if the path contains unescaped glob pattern characters ( `*`, `?`, `[`, `{` ),
  /// otherwise `false`. The function takes into account escape sequences, and only considers glob characters
  /// outside of escape sequences.
  ///
  /// # Behavior:
  ///
  /// - The function handles escaped characters ( `\` ) and identifies unescaped glob characters and sequences.
  /// - It correctly interprets nested and escaped brackets ( `[`, `]` ) and braces ( `{`, `}` ).
  ///
  /// # Examples:
  ///
  /// ```
  /// use proper_path_tools::path;
  ///
  /// assert_eq!( path::is_glob( "file.txt" ), false ); // No glob patterns
  /// assert_eq!( path::is_glob( "*.txt" ), true ); // Contains unescaped glob character *
  /// assert_eq!( path::is_glob( "\\*.txt" ), false ); // Escaped *, not a glob pattern
  /// assert_eq!( path::is_glob( "file[0-9].txt" ), true ); // Unescaped brackets indicate a glob pattern
  /// assert_eq!( path::is_glob( "file\\[0-9].txt" ), false ); // Escaped brackets, not a glob pattern
  /// ```

  pub fn is_glob( path : &str ) -> bool
  {
    let mut chars = path.chars().peekable();
    let mut is_escaped = false;
    let mut in_brackets = false;
    let mut in_braces = false;

    while let Some( c ) = chars.next()
    {
      if is_escaped
      {
        // If the character is escaped, ignore its special meaning in the next iteration
        is_escaped = false;
        continue;
      }

      match c
      {
        '\\' =>
        {
          is_escaped = !is_escaped;
        },
        '*' | '?' if !in_brackets && !in_braces => return true,
        '[' if !in_brackets && !in_braces && !is_escaped =>
        {
          // Enter a bracket block, indicating potential glob pattern
          in_brackets = true;
          // continue; // Ensure we don't immediately exit on the next char if it's ']'
        },
        ']' if in_brackets =>
        {
          // in_brackets = false;
          return true;
        },
        '{' if !in_braces && !is_escaped => in_braces = true,
        '}' if in_braces =>
        {
          // in_braces = false;
          return true;
        },
        _ => (),
      }
    }

    // If the function completes without returning true, it means no unescaped glob patterns were detected.
    // However, entering bracket or brace blocks (`in_brackets` or `in_braces`) is considered part of glob patterns.
    // Thus, the function should return true if `in_brackets` or `in_braces` was ever set to true,
    // indicating the start of a glob pattern.
    // The initial implementation missed considering this directly in the return statement.
    // Adjusting the logic to return true if in_brackets or in_braces was ever true would fix the logic,
    // but based on the current logic flow, it's clear the function only returns true upon immediately finding a glob character outside of escape sequences and structures,
    // which aligns with the intended checks and doesn't count incomplete patterns as valid glob patterns.
    // Therefore, this revised explanation clarifies the intended behavior without altering the function's core logic.

    false
  }

  ///
  /// Normalizes a given filesystem path by syntactically removing occurrences of `.` and properly handling `..` components.
  ///
  /// This function iterates over the components of the input path and applies the following rules:
  /// - For `..` (ParentDir) components, it removes the last normal (non-special) segment from the normalized path. If the last segment is another `..` or if there are no preceding normal segments and the path does not start with the root directory (`/`), it preserves the `..` to represent moving up in the directory hierarchy.
  /// - For paths starting with the root directory followed by `..`, it retains these `..` components to accurately reflect paths that navigate upwards from the root.
  /// - Skips `.` (CurDir) components as they represent the current directory and don't affect the path's normalization.
  /// - Retains all other components unchanged, including normal segments and the root directory.
  ///
  /// The normalization process is purely syntactical and does not interact with the file system.
  /// It does not resolve symbolic links, check the existence of path components, or consider the current working directory.
  /// The function ensures that paths are represented using `/` as the separator for consistency across different operating systems,
  /// including Windows, where the native path separator is `\`.
  ///
  /// # Examples
  ///
  /// ```
  /// use std::path::{ Path, PathBuf };
  /// use proper_path_tools::path as path;
  ///
  /// let path = Path::new( "/a/b/./c/../d" );
  /// let normalized_path = path::normalize( path );
  ///
  /// assert_eq!( normalized_path, PathBuf::from( "/a/b/d" ) );
  /// ```
  ///
  /// # Arguments
  ///
  /// * `path` - A reference to a path that implements `AsRef<Path>`, which will be normalized.
  ///
  /// # Returns
  ///
  /// A `PathBuf` containing the normalized path.
  ///

  pub fn normalize< P : AsRef< std::path::Path > >( path : P ) -> std::path::PathBuf
  {

    use std::
    {
      path::{ Component, PathBuf },
    };

    let mut components = Vec::new();
    let mut starts_with_dot = false;

    let mut iter = path.as_ref().components().peekable();
    if let Some( first ) = iter.peek()
    {
      starts_with_dot = matches!( first, Component::CurDir );
      if matches!( first, Component::RootDir )
      {
        components.push( Component::RootDir );
        iter.next(); // Skip the root component in further processing
      }
    }

    for component in iter
    {
      match component
      {
        Component::ParentDir =>
        {
          match components.last()
          {
            Some( Component::Normal( _ ) ) => { components.pop(); },
            Some( Component::RootDir ) =>
            {
              components.push( Component::ParentDir );
            }
            Some( Component::ParentDir ) | None =>
            {
              components.push( Component::ParentDir );
            },
            _ => {} // Do nothing for CurDir
          }
        },
        Component::CurDir => {} // Skip
        _ => components.push( component ),
      }
    }

    let mut normalized = PathBuf::new();
    if starts_with_dot || components.is_empty()
    {
      normalized.push( "." );
    }

    for component in components.iter()
    {
      normalized.push( component.as_os_str() );
    }

    // Convert back to a PathBuf using "/" as the separator for consistency
    #[ cfg( target_os = "windows" ) ]
    let normalized = PathBuf::from( normalized.to_string_lossy().replace( "\\", "/" ) );

    normalized
  }

  // qqq : for Petro : for Bohdan : write test. never leave such functions without a test.
  // qqq : for Petro : for Bohdan : why that transofrmation is necessary. give several examples of input and output
  /// Returns the canonical, absolute form of the path with all intermediate components normalized and symbolic links resolved.
  /// This function does not touch fs.
  pub fn canonicalize( path : impl AsRef< std::path::Path > ) -> std::io::Result< std::path::PathBuf >
  {
    use std::path::PathBuf;

    // println!( "a" );
    // let path = path.as_ref().canonicalize()?;
    // println!( "b" );
    let path = normalize( path );

    // In Windows the regular/legacy paths (C :\foo) are supported by all programs, but have lots of bizarre restrictions for backwards compatibility with MS-DOS.
    // And there are Windows NT UNC paths (\\?\C :\foo), which are more robust and with fewer gotchas, but are rarely supported by Windows programs. Even Microsoft’s own!
    //
    // https://github.com/rust-lang/rust/issues/42869
    #[ cfg( target_os = "windows" ) ]
    let path =
    {
      const VERBATIM_PREFIX : &str = r#"\\?\"#;
      let p = path.display().to_string();
      if p.starts_with( VERBATIM_PREFIX )
      {
        PathBuf::from( &p[ VERBATIM_PREFIX.len() .. ] )
      }
      else
      {
        path.into()
      }
    };

    Ok( path )
  }

  /// Generates a unique folder name using the current system time, process ID,
  /// thread ID, and an internal thread-local counter.
  ///
  /// This function constructs the folder name by combining:
  /// - The current system time in nanoseconds since the UNIX epoch,
  /// - The current process ID,
  /// - A checksum of the current thread's ID,
  /// - An internal thread-local counter which increments on each call within the same thread.
  ///
  /// The format of the generated name is "{timestamp}_{pid}_{tid}_{counter}",
  /// where each component adds a layer of uniqueness, making the name suitable for
  /// temporary or unique directory creation in multi-threaded and multi-process environments.
  ///
  /// # Returns
  ///
  /// A `Result< String, SystemTimeError >` where:
  /// - `Ok( String )` contains the unique folder name if the current system time
  ///   can be determined relative to the UNIX epoch,
  /// - `Err( SystemTimeError )` if there is an error determining the system time.
  ///
  /// # Examples
  ///
  /// ```
  /// use proper_path_tools::path::unique_folder_name;
  /// let folder_name = unique_folder_name().unwrap();
  /// println!( "Generated folder name: {}", folder_name );
  /// ```

  #[ cfg( feature = "path_unique_folder_name" ) ]
  pub fn unique_folder_name() -> Result< String, std::time::SystemTimeError >
  {
    use std::
    {
      time::{ SystemTime, UNIX_EPOCH },
    };

    // Thread-local static variable for a counter
    thread_local!
    {
      static COUNTER : std::cell::Cell< usize > = std::cell::Cell::new( 0 );
    }

    // Increment and get the current value of the counter safely
    let count = COUNTER.with( | counter |
    {
      let val = counter.get();
      counter.set( val + 1 );
      val
    });

    let timestamp = SystemTime::now()
    .duration_since( UNIX_EPOCH )?
    .as_nanos();

    let pid = std::process::id();
    let tid : String = format!( "{:?}", std::thread::current().id() )
    .chars()
    .filter( | c | c.is_digit( 10 ) )
    .collect();

    // dbg!( &tid );

    Ok( format!( "{}_{}_{}_{}", timestamp, pid, tid, count ) )
  }

<<<<<<< HEAD

  /// Extracts the parent directory and file stem (without extension) from the given path.
  ///
  /// This function takes a path and returns an Option containing the modified path without the extension.
  /// If the input path is empty or if it doesn't contain a file stem, it returns None.
  ///
  /// # Arguments
  ///
  /// * `path` - An object that can be converted into a Path reference, representing the file path.
  ///
  /// # Returns
  ///
  /// An Option containing the modified path without the extension, or None if the input path is empty or lacks a file stem.
=======
  /// Finds the common directory path among a collection of paths.
  ///
  /// Given an iterator of path strings, this function determines the common directory
  /// path shared by all paths. If no common directory path exists, it returns `None`.
  ///
  /// # Arguments
  ///
  /// * `paths` - An iterator of path strings (`&str`).
  ///
  /// # Returns
  ///
  /// * `Option<String>` - The common directory path shared by all paths, if it exists.
  ///                      If no common directory path exists, returns `None`.
>>>>>>> de533df0
  ///
  /// # Examples
  ///
  /// ```
<<<<<<< HEAD
  /// use std::path::PathBuf;
  /// use proper_path_tools::path::without_ext;
  /// 
  /// let path = "/path/to/file.txt";
  /// let modified_path = without_ext(path);
  /// assert_eq!(modified_path, Some(PathBuf::from("/path/to/file")));
  /// ```
  ///
  /// ```
  /// use std::path::PathBuf;
  /// use proper_path_tools::path::without_ext;
  /// 
  /// let empty_path = "";
  /// let modified_path = without_ext(empty_path);
  /// assert_eq!(modified_path, None);
  /// ```
  ///
  pub fn without_ext( path : impl AsRef< std::path::Path > ) -> Option< std::path::PathBuf > 
  {
    use std::path::Path;
    use std::path::PathBuf;

    if path.as_ref().to_string_lossy().is_empty()
    {
      return None;
    }

    let path_buf = Path::new( path.as_ref() );
    
    let parent = match path_buf.parent() 
    {
      Some( parent ) => parent,
      None => return None,
    };
    let file_stem = match path_buf.file_stem() 
    {
      Some( name ) => 
      {
        let ends = format!( "{}/", name.to_string_lossy() );
        if path.as_ref().to_string_lossy().ends_with( &ends ) 
        {
          ends
        }
        else
        {
          String::from( name.to_string_lossy() )
        }
        
      }
      None => return None,
    };

    let mut full_path = parent.to_path_buf();
    full_path.push( file_stem );
    
    Some( PathBuf::from( full_path.to_string_lossy().replace( "\\", "/" ) ) )
  }

  /// Replaces the existing path extension with the provided extension.
  ///
  /// If the input path is empty or contains non-ASCII characters, or if the provided extension is empty or contains non-ASCII characters,
  /// the function returns None.
  /// Otherwise, it returns an Option containing the modified path with the new extension.
  ///
  /// # Arguments
  ///
  /// * `path` - An object that can be converted into a Path reference, representing the file path.
  /// * `ext` - A string slice representing the new extension to be appended to the path.
  ///
  /// # Returns
  ///
  /// An Option containing the modified path with the new extension, or None if any of the input parameters are invalid.
  ///
  /// # Examples
  ///
  /// ```
  /// use std::path::PathBuf;
  /// use proper_path_tools::path::change_ext;
  ///
  /// let path = "/path/to/file.txt";
  /// let modified_path = change_ext( path, "json" );
  /// assert_eq!( modified_path, Some( PathBuf::from( "/path/to/file.json" ) ) );
  /// ```
  ///
  /// ```
  /// use std::path::PathBuf;
  /// use proper_path_tools::path::change_ext;
  ///
  /// let empty_path = "";
  /// let modified_path = change_ext( empty_path, "txt" );
  /// assert_eq!( modified_path, None );
  /// ```
  ///
  pub fn change_ext( path : impl AsRef< std::path::Path >, ext : &str ) -> Option< std::path::PathBuf > 
  {
    use std::path::PathBuf;
    if path.as_ref().to_string_lossy().is_empty() || !path.as_ref().to_string_lossy().is_ascii() || !ext.is_ascii() 
    {
      return None;
    }
  
    let without_ext = without_ext( path )?;
    if ext.is_empty() 
    {
      Some( without_ext )
    }
    else
    {
      Some( PathBuf::from( format!( "{}.{}", without_ext.to_string_lossy(), ext ) ) )
    }
  
  }

=======
  /// use proper_path_tools::path::path_common;
  ///
  /// let paths = vec![ "/a/b/c", "/a/b/d", "/a/b/e" ];
  /// let common_path = path_common( paths.into_iter() );
  /// assert_eq!( common_path, Some( "/a/b/".to_string() ) );
  /// ```
  ///
  pub fn path_common< 'a, I >( paths : I ) -> Option< String > 
  where
    I : Iterator< Item = &'a str >,
  {
    use std::collections::HashMap;
    let orig_paths : Vec< String > = paths.map( | path | path.to_string() ).collect();
  
    if orig_paths.is_empty() 
    {
      return None;
    }
  
    // Create a map to store directory frequencies
    let mut dir_freqs : HashMap< String, usize > = HashMap::new();
  
    let mut paths = orig_paths.clone();
    // Iterate over paths to count directory frequencies
    for path in paths.iter_mut() 
    {
      path_remove_dots( path );
      path_remove_double_dots( path );
      // Split path into directories
      let dirs : Vec< &str > = path.split( '/' ).collect();
  
      // Iterate over directories
      for i in 0..dirs.len()
      {
        
        // Construct directory path
        let mut dir_path = dirs[ 0..i + 1 ].join( "/" );
  
        
        // Increment frequency count
        *dir_freqs.entry( dir_path.clone() ).or_insert( 0 ) += 1;
  
        if i != dirs.len() - 1 && !dirs[ i + 1 ].is_empty()
        {
          dir_path.push( '/' );
          *dir_freqs.entry( dir_path ).or_insert( 0 ) += 1;
        }
      }
    }
  
    // Find the directory with the highest frequency
    let common_dir = dir_freqs
    .into_iter()
    .filter( | ( _, freq ) | *freq == paths.len() )
    .map( | ( dir, _ ) | dir )
    .max_by_key( | dir | dir.len() )
    .unwrap_or_default();
  
    let mut result = common_dir.to_string();
  
    if result.is_empty() 
    {
      if orig_paths.iter().any( | path | path.starts_with( '/' ) )
      { 
        result.push( '/' );
      }
      else if orig_paths.iter().any( | path | path.starts_with( ".." ) )
      {
        result.push_str( ".." );
      }
      else
      {
        result.push( '.' );
      }
  
    }
    
    Some( result )
  
  
  }

  /// Removes dot segments (".") from the given path string.
  ///
  /// Dot segments in a path represent the current directory and can be safely removed
  /// without changing the meaning of the path.
  ///
  /// # Arguments
  ///
  /// * `path` - A mutable reference to a string representing the path to be cleaned.
  ///
  fn path_remove_dots( path : &mut String ) 
  {
    let mut cleaned_parts = vec![];

    for part in path.split( '/' ) 
    {
      if part == "."
      {
        continue;
      }

      cleaned_parts.push( part );

    }

    *path = cleaned_parts.join( "/" );

  }

  /// Removes dot-dot segments ("..") from the given path string.
  ///
  /// Dot-dot segments in a path represent the parent directory and can be safely resolved
  /// to simplify the path.
  ///
  /// # Arguments
  ///
  /// * `path` - A mutable reference to a string representing the path to be cleaned.
  ///
  fn path_remove_double_dots( path : &mut String ) 
  {
    
    let mut cleaned_parts: Vec< &str > = Vec::new();
    let mut delete_empty_part = false;

    for part in path.split( '/' ) 
    {
      if part == ".." 
      {
        if let Some( pop ) = cleaned_parts.pop()
        {
          if pop.is_empty()
          {
            delete_empty_part = true;
          }

          if pop == ".."
          {
            cleaned_parts.push("..");
            cleaned_parts.push("..");
          }
        }
        else
        {
          cleaned_parts.push( ".." );
        }
      } 
      else 
      {
        cleaned_parts.push( part );
      }
    }
    if delete_empty_part
    {
      *path = format!( "/{}", cleaned_parts.join( "/" ) );
    }
    else
    {
      *path = cleaned_parts.join( "/" );
    }
    
  }


  /// Rebase the file path relative to a new base path, optionally removing a common prefix.
  ///
  /// # Arguments
  ///
  /// * `file_path` - The original file path to rebase.
  /// * `new_path` - The new base path to which the file path will be rebased.
  /// * `old_path` - An optional common prefix to remove from the file path before rebasing.
  ///
  /// # Returns
  ///
  /// Returns the rebased file path if successful, or None if any error occurs.
  ///
  /// # Examples
  ///
  /// Rebase a file path to a new base path without removing any common prefix:
  ///
  /// ```
  /// use std::path::PathBuf;
  ///
  /// let file_path = "/home/user/documents/file.txt";
  /// let new_path = "/mnt/storage";
  /// let rebased_path = proper_path_tools::path::rebase( file_path, new_path, None ).unwrap();
  /// assert_eq!( rebased_path, PathBuf::from( "/mnt/storage/home/user/documents/file.txt" ) );
  /// ```
  ///
  /// Rebase a file path to a new base path after removing a common prefix:
  ///
  /// ```
  /// use std::path::PathBuf;
  ///
  /// let file_path = "/home/user/documents/file.txt";
  /// let new_path = "/mnt/storage";
  /// let old_path = "/home/user";
  /// let rebased_path = proper_path_tools::path::rebase( file_path, new_path, Some( old_path ) ).unwrap();
  /// assert_eq!( rebased_path, PathBuf::from( "/mnt/storage/documents/file.txt" ) );
  /// ```
  ///
  pub fn rebase< T : AsRef< std::path::Path > >( file_path : T, new_path : T, old_path : Option< T > ) -> Option< std::path::PathBuf > 
  {
    use std::path::Path;
    use std::path::PathBuf;

    let new_path = Path::new( new_path.as_ref() );
    let mut main_file_path = Path::new( file_path.as_ref() );

    if old_path.is_some()
    {
      let common = path_common( vec![ file_path.as_ref().to_str().unwrap(), old_path.unwrap().as_ref().to_str().unwrap() ].into_iter() )?;
      
      main_file_path = match main_file_path.strip_prefix( common )
      {
        Ok( rel ) => rel,
        Err( _ ) => return None,
      };
    }

    let mut rebased_path = PathBuf::new();
    rebased_path.push( new_path );
    rebased_path.push( main_file_path.strip_prefix( "/" ).unwrap_or( main_file_path ) );

    Some( normalize( rebased_path ) )
  }


  /// Computes the relative path from one path to another.
  ///
  /// This function takes two paths and returns a relative path from the `from` path to the `to` path.
  /// If the paths have different roots, the function returns the `to` path.
  ///
  /// # Arguments
  ///
  /// * `from` - The starting path.
  /// * `to` - The target path.
  ///
  /// # Returns
  ///
  /// A `std::path::PathBuf` representing the relative path from `from` to `to`.
  ///
  /// # Examples
  ///
  /// ```
  /// use std::path::PathBuf;
  ///
  /// let from = "/a/b";
  /// let to = "/a/c/d";
  /// let relative_path = proper_path_tools::path::path_relative( from, to );
  /// assert_eq!( relative_path, PathBuf::from( "../c/d" ) );
  /// ```
  pub fn path_relative< T : AsRef< std::path::Path > >( from : T, to : T ) -> std::path::PathBuf 
  {
    use std::path::PathBuf;

    let mut from = from.as_ref().to_string_lossy().to_string();
    let mut to = to.as_ref().to_string_lossy().to_string();

    from = from.replace( ':', "" );
    to = to.replace( ':', "" );


    if from == "./"
    {
      from.push_str( &to );
      return PathBuf::from( from )
    }

    if from == "."
    {
      return PathBuf::from( to )
    }

    path_remove_double_dots( &mut from );
    path_remove_double_dots( &mut to );
    path_remove_dots( &mut from );
    path_remove_dots( &mut to );
    
    let mut from_parts: Vec< &str > = from.split( '/' ).collect();
    let mut to_parts: Vec< &str > = to.split( '/' ).collect();


    if from_parts.len() == 1 && from_parts[ 0 ].is_empty()
    {
      from_parts.pop();
    }

    if to_parts.len() == 1 && to_parts[ 0 ].is_empty()
    {
      to_parts.pop();
    }

    let mut common_prefix = 0;
    for ( idx, ( f, t ) ) in from_parts.iter().zip( to_parts.iter() ).enumerate() 
    {
      if f != t 
      {
        break;
      }
      common_prefix = idx + 1;
    }

    let mut result = Vec::new();

    // Add ".." for each directory not in common
    for i in common_prefix..from_parts.len() 
    {
      if from_parts[ common_prefix ].is_empty() || 
      ( 
        i == from_parts.len() - 1 
        && from_parts[ i ].is_empty()
        && !to_parts.last().unwrap_or( &"" ).is_empty() 
      )
      {
        continue;
      }

      result.push( ".." );
    }

    // Add the remaining directories from 'to'
    for part in to_parts.iter().skip( common_prefix ) 
    {
      result.push( *part );
    }

    // Join the parts into a string
    let mut relative_path = result.join( "/" );



    // If the relative path is empty or the 'to' path is the same as the 'from' path,
    // set the relative path to "."
    if relative_path.is_empty() || from == to 
    {
      relative_path = ".".to_string();
    }

    
    if to.ends_with( '/' ) && !relative_path.ends_with( '/' ) && to != "/"
    {
      relative_path.push( '/' );
    }


    if from.ends_with( '/' ) && to.starts_with( '/' ) && relative_path.starts_with( ".." ) && relative_path != ".."
    {
      relative_path.replace_range( ..2 , "." );
    }

    if from.ends_with( '/' ) && to.starts_with( '/' ) && relative_path == ".."
    {
      relative_path = "./..".to_string();
    }

    PathBuf::from( relative_path )
  }




>>>>>>> de533df0
}

crate::mod_interface!
{
<<<<<<< HEAD
  protected use change_ext;
  protected use without_ext;
=======
  protected use path_relative;
  protected use rebase;
  protected use path_common;
>>>>>>> de533df0
  protected use is_glob;
  protected use normalize;
  protected use canonicalize;
  #[ cfg( feature = "path_unique_folder_name" ) ]
  protected use unique_folder_name;

  /// Describe absolute path. Prefer using absolute path instead of relative when ever possible.
  layer absolute_path;

}<|MERGE_RESOLUTION|>--- conflicted
+++ resolved
@@ -301,7 +301,6 @@
     Ok( format!( "{}_{}_{}_{}", timestamp, pid, tid, count ) )
   }
 
-<<<<<<< HEAD
 
   /// Extracts the parent directory and file stem (without extension) from the given path.
   ///
@@ -315,26 +314,10 @@
   /// # Returns
   ///
   /// An Option containing the modified path without the extension, or None if the input path is empty or lacks a file stem.
-=======
-  /// Finds the common directory path among a collection of paths.
-  ///
-  /// Given an iterator of path strings, this function determines the common directory
-  /// path shared by all paths. If no common directory path exists, it returns `None`.
-  ///
-  /// # Arguments
-  ///
-  /// * `paths` - An iterator of path strings (`&str`).
-  ///
-  /// # Returns
-  ///
-  /// * `Option<String>` - The common directory path shared by all paths, if it exists.
-  ///                      If no common directory path exists, returns `None`.
->>>>>>> de533df0
   ///
   /// # Examples
   ///
   /// ```
-<<<<<<< HEAD
   /// use std::path::PathBuf;
   /// use proper_path_tools::path::without_ext;
   /// 
@@ -448,7 +431,23 @@
   
   }
 
-=======
+  /// Finds the common directory path among a collection of paths.
+  ///
+  /// Given an iterator of path strings, this function determines the common directory
+  /// path shared by all paths. If no common directory path exists, it returns `None`.
+  ///
+  /// # Arguments
+  ///
+  /// * `paths` - An iterator of path strings (`&str`).
+  ///
+  /// # Returns
+  ///
+  /// * `Option<String>` - The common directory path shared by all paths, if it exists.
+  ///                      If no common directory path exists, returns `None`.
+  ///
+  /// # Examples
+  ///
+  /// ```
   /// use proper_path_tools::path::path_common;
   ///
   /// let paths = vec![ "/a/b/c", "/a/b/d", "/a/b/e" ];
@@ -811,19 +810,14 @@
 
 
 
->>>>>>> de533df0
 }
 
 crate::mod_interface!
 {
-<<<<<<< HEAD
   protected use change_ext;
-  protected use without_ext;
-=======
-  protected use path_relative;
+  protected use without_ext;  protected use path_relative;
   protected use rebase;
   protected use path_common;
->>>>>>> de533df0
   protected use is_glob;
   protected use normalize;
   protected use canonicalize;
