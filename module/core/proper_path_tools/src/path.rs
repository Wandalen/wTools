--- conflicted
+++ resolved
@@ -301,7 +301,6 @@
     Ok( format!( "{}_{}_{}_{}", timestamp, pid, tid, count ) )
   }
 
-<<<<<<< HEAD
 
   /// Extracts the parent directory and file stem (without extension) from the given path.
   ///
@@ -337,7 +336,46 @@
   /// ```
   ///
   pub fn without_ext( path : impl AsRef< std::path::Path > ) -> Option< std::path::PathBuf > 
-=======
+  {
+    use std::path::Path;
+    use std::path::PathBuf;
+
+    if path.as_ref().to_string_lossy().is_empty()
+    {
+      return None;
+    }
+
+    let path_buf = Path::new( path.as_ref() );
+    
+    let parent = match path_buf.parent() 
+    {
+      Some( parent ) => parent,
+      None => return None,
+    };
+    let file_stem = match path_buf.file_stem() 
+    {
+      Some( name ) => 
+      {
+        let ends = format!( "{}/", name.to_string_lossy() );
+        if path.as_ref().to_string_lossy().ends_with( &ends ) 
+        {
+          ends
+        }
+        else
+        {
+          String::from( name.to_string_lossy() )
+        }
+        
+      }
+      None => return None,
+    };
+
+    let mut full_path = parent.to_path_buf();
+    full_path.push( file_stem );
+    
+    Some( PathBuf::from( full_path.to_string_lossy().replace( "\\", "/" ) ) )
+  }
+
   /// Finds the common directory path among a collection of paths.
   ///
   /// Given an iterator of path strings, this function determines the common directory
@@ -557,49 +595,10 @@
   /// ```
   ///
   pub fn rebase< T : AsRef< std::path::Path > >( file_path : T, new_path : T, old_path : Option< T > ) -> Option< std::path::PathBuf > 
->>>>>>> de533df0
   {
     use std::path::Path;
     use std::path::PathBuf;
 
-<<<<<<< HEAD
-    if path.as_ref().to_string_lossy().is_empty()
-    {
-      return None;
-    }
-
-    let path_buf = Path::new( path.as_ref() );
-    
-    let parent = match path_buf.parent() 
-    {
-      Some( parent ) => parent,
-      None => return None,
-    };
-    let file_stem = match path_buf.file_stem() 
-    {
-      Some( name ) => 
-      {
-        let ends = format!( "{}/", name.to_string_lossy() );
-        if path.as_ref().to_string_lossy().ends_with( &ends ) 
-        {
-          ends
-        }
-        else
-        {
-          String::from( name.to_string_lossy() )
-        }
-        
-      }
-      None => return None,
-    };
-
-    let mut full_path = parent.to_path_buf();
-    full_path.push( file_stem );
-    
-    Some( PathBuf::from( full_path.to_string_lossy().replace( "\\", "/" ) ) )
-  }
-
-=======
     let new_path = Path::new( new_path.as_ref() );
     let mut main_file_path = Path::new( file_path.as_ref() );
 
@@ -756,19 +755,14 @@
 
 
 
->>>>>>> de533df0
 }
 
 crate::mod_interface!
 {
-<<<<<<< HEAD
-
-  protected use without_ext;
-=======
   protected use path_relative;
   protected use rebase;
   protected use path_common;
->>>>>>> de533df0
+  protected use without_ext;
   protected use is_glob;
   protected use normalize;
   protected use canonicalize;
