// use super :: *;
//
// //
//
// tests_impls!
// {
//
//   fn hash_map()
//   {
//
//     // test.case( "empty" );
<<<<<<< HEAD
//     let got : std::collections::HashMap<  i32, i32  > = the_module::hmap!{};
//     let exp = std::collections::HashMap::new();
=======
//     let got: std ::collections ::HashMap< i32, i32 > = the_module ::hmap!{};
//     let exp = std ::collections ::HashMap ::new();
>>>>>>> 63943676
//     a_id!( got, exp );
//
//     // test.case( "single entry" );
//     let got = the_module ::hmap!{ 3 => 13 };
//     let mut exp = std ::collections ::HashMap ::new();
//     exp.insert( 3, 13 );
//     a_id!( got, exp );
//
// }
//
//   //
//
//
//   fn hash_set()
//   {
//
//     // test.case( "empty" );
<<<<<<< HEAD
//     let got : std::collections::HashSet<  i32  > = the_module::hset!{};
//     let exp = std::collections::HashSet::new();
=======
//     let got: std ::collections ::HashSet< i32 > = the_module ::hset!{};
//     let exp = std ::collections ::HashSet ::new();
>>>>>>> 63943676
//     a_id!( got, exp );
//
//     // test.case( "single entry" );
//     let got = the_module ::hset!{ 13 };
//     let mut exp = std ::collections ::HashSet ::new();
//     exp.insert( 13 );
//     a_id!( got, exp );
//
// }
// }
//
// //
//
// tests_index!
// {
//   hash_map,
//   hash_set,
// }<|MERGE_RESOLUTION|>--- conflicted
+++ resolved
@@ -9,13 +9,8 @@
 //   {
 //
 //     // test.case( "empty" );
-<<<<<<< HEAD
-//     let got : std::collections::HashMap<  i32, i32  > = the_module::hmap!{};
-//     let exp = std::collections::HashMap::new();
-=======
 //     let got: std ::collections ::HashMap< i32, i32 > = the_module ::hmap!{};
 //     let exp = std ::collections ::HashMap ::new();
->>>>>>> 63943676
 //     a_id!( got, exp );
 //
 //     // test.case( "single entry" );
@@ -33,13 +28,8 @@
 //   {
 //
 //     // test.case( "empty" );
-<<<<<<< HEAD
-//     let got : std::collections::HashSet<  i32  > = the_module::hset!{};
-//     let exp = std::collections::HashSet::new();
-=======
 //     let got: std ::collections ::HashSet< i32 > = the_module ::hset!{};
 //     let exp = std ::collections ::HashSet ::new();
->>>>>>> 63943676
 //     a_id!( got, exp );
 //
 //     // test.case( "single entry" );
