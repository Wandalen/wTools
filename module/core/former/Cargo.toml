--- conflicted
+++ resolved
@@ -1,10 +1,6 @@
 [package]
 name = "former"
-<<<<<<< HEAD
-version = "2.28.0"
-=======
 version = "2.30.0"
->>>>>>> 63943676
 edition = "2021"
 authors = [
   "Kostiantyn Wandalen <wandalen@obox.systems>",
@@ -78,9 +74,6 @@
 
 [dev-dependencies]
 test_tools = { workspace = true, features = [ "full" ] }
-<<<<<<< HEAD
-collection_tools = { workspace = true, features = [ "collection_constructors" ] }
-=======
 collection_tools = { workspace = true, features = [ "collection_constructors" ] }
 
 [[bench]]
@@ -166,5 +159,4 @@
 name = "radical_ast_free_benchmark"
 path = "benches/radical_ast_free_benchmark.rs"
 required-features = ["benchmarks"]
-harness = false
->>>>>>> 63943676
+harness = false