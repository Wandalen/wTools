--- conflicted
+++ resolved
@@ -13,11 +13,7 @@
 /// Struct using derive for standalone constructors without arguments.
 // All fields are constructor args, so constructor returns Self directly
 #[ derive( Debug, PartialEq, Default, Clone, Former ) ]
-<<<<<<< HEAD
-#[ standalone_constructors ] // New attribute
-=======
 #[ standalone_constructors ]
->>>>>>> 63943676
 pub struct TestStructNoArgs
 // Consistent name
 {
@@ -30,11 +26,7 @@
 /// Struct using derive for standalone constructors with arguments.
 // Attributes to be implemented by the derive macro
 #[ derive( Debug, PartialEq, Default, Clone, Former ) ]
-<<<<<<< HEAD
-#[ standalone_constructors ] // New attribute
-=======
 #[ standalone_constructors ]
->>>>>>> 63943676
 pub struct TestStructWithArgs
 // Consistent name
 {
