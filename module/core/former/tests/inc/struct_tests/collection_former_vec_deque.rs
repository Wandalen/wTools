--- conflicted
+++ resolved
@@ -3,11 +3,8 @@
 
 use super::*;
 #[ allow( unused_imports ) ]
-<<<<<<< HEAD
-=======
 use test_tools::a_id;
 #[ allow( unused_imports ) ]
->>>>>>> 63943676
 use collection_tools::VecDeque;
 use the_module::VecDequeExt;
 
