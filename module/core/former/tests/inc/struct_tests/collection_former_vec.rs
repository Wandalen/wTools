<<<<<<< HEAD
=======
#![allow(clippy::used_underscore_binding, clippy::all, warnings, missing_docs)]
>>>>>>> 2840b88f
//! Collection Former Vec Tests
//! 

// #![ allow( dead_code ) ]

use super::*;
#[ allow( unused_imports ) ]
<<<<<<< HEAD
=======
use test_tools::a_id;
#[ allow( unused_imports ) ]
>>>>>>> 2840b88f
use collection_tools::Vec;
use the_module::VecExt;

/// Tests Vec collection former add operations with various patterns.
#[ test ]
fn add() {
  // expliccit with CollectionFormer

  let got: Vec<String> = the_module::CollectionFormer::<
    String,
    former::VectorDefinition<String, (), Vec<String>, the_module::ReturnStorage>,
  >::new(former::ReturnStorage)
  .add("a")
  .add("b")
  .form();
  let exp = collection_tools::vec!["a".to_string(), "b".to_string(),];
  a_id!(got, exp);

  // expliccit with VectorFormer

  let got: Vec<String> =
    the_module::VectorFormer::<String, (), Vec<String>, the_module::ReturnStorage>::new(former::ReturnStorage)
      .add("a")
      .add("b")
      .form();
  let exp = collection_tools::vec!["a".to_string(), "b".to_string(),];
  a_id!(got, exp);

  // compact with VectorFormer

  let got: Vec<String> = the_module::VectorFormer::new(former::ReturnStorage).add("a").add("b").form();
  let exp = collection_tools::vec!["a".to_string(), "b".to_string(),];
  a_id!(got, exp);

  // with begin_coercing

  let got: Vec<String> =
    the_module::VectorFormer::begin(Some(collection_tools::vec!["a".to_string()]), Some(()), former::ReturnStorage)
      .add("b")
      .form();
  let exp = collection_tools::vec!["a".to_string(), "b".to_string(),];
  a_id!(got, exp);

  // with help of ext

  let got: Vec<String> = Vec::former().add("a").add("b").form();
  let exp = collection_tools::vec!["a".to_string(), "b".to_string(),];
  a_id!(got, exp);

  //
}

/// Tests Vec collection former replace operation.
#[ test ]
fn replace() {
  let got: Vec<String> = the_module::VectorFormer::new(former::ReturnStorage)
    .add("x")
    .replace(collection_tools::vec!["a".to_string(), "b".to_string()])
    .form();
  let exp = collection_tools::vec!["a".to_string(), "b".to_string(),];
  a_id!(got, exp);
}

/// Tests entity to former conversion and storage traits.
// qqq : make similar test for all collections -- done
#[ test ]
fn entity_to() {
  // qqq : uncomment and make it working -- done
  let got =
    <Vec<i32> as former::EntityToFormer<former::VectorDefinition<i32, (), Vec<i32>, former::ReturnPreformed>>>::Former::new(
      former::ReturnPreformed,
    )
    .add(13)
    .form();
  let exp = collection_tools::vec![13];
  a_id!(got, exp);

  // qqq : uncomment and make it working
  let got = <Vec<i32> as former::EntityToStorage>::Storage::default();
  let exp =
    <Vec<i32> as former::EntityToFormer<former::VectorDefinition<i32, (), Vec<i32>, former::ReturnPreformed>>>::Former::new(
      former::ReturnPreformed,
    )
    .form();
  a_id!(got, exp);

  let got = <Vec<i32> as former::EntityToStorage>::Storage::default();
  let exp = <Vec<i32> as former::EntityToFormer<
    <Vec<i32> as former::EntityToDefinition<(), Vec<i32>, former::ReturnPreformed>>::Definition,
  >>::Former::new(former::ReturnPreformed)
  .form();
  a_id!(got, exp);
}

/// Tests entry to value conversion trait.
#[ test ]
fn entry_to_val() {
  let got = former::EntryToVal::<Vec<i32>>::entry_to_val(13i32);
  let exp = 13i32;
  a_id!(got, exp);
}

/// Tests value to entry conversion trait.
#[ test ]
fn val_to_entry() {
  let got = former::ValToEntry::<Vec<i32>>::val_to_entry(13i32);
  let exp = 13i32;
  a_id!(got, exp);
}

/// Tests subformer collection integration with parent-child relationships.
#[ test ]
fn subformer() {
  /// Parameter description.
  #[ derive( Debug, Default, PartialEq, the_module::Former ) ]
  pub struct Child {
    name: String,
    data: bool,
  }

  /// Parent required for the template.
  #[ derive( Debug, Default, PartialEq, the_module::Former ) ]
  pub struct Parent {
    #[ subform_collection( definition = former::VectorDefinition ) ]
    children: Vec<Child>,
  }

  let got = Parent::former()
    .children()
    .add(Child::former().name("a").form())
    .add(Child::former().name("b").form())
    .end()
    .form();

  let children = collection_tools::vec![
    Child {
      name: "a".to_string(),
      data: false
    },
    Child {
      name: "b".to_string(),
      data: false
    },
  ];
  let exp = Parent { children };
  a_id!(got, exp);
}<|MERGE_RESOLUTION|>--- conflicted
+++ resolved
@@ -1,7 +1,4 @@
-<<<<<<< HEAD
-=======
 #![allow(clippy::used_underscore_binding, clippy::all, warnings, missing_docs)]
->>>>>>> 2840b88f
 //! Collection Former Vec Tests
 //! 
 
@@ -9,11 +6,8 @@
 
 use super::*;
 #[ allow( unused_imports ) ]
-<<<<<<< HEAD
-=======
 use test_tools::a_id;
 #[ allow( unused_imports ) ]
->>>>>>> 2840b88f
 use collection_tools::Vec;
 use the_module::VecExt;
 
