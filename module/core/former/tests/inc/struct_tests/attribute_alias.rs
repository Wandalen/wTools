--- conflicted
+++ resolved
@@ -1,15 +1,9 @@
-<<<<<<< HEAD
-#[ allow( unused_imports ) ]
-use super::*;
-#[ allow( unused_imports ) ]
-=======
 #![allow(clippy::used_underscore_binding, clippy::all, warnings, missing_docs)]
 #[ allow( unused_imports ) ]
 use super::*;
 #[ allow( unused_imports ) ]
 use test_tools::a_id;
 #[ allow( unused_imports ) ]
->>>>>>> 63943676
 use test_tools::exposed::*;
 
 //
