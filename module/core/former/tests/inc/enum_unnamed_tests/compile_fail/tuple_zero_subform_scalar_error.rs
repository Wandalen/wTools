--- conflicted
+++ resolved
@@ -1,7 +1,4 @@
-<<<<<<< HEAD
-=======
 #![allow(clippy::used_underscore_binding, clippy::all, warnings, missing_docs)]
->>>>>>> 2840b88f
 //! Purpose: This is a compile-fail test designed to verify that applying the `#[ subform_scalar ]` attribute
 //! to a zero-field tuple variant results in a compilation error.
 //!
