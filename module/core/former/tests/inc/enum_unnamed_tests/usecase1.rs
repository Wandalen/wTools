--- conflicted
+++ resolved
@@ -1,7 +1,4 @@
-<<<<<<< HEAD
-=======
 #![allow(clippy::used_underscore_binding, clippy::all, warnings, missing_docs)]
->>>>>>> 2840b88f
 //! Purpose: Tests the `#[ derive( Former ) ]` macro's generation of subformer starter methods for an enum
 //! with multiple single-field tuple variants, where the inner types also derive `Former`. This file
 //! verifies that the default behavior for single-field tuple variants is to generate a subformer,
