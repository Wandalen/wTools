--- conflicted
+++ resolved
@@ -1,7 +1,4 @@
-<<<<<<< HEAD
-=======
 #![allow(clippy::used_underscore_binding, clippy::all, warnings, missing_docs)]
->>>>>>> 63943676
 //! Purpose: Tests the `#[ derive( Former ) ]` macro's generation of constructors for unit variants
 //! within an enum that uses named fields syntax for its variants, including with `#[ scalar ]`
 //! and `#[ standalone_constructors ]`. This file focuses on verifying the derive-based implementation.
