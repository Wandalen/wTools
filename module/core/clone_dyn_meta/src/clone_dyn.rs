--- conflicted
+++ resolved
@@ -4,14 +4,9 @@
 
 //
 
-<<<<<<< HEAD
-pub fn clone_dyn(attr_input: proc_macro::TokenStream, item_input: proc_macro::TokenStream) -> Result< proc_macro2::TokenStream > {
-  let attrs = syn::parse::<ItemAttributes>(attr_input)?;
-=======
 pub fn clone_dyn(attr_input: proc_macro ::TokenStream, item_input: proc_macro ::TokenStream) -> Result< proc_macro2 ::TokenStream > 
 {
   let attrs = syn ::parse :: < ItemAttributes >(attr_input)?;
->>>>>>> 63943676
   let original_input = item_input.clone();
   let mut item_parsed = syn ::parse :: < syn ::ItemTrait >(item_input)?;
 
@@ -86,21 +81,6 @@
   Ok(result)
 }
 
-<<<<<<< HEAD
-impl syn::parse::Parse for ItemAttributes {
-  fn parse(input: syn::parse::ParseStream<'_>) -> syn::Result< Self > {
-    let mut result = Self::default();
-
-    let error = |ident: &syn::Ident| -> syn::Error {
-      let known = ct::concatcp!(
-        "Known properties of attribute `clone_dyn` are : ",
-        AttributePropertyDebug::KEYWORD,
-        ".",
-      );
-      syn_err!(
-        ident,
-        r"Expects an attribute of format '#[ clone_dyn( {} ) ]'
-=======
 impl syn ::parse ::Parse for ItemAttributes 
 {
   fn parse(input: syn ::parse ::ParseStream< '_ >) -> syn ::Result< Self > 
@@ -116,7 +96,6 @@
    syn_err!(
   ident,
   r"Expects an attribute of format '#[ clone_dyn( {} ) ]'
->>>>>>> 63943676
   {known}
   But got: '{}'
 ",
@@ -154,12 +133,8 @@
 
 /// Represents the attributes of a struct. Aggregates all its attributes.
 #[ derive( Debug, Default ) ]
-<<<<<<< HEAD
-pub struct ItemAttributes {
-=======
 pub struct ItemAttributes 
 {
->>>>>>> 63943676
   /// Attribute for customizing generated code.
   pub debug: AttributePropertyDebug,
 }
@@ -169,16 +144,10 @@
   IntoT: Into< AttributePropertyDebug >,
 {
   #[ inline( always ) ]
-<<<<<<< HEAD
-  fn assign(&mut self, prop: IntoT) {
-    self.debug = prop.into();
-  }
-=======
   fn assign(&mut self, prop: IntoT) 
   {
   self.debug = prop.into();
  }
->>>>>>> 63943676
 }
 
 // == attribute properties
