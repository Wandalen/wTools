#![doc(html_logo_url = "https://raw.githubusercontent.com/Wandalen/wTools/master/asset/img/logo_v3_trans_square.png")]
#![doc(
  html_favicon_url = "https://raw.githubusercontent.com/Wandalen/wTools/alpha/asset/img/logo_v3_trans_square_icon_small_v2.ico"
)]
#![doc(html_root_url = "https://docs.rs/clone_dyn_meta/latest/clone_dyn_meta/")]
#![ cfg_attr( doc, doc = include_str!( concat!( env!( "CARGO_MANIFEST_DIR" ), "/", "readme.md" ) ) ) ]
#![ cfg_attr( not( doc ), doc = "Dynamic cloning macro support" ) ]

/// Internal namespace.
mod internal {}

/// Derive macro for `CloneDyn` trait.
///
/// It is a procedural macro that generates an implementation of the `CloneDyn` trait for a given type.
///
/// ### Sample.
///
/// ```rust
/// #[ cfg( feature = "derive_clone_dyn" ) ]
/// #[ clone_dyn ]
/// pub trait Trait1
/// {
///   fn f1( &self );
/// }
///
/// #[ cfg( feature = "derive_clone_dyn" ) ]
/// #[ clone_dyn ]
/// pub trait Trait2: Trait1
/// {
///   fn f2( &self );
/// }
/// ```
///
/// To learn more about the feature, study the module [`clone_dyn`](https://docs.rs/clone_dyn/latest/clone_dyn/).
#[ proc_macro_attribute ]
<<<<<<< HEAD
pub fn clone_dyn(attr: proc_macro::TokenStream, item: proc_macro::TokenStream) -> proc_macro::TokenStream {
=======
pub fn clone_dyn(attr: proc_macro::TokenStream, item: proc_macro::TokenStream) -> proc_macro::TokenStream 
{
>>>>>>> 63943676
  let result = clone_dyn::clone_dyn(attr, item);
  match result 
  {
  Ok(stream) => stream.into(),
  Err(err) => err.to_compile_error().into(),
 }
}

/// Implementation of `clone_dyn` macro.
mod clone_dyn;<|MERGE_RESOLUTION|>--- conflicted
+++ resolved
@@ -33,12 +33,8 @@
 ///
 /// To learn more about the feature, study the module [`clone_dyn`](https://docs.rs/clone_dyn/latest/clone_dyn/).
 #[ proc_macro_attribute ]
-<<<<<<< HEAD
-pub fn clone_dyn(attr: proc_macro::TokenStream, item: proc_macro::TokenStream) -> proc_macro::TokenStream {
-=======
 pub fn clone_dyn(attr: proc_macro::TokenStream, item: proc_macro::TokenStream) -> proc_macro::TokenStream 
 {
->>>>>>> 63943676
   let result = clone_dyn::clone_dyn(attr, item);
   match result 
   {
