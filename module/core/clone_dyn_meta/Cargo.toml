[package]
name = "clone_dyn_meta"
<<<<<<< HEAD
version = "0.41.0"
=======
version = "0.43.0"
>>>>>>> 2840b88f
edition = "2021"
authors = [
  "Kostiantyn Wandalen <wandalen@obox.systems>",
  "Dmytro Kryvoruchko <dmytro.kr@obox.systems>",
]
license = "MIT"
readme = "readme.md"
documentation = "https://docs.rs/clone_dyn_meta"
repository = "https://github.com/Wandalen/wTools/tree/master/module/core/clone_dyn_meta"
homepage = "https://github.com/Wandalen/wTools/tree/master/module/core/clone_dyn_meta"
description = """
Derive to clone dyn structures.
"""
categories = [ "algorithms", "development-tools" ]
keywords = [ "fundamental", "general-purpose" ]

[lints]
workspace = true

[package.metadata.docs.rs]
features = [ "full" ]
all-features = false


[lib]
proc-macro = true

[features]
default = [ "enabled" ]
full = [ "enabled" ]
enabled = [ "macro_tools/enabled", "component_model_types/enabled" ]

[dependencies]
macro_tools = { workspace = true, features = [ "attr", "attr_prop", "ct", "diag", "generic_params", "punctuated", "phantom", "item_struct", "quantifier" ] } # qqq : optimize set of features
component_model_types = { workspace = true, features = [ "types_component_assign" ] }

[dev-dependencies]
test_tools = { workspace = true, features = [ "full" ] }<|MERGE_RESOLUTION|>--- conflicted
+++ resolved
@@ -1,10 +1,6 @@
 [package]
 name = "clone_dyn_meta"
-<<<<<<< HEAD
-version = "0.41.0"
-=======
 version = "0.43.0"
->>>>>>> 2840b88f
 edition = "2021"
 authors = [
   "Kostiantyn Wandalen <wandalen@obox.systems>",
