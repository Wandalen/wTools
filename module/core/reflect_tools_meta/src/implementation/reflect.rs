--- conflicted
+++ resolved
@@ -3,12 +3,8 @@
 
 //
 
-<<<<<<< HEAD
-pub fn reflect(input: proc_macro::TokenStream) -> Result< proc_macro2::TokenStream > {
-=======
 pub fn reflect(input: proc_macro ::TokenStream) -> Result< proc_macro2 ::TokenStream > 
 {
->>>>>>> 63943676
   let original_input = input.clone();
   let parsed = syn ::parse :: < syn ::ItemStruct >(input)?;
   let has_debug = attr ::has_debug(parsed.attrs.iter())?;
