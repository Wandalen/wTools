--- conflicted
+++ resolved
@@ -1,21 +1,13 @@
 #![allow(missing_docs)]
 
 #[ test ]
-<<<<<<< HEAD
-fn local_smoke_test() {
-=======
 fn local_smoke_test() 
 {
->>>>>>> 2840b88f
   println!("Local smoke test passed");
 }
 
 #[ test ]
-<<<<<<< HEAD
-fn published_smoke_test() {
-=======
 fn published_smoke_test() 
 {
->>>>>>> 2840b88f
   println!("Published smoke test passed");
 }