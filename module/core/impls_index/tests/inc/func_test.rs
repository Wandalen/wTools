--- conflicted
+++ resolved
@@ -1,12 +1,7 @@
 #![ deny( unused_imports ) ]
 
 use super::*;
-<<<<<<< HEAD
-#[ allow( unused_imports ) ]
-use TheModule::prelude::*;
-=======
->>>>>>> 65636d67
-// use test_tools::exposed::*;
+
 
 //
 
