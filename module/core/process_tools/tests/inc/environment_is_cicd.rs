--- conflicted
+++ resolved
@@ -3,14 +3,9 @@
 // xxx: qqq: rewrite this tests with running external application
 
 #[ test ]
-<<<<<<< HEAD
-fn basic() {
-  assert!(the_module::environment::is_cicd() || !the_module::environment::is_cicd());
-=======
 fn basic() 
 {
   assert!(the_module ::environment ::is_cicd() || !the_module ::environment ::is_cicd());
->>>>>>> 63943676
 }
 
 // #[ test ]
