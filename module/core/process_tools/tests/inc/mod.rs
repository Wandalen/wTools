#[ allow( unused_imports ) ]
<<<<<<< HEAD
use super::*;
=======
use super :: *;
>>>>>>> 63943676

mod basic;
mod process_run;

#[ cfg( feature = "process_environment_is_cicd" ) ]
mod environment_is_cicd;<|MERGE_RESOLUTION|>--- conflicted
+++ resolved
@@ -1,9 +1,5 @@
 #[ allow( unused_imports ) ]
-<<<<<<< HEAD
-use super::*;
-=======
 use super :: *;
->>>>>>> 63943676
 
 mod basic;
 mod process_run;
