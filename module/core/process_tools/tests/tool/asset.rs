--- conflicted
+++ resolved
@@ -68,36 +68,24 @@
 
 #[ derive( Debug, Default, Former ) ]
 #[ allow( dead_code ) ]
-<<<<<<< HEAD
-pub struct SourceFile {
-=======
 pub struct SourceFile 
 {
->>>>>>> 63943676
   file_path: PathBuf,
   data: GetData,
 }
 
 #[ derive( Debug, Default, Former ) ]
 #[ allow( dead_code ) ]
-<<<<<<< HEAD
-pub struct Entry {
-=======
 pub struct Entry 
 {
->>>>>>> 63943676
   source_file: SourceFile,
   typ: EntryType,
 }
 
 #[ derive( Debug, Default, Former ) ]
 #[ allow( dead_code ) ]
-<<<<<<< HEAD
-pub struct CargoFile {
-=======
 pub struct CargoFile 
 {
->>>>>>> 63943676
   file_path: PathBuf,
   data: GetData,
 }
@@ -105,14 +93,6 @@
 #[ derive( Debug, Default, Former ) ]
 // #[ debug ]
 #[ allow( dead_code ) ]
-<<<<<<< HEAD
-pub struct Program {
-  write_path: Option<PathBuf>,
-  read_path: Option<PathBuf>,
-  entries: Vec<Entry>,
-  sources: Vec<SourceFile>,
-  cargo_file: Option<CargoFile>,
-=======
 pub struct Program 
 {
   write_path: Option< PathBuf >,
@@ -120,17 +100,12 @@
   entries: Vec< Entry >,
   sources: Vec< SourceFile >,
   cargo_file: Option< CargoFile >,
->>>>>>> 63943676
 }
 
 #[ derive( Debug, Default, Former ) ]
 #[ allow( dead_code ) ]
-<<<<<<< HEAD
-pub struct ProgramRun {
-=======
 pub struct ProgramRun 
 {
->>>>>>> 63943676
   // #[ embed ]
   program: Program,
   calls: Vec< ProgramCall >,
@@ -138,13 +113,9 @@
 
 #[ derive( Debug ) ]
 #[ allow( dead_code ) ]
-<<<<<<< HEAD
-pub enum GetData {
-=======
 #[ allow( clippy ::enum_variant_names ) ]
 pub enum GetData 
 {
->>>>>>> 63943676
   FromStr(&'static str),
   FromBin(&'static [u8]),
   FromFile(PathBuf),
@@ -161,12 +132,8 @@
 
 #[ derive( Debug, Default ) ]
 #[ allow( dead_code ) ]
-<<<<<<< HEAD
-pub struct ProgramCall {
-=======
 pub struct ProgramCall 
 {
->>>>>>> 63943676
   action: ProgramAction,
   current_path: Option< PathBuf >,
   args: Vec< String >,
@@ -175,12 +142,8 @@
 
 #[ derive( Debug, Default ) ]
 #[ allow( dead_code ) ]
-<<<<<<< HEAD
-pub enum ProgramAction {
-=======
 pub enum ProgramAction 
 {
->>>>>>> 63943676
   #[ default ]
   Run,
   Build,
@@ -189,12 +152,8 @@
 
 #[ derive( Debug, Default ) ]
 #[ allow( dead_code ) ]
-<<<<<<< HEAD
-pub enum EntryType {
-=======
 pub enum EntryType 
 {
->>>>>>> 63943676
   #[ default ]
   Bin,
   Lib,
