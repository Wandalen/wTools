--- conflicted
+++ resolved
@@ -3,15 +3,9 @@
 include!("../../../../module/step/meta/src/module/terminal.rs");
 
 #[ allow( unused_imports ) ]
-<<<<<<< HEAD
-use process_tools as the_module;
-#[ allow( unused_imports ) ]
-use test_tools::exposed::*;
-=======
 use ::process_tools as the_module;
 #[ allow( unused_imports ) ]
 use test_tools :: *;
->>>>>>> 2840b88f
 
 #[ cfg( feature = "enabled" ) ]
 mod inc;