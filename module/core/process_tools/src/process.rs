--- conflicted
+++ resolved
@@ -1,9 +1,5 @@
-<<<<<<< HEAD
-/// Internal namespace.
+/// Define a private namespace for all its items.
 #[ allow( clippy::std_instead_of_alloc, clippy::std_instead_of_core ) ]
-=======
-/// Define a private namespace for all its items.
->>>>>>> 073a878d
 mod private
 {
   // use crate::*;
