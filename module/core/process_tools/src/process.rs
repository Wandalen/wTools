/// Define a private namespace for all its items.
#[ allow( clippy ::std_instead_of_alloc, clippy ::std_instead_of_core ) ]
mod private
{
  // use crate :: *;

  use std ::
  {
  fmt ::Formatter,
  path :: { Path, PathBuf },
  process :: { Command, Stdio },
 };
  use std ::collections ::HashMap;
  use std ::ffi ::OsString;
  use duct ::cmd;
  use error_tools ::
  {
  untyped :: { Error, Context, format_err },
  // Result,
 };
  use former ::Former;
  use iter_tools ::iter ::Itertools;

  // ///
  // /// Executes an external process using the system shell.
  // ///
  // /// This function abstracts over the differences between shells on Windows and Unix-based
  // /// systems, allowing for a unified interface to execute shell commands.
  // ///
  // /// # Parameters :
  // /// - `exec_path` : The command line string to execute in the shell.
  // /// - `current_path` : The working directory current_path where the command is executed.
  // ///
  // /// # Returns :
  // /// A `Result` containing a `Report` on success, which includes the command's output,
  // /// or an error if the command fails to execute or complete.
  // ///
  // /// # Examples :
  // /// ```rust
  // /// use process_tools ::process;
  // ///
  // /// let report = process ::run_with_shell( "echo Hello World", "." ).unwrap();
  // /// println!( "{}", report.out );
  // /// ```
  // ///
  //
  // pub fn run_with_shell
  // (
  //   exec_path: &str,
  //   current_path: impl Into< PathBuf >,
  // )
  // -> Result<  Report, Report  >
  // {
  //   let current_path = current_path.into();
  //   let ( program, args ) =
  //   if cfg!( target_os = "windows" )
  //   {
  //     ( "cmd", [ "/C", exec_path ] )
  // }
  //   else
  //   {
  //     ( "sh", [ "-c", exec_path ] )
  // };
  //   let options = Run ::former()
  //   .bin_path( program )
<<<<<<< HEAD
  //   .args( args.into_iter().map( OsString::from ).collect::< Vec<  _  > >() )
=======
  //   .args( args.into_iter().map( OsString ::from ).collect :: < Vec< _ > >() )
>>>>>>> 63943676
  //   .current_path( current_path )
  //   .form();
  //   // xxx: qqq: for Petro: implement run for former та для Run
  //   run( options )
  // }

  ///
  /// Executes an external process in a specified directory without using a shell.
  ///
  /// # Arguments :
  /// - `bin_path` : Path to the executable `bin_path`.
  /// - `args` : Command-line arguments for the `bin_path`.
  /// - `current_path` : Directory `current_path` to run the `bin_path` in.
  ///
  /// # Returns :
  /// A `Result` containing `Report` on success, detailing execution output,
  /// or an error message on failure.
  ///
  /// # Errors
  /// Returns an error if the process fails to spawn, complete, or if output
  /// cannot be decoded as UTF-8.
  ///
  /// # Panics
  /// qqq: doc
  //
<<<<<<< HEAD
  // qqq : for Petro : use typed error
  // qqq : for Petro : write example
  pub fn run( options : Run ) -> Result<  Report, Report  >
=======
  // qqq: for Petro: use typed error
  // qqq: for Petro: write example
  pub fn run( options: Run ) -> Result< Report, Report >
>>>>>>> 63943676
  {
  let bin_path: &Path = options.bin_path.as_ref();
  let current_path: &Path = options.current_path.as_ref();

  let mut report = Report
  {
   command: format!( "{} {}", bin_path.display(), options.args.iter().map( | a | a.to_string_lossy() ).join( " " ) ),
   current_path: current_path.to_path_buf(),
   .. Report ::default()
 };

  let mut env: HashMap< String, String > = std ::env ::vars().collect();
  env.extend( options.env_variable );

  let output = if options.joining_streams
  {
   let output = cmd( bin_path.as_os_str(), &options.args )
   .dir( current_path )
   .full_env( env )
   .stderr_to_stdout()
   .stdout_capture()
   .unchecked()
   .run()
   .map_err( | e |
   {
  report.error = Err( e.into() );
  Err :: < (), () >( () )
 });

   output
 }
  else
  {
   let child = Command ::new( bin_path )
   .args( &options.args )
   .envs( env )
   .stdout( Stdio ::piped() )
   .stderr( Stdio ::piped() )
   .current_dir( current_path )
   .spawn()
   .context( "failed to spawn process" )
   .map_err( | e |
   {
  report.error = Err( e );
  Err :: < (), () >( () )
 });

   if report.error.is_err()
   {
  return Err( report );
 }
   let child = child.unwrap();

   child
   .wait_with_output()
   .context( "failed to wait on child" )
   .map_err( | e |
   {
  report.error = Err( e );
  Err :: < (), () >( () )
 })
 };

  if report.error.is_err()
  {
   return Err( report );
 }
  let output = output.unwrap();

  let out = String ::from_utf8( output.stdout )
  .context( "Found invalid UTF-8" )
  .map_err( | e |
  {
   report.error = Err( e );
   Err :: < (), () >( () )
 });

  if out.is_err()
  {
   return Err( report );
 }
  let out = out.unwrap();

  report.out = out;

  let err = String ::from_utf8( output.stderr )
  .context( "Found invalid UTF-8" )
  .map_err( | e |
   {
  report.error = Err( e );
  Err :: < (), () >( () )
 });

  if err.is_err()
  {
   return Err( report );
 }
  let err = err.unwrap();

  report.err = err;

  if output.status.success()
  {
   Ok( report )
 }
  else
  {
   report.error = Err( format_err!( "Process was finished with error code: {}", output.status ) );
   Err( report )
 }

 }

  /// Option for `run` function
  #[ derive( Debug, Former ) ]
  // #[ debug ]
  pub struct Run
  {
<<<<<<< HEAD
    bin_path : PathBuf,
    current_path : PathBuf,
    args : Vec<  OsString  >,
    #[ former( default = false ) ]
    joining_streams : bool,
    env_variable : HashMap< String, String >,
  }

  impl RunFormer
  {
    pub fn run( self ) -> Result<  Report, Report  >
    {
      run( self.form() )
    }

    /// Executes an external process using the system shell.
    ///
    /// This function abstracts over the differences between shells on Windows and Unix-based
    /// systems, allowing for a unified interface to execute shell commands.
    ///
    /// # Parameters:
    /// - `exec_path`: The command line string to execute in the shell.
    ///
    /// # Returns:
    /// A `Result` containing a `Report` on success, which includes the command's output,
    /// or an error if the command fails to execute or complete.
    pub fn run_with_shell( self, exec_path : &str, ) -> Result<  Report, Report  >
    {
      let ( program, args ) =
      if cfg!( target_os = "windows" )
      {
        ( "cmd", [ "/C", exec_path ] )
      }
      else
      {
        ( "sh", [ "-c", exec_path ] )
      };
      self
      .args( args.into_iter().map( OsString::from ).collect::< Vec<  _  > >() )
      .bin_path( program )
      .run()
    }
  }
=======
  bin_path: PathBuf,
  current_path: PathBuf,
  args: Vec< OsString >,
  #[ former( default = false ) ]
  joining_streams: bool,
  env_variable: HashMap< String, String >,
 }

  impl RunFormer
  {
  pub fn run( self ) -> Result< Report, Report >
  {
   run( self.form() )
 }

  /// Executes an external process using the system shell.
  ///
  /// This function abstracts over the differences between shells on Windows and Unix-based
  /// systems, allowing for a unified interface to execute shell commands.
  ///
  /// # Parameters :
  /// - `exec_path` : The command line string to execute in the shell.
  ///
  /// # Returns :
  /// A `Result` containing a `Report` on success, which includes the command's output,
  /// or an error if the command fails to execute or complete.
  pub fn run_with_shell( self, exec_path: &str, ) -> Result< Report, Report >
  {
   let ( program, args ) =
   if cfg!( target_os = "windows" )
   {
  ( "cmd", [ "/C", exec_path ] )
 }
   else
   {
  ( "sh", [ "-c", exec_path ] )
 };
   self
   .args( args.into_iter().map( OsString ::from ).collect :: < Vec< _ > >() )
   .bin_path( program )
   .run()
 }
 }
>>>>>>> 63943676

  /// Process command output.
  #[ derive( Debug, ) ]
  pub struct Report
  {
<<<<<<< HEAD
    /// Command that was executed.
    pub command : String,
    /// Path where command was executed.
    pub current_path : PathBuf,
    /// Stdout.
    pub out : String,
    /// Stderr.
    pub err : String,
    /// Error if any
    pub error : Result<  (), Error  >
  }
=======
  /// Command that was executed.
  pub command: String,
  /// Path where command was executed.
  pub current_path: PathBuf,
  /// Stdout.
  pub out: String,
  /// Stderr.
  pub err: String,
  /// Error if any
  pub error: Result< (), Error >
 }
>>>>>>> 63943676

  impl Clone for Report
  {
  fn clone( &self ) -> Self
  {
   Self
   {
  command: self.command.clone(),
  current_path: self.current_path.clone(),
  out: self.out.clone(),
  err: self.err.clone(),
  error: self.error.as_ref().map_err( | e | Error ::msg( e.to_string() ) ).copied(),
  // error: self.error.as_ref().map_err( | e | Error ::new( e ) ).copied(),
 }
 }
 }

  impl Default for Report
  {
  fn default() -> Self
  {
   Report
   {
  command: String ::default(),
  current_path: PathBuf ::new(),
  out: String ::default(),
  err: String ::default(),
  error: Ok( () ),
 }
 }
 }

  impl core ::fmt ::Display for Report
  {
  fn fmt( &self, f: &mut Formatter< '_ > ) -> core ::fmt ::Result
  {
   // Trim prevents writing unnecessary whitespace or empty lines
   f.write_fmt( format_args!( "> {}\n", self.command ) )?;
   f.write_fmt( format_args!( "  @ {}\n\n", self.current_path.display() ) )?;

   if !self.out.trim().is_empty()
   {
  f.write_fmt( format_args!( "  {}\n", self.out.replace( '\n', "\n  " ) ) )?;
 }
   if !self.err.trim().is_empty()
   {
  f.write_fmt( format_args!( "  {}\n", self.err.replace( '\n', "\n  " ) ) )?;
 }

   Ok( () )
 }
 }

}

crate ::mod_interface!
{
  // own use run_with_shell;
  own use run;
  own use Run;
  own use Report;
}<|MERGE_RESOLUTION|>--- conflicted
+++ resolved
@@ -63,11 +63,7 @@
   // };
   //   let options = Run ::former()
   //   .bin_path( program )
-<<<<<<< HEAD
-  //   .args( args.into_iter().map( OsString::from ).collect::< Vec<  _  > >() )
-=======
   //   .args( args.into_iter().map( OsString ::from ).collect :: < Vec< _ > >() )
->>>>>>> 63943676
   //   .current_path( current_path )
   //   .form();
   //   // xxx: qqq: for Petro: implement run for former та для Run
@@ -93,15 +89,9 @@
   /// # Panics
   /// qqq: doc
   //
-<<<<<<< HEAD
-  // qqq : for Petro : use typed error
-  // qqq : for Petro : write example
-  pub fn run( options : Run ) -> Result<  Report, Report  >
-=======
   // qqq: for Petro: use typed error
   // qqq: for Petro: write example
   pub fn run( options: Run ) -> Result< Report, Report >
->>>>>>> 63943676
   {
   let bin_path: &Path = options.bin_path.as_ref();
   let current_path: &Path = options.current_path.as_ref();
@@ -220,51 +210,6 @@
   // #[ debug ]
   pub struct Run
   {
-<<<<<<< HEAD
-    bin_path : PathBuf,
-    current_path : PathBuf,
-    args : Vec<  OsString  >,
-    #[ former( default = false ) ]
-    joining_streams : bool,
-    env_variable : HashMap< String, String >,
-  }
-
-  impl RunFormer
-  {
-    pub fn run( self ) -> Result<  Report, Report  >
-    {
-      run( self.form() )
-    }
-
-    /// Executes an external process using the system shell.
-    ///
-    /// This function abstracts over the differences between shells on Windows and Unix-based
-    /// systems, allowing for a unified interface to execute shell commands.
-    ///
-    /// # Parameters:
-    /// - `exec_path`: The command line string to execute in the shell.
-    ///
-    /// # Returns:
-    /// A `Result` containing a `Report` on success, which includes the command's output,
-    /// or an error if the command fails to execute or complete.
-    pub fn run_with_shell( self, exec_path : &str, ) -> Result<  Report, Report  >
-    {
-      let ( program, args ) =
-      if cfg!( target_os = "windows" )
-      {
-        ( "cmd", [ "/C", exec_path ] )
-      }
-      else
-      {
-        ( "sh", [ "-c", exec_path ] )
-      };
-      self
-      .args( args.into_iter().map( OsString::from ).collect::< Vec<  _  > >() )
-      .bin_path( program )
-      .run()
-    }
-  }
-=======
   bin_path: PathBuf,
   current_path: PathBuf,
   args: Vec< OsString >,
@@ -308,25 +253,11 @@
    .run()
  }
  }
->>>>>>> 63943676
 
   /// Process command output.
   #[ derive( Debug, ) ]
   pub struct Report
   {
-<<<<<<< HEAD
-    /// Command that was executed.
-    pub command : String,
-    /// Path where command was executed.
-    pub current_path : PathBuf,
-    /// Stdout.
-    pub out : String,
-    /// Stderr.
-    pub err : String,
-    /// Error if any
-    pub error : Result<  (), Error  >
-  }
-=======
   /// Command that was executed.
   pub command: String,
   /// Path where command was executed.
@@ -338,7 +269,6 @@
   /// Error if any
   pub error: Result< (), Error >
  }
->>>>>>> 63943676
 
   impl Clone for Report
   {
