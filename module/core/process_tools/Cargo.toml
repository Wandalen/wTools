[package]
name = "process_tools"
<<<<<<< HEAD
version = "0.15.0"
=======
version = "0.17.0"
>>>>>>> 63943676
edition = "2021"
authors = [
  "Kostiantyn Wandalen <wandalen@obox.systems>",
]
license = "MIT"
readme = "readme.md"
documentation = "https://docs.rs/process_tools"
repository = "https://github.com/Wandalen/wTools/tree/master/module/core/process_tools"
homepage = "https://github.com/Wandalen/wTools/tree/master/module/core/process_tools"
description = """
Collection of algorithms and structures to handle processes properly.
"""
categories = [ "algorithms", "development-tools" ]
keywords = [ "fundamental", "general-purpose" ]

[lints]
workspace = true

[package.metadata.docs.rs]
features = [ "full" ]
all-features = false

[features]
default = [ "enabled", "process_environment_is_cicd" ]
full = [ "enabled" ]
enabled = [
  "mod_interface/enabled",
  "former/enabled",
  "pth/enabled",
  "error_tools/enabled",
  "iter_tools/enabled",
]

process_environment_is_cicd = []


[dependencies]
mod_interface = { workspace = true }
former = { workspace = true, features = [ "derive_former" ] }
pth = { workspace = true }
error_tools = { workspace = true, features = [ "error_untyped" ] }
iter_tools = { workspace = true }

## external
duct = "0.13.7"


[dev-dependencies]
test_tools = { workspace = true, features = [ "full" ] }
assert_fs = { version = "1.1.1" }<|MERGE_RESOLUTION|>--- conflicted
+++ resolved
@@ -1,10 +1,6 @@
 [package]
 name = "process_tools"
-<<<<<<< HEAD
-version = "0.15.0"
-=======
 version = "0.17.0"
->>>>>>> 63943676
 edition = "2021"
 authors = [
   "Kostiantyn Wandalen <wandalen@obox.systems>",
