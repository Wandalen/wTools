--- conflicted
+++ resolved
@@ -8,7 +8,6 @@
   Result
 };
 
-<<<<<<< HEAD
 #[ path = "index/item_attributes.rs" ]
 mod item_attributes;
 use item_attributes::*;
@@ -18,9 +17,6 @@
 
 
 pub fn index( input : proc_macro::TokenStream ) -> Result< proc_macro2::TokenStream > 
-=======
-pub fn index( input : proc_macro::TokenStream ) -> Result< proc_macro2::TokenStream >
->>>>>>> 5a552999
 {
   let original_input = input.clone();
   let parsed = syn::parse::< StructLike >( input )?;
@@ -78,18 +74,11 @@
     syn::Fields::Named( fields ) =>
     generate_struct_named_fields
     (
-<<<<<<< HEAD
       item_name, 
       &item_attrs,
       generics_impl, 
       generics_ty, 
       generics_where, 
-=======
-      item_name,
-      generics_impl,
-      generics_ty,
-      generics_where,
->>>>>>> 5a552999
       fields
     ),
 
@@ -152,7 +141,6 @@
 {
 
   let fields = fields.named.clone();
-<<<<<<< HEAD
   let attr_name = &item_attrs.index.name.clone().internal();
 
   let field_attrs: Vec< &syn::Field > = fields
@@ -176,43 +164,14 @@
     Ok
     (
       qt! 
-=======
-  let non_empty_attrs : Vec< &syn::Field > = fields.iter().filter(| field |
-    !field.attrs.is_empty()
-  ).collect();
-
-  if non_empty_attrs.len() != 1
-  {
-    return Err(
-      syn::Error::new_spanned
-      (
-        &fields,
-        "Only one field can include #[index] derive macro"
-      )
-    );
-  }
-
-  let generated = fields.iter().map(| field |
-    {
-    let field_name = &field.ident;
-
-    if !field.attrs.is_empty()
-    {
-      qt!
->>>>>>> 5a552999
       {
         &self.#attr_name[ index ]
       }
-<<<<<<< HEAD
     )
   } 
   else 
   {
     match field_attrs.len() 
-=======
-    }
-    else
->>>>>>> 5a552999
     {
       0 | 1 =>
       {
@@ -249,11 +208,7 @@
         )
       ),
     }
-<<<<<<< HEAD
   }?;
-=======
-  });
->>>>>>> 5a552999
 
   Ok
   (
@@ -317,20 +272,12 @@
 -> Result< proc_macro2::TokenStream >
 {
   let fields = fields.unnamed.clone();
-<<<<<<< HEAD
   let non_empty_attrs : Vec< &syn::Field > = fields
     .iter()
     .filter( | field | !field.attrs.is_empty() )
     .collect();
   
   let generated = match non_empty_attrs.len() 
-=======
-  let non_empty_attrs : Vec< &syn::Field > = fields.iter().filter(| field |
-    !field.attrs.is_empty()
-  ).collect();
-
-  if non_empty_attrs.len() != 1
->>>>>>> 5a552999
   {
     0 =>
     {
@@ -374,7 +321,6 @@
     Err
     (
       syn::Error::new_spanned
-<<<<<<< HEAD
       ( 
         &fields, 
         "Only one field can include #[ index ] derive macro" 
@@ -382,30 +328,6 @@
     ),
   }?;
   
-=======
-      (
-        &fields,
-        "Only one field can include #[index] derive macro"
-      )
-    );
-  }
-
-  let generated = fields.iter().enumerate().map(|( i, field )|
-  {
-    let i = syn::Index::from( i );
-    if !field.attrs.is_empty() {
-      qt!
-      {
-        &self.#i[ index ]
-      }
-    }
-    else
-    {
-      qt!{ }
-    }
-  });
-
->>>>>>> 5a552999
   Ok
   (
     qt!
