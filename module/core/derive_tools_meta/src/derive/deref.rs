use macro_tools :: { diag, struct_like ::StructLike, Result, qt, attr, syn, proc_macro2, Spanned };
use macro_tools ::diag ::prelude :: *;

use macro_tools ::quote ::ToTokens;

///
/// Derive macro to implement Deref when-ever it's possible to do automatically.
///
<<<<<<< HEAD
pub fn deref(input: proc_macro::TokenStream) -> Result< proc_macro2::TokenStream > {
=======
pub fn deref(input: proc_macro ::TokenStream) -> Result< proc_macro2 ::TokenStream > 
{
>>>>>>> 63943676
  let original_input = input.clone();
  let parsed = syn ::parse :: < StructLike >(input)?;
  let has_debug = attr ::has_debug(parsed.attrs().iter())?;
  let item_name = &parsed.ident();

  let (generics_impl, generics_ty, generics_where_option) = parsed.generics().split_for_impl();

  let result =  match parsed 
  {
  StructLike ::Unit(ref item) =>
  {
   return_syn_err!(
  item.span(),
  "Deref cannot be derived for unit structs. It is only applicable to structs with at least one field."
 );
 }
  StructLike ::Struct(ref item) =>
  {
   let fields_count = item.fields.len();
   let mut target_field_type = None;
   let mut target_field_name = None;
   let mut deref_attr_count = 0;

<<<<<<< HEAD
      if fields_count == 0 {
        return_syn_err!(item.span(), "Deref cannot be derived for structs with no fields.");
      } else if fields_count == 1 {
        // Single field struct: automatically deref to that field
        let field = item.fields.iter().next().expect("Expects a single field to derive Deref");
        target_field_type = Some(field.ty.clone());
        target_field_name.clone_from(&field.ident);
      } else {
        // Multi-field struct: require #[ deref ] attribute on one field
        for field in &item.fields {
          if attr::has_deref(field.attrs.iter())? {
            deref_attr_count += 1;
            target_field_type = Some(field.ty.clone());
            target_field_name.clone_from(&field.ident);
          }
        }

        if deref_attr_count == 0 {
          return_syn_err!(
            item.span(),
            "Deref cannot be derived for multi-field structs without a `#[ deref ]` attribute on one field."
          );
        } else if deref_attr_count > 1 {
          return_syn_err!(item.span(), "Only one field can have the `#[ deref ]` attribute.");
        }
      }
=======
   if fields_count == 0 
   {
  return_syn_err!(item.span(), "Deref cannot be derived for structs with no fields.");
 } else  if fields_count == 1 
  {
  // Single field struct: automatically deref to that field
  let field = item.fields.iter().next().expect("Expects a single field to derive Deref");
  target_field_type = Some(field.ty.clone());
  target_field_name.clone_from(&field.ident);
 } else {
  // Multi-field struct: require #[ deref ] attribute on one field
  for field in &item.fields 
  {
   if attr ::has_deref(field.attrs.iter())? 
   {
  deref_attr_count += 1;
  target_field_type = Some(field.ty.clone());
  target_field_name.clone_from(&field.ident);
 }
 }

  if deref_attr_count == 0 
  {
   return_syn_err!(
  item.span(),
  "Deref cannot be derived for multi-field structs without a `#[ deref ]` attribute on one field."
 );
 } else  if deref_attr_count > 1 
  {
   return_syn_err!(item.span(), "Only one field can have the `#[ deref ]` attribute.");
 }
 }
>>>>>>> 63943676

   let field_type =
  target_field_type.ok_or_else(|| syn_err!(item.span(), "Could not determine target field type for Deref."))?;
   let field_name = target_field_name;

<<<<<<< HEAD
      generate(
        item_name,
        &generics_impl, // Pass as reference
        &generics_ty,   // Pass as reference
        generics_where_option,
        &field_type,
        field_name.as_ref(),
        &original_input,
        has_debug,
      )
    }
    StructLike::Enum(ref item) => {
      return_syn_err!( item.span(), "Deref cannot be derived for enums. It is only applicable to structs with a single field or a field with `#[ deref ]` attribute." );
    }
  };
=======
   generate(
  item_name,
  &generics_impl, // Pass as reference
  &generics_ty,   // Pass as reference
  generics_where_option,
  &field_type,
  field_name.as_ref(),
  &original_input,
  has_debug,
 )
 }
  StructLike ::Enum(ref item) =>
  {
   return_syn_err!( item.span(), "Deref cannot be derived for enums. It is only applicable to structs with a single field or a field with `#[ deref ]` attribute." );
 }
 };
>>>>>>> 63943676

  if has_debug 
  {
  let about = format!("derive: Deref\nstructure: {item_name}");
  diag ::report_print(about, &original_input, &result);
 }

  Ok(result)
}

/// Generates `Deref` implementation for structs.
///
/// Example of generated code :
/// ```text
/// impl Deref for IsTransparent
/// {
///   type Target = bool;
///   fn deref( &self ) -> &bool
/// ///   {
/// ///     &self.0
/// /// }
<<<<<<< HEAD
#[ allow( clippy::too_many_arguments ) ]
/// ```
fn generate(
  item_name: &syn::Ident,
  generics_impl: &syn::ImplGenerics<'_>,     // Use ImplGenerics with explicit lifetime
  generics_ty: &syn::TypeGenerics<'_>,       // Use TypeGenerics with explicit lifetime
  generics_where: Option< &syn::WhereClause >, // Use WhereClause
  field_type: &syn::Type,
  field_name: Option< &syn::Ident >,
  original_input: &proc_macro::TokenStream,
=======
/// /// }
#[ allow( clippy ::too_many_arguments ) ]
/// ```
fn generate(
  item_name: &syn ::Ident,
  generics_impl: &syn ::ImplGenerics< '_ >,     // Use ImplGenerics with explicit lifetime
  generics_ty: &syn ::TypeGenerics< '_ >,       // Use TypeGenerics with explicit lifetime
  generics_where: Option< &syn ::WhereClause >, // Use WhereClause
  field_type: &syn ::Type,
  field_name: Option< &syn ::Ident >,
  original_input: &proc_macro ::TokenStream,
>>>>>>> 63943676
  has_debug: bool,
) -> proc_macro2 ::TokenStream {
  let body =  if let Some(field_name) = field_name 
  {
  qt! { &self.#field_name }
 } else {
  qt! { &self.0 }
 };

  let where_clause_tokens =  if let Some(generics_where) = generics_where 
  {
  qt! { where #generics_where }
 } else {
  proc_macro2 ::TokenStream ::new()
 };

  let debug = format!(
  r"
#[ automatically_derived ]
impl 
{} core ::ops ::Deref for {} {}
{}
{{
  type Target = {};
  #[ inline ]
  fn deref( &self ) -> &{}
  {{
  {}
 }}
}}
  ",
  qt! { #generics_impl },
  item_name,
  generics_ty.to_token_stream(), // Use generics_ty directly for debug
  where_clause_tokens,
  qt! { #field_type },
  qt! { #field_type },
  body,
 );
  let about = format!(
  r"derive: Deref
item: {item_name}
field_type: {field_type:?}
field_name: {field_name:?}",
 );
  if has_debug 
  {
  diag ::report_print(about, original_input, debug.to_string());
 }

  qt! {
  #[ automatically_derived ]
  impl #generics_impl ::core ::ops ::Deref for #item_name #generics_ty #generics_where
  {
   type Target = #field_type;
   #[ inline( always ) ]
   fn deref( &self ) -> & #field_type
   {
  #body
 }
 }
 }
}<|MERGE_RESOLUTION|>--- conflicted
+++ resolved
@@ -6,12 +6,8 @@
 ///
 /// Derive macro to implement Deref when-ever it's possible to do automatically.
 ///
-<<<<<<< HEAD
-pub fn deref(input: proc_macro::TokenStream) -> Result< proc_macro2::TokenStream > {
-=======
 pub fn deref(input: proc_macro ::TokenStream) -> Result< proc_macro2 ::TokenStream > 
 {
->>>>>>> 63943676
   let original_input = input.clone();
   let parsed = syn ::parse :: < StructLike >(input)?;
   let has_debug = attr ::has_debug(parsed.attrs().iter())?;
@@ -35,34 +31,6 @@
    let mut target_field_name = None;
    let mut deref_attr_count = 0;
 
-<<<<<<< HEAD
-      if fields_count == 0 {
-        return_syn_err!(item.span(), "Deref cannot be derived for structs with no fields.");
-      } else if fields_count == 1 {
-        // Single field struct: automatically deref to that field
-        let field = item.fields.iter().next().expect("Expects a single field to derive Deref");
-        target_field_type = Some(field.ty.clone());
-        target_field_name.clone_from(&field.ident);
-      } else {
-        // Multi-field struct: require #[ deref ] attribute on one field
-        for field in &item.fields {
-          if attr::has_deref(field.attrs.iter())? {
-            deref_attr_count += 1;
-            target_field_type = Some(field.ty.clone());
-            target_field_name.clone_from(&field.ident);
-          }
-        }
-
-        if deref_attr_count == 0 {
-          return_syn_err!(
-            item.span(),
-            "Deref cannot be derived for multi-field structs without a `#[ deref ]` attribute on one field."
-          );
-        } else if deref_attr_count > 1 {
-          return_syn_err!(item.span(), "Only one field can have the `#[ deref ]` attribute.");
-        }
-      }
-=======
    if fields_count == 0 
    {
   return_syn_err!(item.span(), "Deref cannot be derived for structs with no fields.");
@@ -95,29 +63,11 @@
    return_syn_err!(item.span(), "Only one field can have the `#[ deref ]` attribute.");
  }
  }
->>>>>>> 63943676
 
    let field_type =
   target_field_type.ok_or_else(|| syn_err!(item.span(), "Could not determine target field type for Deref."))?;
    let field_name = target_field_name;
 
-<<<<<<< HEAD
-      generate(
-        item_name,
-        &generics_impl, // Pass as reference
-        &generics_ty,   // Pass as reference
-        generics_where_option,
-        &field_type,
-        field_name.as_ref(),
-        &original_input,
-        has_debug,
-      )
-    }
-    StructLike::Enum(ref item) => {
-      return_syn_err!( item.span(), "Deref cannot be derived for enums. It is only applicable to structs with a single field or a field with `#[ deref ]` attribute." );
-    }
-  };
-=======
    generate(
   item_name,
   &generics_impl, // Pass as reference
@@ -134,7 +84,6 @@
    return_syn_err!( item.span(), "Deref cannot be derived for enums. It is only applicable to structs with a single field or a field with `#[ deref ]` attribute." );
  }
  };
->>>>>>> 63943676
 
   if has_debug 
   {
@@ -156,18 +105,6 @@
 /// ///   {
 /// ///     &self.0
 /// /// }
-<<<<<<< HEAD
-#[ allow( clippy::too_many_arguments ) ]
-/// ```
-fn generate(
-  item_name: &syn::Ident,
-  generics_impl: &syn::ImplGenerics<'_>,     // Use ImplGenerics with explicit lifetime
-  generics_ty: &syn::TypeGenerics<'_>,       // Use TypeGenerics with explicit lifetime
-  generics_where: Option< &syn::WhereClause >, // Use WhereClause
-  field_type: &syn::Type,
-  field_name: Option< &syn::Ident >,
-  original_input: &proc_macro::TokenStream,
-=======
 /// /// }
 #[ allow( clippy ::too_many_arguments ) ]
 /// ```
@@ -179,7 +116,6 @@
   field_type: &syn ::Type,
   field_name: Option< &syn ::Ident >,
   original_input: &proc_macro ::TokenStream,
->>>>>>> 63943676
   has_debug: bool,
 ) -> proc_macro2 ::TokenStream {
   let body =  if let Some(field_name) = field_name 
