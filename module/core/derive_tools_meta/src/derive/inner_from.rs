
use super::*;
use macro_tools::{ attr, diag, item_struct, Result };

//

pub fn inner_from( input : proc_macro::TokenStream ) -> Result< proc_macro2::TokenStream >
{
  let original_input = input.clone();
  let parsed = syn::parse::< syn::ItemStruct >( input )?;
  let has_debug = attr::has_debug( parsed.attrs.iter() )?;
  let item_name = &parsed.ident;

  let mut field_types = item_struct::field_types( &parsed );
  let field_names = item_struct::field_names( &parsed );
  let result =
  match ( field_types.len(), field_names )
  {
    ( 0, _ ) => unit( item_name ),
    ( 1, Some( mut field_names ) ) =>
    {
      let field_name = field_names.next().unwrap();
      let field_type = field_types.next().unwrap();
      from_impl_named( item_name, field_type, field_name )
    }
    ( 1, None ) =>
    {
      let field_type = field_types.next().unwrap();
      from_impl( item_name, field_type )
    }
    ( _, Some( field_names ) ) =>
    {
      let params : Vec< proc_macro2::TokenStream > = field_names
      .map( | field_name | qt! { src.#field_name } )
      .collect();
      from_impl_multiple_fields( item_name, field_types, &params )
    }
    ( _, None ) =>
    {
      let params : Vec< proc_macro2::TokenStream > = ( 0..field_types.len() )
      .map( | index |
      {
        let index : proc_macro2::TokenStream = index.to_string().parse().unwrap();
        qt! { src.#index }
      })
      .collect();
      from_impl_multiple_fields( item_name, field_types, &params )
    }
  };

  if has_debug
  {
    let about = format!( "derive : InnerFrom\nstructure : {item_name}" );
    diag::report_print( about, &original_input, &result );
  }

  Ok( result )
}

// qqq  : document, add example of generated code
/// Generates `From` implementation for the inner type regarding bounded type
/// Works with structs with a single named field
///
/// # Example
///
/// ## Input
/// ```rust
/// # use derive_tools_meta::InnerFrom;
/// #[ derive( InnerFrom ) ]
/// pub struct Struct
/// {
///   value : bool,
/// }
/// ```
///
/// ## Output
/// ```rust
/// pub struct Struct
/// {
///   value : bool,
/// }
/// #[ allow( non_local_definitions ) ]
/// #[ automatically_derived ]
/// impl From< Struct > for bool
/// {
///   #[ inline( always ) ]
///   fn from( src : Struct ) -> Self
///   {
///     src.value
///   }
/// }
/// ```
///
fn from_impl_named
(
  item_name : &syn::Ident,
  field_type : &syn::Type,
  field_name : &syn::Ident,
) -> proc_macro2::TokenStream
{
  qt!
  {
    #[ allow( non_local_definitions ) ]
    #[ automatically_derived ]
    impl From< #item_name > for #field_type
    {
      #[ inline( always ) ]
      fn from( src: #item_name ) -> Self
      {
        src.#field_name
      }
    }
  }
}

// qqq  : document, add example of generated code -- done
/// Generates `From` implementation for the only contained type regarding the bounded type
///
/// # Example
///
/// ## Input
/// ```rust
/// # use derive_tools_meta::InnerFrom;
/// #[ derive( InnerFrom ) ]
/// pub struct Struct( bool );
/// ```
///
/// ## Output
/// ```rust
/// pub struct Struct( bool );
/// #[ allow( non_local_definitions ) ]
/// #[ automatically_derived ]
/// impl From< Struct > for bool
/// {
///   #[ inline( always ) ]
///   fn from( src : Struct ) -> Self
///   {
///     src.0
///   }
/// }
/// ```
///
fn from_impl
(
  item_name : &syn::Ident,
  field_type : &syn::Type,
) -> proc_macro2::TokenStream
{
  qt!
  {
    #[ allow( non_local_definitions ) ]
    #[ automatically_derived ]
    impl From< #item_name > for #field_type
    {
      #[ inline( always ) ]
      fn from( src: #item_name ) -> Self
      {
        src.0
      }
    }
  }
}

<<<<<<< HEAD
// qqq  : document, add example of generated code -- done
/// Generates `From` implementation for the tuple type containing all the inner types regarding the bounded type
/// Can generate implementations both for structs with named fields and tuple structs.
///
/// # Example
///
/// ## Input
/// ```rust
/// # use derive_tools_meta::InnerFrom;
/// #[ derive( InnerFrom ) ]
/// pub struct Struct( bool, i32 );
/// ```
///
/// ## Output
/// ```rust
/// pub struct Struct( bool, i32 );
/// #[ allow( non_local_definitions ) ]
/// #[ automatically_derived ]
/// impl From< Struct > for ( bool, i32 )
/// {
///   #[ inline( always ) ]
///   fn from( src : Struct ) -> Self
///   {
///     ( src.0, src.1 )
///   }
/// }
/// ```
///
fn from_impl_multiple_fields
=======
// qqq  : document, add example of generated code
fn from_impl_multiple_fields< 'a >
>>>>>>> adb6ff72
(
  item_name : &syn::Ident,
  field_types : impl macro_tools::IterTrait< 'a, &'a macro_tools::syn::Type >,
  params : &Vec< proc_macro2::TokenStream >,
) -> proc_macro2::TokenStream
{
  qt!
  {
    #[ allow( non_local_definitions ) ]
    #[ automatically_derived ]
    impl From< #item_name > for ( #( #field_types ), *)
    {
      #[ inline( always ) ]
      fn from( src : #item_name ) -> Self
      {
        ( #( #params ), * )
      }
    }
  }
}

<<<<<<< HEAD
// qqq  : document, add example of generated code -- done
/// Generates `From` implementation for the unit type regarding the bound type
///
/// # Example
///
/// ## Input
/// ```rust
/// # use derive_tools_meta::InnerFrom;
/// #[ derive( InnerFrom ) ]
/// pub struct Struct;
/// ```
///
/// ## Output
/// ```rust
/// pub struct Struct;
/// #[ allow( non_local_definitions ) ]
/// #[ allow( clippy::unused_imports ) ]
/// #[ automatically_derived]
/// impl From< Struct > for ()
/// {
///   #[ inline( always ) ]
///   fn from( src : Struct ) -> ()
///   {
///     ()
///   }
/// }
/// ```
///
fn unit( item_name : syn::Ident ) -> proc_macro2::TokenStream
=======
// qqq  : document, add example of generated code
fn unit( item_name : &syn::Ident ) -> proc_macro2::TokenStream
>>>>>>> adb6ff72
{
  qt!
  {
    #[ allow( non_local_definitions ) ]
    #[ allow( clippy::unused_imports ) ]
    #[ automatically_derived ]
    impl From< #item_name > for ()
    {
      #[ inline( always ) ]
      fn from( src: #item_name ) -> ()
      {
        ()
      }
    }
  }
}<|MERGE_RESOLUTION|>--- conflicted
+++ resolved
@@ -161,7 +161,6 @@
   }
 }
 
-<<<<<<< HEAD
 // qqq  : document, add example of generated code -- done
 /// Generates `From` implementation for the tuple type containing all the inner types regarding the bounded type
 /// Can generate implementations both for structs with named fields and tuple structs.
@@ -190,11 +189,7 @@
 /// }
 /// ```
 ///
-fn from_impl_multiple_fields
-=======
-// qqq  : document, add example of generated code
 fn from_impl_multiple_fields< 'a >
->>>>>>> adb6ff72
 (
   item_name : &syn::Ident,
   field_types : impl macro_tools::IterTrait< 'a, &'a macro_tools::syn::Type >,
@@ -216,7 +211,6 @@
   }
 }
 
-<<<<<<< HEAD
 // qqq  : document, add example of generated code -- done
 /// Generates `From` implementation for the unit type regarding the bound type
 ///
@@ -245,11 +239,7 @@
 /// }
 /// ```
 ///
-fn unit( item_name : syn::Ident ) -> proc_macro2::TokenStream
-=======
-// qqq  : document, add example of generated code
 fn unit( item_name : &syn::Ident ) -> proc_macro2::TokenStream
->>>>>>> adb6ff72
 {
   qt!
   {
