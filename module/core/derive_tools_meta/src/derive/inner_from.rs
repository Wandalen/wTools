use macro_tools ::
{
  diag, generic_params, item_struct, struct_like ::StructLike, Result, qt, attr, syn, proc_macro2, return_syn_err, Spanned,
};

use super ::item_attributes :: { ItemAttributes };

///
/// Derive macro to implement `InnerFrom` when-ever it's possible to do automatically.
///
<<<<<<< HEAD
pub fn inner_from(input: proc_macro::TokenStream) -> Result< proc_macro2::TokenStream > {
=======
pub fn inner_from(input: proc_macro ::TokenStream) -> Result< proc_macro2 ::TokenStream > 
{
>>>>>>> 63943676
  let original_input = input.clone();
  let parsed = syn ::parse :: < StructLike >(input)?;
  let has_debug = attr ::has_debug(parsed.attrs().iter())?;
  let _item_attrs = ItemAttributes ::from_attrs(parsed.attrs().iter())?;
  let item_name = &parsed.ident();

  let (_generics_with_defaults, generics_impl, generics_ty, generics_where) = generic_params ::decompose(parsed.generics());

  let result =  match parsed 
  {
  StructLike ::Unit(ref _item) =>
  {
   return_syn_err!(parsed.span(), "Expects a structure with one field");
 }
  StructLike ::Struct(ref item) =>
  {
   let field_type = item_struct ::first_field_type(item)?;
   let field_name = item_struct ::first_field_name(item).ok().flatten();
   generate(
  item_name,
  &generics_impl,
  &generics_ty,
  &generics_where,
  &field_type,
  field_name.as_ref(),
 )
 }
  StructLike ::Enum(ref item) =>
  {
   return_syn_err!(item.span(), "InnerFrom can be applied only to a structure");
 }
 };

  if has_debug 
  {
  let about = format!("derive: InnerFrom\nstructure: {item_name}");
  diag ::report_print(about, &original_input, &result);
 }

  Ok(result)
}

/// Generates `InnerFrom` implementation for structs.
///
/// Example of generated code :
/// ```text
/// impl InnerFrom< bool > for IsTransparent
/// {
///   fn inner_from( src: bool ) -> Self
///   {
///     Self( src )
/// }
/// }
/// ```
fn generate(
<<<<<<< HEAD
  item_name: &syn::Ident,
  generics_impl: &syn::punctuated::Punctuated<syn::GenericParam, syn::token::Comma>,
  generics_ty: &syn::punctuated::Punctuated<syn::GenericParam, syn::token::Comma>,
  generics_where: &syn::punctuated::Punctuated<syn::WherePredicate, syn::token::Comma>,
  field_type: &syn::Type,
  field_name: Option< &syn::Ident >,
) -> proc_macro2::TokenStream {
  let body = if let Some(field_name) = field_name {
    qt! { Self { #field_name : src } }
  } else {
    qt! { Self( src ) }
  };
=======
  item_name: &syn ::Ident,
  generics_impl: &syn ::punctuated ::Punctuated< syn ::GenericParam, syn ::token ::Comma >,
  generics_ty: &syn ::punctuated ::Punctuated< syn ::GenericParam, syn ::token ::Comma >,
  generics_where: &syn ::punctuated ::Punctuated< syn ::WherePredicate, syn ::token ::Comma >,
  field_type: &syn ::Type,
  field_name: Option< &syn ::Ident >,
) -> proc_macro2 ::TokenStream {
  let body =  if let Some(field_name) = field_name 
  {
  qt! { Self { #field_name: src } }
 } else {
  qt! { Self( src ) }
 };
>>>>>>> 63943676

  qt! {
  #[ automatically_derived ]
  impl< #generics_impl > crate ::InnerFrom< #field_type > for #item_name< #generics_ty >
  where
   #generics_where
  {
   #[ inline( always ) ]
   fn inner_from( src: #field_type ) -> Self
   {
  #body
 }
 }
 }
}<|MERGE_RESOLUTION|>--- conflicted
+++ resolved
@@ -8,12 +8,8 @@
 ///
 /// Derive macro to implement `InnerFrom` when-ever it's possible to do automatically.
 ///
-<<<<<<< HEAD
-pub fn inner_from(input: proc_macro::TokenStream) -> Result< proc_macro2::TokenStream > {
-=======
 pub fn inner_from(input: proc_macro ::TokenStream) -> Result< proc_macro2 ::TokenStream > 
 {
->>>>>>> 63943676
   let original_input = input.clone();
   let parsed = syn ::parse :: < StructLike >(input)?;
   let has_debug = attr ::has_debug(parsed.attrs().iter())?;
@@ -69,20 +65,6 @@
 /// }
 /// ```
 fn generate(
-<<<<<<< HEAD
-  item_name: &syn::Ident,
-  generics_impl: &syn::punctuated::Punctuated<syn::GenericParam, syn::token::Comma>,
-  generics_ty: &syn::punctuated::Punctuated<syn::GenericParam, syn::token::Comma>,
-  generics_where: &syn::punctuated::Punctuated<syn::WherePredicate, syn::token::Comma>,
-  field_type: &syn::Type,
-  field_name: Option< &syn::Ident >,
-) -> proc_macro2::TokenStream {
-  let body = if let Some(field_name) = field_name {
-    qt! { Self { #field_name : src } }
-  } else {
-    qt! { Self( src ) }
-  };
-=======
   item_name: &syn ::Ident,
   generics_impl: &syn ::punctuated ::Punctuated< syn ::GenericParam, syn ::token ::Comma >,
   generics_ty: &syn ::punctuated ::Punctuated< syn ::GenericParam, syn ::token ::Comma >,
@@ -96,7 +78,6 @@
  } else {
   qt! { Self( src ) }
  };
->>>>>>> 63943676
 
   qt! {
   #[ automatically_derived ]
