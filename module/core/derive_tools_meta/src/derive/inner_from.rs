
use super::*;
use macro_tools::{ attr, diag, item_struct, Result };

//

pub fn inner_from( input : proc_macro::TokenStream ) -> Result< proc_macro2::TokenStream >
{
  let original_input = input.clone();
  let parsed = syn::parse::< syn::ItemStruct >( input )?;
  let has_debug = attr::has_debug( parsed.attrs.iter() )?;
  let item_name = &parsed.ident;

  let mut field_types = item_struct::field_types( &parsed );
  let field_names = item_struct::field_names( &parsed );
  let result =
  match ( field_types.len(), field_names )
  {
    ( 0, _ ) => unit( item_name ),
    ( 1, Some( mut field_names ) ) =>
    {
      let field_name = field_names.next().unwrap();
      let field_type = field_types.next().unwrap();
      from_impl_named( item_name, field_type, field_name )
    }
    ( 1, None ) =>
    {
      let field_type = field_types.next().unwrap();
      from_impl( item_name, field_type )
    }
    ( _, Some( field_names ) ) =>
    {
      let params : Vec< proc_macro2::TokenStream > = field_names
      .map( | field_name | qt! { src.#field_name } )
      .collect();
      from_impl_multiple_fields( item_name, field_types, &params )
    }
    ( _, None ) =>
    {
      let params : Vec< proc_macro2::TokenStream > = ( 0..field_types.len() )
      .map( | index |
      {
        let index : proc_macro2::TokenStream = index.to_string().parse().unwrap();
        qt! { src.#index }
      })
      .collect();
      from_impl_multiple_fields( item_name, field_types, &params )
    }
  };

  if has_debug
  {
    let about = format!( "derive : InnerFrom\nstructure : {item_name}" );
    diag::report_print( about, &original_input, &result );
  }

  Ok( result )
}

<<<<<<< HEAD
// qqq  : document, add example of generated code
/// Generates `From` implementation for the inner type regarding bounded type
/// Works with structs with a single named field
///
/// # Example
///
/// ## Input
/// ```rust
/// # use derive_tools_meta::InnerFrom;
/// #[ derive( InnerFrom ) ]
/// pub struct Struct
/// {
///   value : bool,
/// }
/// ```
///
/// ## Output
/// ```rust
/// pub struct Struct
/// {
///   value : bool,
/// }
/// #[ allow( non_local_definitions ) ]
/// #[ automatically_derived ]
/// impl From< Struct > for bool
/// {
///   #[ inline( always ) ]
///   fn from( src : Struct ) -> Self
///   {
///     src.value
///   }
/// }
/// ```
///
=======
// qqq : document, add example of generated code
>>>>>>> 1d601531
fn from_impl_named
(
  item_name : &syn::Ident,
  field_type : &syn::Type,
  field_name : &syn::Ident,
) -> proc_macro2::TokenStream
{
  qt!
  {
    #[ allow( non_local_definitions ) ]
    #[ automatically_derived ]
    impl From< #item_name > for #field_type
    {
      #[ inline( always ) ]
<<<<<<< HEAD
      fn from( src: #item_name ) -> Self
=======
      // fm from( src : MyStruct ) -> Self
      fn from( src : #item_name ) -> Self
>>>>>>> 1d601531
      {
        src.#field_name
      }
    }
  }
}

<<<<<<< HEAD
// qqq  : document, add example of generated code -- done
/// Generates `From` implementation for the only contained type regarding the bounded type
///
/// # Example
///
/// ## Input
/// ```rust
/// # use derive_tools_meta::InnerFrom;
/// #[ derive( InnerFrom ) ]
/// pub struct Struct( bool );
/// ```
///
/// ## Output
/// ```rust
/// pub struct Struct( bool );
/// #[ allow( non_local_definitions ) ]
/// #[ automatically_derived ]
/// impl From< Struct > for bool
/// {
///   #[ inline( always ) ]
///   fn from( src : Struct ) -> Self
///   {
///     src.0
///   }
/// }
/// ```
///
=======
// qqq : document, add example of generated code
>>>>>>> 1d601531
fn from_impl
(
  item_name : &syn::Ident,
  field_type : &syn::Type,
) -> proc_macro2::TokenStream
{
  qt!
  {
    #[ allow( non_local_definitions ) ]
    #[ automatically_derived ]
    impl From< #item_name > for #field_type
    {
      #[ inline( always ) ]
<<<<<<< HEAD
      fn from( src: #item_name ) -> Self
=======
      // fn from( src : IsTransparent ) -> Self
      fn from( src : #item_name ) -> Self
>>>>>>> 1d601531
      {
        src.0
      }
    }
  }
}

<<<<<<< HEAD
// qqq  : document, add example of generated code -- done
/// Generates `From` implementation for the tuple type containing all the inner types regarding the bounded type
/// Can generate implementations both for structs with named fields and tuple structs.
///
/// # Example
///
/// ## Input
/// ```rust
/// # use derive_tools_meta::InnerFrom;
/// #[ derive( InnerFrom ) ]
/// pub struct Struct( bool, i32 );
/// ```
///
/// ## Output
/// ```rust
/// pub struct Struct( bool, i32 );
/// #[ allow( non_local_definitions ) ]
/// #[ automatically_derived ]
/// impl From< Struct > for ( bool, i32 )
/// {
///   #[ inline( always ) ]
///   fn from( src : Struct ) -> Self
///   {
///     ( src.0, src.1 )
///   }
/// }
/// ```
///
=======
// qqq : document, add example of generated code
>>>>>>> 1d601531
fn from_impl_multiple_fields< 'a >
(
  item_name : &syn::Ident,
  field_types : impl macro_tools::IterTrait< 'a, &'a macro_tools::syn::Type >,
  params : &Vec< proc_macro2::TokenStream >,
) -> proc_macro2::TokenStream
{
  qt!
  {
    #[ allow( non_local_definitions ) ]
    #[ automatically_derived ]
    impl From< #item_name > for ( #( #field_types ), *)
    {
      #[ inline( always ) ]
<<<<<<< HEAD
=======
      // fn from( src : StructWithManyFields ) -> Self
>>>>>>> 1d601531
      fn from( src : #item_name ) -> Self
      {
        ( #( #params ), * )
      }
    }
  }
}

<<<<<<< HEAD
// qqq  : document, add example of generated code -- done
/// Generates `From` implementation for the unit type regarding the bound type
///
/// # Example
///
/// ## Input
/// ```rust
/// # use derive_tools_meta::InnerFrom;
/// #[ derive( InnerFrom ) ]
/// pub struct Struct;
/// ```
///
/// ## Output
/// ```rust
/// pub struct Struct;
/// #[ allow( non_local_definitions ) ]
/// #[ allow( clippy::unused_imports ) ]
/// #[ automatically_derived]
/// impl From< Struct > for ()
/// {
///   #[ inline( always ) ]
///   fn from( src : Struct ) -> ()
///   {
///     ()
///   }
/// }
/// ```
///
=======
// qqq : document, add example of generated code
>>>>>>> 1d601531
fn unit( item_name : &syn::Ident ) -> proc_macro2::TokenStream
{
  qt!
  {
    #[ allow( non_local_definitions ) ]
    #[ allow( clippy::unused_imports ) ]
    #[ automatically_derived ]
    impl From< #item_name > for ()
    {
      #[ inline( always ) ]
<<<<<<< HEAD
      fn from( src: #item_name ) -> ()
=======
      // fn from( src : UnitStruct ) -> ()
      fn from( src : #item_name ) -> ()
>>>>>>> 1d601531
      {
        ()
      }
    }
  }
}<|MERGE_RESOLUTION|>--- conflicted
+++ resolved
@@ -57,7 +57,6 @@
   Ok( result )
 }
 
-<<<<<<< HEAD
 // qqq  : document, add example of generated code
 /// Generates `From` implementation for the inner type regarding bounded type
 /// Works with structs with a single named field
@@ -92,9 +91,6 @@
 /// }
 /// ```
 ///
-=======
-// qqq : document, add example of generated code
->>>>>>> 1d601531
 fn from_impl_named
 (
   item_name : &syn::Ident,
@@ -109,12 +105,8 @@
     impl From< #item_name > for #field_type
     {
       #[ inline( always ) ]
-<<<<<<< HEAD
-      fn from( src: #item_name ) -> Self
-=======
       // fm from( src : MyStruct ) -> Self
       fn from( src : #item_name ) -> Self
->>>>>>> 1d601531
       {
         src.#field_name
       }
@@ -122,7 +114,6 @@
   }
 }
 
-<<<<<<< HEAD
 // qqq  : document, add example of generated code -- done
 /// Generates `From` implementation for the only contained type regarding the bounded type
 ///
@@ -150,9 +141,6 @@
 /// }
 /// ```
 ///
-=======
-// qqq : document, add example of generated code
->>>>>>> 1d601531
 fn from_impl
 (
   item_name : &syn::Ident,
@@ -166,12 +154,8 @@
     impl From< #item_name > for #field_type
     {
       #[ inline( always ) ]
-<<<<<<< HEAD
-      fn from( src: #item_name ) -> Self
-=======
       // fn from( src : IsTransparent ) -> Self
       fn from( src : #item_name ) -> Self
->>>>>>> 1d601531
       {
         src.0
       }
@@ -179,7 +163,6 @@
   }
 }
 
-<<<<<<< HEAD
 // qqq  : document, add example of generated code -- done
 /// Generates `From` implementation for the tuple type containing all the inner types regarding the bounded type
 /// Can generate implementations both for structs with named fields and tuple structs.
@@ -208,9 +191,6 @@
 /// }
 /// ```
 ///
-=======
-// qqq : document, add example of generated code
->>>>>>> 1d601531
 fn from_impl_multiple_fields< 'a >
 (
   item_name : &syn::Ident,
@@ -225,10 +205,7 @@
     impl From< #item_name > for ( #( #field_types ), *)
     {
       #[ inline( always ) ]
-<<<<<<< HEAD
-=======
       // fn from( src : StructWithManyFields ) -> Self
->>>>>>> 1d601531
       fn from( src : #item_name ) -> Self
       {
         ( #( #params ), * )
@@ -237,7 +214,6 @@
   }
 }
 
-<<<<<<< HEAD
 // qqq  : document, add example of generated code -- done
 /// Generates `From` implementation for the unit type regarding the bound type
 ///
@@ -266,9 +242,6 @@
 /// }
 /// ```
 ///
-=======
-// qqq : document, add example of generated code
->>>>>>> 1d601531
 fn unit( item_name : &syn::Ident ) -> proc_macro2::TokenStream
 {
   qt!
@@ -279,12 +252,8 @@
     impl From< #item_name > for ()
     {
       #[ inline( always ) ]
-<<<<<<< HEAD
-      fn from( src: #item_name ) -> ()
-=======
       // fn from( src : UnitStruct ) -> ()
       fn from( src : #item_name ) -> ()
->>>>>>> 1d601531
       {
         ()
       }
