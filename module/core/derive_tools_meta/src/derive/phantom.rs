#![allow(dead_code)]
use macro_tools :: { generic_params, struct_like ::StructLike, Result, attr, syn, proc_macro2, return_syn_err, Spanned };

use super ::item_attributes :: { ItemAttributes };

///
/// Derive macro to implement `PhantomData` when-ever it's possible to do automatically.
///
<<<<<<< HEAD
pub fn phantom(input: proc_macro::TokenStream) -> Result< proc_macro2::TokenStream > {
=======
pub fn phantom(input: proc_macro ::TokenStream) -> Result< proc_macro2 ::TokenStream > 
{
>>>>>>> 2840b88f
  let _original_input = input.clone();
  let parsed = syn ::parse :: < StructLike >(input)?;
  let _has_debug = attr ::has_debug(parsed.attrs().iter())?;
  let _item_attrs = ItemAttributes ::from_attrs(parsed.attrs().iter())?;
  let _item_name = &parsed.ident();

  let (_generics_with_defaults, _generics_impl, _generics_ty, _generics_where) = generic_params ::decompose(parsed.generics());

  match parsed 
  {
  StructLike ::Unit(ref _item) =>
  {
   return_syn_err!(parsed.span(), "PhantomData can not be derived for unit structs");
 }
  StructLike ::Struct(ref item) =>
  {
   return_syn_err!(item.span(), "PhantomData can not be derived for structs");
 }
  StructLike ::Enum(ref item) =>
  {
   return_syn_err!(item.span(), "PhantomData can not be derived for enums");
 }
 };
}<|MERGE_RESOLUTION|>--- conflicted
+++ resolved
@@ -6,12 +6,8 @@
 ///
 /// Derive macro to implement `PhantomData` when-ever it's possible to do automatically.
 ///
-<<<<<<< HEAD
-pub fn phantom(input: proc_macro::TokenStream) -> Result< proc_macro2::TokenStream > {
-=======
 pub fn phantom(input: proc_macro ::TokenStream) -> Result< proc_macro2 ::TokenStream > 
 {
->>>>>>> 2840b88f
   let _original_input = input.clone();
   let parsed = syn ::parse :: < StructLike >(input)?;
   let _has_debug = attr ::has_debug(parsed.attrs().iter())?;
