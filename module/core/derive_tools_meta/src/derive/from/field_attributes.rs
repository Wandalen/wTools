--- conflicted
+++ resolved
@@ -6,12 +6,8 @@
 /// Attributes of field.
 ///
 #[ derive( Debug, Default ) ]
-<<<<<<< HEAD
-pub struct FieldAttributes {
-=======
 pub struct FieldAttributes 
 {
->>>>>>> 63943676
   ///
   /// If true, the macro will not be applied.
   ///
@@ -35,11 +31,7 @@
   ///
   /// Parse attributes.
   ///
-<<<<<<< HEAD
-  pub fn from_attrs<'a>(attrs: impl Iterator<Item = &'a syn::Attribute>) -> Result< Self >
-=======
   pub fn from_attrs< 'a >(attrs: impl Iterator< Item = &'a syn ::Attribute >) -> Result< Self >
->>>>>>> 63943676
   where
   Self: Sized,
   {
