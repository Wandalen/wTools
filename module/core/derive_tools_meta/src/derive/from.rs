--- conflicted
+++ resolved
@@ -20,12 +20,8 @@
 ///
 /// Derive macro to implement From when-ever it's possible to do automatically.
 ///
-<<<<<<< HEAD
-pub fn from(input: proc_macro::TokenStream) -> Result< proc_macro2::TokenStream > {
-=======
 pub fn from(input: proc_macro ::TokenStream) -> Result< proc_macro2 ::TokenStream > 
 {
->>>>>>> 2840b88f
   let original_input = input.clone();
   let parsed = syn ::parse :: < StructLike >(input)?;
   let has_debug = attr ::has_debug(parsed.attrs().iter())?;
@@ -45,65 +41,6 @@
  };
   let generics_where = where_clause_owned.as_ref();
 
-<<<<<<< HEAD
-  if has_debug {
-    diag::report_print("generics_impl_raw", &original_input, qt! { #generics_impl }.to_string());
-    diag::report_print("generics_ty_raw", &original_input, qt! { #generics_ty }.to_string());
-    diag::report_print(
-      "generics_where_punctuated_raw",
-      &original_input,
-      qt! { #generics_where_punctuated }.to_string(),
-    );
-  }
-
-  let result = match parsed {
-    StructLike::Unit(ref _item) => {
-      return_syn_err!(parsed.span(), "Expects a structure with one field");
-    }
-    StructLike::Struct(ref item) => {
-      let context = StructFieldHandlingContext {
-        item,
-        item_name,
-        has_debug,
-        generics_impl: &generics_impl,
-        generics_ty: &generics_ty,
-        generics_where,
-        original_input: &original_input,
-      };
-      handle_struct_fields(&context)? // Propagate error
-    }
-    StructLike::Enum(ref item) => {
-      let variants_result: Result<Vec< proc_macro2::TokenStream >> = item
-        .variants
-        .iter()
-        .map(|variant| {
-          let context = VariantGenerateContext {
-            item_name,
-            item_attrs: &item_attrs,
-            has_debug,
-            generics_impl: &generics_impl,
-            generics_ty: &generics_ty,
-            generics_where,
-            variant,
-            original_input: &original_input,
-          };
-          variant_generate(&context)
-        })
-        .collect();
-
-      let variants = variants_result?;
-
-      qt! {
-        #( #variants )*
-      }
-    }
-  };
-
-  if has_debug {
-    let about = format!("derive : From\nstructure : {item_name}");
-    diag::report_print(about, &original_input, &result);
-  }
-=======
   if has_debug 
   {
   diag ::report_print("generics_impl_raw", &original_input, qt! { #generics_impl }.to_string());
@@ -167,7 +104,6 @@
   let about = format!("derive: From\nstructure: {item_name}");
   diag ::report_print(about, &original_input, &result);
  }
->>>>>>> 2840b88f
 
   Ok(result)
 }
@@ -178,16 +114,6 @@
   item: &'a syn ::ItemStruct,
   item_name: &'a syn ::Ident,
   has_debug: bool,
-<<<<<<< HEAD
-  generics_impl: &'a syn::punctuated::Punctuated<syn::GenericParam, syn::token::Comma>,
-  generics_ty: &'a syn::punctuated::Punctuated<syn::GenericParam, syn::token::Comma>,
-  generics_where: Option< &'a syn::WhereClause >,
-  original_input: &'a proc_macro::TokenStream,
-}
-
-/// Handles the generation of `From` implementation for structs.
-fn handle_struct_fields(context: &StructFieldHandlingContext<'_>) -> Result< proc_macro2::TokenStream > // Change return type here
-=======
   generics_impl: &'a syn ::punctuated ::Punctuated< syn ::GenericParam, syn ::token ::Comma >,
   generics_ty: &'a syn ::punctuated ::Punctuated< syn ::GenericParam, syn ::token ::Comma >,
   generics_where: Option< &'a syn ::WhereClause >,
@@ -196,7 +122,6 @@
 
 /// Handles the generation of `From` implementation for structs.
 fn handle_struct_fields(context: &StructFieldHandlingContext< '_ >) -> Result< proc_macro2 ::TokenStream > // Change return type here
->>>>>>> 2840b88f
 {
   let fields_count = context.item.fields.len();
   let mut target_field_type = None;
@@ -205,41 +130,6 @@
 
   let mut from_attr_count = 0;
 
-<<<<<<< HEAD
-  if fields_count == 0 {
-    return_syn_err!(context.item.span(), "From cannot be derived for structs with no fields.");
-  } else if fields_count == 1 {
-    // Single field struct: automatically from to that field
-    let field = context
-      .item
-      .fields
-      .iter()
-      .next()
-      .expect("Expects a single field to derive From");
-    target_field_type = Some(field.ty.clone());
-    target_field_name = field.ident.clone();
-    target_field_index = Some(0);
-  } else {
-    // Multi-field struct: require #[ from ] attribute on one field
-    for (i, field) in context.item.fields.iter().enumerate() {
-      if attr::has_from(field.attrs.iter())? {
-        from_attr_count += 1;
-        target_field_type = Some(field.ty.clone());
-        target_field_name = field.ident.clone();
-        target_field_index = Some(i);
-      }
-    }
-
-    if from_attr_count == 0 {
-      return_syn_err!(
-        context.item.span(),
-        "From cannot be derived for multi-field structs without a `#[ from ]` attribute on one field."
-      );
-    } else if from_attr_count > 1 {
-      return_syn_err!(context.item.span(), "Only one field can have the `#[ from ]` attribute.");
-    }
-  }
-=======
   if fields_count == 0 
   {
   return_syn_err!(context.item.span(), "From cannot be derived for structs with no fields.");
@@ -279,7 +169,6 @@
    return_syn_err!(context.item.span(), "Only one field can have the `#[ from ]` attribute.");
  }
  }
->>>>>>> 2840b88f
 
   let field_type =
   target_field_type.ok_or_else(|| syn_err!(context.item.span(), "Could not determine target field type for From."))?;
@@ -304,16 +193,6 @@
 {
   item_name: &'a syn ::Ident,
   has_debug: bool,
-<<<<<<< HEAD
-  generics_impl: &'a syn::punctuated::Punctuated<syn::GenericParam, syn::token::Comma>,
-  generics_ty: &'a syn::punctuated::Punctuated<syn::GenericParam, syn::token::Comma>,
-  generics_where: Option< &'a syn::WhereClause >,
-  field_type: &'a syn::Type,
-  field_name: Option< &'a syn::Ident >,
-  all_fields: &'a syn::Fields,
-  field_index: Option< usize >,
-  original_input: &'a proc_macro::TokenStream,
-=======
   generics_impl: &'a syn ::punctuated ::Punctuated< syn ::GenericParam, syn ::token ::Comma >,
   generics_ty: &'a syn ::punctuated ::Punctuated< syn ::GenericParam, syn ::token ::Comma >,
   generics_where: Option< &'a syn ::WhereClause >,
@@ -322,7 +201,6 @@
   all_fields: &'a syn ::Fields,
   field_index: Option< usize >,
   original_input: &'a proc_macro ::TokenStream,
->>>>>>> 2840b88f
 }
 
 /// Generates `From` implementation for structs.
@@ -450,13 +328,8 @@
 
 /// Generates the body tokens for a struct's `From` implementation.
 fn generate_struct_body_tokens(
-<<<<<<< HEAD
-  field_name: Option< &syn::Ident >,
-  all_fields: &syn::Fields,
-=======
   field_name: Option< &syn ::Ident >,
   all_fields: &syn ::Fields,
->>>>>>> 2840b88f
   field_index: Option< usize >,
   has_debug: bool,
   original_input: &proc_macro ::TokenStream,
@@ -481,14 +354,9 @@
 }
 
 /// Generates the field tokens for a tuple struct's `From` implementation.
-<<<<<<< HEAD
-fn generate_tuple_struct_fields_tokens(all_fields: &syn::Fields, field_index: Option< usize >) -> proc_macro2::TokenStream {
-  let mut fields_tokens = proc_macro2::TokenStream::new();
-=======
 fn generate_tuple_struct_fields_tokens(all_fields: &syn ::Fields, field_index: Option< usize >) -> proc_macro2 ::TokenStream 
 {
   let mut fields_tokens = proc_macro2 ::TokenStream ::new();
->>>>>>> 2840b88f
   let mut first = true;
   for (i, field) in all_fields.into_iter().enumerate() 
   {
@@ -547,19 +415,11 @@
   item_name: &'a syn ::Ident,
   item_attrs: &'a ItemAttributes,
   has_debug: bool,
-<<<<<<< HEAD
-  generics_impl: &'a syn::punctuated::Punctuated<syn::GenericParam, syn::token::Comma>,
-  generics_ty: &'a syn::punctuated::Punctuated<syn::GenericParam, syn::token::Comma>,
-  generics_where: Option< &'a syn::WhereClause >,
-  variant: &'a syn::Variant,
-  original_input: &'a proc_macro::TokenStream,
-=======
   generics_impl: &'a syn ::punctuated ::Punctuated< syn ::GenericParam, syn ::token ::Comma >,
   generics_ty: &'a syn ::punctuated ::Punctuated< syn ::GenericParam, syn ::token ::Comma >,
   generics_where: Option< &'a syn ::WhereClause >,
   variant: &'a syn ::Variant,
   original_input: &'a proc_macro ::TokenStream,
->>>>>>> 2840b88f
 }
 
 /// Generates `From` implementation for enum variants.
@@ -574,12 +434,8 @@
 /// /// }
 /// /// }
 /// ```
-<<<<<<< HEAD
-fn variant_generate(context: &VariantGenerateContext<'_>) -> Result< proc_macro2::TokenStream > {
-=======
 fn variant_generate(context: &VariantGenerateContext< '_ >) -> Result< proc_macro2 ::TokenStream > 
 {
->>>>>>> 2840b88f
   let item_name = context.item_name;
   let item_attrs = context.item_attrs;
   let has_debug = context.has_debug;
@@ -676,38 +532,6 @@
 
 /// Generates the where clause tokens for an enum variant's `From` implementation.
 fn generate_variant_where_clause_tokens(
-<<<<<<< HEAD
-  generics_where: Option< &syn::WhereClause >,
-  generics_impl: &syn::punctuated::Punctuated<syn::GenericParam, syn::token::Comma>,
-) -> proc_macro2::TokenStream {
-  let mut predicates_vec = Vec::new();
-
-  if let Some(generics_where) = generics_where {
-    for p in &generics_where.predicates {
-      predicates_vec.push(macro_tools::quote::quote_spanned! { p.span() => #p });
-    }
-  }
-
-  for param in generics_impl {
-    if let syn::GenericParam::Const(const_param) = param {
-      let const_ident = &const_param.ident;
-      predicates_vec.push(macro_tools::quote::quote_spanned! { const_param.span() => [(); #const_ident]: Sized });
-    }
-  }
-
-  if predicates_vec.is_empty() {
-    proc_macro2::TokenStream::new()
-  } else {
-    let mut joined_predicates = proc_macro2::TokenStream::new();
-    for (i, p) in predicates_vec.into_iter().enumerate() {
-      if i > 0 {
-        joined_predicates.extend(qt! { , });
-      }
-      joined_predicates.extend(p);
-    }
-    qt! { where #joined_predicates }
-  }
-=======
   generics_where: Option< &syn ::WhereClause >,
   generics_impl: &syn ::punctuated ::Punctuated< syn ::GenericParam, syn ::token ::Comma >,
 ) -> proc_macro2 ::TokenStream {
@@ -745,7 +569,6 @@
  }
   qt! { where #joined_predicates }
  }
->>>>>>> 2840b88f
 }
 
 /// Generates the filtered generics type tokens for an enum variant's `From` implementation.
