--- conflicted
+++ resolved
@@ -141,7 +141,6 @@
   Ok( result )
 }
 
-<<<<<<< HEAD
 // qqq  : document, add example of generated code -- done
 /// Generates `From` implementation for unit structs
 ///
@@ -167,9 +166,6 @@
 /// }
 /// ```
 ///
-=======
-// qqq : document, add example of generated code
->>>>>>> 1d601531
 fn generate_unit
 (
   item_name : &syn::Ident,
@@ -195,7 +191,6 @@
   }
 }
 
-<<<<<<< HEAD
 // qqq  : document, add example of generated code -- done
 /// Generates `From` implementation for tuple structs with a single field
 ///
@@ -228,11 +223,7 @@
 /// }
 /// ```
 ///
-fn generate_from_single_field_named
-=======
-// qqq : document, add example of generated code
 fn generate_single_field_named
->>>>>>> 1d601531
 (
   item_name : &syn::Ident,
   generics_impl : &syn::punctuated::Punctuated< syn::GenericParam, syn::token::Comma >,
@@ -251,10 +242,7 @@
       #generics_where
     {
       #[ inline( always ) ]
-<<<<<<< HEAD
-=======
       // fn from( src : i32 ) -> Self
->>>>>>> 1d601531
       fn from( src : #field_type ) -> Self
       {
         Self { #field_name : src }
@@ -263,7 +251,6 @@
   }
 }
 
-<<<<<<< HEAD
 // qqq  : document, add example of generated code -- done
 /// Generates `From`` implementation for structs with a single named field
 ///
@@ -290,11 +277,7 @@
 /// }
 /// ```
 ///
-fn generate_from_single_field
-=======
-// qqq : document, add example of generated code
 fn generate_single_field
->>>>>>> 1d601531
 (
   item_name : &syn::Ident,
   generics_impl : &syn::punctuated::Punctuated< syn::GenericParam, syn::token::Comma >,
@@ -313,22 +296,16 @@
       #generics_where
     {
       #[ inline( always ) ]
-<<<<<<< HEAD
-      fn from( src : #field_type ) -> Self
-      {
-=======
       // fn from( src : bool ) -> Self
       fn from( src : #field_type ) -> Self
       {
         // Self( src )
->>>>>>> 1d601531
         Self( src )
       }
     }
   }
 }
 
-<<<<<<< HEAD
 // qqq : document, add example of generated code -- done
 /// Generates `From` implementation for structs with multiple named fields
 ///
@@ -365,11 +342,7 @@
 ///   }
 /// }
 /// ```
-fn generate_from_multiple_fields_named< 'a >
-=======
-// qqq : document, add example of generated code
 fn generate_multiple_fields_named< 'a >
->>>>>>> 1d601531
 (
   item_name : &syn::Ident,
   generics_impl : &syn::punctuated::Punctuated< syn::GenericParam, syn::token::Comma >,
@@ -398,10 +371,7 @@
       #generics_where
     {
       #[ inline( always ) ]
-<<<<<<< HEAD
-=======
       // fn from( src : (i32, bool) ) -> Self
->>>>>>> 1d601531
       fn from( src : ( #( #field_types ),* ) ) -> Self
       {
         #item_name { #(#params),* }
@@ -411,7 +381,6 @@
 
 }
 
-<<<<<<< HEAD
 // qqq  : document, add example of generated code -- done
 /// Generates `From` implementation for tuple structs with multiple fields
 ///
@@ -437,11 +406,7 @@
 /// }
 /// ```
 ///
-fn generate_from_multiple_fields< 'a >
-=======
-// qqq : document, add example of generated code
 fn generate_multiple_fields< 'a >
->>>>>>> 1d601531
 (
   item_name : &syn::Ident,
   generics_impl : &syn::punctuated::Punctuated< syn::GenericParam, syn::token::Comma >,
@@ -469,10 +434,7 @@
       #generics_where
     {
       #[ inline( always ) ]
-<<<<<<< HEAD
-=======
       // fn from( src : (i32, bool) ) -> Self
->>>>>>> 1d601531
       fn from( src : ( #( #field_types ),* ) ) -> Self
       {
         #item_name( #( #params ),* )
