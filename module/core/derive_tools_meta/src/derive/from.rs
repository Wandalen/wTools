--- conflicted
+++ resolved
@@ -30,7 +30,6 @@
 
   let ( _generics_with_defaults, generics_impl, generics_ty, generics_where_punctuated )
   = generic_params::decompose( parsed.generics() );
-<<<<<<< HEAD
   
 
   let generics_where_owned = if generics_where_punctuated.is_empty()
@@ -51,17 +50,6 @@
   // Now `generics_where` safely borrows data from `generics_where_owned`,
   // which will exist until the end of the function.
   let generics_where = generics_where_owned.as_ref();
-=======
-  let where_clause_owned = if generics_where_punctuated.is_empty() {
-    None
-  } else {
-    Some( syn::WhereClause {
-      where_token: <syn::token::Where as Default>::default(),
-      predicates: generics_where_punctuated.clone(),
-    })
-  };
-  let generics_where = where_clause_owned.as_ref();
->>>>>>> d96c01cc
 
   if has_debug
   {
