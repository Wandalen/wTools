use super::*;
use macro_tools::
{
  attr,
  diag,
  generic_params,
  item_struct,
  struct_like::StructLike,
  Result,
};

mod field_attributes;
use field_attributes::*;
mod item_attributes;
use item_attributes::*;

//

pub fn from( input : proc_macro::TokenStream ) -> Result< proc_macro2::TokenStream >
{
  use macro_tools::quote::ToTokens;

  let original_input = input.clone();
  let parsed = syn::parse::< StructLike >( input )?;
  let has_debug = attr::has_debug( parsed.attrs().iter() )?;
  let item_attrs = ItemAttributes::from_attrs( parsed.attrs().iter() )?;
  let item_name = &parsed.ident();

  let ( _generics_with_defaults, generics_impl, generics_ty, generics_where )
  = generic_params::decompose( &parsed.generics() );

  let result = match parsed
  {
    StructLike::Unit( ref item ) | StructLike::Struct( ref item ) =>
    {

      let mut field_types = item_struct::field_types( &item );
      let field_names = item_struct::field_names( &item );

      match ( field_types.len(), field_names )
      {
        ( 0, _ ) =>
        generate_unit
        (
          item_name,
          &generics_impl,
          &generics_ty,
          &generics_where,
        ),
        ( 1, Some( mut field_names ) ) =>
        generate_from_single_field_named
        (
          item_name,
          &generics_impl,
          &generics_ty,
          &generics_where,
          field_names.next().unwrap(),
          &field_types.next().unwrap(),
        ),
        ( 1, None ) =>
        generate_from_single_field
        (
          item_name,
          &generics_impl,
          &generics_ty,
          &generics_where,
          &field_types.next().unwrap(),
        ),
        ( _, Some( field_names ) ) =>
        generate_from_multiple_fields_named
        (
          item_name,
          &generics_impl,
          &generics_ty,
          &generics_where,
          field_names,
          field_types,
        ),
        ( _, None ) =>
        generate_from_multiple_fields
        (
          item_name,
          &generics_impl,
          &generics_ty,
          &generics_where,
          field_types,
        ),
      }

    },
    StructLike::Enum( ref item ) =>
    {

      let mut map = std::collections::HashMap::new();
      item.variants.iter().for_each( | variant |
      {
        map
        .entry( variant.fields.to_token_stream().to_string() )
        .and_modify( | e | *e += 1 )
        .or_insert( 1 );
      });

      let variants_result : Result< Vec< proc_macro2::TokenStream > > = item.variants.iter().map( | variant |
      {
        // don't do automatic off
        // if map[ & variant.fields.to_token_stream().to_string() ] <= 1
        if true
        {
          variant_generate
          (
            item_name,
            &item_attrs,
            &generics_impl,
            &generics_ty,
            &generics_where,
            variant,
            &original_input,
          )
        }
        else
        {
          Ok( qt!{} )
        }
      }).collect();

      let variants = variants_result?;

      qt!
      {
        #( #variants )*
      }
    },
  };

  if has_debug
  {
    let about = format!( "derive : From\nstructure : {item_name}" );
    diag::report_print( about, &original_input, &result );
  }

  Ok( result )
}

// qqq  : document, add example of generated code
fn generate_unit
(
  item_name : &syn::Ident,
  generics_impl : &syn::punctuated::Punctuated< syn::GenericParam, syn::token::Comma >,
  generics_ty : &syn::punctuated::Punctuated< syn::GenericParam, syn::token::Comma >,
  generics_where: &syn::punctuated::Punctuated< syn::WherePredicate, syn::token::Comma >,
)
-> proc_macro2::TokenStream
{
  qt!
  {
    // impl From< () > for UnitStruct
    impl< #generics_impl > From< () > for #item_name< #generics_ty >
    where
      #generics_where
    {
      #[ inline( always ) ]
      fn from( src : () ) -> Self
      {
        Self
      }
    }
  }
}

// qqq  : document, add example of generated code -- done
/// Generates `From` implementation for tuple structs with a single field
///
/// # Example
///
/// ## Input
/// ```rust
/// # use derive_tools_meta::From;
/// #[ derive( From ) ]
/// pub struct IsTransparent
/// {
///   value : bool,
/// }
/// ```
///
/// ## Output
/// ```rust
/// pub struct IsTransparent
/// {
///   value : bool,
/// }
/// #[ automatically_derived ]
/// impl From< bool > for IsTransparent
/// {
///   #[ inline( always ) ]
///   fn from( src : bool ) -> Self
///   {
///     Self { value : src }
///   }
/// }
/// ```
///
fn generate_from_single_field_named
(
  item_name : &syn::Ident,
  generics_impl : &syn::punctuated::Punctuated< syn::GenericParam, syn::token::Comma >,
  generics_ty : &syn::punctuated::Punctuated< syn::GenericParam, syn::token::Comma >,
  generics_where: &syn::punctuated::Punctuated< syn::WherePredicate, syn::token::Comma >,
  field_name : &syn::Ident,
  field_type : &syn::Type,
)
-> proc_macro2::TokenStream
{
  qt!
  {
    #[ automatically_derived ]
    impl< #generics_impl > From< #field_type > for #item_name< #generics_ty >
    where
      #generics_where
    {
      #[ inline( always ) ]
      fn from( src : #field_type ) -> Self
      {
        Self { #field_name : src }
      }
    }
  }
}

// qqq  : document, add example of generated code -- done
/// Generates `From`` implementation for structs with a single named field
///
/// # Example of generated code
///
/// ## Input
/// ```rust
/// # use derive_tools_meta::From;
/// #[ derive( From ) ]
/// pub struct IsTransparent( bool );
/// ```
/// 
/// ## Output
/// ```rust
/// pub struct IsTransparent( bool );
/// #[ automatically_derived ]
/// impl From< bool > for IsTransparent
/// {
///   #[ inline( always ) ]
///   fn from( src : bool ) -> Self
///   {
///     Self( src )
///   }
/// }
/// ```
///
fn generate_from_single_field
(
  item_name : &syn::Ident,
  generics_impl : &syn::punctuated::Punctuated< syn::GenericParam, syn::token::Comma >,
  generics_ty : &syn::punctuated::Punctuated< syn::GenericParam, syn::token::Comma >,
  generics_where: &syn::punctuated::Punctuated< syn::WherePredicate, syn::token::Comma >,
  field_type : &syn::Type,
)
-> proc_macro2::TokenStream
{

  qt!
  {
    #[automatically_derived]
    impl< #generics_impl > From< #field_type > for #item_name< #generics_ty >
    where
      #generics_where
    {
      #[ inline( always ) ]
      fn from( src : #field_type ) -> Self
      {
        Self( src )
      }
    }
  }
}

<<<<<<< HEAD
// qqq : document, add example of generated code -- done
/// Generates `From` implementation for structs with multiple named fields
///
/// # Example
///
/// ## Input
/// ```rust
/// # use derive_tools_meta::From;
/// #[ derive( From ) ]
/// pub struct Struct
/// {
///   value1 : bool,
///   value2 : i32,
/// }
/// ```
///
/// ## Output
/// ```rust
/// pub struct Struct
/// {
///   value1 : bool,
///   value2 : i32,
/// }
/// impl From< ( bool, i32 ) > for Struct
/// {
///   #[ inline( always ) ]
///   fn from( src : ( bool, i32 ) ) -> Self
///   {
///     Struct
///     {
///       value1 : src.0,
///       value2 : src.1,
///     }
///   }
/// }
/// ```
=======
// qqq : document, add example of generated code
>>>>>>> 9a7ac6ae
fn generate_from_multiple_fields_named< 'a >
(
  item_name : &syn::Ident,
  generics_impl : &syn::punctuated::Punctuated< syn::GenericParam, syn::token::Comma >,
  generics_ty : &syn::punctuated::Punctuated< syn::GenericParam, syn::token::Comma >,
  generics_where: &syn::punctuated::Punctuated< syn::WherePredicate, syn::token::Comma >,
  field_names : Box< dyn macro_tools::IterTrait< 'a, &'a syn::Ident > + '_ >,
  field_types : impl macro_tools::IterTrait< 'a, &'a syn::Type >,
)
-> proc_macro2::TokenStream
{

  let params : Vec< proc_macro2::TokenStream > = field_names
  .enumerate()
  .map(| ( index, field_name ) |
  {
    let index = index.to_string().parse::< proc_macro2::TokenStream >().unwrap();
    qt! { #field_name : src.#index }
  })
  .collect();

  let field_types : Vec< _ > = field_types.collect();
  qt!
  {
    impl< #generics_impl > From< (# ( #field_types ),* ) > for #item_name< #generics_ty >
    where
      #generics_where
    {
      #[ inline( always ) ]
      fn from( src : ( #( #field_types ),* ) ) -> Self
      {
        #item_name { #(#params),* }
      }
    }
  }

}

// qqq  : document, add example of generated code -- done
/// Generates `From` implementation for tuple structs with multiple fields
///
/// # Example
///
/// ## Input
/// ```rust
/// # use derive_tools_meta::From;
/// #[ derive( From ) ]
/// pub struct Struct( bool, i32 );
/// ```
///
/// ## Output
/// ```rust
/// pub struct Struct( bool, i32 );
/// impl From< ( bool, i32 ) > for Struct
/// {
///   #[ inline( always ) ]
///   fn from( src : ( bool, i32 ) ) -> Self
///   {
///     Struct( src.0, src.1 )
///   }
/// }
/// ```
///
fn generate_from_multiple_fields< 'a >
(
  item_name : &syn::Ident,
  generics_impl : &syn::punctuated::Punctuated< syn::GenericParam, syn::token::Comma >,
  generics_ty : &syn::punctuated::Punctuated< syn::GenericParam, syn::token::Comma >,
  generics_where: &syn::punctuated::Punctuated< syn::WherePredicate, syn::token::Comma >,
  field_types : impl macro_tools::IterTrait< 'a, &'a macro_tools::syn::Type >,
)
-> proc_macro2::TokenStream
{

  let params : Vec< proc_macro2::TokenStream > = ( 0..field_types.len() )
  .map( | index |
  {
    let index = index.to_string().parse::< proc_macro2::TokenStream >().unwrap();
    qt!( src.#index )
  })
  .collect();

  let field_types : Vec< _ > = field_types.collect();

  qt!
  {
    impl< #generics_impl > From< (# ( #field_types ),* ) > for #item_name< #generics_ty >
    where
      #generics_where
    {
      #[ inline( always ) ]
      fn from( src : ( #( #field_types ),* ) ) -> Self
      {
        #item_name( #( #params ),* )
      }
    }
  }
}

<<<<<<< HEAD
// qqq  : document, add example of generated code -- done
/// Generates `From` implementation for unit structs
///
/// # Example
///
/// ## Input
/// ```rust
/// # use derive_tools_meta::From;
/// #[ derive( From ) ]
/// pub struct IsTransparent;
/// ```
///
/// ## Output
/// ```rust
/// pub struct IsTransparent;
/// impl From< () > for IsTransparent
/// {
///   #[ inline( always ) ]
///   fn from( src : () ) -> Self
///   {
///     Self
///   }
/// }
/// ```
///
fn generate_unit
=======
// qqq  : document, add example of generated code
fn variant_generate
>>>>>>> 9a7ac6ae
(
  item_name : &syn::Ident,
  item_attrs : &ItemAttributes,
  generics_impl : &syn::punctuated::Punctuated< syn::GenericParam, syn::token::Comma >,
  generics_ty : &syn::punctuated::Punctuated< syn::GenericParam, syn::token::Comma >,
  generics_where: &syn::punctuated::Punctuated< syn::WherePredicate, syn::token::Comma >,
  variant : &syn::Variant,
  original_input : &proc_macro::TokenStream,
)
-> Result< proc_macro2::TokenStream >
{
  let variant_name = &variant.ident;
  let fields = &variant.fields;
  let attrs = FieldAttributes::from_attrs( variant.attrs.iter() )?;

  if !attrs.config.enabled.value( item_attrs.config.enabled.value( true ) )
  {
<<<<<<< HEAD
    impl< #generics_impl > From< () > for #item_name< #generics_ty >
    where
      #generics_where
    {
      #[ inline( always ) ]
      fn from( src : () ) -> Self
      {
        Self
      }
    }
=======
    return Ok( qt!{} )
>>>>>>> 9a7ac6ae
  }

  if fields.len() <= 0
  {
    return Ok( qt!{} )
  }

  let ( args, use_src ) = if fields.len() == 1
  {
    let field = fields.iter().next().unwrap();
    (
      qt!{ #field },
      qt!{ src },
    )
  }
  else
  {
    let src_i = ( 0..fields.len() ).map( | e |
    {
      let i = syn::Index::from( e );
      qt!{ src.#i, }
    });
    (
      qt!{ #fields },
      qt!{ #( #src_i )* },
      // qt!{ src.0, src.1 },
    )
  };

  // qqq : make `debug` working for all branches
  if attrs.config.debug.value( false )
  {
    let debug = format!
    (
      r#"
#[ automatically_derived ]
impl< {0} > From< {args} > for {item_name}< {1} >
where
  {2}
{{
  #[ inline ]
  fn from( src : {args} ) -> Self
  {{
    Self::{variant_name}( {use_src} )
  }}
}}
      "#,
      format!( "{}", qt!{ #generics_impl } ),
      format!( "{}", qt!{ #generics_ty } ),
      format!( "{}", qt!{ #generics_where } ),
    );
    let about = format!
    (
r#"derive : From
item : {item_name}
field : {variant_name}"#,
    );
    diag::report_print( about, original_input, debug );
  }

  Ok
  (
    qt!
    {
      #[ automatically_derived ]
      impl< #generics_impl > From< #args > for #item_name< #generics_ty >
      where
        #generics_where
      {
        #[ inline ]
        fn from( src : #args ) -> Self
        {
          Self::#variant_name( #use_src )
        }
      }
    }
  )

}<|MERGE_RESOLUTION|>--- conflicted
+++ resolved
@@ -279,7 +279,6 @@
   }
 }
 
-<<<<<<< HEAD
 // qqq : document, add example of generated code -- done
 /// Generates `From` implementation for structs with multiple named fields
 ///
@@ -316,9 +315,6 @@
 ///   }
 /// }
 /// ```
-=======
-// qqq : document, add example of generated code
->>>>>>> 9a7ac6ae
 fn generate_from_multiple_fields_named< 'a >
 (
   item_name : &syn::Ident,
@@ -418,7 +414,6 @@
   }
 }
 
-<<<<<<< HEAD
 // qqq  : document, add example of generated code -- done
 /// Generates `From` implementation for unit structs
 ///
@@ -445,10 +440,6 @@
 /// ```
 ///
 fn generate_unit
-=======
-// qqq  : document, add example of generated code
-fn variant_generate
->>>>>>> 9a7ac6ae
 (
   item_name : &syn::Ident,
   item_attrs : &ItemAttributes,
@@ -466,20 +457,7 @@
 
   if !attrs.config.enabled.value( item_attrs.config.enabled.value( true ) )
   {
-<<<<<<< HEAD
-    impl< #generics_impl > From< () > for #item_name< #generics_ty >
-    where
-      #generics_where
-    {
-      #[ inline( always ) ]
-      fn from( src : () ) -> Self
-      {
-        Self
-      }
-    }
-=======
     return Ok( qt!{} )
->>>>>>> 9a7ac6ae
   }
 
   if fields.len() <= 0
