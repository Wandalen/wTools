--- conflicted
+++ resolved
@@ -122,46 +122,6 @@
   Ok( result )
 }
 
-<<<<<<< HEAD
-// qqq  : document, add example of generated code -- done
-/// Generates `From` implementation for tuple structs with a single field
-///
-/// # Example
-///
-/// ## Input
-/// ```rust
-/// # use derive_tools_meta::From;
-/// #[ derive( From ) ]
-/// pub struct IsTransparent
-/// {
-///   value : bool,
-/// }
-/// ```
-///
-/// ## Output
-/// ```rust
-/// pub struct IsTransparent
-/// {
-///   value : bool,
-/// }
-/// #[ automatically_derived ]
-/// impl From< bool > for IsTransparent
-/// {
-///   #[ inline( always ) ]
-///   fn from( src : bool ) -> Self
-///   {
-///     Self { value : src }
-///   }
-/// }
-/// ```
-///
-fn generate_from_single_field_named
-(
-  field_type : &syn::Type,
-  field_name : &syn::Ident,
-  item_name : syn::Ident,
-) -> proc_macro2::TokenStream
-=======
 // qqq  : document, add example of generated code
 fn variant_generate
 (
@@ -220,7 +180,38 @@
 
 }
 
-// qqq  : document, add example of generated code
+// qqq  : document, add example of generated code -- done
+/// Generates `From` implementation for tuple structs with a single field
+///
+/// # Example
+///
+/// ## Input
+/// ```rust
+/// # use derive_tools_meta::From;
+/// #[ derive( From ) ]
+/// pub struct IsTransparent
+/// {
+///   value : bool,
+/// }
+/// ```
+///
+/// ## Output
+/// ```rust
+/// pub struct IsTransparent
+/// {
+///   value : bool,
+/// }
+/// #[ automatically_derived ]
+/// impl From< bool > for IsTransparent
+/// {
+///   #[ inline( always ) ]
+///   fn from( src : bool ) -> Self
+///   {
+///     Self { value : src }
+///   }
+/// }
+/// ```
+///
 fn generate_from_single_field_named
 (
   item_name : &syn::Ident,
@@ -231,19 +222,13 @@
   field_type : &syn::Type,
 )
 -> proc_macro2::TokenStream
->>>>>>> adb6ff72
 {
   qt!
   {
     #[ automatically_derived ]
-<<<<<<< HEAD
-    impl From< #field_type > for #item_name
-=======
-    // impl From < i32 > for MyStruct
     impl< #generics_impl > From< #field_type > for #item_name< #generics_ty >
     where
       #generics_where
->>>>>>> adb6ff72
     {
       #[ inline( always ) ]
       fn from( src : #field_type ) -> Self
@@ -282,32 +267,21 @@
 ///
 fn generate_from_single_field
 (
-<<<<<<< HEAD
+  item_name : &syn::Ident,
+  generics_impl : &syn::punctuated::Punctuated< syn::GenericParam, syn::token::Comma >,
+  generics_ty : &syn::punctuated::Punctuated< syn::GenericParam, syn::token::Comma >,
+  generics_where: &syn::punctuated::Punctuated< syn::WherePredicate, syn::token::Comma >,
   field_type : &syn::Type,
-  item_name : syn::Ident,
-) -> proc_macro2::TokenStream
-=======
-  item_name : &syn::Ident,
-  generics_impl : &syn::punctuated::Punctuated< syn::GenericParam, syn::token::Comma >,
-  generics_ty : &syn::punctuated::Punctuated< syn::GenericParam, syn::token::Comma >,
-  generics_where: &syn::punctuated::Punctuated< syn::WherePredicate, syn::token::Comma >,
-  field_type : &syn::Type,
-)
--> proc_macro2::TokenStream
->>>>>>> adb6ff72
+)
+-> proc_macro2::TokenStream
 {
 
   qt!
   {
     #[automatically_derived]
-<<<<<<< HEAD
-    impl From< #field_type > for #item_name
-=======
-    // impl From< bool > for IsTransparent
     impl< #generics_impl > From< #field_type > for #item_name< #generics_ty >
     where
       #generics_where
->>>>>>> adb6ff72
     {
       #[ inline( always ) ]
       fn from( src : #field_type ) -> Self
@@ -318,7 +292,6 @@
   }
 }
 
-<<<<<<< HEAD
 // qqq : document, add example of generated code -- done
 /// Generates `From` implementation for structs with multiple named fields
 ///
@@ -355,11 +328,7 @@
 ///   }
 /// }
 /// ```
-fn generate_from_multiple_fields_named
-=======
-// qqq : for Petro : document, add example of generated code
 fn generate_from_multiple_fields_named< 'a >
->>>>>>> adb6ff72
 (
   item_name : &syn::Ident,
   generics_impl : &syn::punctuated::Punctuated< syn::GenericParam, syn::token::Comma >,
@@ -383,33 +352,20 @@
   let field_types : Vec< _ > = field_types.collect();
   qt!
   {
-<<<<<<< HEAD
-    impl From< ( #( #field_types ), * ) > for #item_name
+    impl< #generics_impl > From< (# ( #field_types ),* ) > for #item_name< #generics_ty >
+    where
+      #generics_where
     {
       #[ inline( always ) ]
-      fn from( src : ( #( #field_types ), * ) ) -> Self
-      {
-        #item_name { #( #params ), * }
-=======
-    // impl From< (i32, bool) > for StructNamedFields
-    impl< #generics_impl > From< (# ( #field_types ),* ) > for #item_name< #generics_ty >
-    where
-      #generics_where
-    {
-      #[ inline( always ) ]
-      // fn from( src: (i32, bool) ) -> Self
       fn from( src : ( #( #field_types ),* ) ) -> Self
       {
-        // StructNamedFields{ a: src.0, b: src.1 }
         #item_name { #(#params),* }
->>>>>>> adb6ff72
-      }
-    }
-  }
-
-}
-
-<<<<<<< HEAD
+      }
+    }
+  }
+
+}
+
 // qqq  : document, add example of generated code -- done
 /// Generates `From` implementation for tuple structs with multiple fields
 ///
@@ -434,14 +390,7 @@
 ///   }
 /// }
 /// ```
-fn generate_from_multiple_fields
-(
-  field_types : &Vec< &syn::Type >,
-  item_name : syn::Ident,
-) -> proc_macro2::TokenStream
-{
-=======
-// qqq  : document, add example of generated code
+///
 fn generate_from_multiple_fields< 'a >
 (
   item_name : &syn::Ident,
@@ -453,7 +402,6 @@
 -> proc_macro2::TokenStream
 {
 
->>>>>>> adb6ff72
   let params : Vec< proc_macro2::TokenStream > = ( 0..field_types.len() )
   .map( | index |
   {
@@ -466,13 +414,14 @@
 
   qt!
   {
-<<<<<<< HEAD
-    impl From< ( #( #field_types ), * ) > for #item_name
+    impl< #generics_impl > From< (# ( #field_types ),* ) > for #item_name< #generics_ty >
+    where
+      #generics_where
     {
       #[ inline( always ) ]
-      fn from( src : ( #( #field_types ), * ) ) -> Self
-      {
-        #item_name( #( #params ), * )
+      fn from( src : ( #( #field_types ),* ) ) -> Self
+      {
+        #item_name( #( #params ),* )
       }
     }
   }
@@ -503,30 +452,6 @@
 /// }
 /// ```
 ///
-fn generate_unit( item_name : syn::Ident ) -> proc_macro2::TokenStream
-{
-  qt!
-  {
-    impl From< () > for #item_name
-=======
-    // impl From< (i32, bool) > for StructWithManyFields
-    impl< #generics_impl > From< (# ( #field_types ),* ) > for #item_name< #generics_ty >
-    where
-      #generics_where
-    {
-      #[ inline( always ) ]
-      // fn from( src: (i32, bool) ) -> Self
-      fn from( src : ( #( #field_types ),* ) ) -> Self
-      {
-        // StructWithManyFields( src.0, src.1 )
-        #item_name( #( #params ),* )
-      }
-    }
-  }
-}
-
-
-// qqq  : document, add example of generated code
 fn generate_unit
 (
   item_name : &syn::Ident,
@@ -538,11 +463,9 @@
 {
   qt!
   {
-    // impl From< () > for UnitStruct
     impl< #generics_impl > From< () > for #item_name< #generics_ty >
     where
       #generics_where
->>>>>>> adb6ff72
     {
       #[ inline( always ) ]
       fn from( src : () ) -> Self
