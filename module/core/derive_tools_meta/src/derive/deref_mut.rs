use macro_tools ::
{
  diag, generic_params, struct_like ::StructLike, Result, qt, attr, syn, proc_macro2, return_syn_err, syn_err, Spanned,
};

///
/// Derive macro to implement `DerefMut` when-ever it's possible to do automatically.
///
<<<<<<< HEAD
pub fn deref_mut(input: proc_macro::TokenStream) -> Result< proc_macro2::TokenStream > {
=======
pub fn deref_mut(input: proc_macro ::TokenStream) -> Result< proc_macro2 ::TokenStream > 
{
>>>>>>> 2840b88f
  let original_input = input.clone();
  let parsed = syn ::parse :: < StructLike >(input)?;
  let has_debug = attr ::has_debug(parsed.attrs().iter())?;
  let item_name = &parsed.ident();

  let (_generics_with_defaults, generics_impl, generics_ty, generics_where) = generic_params ::decompose(parsed.generics());

  let result =  match parsed 
  {
  StructLike ::Unit(ref _item) =>
  {
   return_syn_err!(parsed.span(), "Expects a structure with one field");
 }
  StructLike ::Struct(ref item) =>
  {
   let fields_count = item.fields.len();
   let mut target_field_type = None;
   let mut target_field_name = None;
   let mut deref_mut_attr_count = 0;

<<<<<<< HEAD
      if fields_count == 0 {
        return_syn_err!(item.span(), "DerefMut cannot be derived for structs with no fields.");
      } else if fields_count == 1 {
        // Single field struct: automatically deref_mut to that field
        let field = item.fields.iter().next().expect("Expects a single field to derive DerefMut");
        target_field_type = Some(field.ty.clone());
        target_field_name.clone_from(&field.ident);
      } else {
        // Multi-field struct: require #[ deref_mut ] attribute on one field
        for field in &item.fields {
          if attr::has_deref_mut(field.attrs.iter())? {
            deref_mut_attr_count += 1;
            target_field_type = Some(field.ty.clone());
            target_field_name.clone_from(&field.ident);
          }
        }

        if deref_mut_attr_count == 0 {
          return_syn_err!(
            item.span(),
            "DerefMut cannot be derived for multi-field structs without a `#[ deref_mut ]` attribute on one field."
          );
        } else if deref_mut_attr_count > 1 {
          return_syn_err!(item.span(), "Only one field can have the `#[ deref_mut ]` attribute.");
        }
      }
=======
   if fields_count == 0 
   {
  return_syn_err!(item.span(), "DerefMut cannot be derived for structs with no fields.");
 } else  if fields_count == 1 
  {
  // Single field struct: automatically deref_mut to that field
  let field = item.fields.iter().next().expect("Expects a single field to derive DerefMut");
  target_field_type = Some(field.ty.clone());
  target_field_name.clone_from(&field.ident);
 } else {
  // Multi-field struct: require #[ deref_mut ] attribute on one field
  for field in &item.fields 
  {
   if attr ::has_deref_mut(field.attrs.iter())? 
   {
  deref_mut_attr_count += 1;
  target_field_type = Some(field.ty.clone());
  target_field_name.clone_from(&field.ident);
 }
 }

  if deref_mut_attr_count == 0 
  {
   return_syn_err!(
  item.span(),
  "DerefMut cannot be derived for multi-field structs without a `#[ deref_mut ]` attribute on one field."
 );
 } else  if deref_mut_attr_count > 1 
  {
   return_syn_err!(item.span(), "Only one field can have the `#[ deref_mut ]` attribute.");
 }
 }
>>>>>>> 2840b88f

   let field_type =
  target_field_type.ok_or_else(|| syn_err!(item.span(), "Could not determine target field type for DerefMut."))?;
   let field_name = target_field_name;

   generate(
  item_name,
  &generics_impl,
  &generics_ty,
  &generics_where,
  &field_type,
  field_name.as_ref(),
 )
 }
  StructLike ::Enum(ref item) =>
  {
   return_syn_err!(
  item.span(),
  "DerefMut cannot be derived for enums. It is only applicable to structs with a single field."
 );
 }
 };

  if has_debug 
  {
  let about = format!("derive: DerefMut\nstructure: {item_name}");
  diag ::report_print(about, &original_input, &result);
 }

  Ok(result)
}

/// Generates `DerefMut` implementation for structs.
///
/// Example of generated code :
/// ```text
/// impl DerefMut for IsTransparent
/// {
///   fn deref_mut( &mut self ) -> &mut bool
/// ///   {
/// ///     &mut self.0
/// /// }
/// /// }
/// ```
fn generate(
<<<<<<< HEAD
  item_name: &syn::Ident,
  generics_impl: &syn::punctuated::Punctuated<syn::GenericParam, syn::token::Comma>,
  generics_ty: &syn::punctuated::Punctuated<syn::GenericParam, syn::token::Comma>,
  generics_where: &syn::punctuated::Punctuated<syn::WherePredicate, syn::token::Comma>,
  field_type: &syn::Type,
  field_name: Option< &syn::Ident >,
) -> proc_macro2::TokenStream {
  let body = if let Some(field_name) = field_name {
    qt! { &mut self.#field_name }
  } else {
    qt! { &mut self.0 }
  };
=======
  item_name: &syn ::Ident,
  generics_impl: &syn ::punctuated ::Punctuated< syn ::GenericParam, syn ::token ::Comma >,
  generics_ty: &syn ::punctuated ::Punctuated< syn ::GenericParam, syn ::token ::Comma >,
  generics_where: &syn ::punctuated ::Punctuated< syn ::WherePredicate, syn ::token ::Comma >,
  field_type: &syn ::Type,
  field_name: Option< &syn ::Ident >,
) -> proc_macro2 ::TokenStream {
  let body =  if let Some(field_name) = field_name 
  {
  qt! { &mut self.#field_name }
 } else {
  qt! { &mut self.0 }
 };
>>>>>>> 2840b88f

  qt! {
  #[ automatically_derived ]
  impl #generics_impl ::core ::ops ::DerefMut for #item_name #generics_ty
  where
   #generics_where
  {
   fn deref_mut( &mut self ) -> &mut #field_type
   {
  #body
 }
 }
 }
}<|MERGE_RESOLUTION|>--- conflicted
+++ resolved
@@ -6,12 +6,8 @@
 ///
 /// Derive macro to implement `DerefMut` when-ever it's possible to do automatically.
 ///
-<<<<<<< HEAD
-pub fn deref_mut(input: proc_macro::TokenStream) -> Result< proc_macro2::TokenStream > {
-=======
 pub fn deref_mut(input: proc_macro ::TokenStream) -> Result< proc_macro2 ::TokenStream > 
 {
->>>>>>> 2840b88f
   let original_input = input.clone();
   let parsed = syn ::parse :: < StructLike >(input)?;
   let has_debug = attr ::has_debug(parsed.attrs().iter())?;
@@ -32,34 +28,6 @@
    let mut target_field_name = None;
    let mut deref_mut_attr_count = 0;
 
-<<<<<<< HEAD
-      if fields_count == 0 {
-        return_syn_err!(item.span(), "DerefMut cannot be derived for structs with no fields.");
-      } else if fields_count == 1 {
-        // Single field struct: automatically deref_mut to that field
-        let field = item.fields.iter().next().expect("Expects a single field to derive DerefMut");
-        target_field_type = Some(field.ty.clone());
-        target_field_name.clone_from(&field.ident);
-      } else {
-        // Multi-field struct: require #[ deref_mut ] attribute on one field
-        for field in &item.fields {
-          if attr::has_deref_mut(field.attrs.iter())? {
-            deref_mut_attr_count += 1;
-            target_field_type = Some(field.ty.clone());
-            target_field_name.clone_from(&field.ident);
-          }
-        }
-
-        if deref_mut_attr_count == 0 {
-          return_syn_err!(
-            item.span(),
-            "DerefMut cannot be derived for multi-field structs without a `#[ deref_mut ]` attribute on one field."
-          );
-        } else if deref_mut_attr_count > 1 {
-          return_syn_err!(item.span(), "Only one field can have the `#[ deref_mut ]` attribute.");
-        }
-      }
-=======
    if fields_count == 0 
    {
   return_syn_err!(item.span(), "DerefMut cannot be derived for structs with no fields.");
@@ -92,7 +60,6 @@
    return_syn_err!(item.span(), "Only one field can have the `#[ deref_mut ]` attribute.");
  }
  }
->>>>>>> 2840b88f
 
    let field_type =
   target_field_type.ok_or_else(|| syn_err!(item.span(), "Could not determine target field type for DerefMut."))?;
@@ -138,20 +105,6 @@
 /// /// }
 /// ```
 fn generate(
-<<<<<<< HEAD
-  item_name: &syn::Ident,
-  generics_impl: &syn::punctuated::Punctuated<syn::GenericParam, syn::token::Comma>,
-  generics_ty: &syn::punctuated::Punctuated<syn::GenericParam, syn::token::Comma>,
-  generics_where: &syn::punctuated::Punctuated<syn::WherePredicate, syn::token::Comma>,
-  field_type: &syn::Type,
-  field_name: Option< &syn::Ident >,
-) -> proc_macro2::TokenStream {
-  let body = if let Some(field_name) = field_name {
-    qt! { &mut self.#field_name }
-  } else {
-    qt! { &mut self.0 }
-  };
-=======
   item_name: &syn ::Ident,
   generics_impl: &syn ::punctuated ::Punctuated< syn ::GenericParam, syn ::token ::Comma >,
   generics_ty: &syn ::punctuated ::Punctuated< syn ::GenericParam, syn ::token ::Comma >,
@@ -165,7 +118,6 @@
  } else {
   qt! { &mut self.0 }
  };
->>>>>>> 2840b88f
 
   qt! {
   #[ automatically_derived ]
