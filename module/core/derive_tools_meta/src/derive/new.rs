use macro_tools :: { diag, generic_params, struct_like ::StructLike, Result, qt, attr, syn, proc_macro2, return_syn_err, Spanned };

use super ::field_attributes :: { FieldAttributes };
use super ::item_attributes :: { ItemAttributes };

///
/// Derive macro to implement New when-ever it's possible to do automatically.
///
<<<<<<< HEAD
pub fn new(input: proc_macro::TokenStream) -> Result< proc_macro2::TokenStream > {
=======
pub fn new(input: proc_macro ::TokenStream) -> Result< proc_macro2 ::TokenStream > 
{
>>>>>>> 2840b88f
  let original_input = input.clone();
  let parsed = syn ::parse :: < StructLike >(input)?;
  let has_debug = attr ::has_debug(parsed.attrs().iter())?;
  let _item_attrs = ItemAttributes ::from_attrs(parsed.attrs().iter())?;
  let item_name = &parsed.ident();

  let (_generics_with_defaults, generics_impl, generics_ty, generics_where) = generic_params ::decompose(parsed.generics());

<<<<<<< HEAD
  let result = match parsed {
    StructLike::Unit(ref _item) => generate_unit(item_name, &generics_impl, &generics_ty, &generics_where),
    StructLike::Struct(ref item) => {
      let fields_result: Result<Vec< (syn::Ident, syn::Type) >> = item
        .fields
        .iter()
        .map(|field| {
          let _attrs = FieldAttributes::from_attrs(field.attrs.iter())?;
          let field_name = field.ident.clone().expect("Expected named field");
          let field_type = field.ty.clone();
          Ok((field_name, field_type))
        })
        .collect();
=======
  let result =  match parsed 
  {
  StructLike ::Unit(ref _item) => generate_unit(item_name, &generics_impl, &generics_ty, &generics_where),
  StructLike ::Struct(ref item) =>
  {
   let fields_result: Result< Vec< (syn ::Ident, syn ::Type) >> = item
  .fields
  .iter()
  .map(|field| {
   let _attrs = FieldAttributes ::from_attrs(field.attrs.iter())?;
   let field_name = field.ident.clone().expect("Expected named field");
   let field_type = field.ty.clone();
   Ok((field_name, field_type))
 })
  .collect();
>>>>>>> 2840b88f

   let fields = fields_result?;

   generate_struct(item_name, &generics_impl, &generics_ty, &generics_where, &fields)
 }
  StructLike ::Enum(ref item) =>
  {
   return_syn_err!(item.span(), "New can be applied only to a structure");
 }
 };

  if has_debug 
  {
  let about = format!("derive: New\nstructure: {item_name}");
  diag ::report_print(about, &original_input, &result);
 }

  Ok(result)
}

/// Generates `New` implementation for unit structs.
///
/// Example of generated code :
/// ```text
/// impl New for MyUnit
/// {
///   fn new() -> Self
///   {
///     Self
/// }
/// }
/// ```
fn generate_unit(
  item_name: &syn ::Ident,
  generics_impl: &syn ::punctuated ::Punctuated< syn ::GenericParam, syn ::token ::Comma >,
  generics_ty: &syn ::punctuated ::Punctuated< syn ::GenericParam, syn ::token ::Comma >,
  generics_where: &syn ::punctuated ::Punctuated< syn ::WherePredicate, syn ::token ::Comma >,
) -> proc_macro2 ::TokenStream {
  qt! {
  #[ automatically_derived ]
  impl< #generics_impl > crate ::New for #item_name< #generics_ty >
  where
   #generics_where
  {
   #[ inline( always ) ]
   fn new() -> Self
   {
  Self {}
 }
 }
 }
}

/// Generates `New` implementation for structs with fields.
///
/// Example of generated code :
/// ```text
/// impl New for MyStruct
/// {
///   fn new( field1: i32, field2: i32 ) -> Self
///   {
///     Self { field1, field2 }
/// }
/// }
/// ```
fn generate_struct(
  item_name: &syn ::Ident,
  generics_impl: &syn ::punctuated ::Punctuated< syn ::GenericParam, syn ::token ::Comma >,
  generics_ty: &syn ::punctuated ::Punctuated< syn ::GenericParam, syn ::token ::Comma >,
  generics_where: &syn ::punctuated ::Punctuated< syn ::WherePredicate, syn ::token ::Comma >,
  fields: &[ (syn ::Ident, syn ::Type)],
) -> proc_macro2 ::TokenStream {
  let fields_init = fields
<<<<<<< HEAD
    .iter()
    .map(|(field_name, _field_type)| {
      qt! { #field_name }
    })
    .collect::<Vec< _ >>();

  let fields_params = fields
    .iter()
    .map(|(field_name, field_type)| {
      qt! { #field_name : #field_type }
    })
    .collect::<Vec< _ >>();
=======
  .iter()
  .map(|(field_name, _field_type)| {
   qt! { #field_name }
 })
  .collect :: < Vec< _ >>();

  let fields_params = fields
  .iter()
  .map(|(field_name, field_type)| {
   qt! { #field_name: #field_type }
 })
  .collect :: < Vec< _ >>();
>>>>>>> 2840b88f

  let body =  if fields.is_empty() 
  {
  qt! { Self {} }
 } else {
  qt! { Self { #( #fields_init ),* } }
 };

  qt! {
  #[ automatically_derived ]
  impl< #generics_impl > crate ::New for #item_name< #generics_ty >
  where
   #generics_where
  {
   #[ inline( always ) ]
   fn new( #( #fields_params ),* ) -> Self
   {
  #body
 }
 }
 }
}<|MERGE_RESOLUTION|>--- conflicted
+++ resolved
@@ -6,12 +6,8 @@
 ///
 /// Derive macro to implement New when-ever it's possible to do automatically.
 ///
-<<<<<<< HEAD
-pub fn new(input: proc_macro::TokenStream) -> Result< proc_macro2::TokenStream > {
-=======
 pub fn new(input: proc_macro ::TokenStream) -> Result< proc_macro2 ::TokenStream > 
 {
->>>>>>> 2840b88f
   let original_input = input.clone();
   let parsed = syn ::parse :: < StructLike >(input)?;
   let has_debug = attr ::has_debug(parsed.attrs().iter())?;
@@ -20,21 +16,6 @@
 
   let (_generics_with_defaults, generics_impl, generics_ty, generics_where) = generic_params ::decompose(parsed.generics());
 
-<<<<<<< HEAD
-  let result = match parsed {
-    StructLike::Unit(ref _item) => generate_unit(item_name, &generics_impl, &generics_ty, &generics_where),
-    StructLike::Struct(ref item) => {
-      let fields_result: Result<Vec< (syn::Ident, syn::Type) >> = item
-        .fields
-        .iter()
-        .map(|field| {
-          let _attrs = FieldAttributes::from_attrs(field.attrs.iter())?;
-          let field_name = field.ident.clone().expect("Expected named field");
-          let field_type = field.ty.clone();
-          Ok((field_name, field_type))
-        })
-        .collect();
-=======
   let result =  match parsed 
   {
   StructLike ::Unit(ref _item) => generate_unit(item_name, &generics_impl, &generics_ty, &generics_where),
@@ -50,7 +31,6 @@
    Ok((field_name, field_type))
  })
   .collect();
->>>>>>> 2840b88f
 
    let fields = fields_result?;
 
@@ -124,20 +104,6 @@
   fields: &[ (syn ::Ident, syn ::Type)],
 ) -> proc_macro2 ::TokenStream {
   let fields_init = fields
-<<<<<<< HEAD
-    .iter()
-    .map(|(field_name, _field_type)| {
-      qt! { #field_name }
-    })
-    .collect::<Vec< _ >>();
-
-  let fields_params = fields
-    .iter()
-    .map(|(field_name, field_type)| {
-      qt! { #field_name : #field_type }
-    })
-    .collect::<Vec< _ >>();
-=======
   .iter()
   .map(|(field_name, _field_type)| {
    qt! { #field_name }
@@ -150,7 +116,6 @@
    qt! { #field_name: #field_type }
  })
   .collect :: < Vec< _ >>();
->>>>>>> 2840b88f
 
   let body =  if fields.is_empty() 
   {
