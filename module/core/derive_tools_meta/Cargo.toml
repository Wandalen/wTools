--- conflicted
+++ resolved
@@ -1,10 +1,6 @@
 [package]
 name = "derive_tools_meta"
-<<<<<<< HEAD
-version = "0.46.0"
-=======
 version = "0.48.0"
->>>>>>> 63943676
 edition = "2021"
 authors = [
   "Kostiantyn Wandalen <wandalen@obox.systems>",
