--- conflicted
+++ resolved
@@ -69,12 +69,8 @@
 derive_index = []
 derive_index_mut = []
 derive_inner_from = []
-<<<<<<< HEAD
-derive_variadic_from = []
+derive_variadic_from = [ "iter_tools/iter_ext" ]
 derive_not = []
-=======
-derive_variadic_from = [ "iter_tools/iter_ext" ]
->>>>>>> eb4b631e
 derive_phantom = []
 
 [dependencies]
