[package]
name = "diagnostics_tools"
version = "0.11.0"
edition = "2021"
authors = [
  "Kostiantyn Wandalen <wandalen@obox.systems>",
  "Dmytro Kryvoruchko <dmytro.kr@obox.systems>",
]
license = "MIT"
readme = "readme.md"
documentation = "https://docs.rs/diagnostics_tools"
repository = "https://github.com/Wandalen/wTools/tree/master/module/core/diagnostics_tools"
homepage = "https://github.com/Wandalen/wTools/tree/master/module/core/diagnostics_tools"
description = """
Diagnostics tools.
"""
categories = [ "algorithms", "development-tools" ]
keywords = [ "fundamental", "general-purpose" ]

[lints]
workspace = true

[package.metadata.docs.rs]
features = [ "full" ]
all-features = false



[features]
default = [
  "enabled",

  "diagnostics_runtime_assertions",
  "diagnostics_compiletime_assertions",
  "diagnostics_memory_layout",
]
full = [
  "enabled",

  "diagnostics_runtime_assertions",
  "diagnostics_compiletime_assertions",
  "diagnostics_memory_layout",
]
no_std = []
use_alloc = [ "no_std" ]
enabled = []

diagnostics_runtime_assertions = [ "dep:pretty_assertions" ] # run-time assertions
diagnostics_compiletime_assertions = [] # compile-time assertions
diagnostics_memory_layout = [] #

[dependencies]
pretty_assertions = { workspace = true, optional = true }

[dev-dependencies]
trybuild = "1.0.106"
test_tools = { workspace = true, features = [ "full" ] }
strip-ansi-escapes = "0.1.1"
serde_json = "1.0"
<<<<<<< HEAD
=======



>>>>>>> 63943676

[[example]]
name = "001_basic_runtime_assertions"
required-features = ["enabled"]

[[example]]
name = "002_better_error_messages"
required-features = ["enabled"]

[[example]]
name = "003_compile_time_checks"
required-features = ["enabled"]

[[example]]
name = "004_memory_layout_validation"
required-features = ["enabled"]

[[example]]
name = "005_debug_variants"
required-features = ["enabled"]

[[example]]
name = "006_real_world_usage"
required-features = ["enabled"]

[[example]]
name = "001_basic_runtime_assertions"
required-features = ["enabled"]

[[example]]
name = "002_better_error_messages"
required-features = ["enabled"]

[[example]]
name = "003_compile_time_checks"
required-features = ["enabled"]

[[example]]
name = "004_memory_layout_validation"
required-features = ["enabled"]

[[example]]
name = "005_debug_variants"
required-features = ["enabled"]

[[example]]
name = "006_real_world_usage"
required-features = ["enabled"]

[[test]]
name = "trybuild"
harness = false

[[test]]
name = "runtime_assertion_tests"
harness = true<|MERGE_RESOLUTION|>--- conflicted
+++ resolved
@@ -57,12 +57,9 @@
 test_tools = { workspace = true, features = [ "full" ] }
 strip-ansi-escapes = "0.1.1"
 serde_json = "1.0"
-<<<<<<< HEAD
-=======
 
 
 
->>>>>>> 63943676
 
 [[example]]
 name = "001_basic_runtime_assertions"
