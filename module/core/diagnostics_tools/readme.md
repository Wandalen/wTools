--- conflicted
+++ resolved
@@ -17,88 +17,6 @@
 ```toml
 [dependencies]
 diagnostics_tools = "0.11"
-<<<<<<< HEAD
-```
-
-## Basic Example
-
-```rust,no_run
-use diagnostics_tools::*;
-
-fn main() {
-    // Instead of cryptic assertion failures, get beautiful diffs:
-    a_id!( vec![ 1, 2, 3 ], vec![ 1, 2, 4 ] );
-    
-    // Outputs:
-    // assertion failed: `(left == right)`
-    // 
-    // Diff < left / right > :
-    // [
-    //     1,
-    //     2,
-    // <   3,
-    // >   4,
-    // ]
-}
-```
-
-## What Makes It Different?
-
-| Standard Rust | Diagnostics Tools | Advantage |
-|---------------|-------------------|-----------|
-| `assert_eq!(a, b)` | `a_id!(a, b)` | 🎨 Colorful diff output |
-| `assert!(condition)` | `a_true!(condition)` | 📝 Better error context |
-| No compile-time checks | `cta_true!(cfg(feature = "x"))` | ⚡ Catch errors at compile time |
-| No memory layout validation | `cta_type_same_size!(u32, i32)` | 🔍 Verify type assumptions |
-
-## Core Features
-
-### 🏃 Runtime Assertions
-- `a_true!(condition)` / `a_false!(condition)` - Boolean checks with context
-- `a_id!(left, right)` / `a_not_id!(left, right)` - Value comparison with diffs
-- Debug variants (`a_dbg_*`) that print values even on success
-
-### ⚡ Compile-Time Assertions  
-- `cta_true!(condition)` - Validate conditions at compile time
-- Perfect for checking feature flags, configurations, or assumptions
-
-### 🧠 Memory Layout Validation
-- `cta_type_same_size!(TypeA, TypeB)` - Ensure types have same size
-- `cta_type_same_align!(TypeA, TypeB)` - Check alignment requirements
-- `cta_ptr_same_size!(ptr1, ptr2)` - Validate pointer sizes
-- `cta_mem_same_size!(value1, value2)` - Compare memory footprints
-
-## Learning Path
-
-Explore our numbered examples to learn progressively:
-
-1. [`001_basic_runtime_assertions.rs`](examples/001_basic_runtime_assertions.rs) - Start here!
-2. [`002_better_error_messages.rs`](examples/002_better_error_messages.rs) - See the difference
-3. [`003_compile_time_checks.rs`](examples/003_compile_time_checks.rs) - Prevent bugs early
-4. [`004_memory_layout_validation.rs`](examples/004_memory_layout_validation.rs) - Low-level validation
-5. [`005_debug_variants.rs`](examples/005_debug_variants.rs) - Development helpers
-6. [`006_real_world_usage.rs`](examples/006_real_world_usage.rs) - Practical scenarios
-
-## Use Cases
-
-- **🧪 Testing**: Get clearer test failure messages
-- **🔧 Development**: Debug complex data structures easily  
-- **⚙️ Systems Programming**: Validate memory layout assumptions
-- **📦 Library Development**: Add compile-time safety checks
-- **🚀 Performance Code**: Ensure type sizes match expectations
-
-## Documentation
-
-- [API Reference](https://docs.rs/diagnostics_tools) - Complete API documentation
-- [`TECHNICAL_DETAILS.md`](TECHNICAL_DETAILS.md) - Implementation details
-- [`MIGRATION_GUIDE.md`](MIGRATION_GUIDE.md) - Switching from standard assertions
-- [`FEATURES.md`](FEATURES.md) - Feature flags and configuration
-
-## Try It Online
-
-[![Open in Gitpod](https://raster.shields.io/static/v1?label=try&message=online&color=eee&logo=gitpod&logoColor=eee)](https://gitpod.io/#RUN_PATH=.,SAMPLE_FILE=module%2Fcore%2Fdiagnostics_tools%2Fexamples%2F001_basic_runtime_assertions.rs,RUN_POSTFIX=--example%20001_basic_runtime_assertions/https://github.com/Wandalen/wTools)
-
-=======
 ```
 
 ## Basic Example
@@ -180,7 +98,6 @@
 
 [![Open in Gitpod](https://raster.shields.io/static/v1?label=try&message=online&color=eee&logo=gitpod&logoColor=eee)](https://gitpod.io/#RUN_PATH=.,SAMPLE_FILE=module%2Fcore%2Fdiagnostics_tools%2Fexamples%2F001_basic_runtime_assertions.rs,RUN_POSTFIX=--example%20001_basic_runtime_assertions/https://github.com/Wandalen/wTools)
 
->>>>>>> 2840b88f
 ## License
 
 Licensed under MIT license. See [`LICENSE`](LICENSE) for details.