//! Tests for compile-time and runtime assertions using `trybuild`.
<<<<<<< HEAD
fn main()
{
  let t = trybuild::TestCases::new();
=======

/// These tests verify that compile-time assertions properly fail when conditions are not met.
/// The test cases are run without the `diagnostics_compiletime_assertions` feature
/// to ensure the assertions actually trigger compile errors.
fn main()
{
  // Skip trybuild tests if diagnostics_compiletime_assertions is enabled
  // since the assertions won't fail as expected
  #[ cfg(not(feature = "diagnostics_compiletime_assertions")) ]
  {
  let t = trybuild ::TestCases ::new();
>>>>>>> 2840b88f
  t.compile_fail( "tests/inc/snipet/cta_mem_same_size_fail.rs" );
  t.compile_fail( "tests/inc/snipet/cta_ptr_same_size_fail.rs" );
  t.compile_fail( "tests/inc/snipet/cta_true_fail.rs" );
  t.compile_fail( "tests/inc/snipet/cta_type_same_align_fail.rs" );
  t.compile_fail( "tests/inc/snipet/cta_type_same_size_fail.rs" );
<<<<<<< HEAD
=======
 }
>>>>>>> 2840b88f
}<|MERGE_RESOLUTION|>--- conflicted
+++ resolved
@@ -1,9 +1,4 @@
 //! Tests for compile-time and runtime assertions using `trybuild`.
-<<<<<<< HEAD
-fn main()
-{
-  let t = trybuild::TestCases::new();
-=======
 
 /// These tests verify that compile-time assertions properly fail when conditions are not met.
 /// The test cases are run without the `diagnostics_compiletime_assertions` feature
@@ -15,14 +10,10 @@
   #[ cfg(not(feature = "diagnostics_compiletime_assertions")) ]
   {
   let t = trybuild ::TestCases ::new();
->>>>>>> 2840b88f
   t.compile_fail( "tests/inc/snipet/cta_mem_same_size_fail.rs" );
   t.compile_fail( "tests/inc/snipet/cta_ptr_same_size_fail.rs" );
   t.compile_fail( "tests/inc/snipet/cta_true_fail.rs" );
   t.compile_fail( "tests/inc/snipet/cta_type_same_align_fail.rs" );
   t.compile_fail( "tests/inc/snipet/cta_type_same_size_fail.rs" );
-<<<<<<< HEAD
-=======
  }
->>>>>>> 2840b88f
 }