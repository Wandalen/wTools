--- conflicted
+++ resolved
@@ -1,19 +1,15 @@
-<<<<<<< HEAD
-// #![ warn( rust_2018_idioms ) ]
-=======
-// #![ deny( rust_2018_idioms ) ]
->>>>>>> 4e868413
-// #![ deny( missing_debug_implementations ) ]
-// #![ deny( missing_docs ) ]
-
-// #![ cfg_attr( feature = "type_name_of_val", feature( type_name_of_val ) ) ]
-// #![ feature( trace_macros ) ]
-
-#[ allow( unused_imports ) ]
-use diagnostics_tools as TheModule;
-#[ allow( unused_imports ) ]
-use test_tools::exposed::*;
-#[ path="../../../../module/step/meta/src/module/terminal.rs" ]
-mod terminal;
-
-mod inc;
+// #![ deny( rust_2018_idioms ) ]
+// #![ deny( missing_debug_implementations ) ]
+// #![ deny( missing_docs ) ]
+
+// #![ cfg_attr( feature = "type_name_of_val", feature( type_name_of_val ) ) ]
+// #![ feature( trace_macros ) ]
+
+#[ allow( unused_imports ) ]
+use diagnostics_tools as TheModule;
+#[ allow( unused_imports ) ]
+use test_tools::exposed::*;
+#[ path="../../../../module/step/meta/src/module/terminal.rs" ]
+mod terminal;
+
+mod inc;