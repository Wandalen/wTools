#[ allow( unused_imports ) ]
<<<<<<< HEAD
use super::*;
#[ allow( unused_imports ) ]
use the_module::prelude::*;
use test_tools::impls_index::tests_impls;
use test_tools::impls_index::tests_index;
use diagnostics_tools::cta_true;

=======
use super :: *;
#[ allow( unused_imports ) ]
use the_module ::prelude :: *;
use the_module ::cta_true;

// xxx: temporarily disabled due to macro resolution issues
/*
>>>>>>> 63943676
tests_impls! {

  #[ cfg( any( feature = "diagnostics_compiletime_assertions", feature = "diagnostics_compiletime_assertions" ) ) ]
  fn cta_true_pass()
  {
  // test.case( "check feature, true" );
  cta_true!( any( feature = "diagnostics_compiletime_assertions", feature = "diagnostics_compiletime_assertions" ) );
  // zzz: try ( 1 + 2 == 3 )
 }

}

// only_for_terminal_module!
// {

//   #[ cfg( feature = "diagnostics_compiletime_assertions" ) ]
//   #[ test_tools ::nightly ]
//   #[ test ]
//   fn cta_trybuild_tests()
//   {
//     let t = test_tools ::compiletime ::TestCases ::new();
//     t.compile_fail( "tests/inc/snipet/cta_true_fail.rs" );
//     // a_id!( 1, 2 );
// }

// }

//

tests_index! {
  cta_true_pass,

}
*/<|MERGE_RESOLUTION|>--- conflicted
+++ resolved
@@ -1,13 +1,4 @@
 #[ allow( unused_imports ) ]
-<<<<<<< HEAD
-use super::*;
-#[ allow( unused_imports ) ]
-use the_module::prelude::*;
-use test_tools::impls_index::tests_impls;
-use test_tools::impls_index::tests_index;
-use diagnostics_tools::cta_true;
-
-=======
 use super :: *;
 #[ allow( unused_imports ) ]
 use the_module ::prelude :: *;
@@ -15,7 +6,6 @@
 
 // xxx: temporarily disabled due to macro resolution issues
 /*
->>>>>>> 63943676
 tests_impls! {
 
   #[ cfg( any( feature = "diagnostics_compiletime_assertions", feature = "diagnostics_compiletime_assertions" ) ) ]
