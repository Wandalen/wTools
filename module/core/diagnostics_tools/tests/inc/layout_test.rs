#[ allow( unused_imports ) ]
<<<<<<< HEAD
use super::*;
#[ allow( unused_imports ) ]
use the_module::prelude::*;
use test_tools::impls_index::tests_impls;
use test_tools::impls_index::tests_index;
use diagnostics_tools::cta_type_same_size;
use diagnostics_tools::cta_type_same_align;
use diagnostics_tools::cta_ptr_same_size;
use diagnostics_tools::cta_mem_same_size;
=======
use super :: *;
#[ allow( unused_imports ) ]
use the_module ::prelude :: *;
use the_module ::cta_type_same_size;
use the_module ::cta_type_same_align;
use the_module ::cta_ptr_same_size;
use the_module ::cta_mem_same_size;
>>>>>>> 2840b88f

// qqq: do negative testing /* aaa: Dmytro: done */
// zzz: continue here

// xxx: temporarily disabled due to macro resolution issues
/*
tests_impls! {

  #[ cfg( any( feature = "diagnostics_compiletime_assertions", feature = "diagnostics_compiletime_assertions" ) ) ]
  fn cta_type_same_size_pass()
  {
  struct Int( i16 );
  let got = cta_type_same_size!( Int, i16 );
  assert!( got );
  // cta_type_same_size!( Int, i32 );
 }

  //

  #[ cfg( any( feature = "diagnostics_compiletime_assertions", feature = "diagnostics_compiletime_assertions" ) ) ]
  fn cta_type_same_align_pass()
  {
  struct Int1( i16 );
  #[ repr( align( 128 ) ) ]
  struct Int2( i16 );
  let got = cta_type_same_align!( Int1, i16 );
  assert!( got );
  // cta_type_same_align!( Int1, Int2 );
  // cta_type_same_align!( Int1, i32 );
 }

  #[ cfg( any( feature = "diagnostics_compiletime_assertions", feature = "diagnostics_compiletime_assertions" ) ) ]
  fn cta_ptr_same_size_pass()
  {
  struct Int( i16 );
  let ins1 = Int( 31 );
  let ins2 = 13_i16;
  let got = cta_ptr_same_size!( &ins1, &ins2 );
  assert!( got );
  let got = cta_ptr_same_size!( &ins1, &ins2 );
  assert!( got );
  let got = cta_ptr_same_size!( &ins1, &31_i16 );
  assert!( got );
  // cta_ptr_same_size!( &ins1, &13_i32 );
 }

  #[ cfg( any( feature = "diagnostics_compiletime_assertions", feature = "diagnostics_compiletime_assertions" ) ) ]
  fn cta_mem_same_size_pass()
  {
  struct Int( i16 );
  let ins1 = Int( 31 );
  let ins2 = 13_i16;
  let got = cta_mem_same_size!( ins1, ins2 );
  assert!( got );
  let got = cta_mem_same_size!( ins1, ins2 );
  assert!( got );
  let got = cta_mem_same_size!( ins1, 31_i16 );
  assert!( got );
  // cta_mem_same_size!( ins1, 13_i32 );
 }

}

// #[ path = "../../../../step/meta/src/module/aggregating.rs" ]
// mod aggregating;
// use crate ::only_for_terminal_module;

//

tests_index! {
  cta_type_same_size_pass,
  cta_type_same_align_pass,
  cta_ptr_same_size_pass,
  cta_mem_same_size_pass,

}
*/<|MERGE_RESOLUTION|>--- conflicted
+++ resolved
@@ -1,15 +1,4 @@
 #[ allow( unused_imports ) ]
-<<<<<<< HEAD
-use super::*;
-#[ allow( unused_imports ) ]
-use the_module::prelude::*;
-use test_tools::impls_index::tests_impls;
-use test_tools::impls_index::tests_index;
-use diagnostics_tools::cta_type_same_size;
-use diagnostics_tools::cta_type_same_align;
-use diagnostics_tools::cta_ptr_same_size;
-use diagnostics_tools::cta_mem_same_size;
-=======
 use super :: *;
 #[ allow( unused_imports ) ]
 use the_module ::prelude :: *;
@@ -17,7 +6,6 @@
 use the_module ::cta_type_same_align;
 use the_module ::cta_ptr_same_size;
 use the_module ::cta_mem_same_size;
->>>>>>> 2840b88f
 
 // qqq: do negative testing /* aaa: Dmytro: done */
 // zzz: continue here
