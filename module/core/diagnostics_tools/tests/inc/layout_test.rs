--- conflicted
+++ resolved
@@ -64,22 +64,15 @@
 
 }
 
-<<<<<<< HEAD
-#[ cfg( any( feature = "diagnostics_compiletime_assertions", feature = "diagnostics_compiletime_assertions" ) ) ]
-#[ test_tools::beta ]
-#[ test ]
-fn cta_trybuild_tests()
-=======
 #[ path = "../../../../step/meta/src/module/aggregating.rs" ]
 mod aggregating;
 
 use crate::only_for_terminal_module;
 
 only_for_terminal_module!
->>>>>>> f49a5920
 {
   #[ cfg( any( feature = "diagnostics_compiletime_assertions", feature = "diagnostics_compiletime_assertions" ) ) ]
-  #[ test_tools::nightly ]
+  #[ test_tools::beta ]
   #[ test ]
   fn cta_trybuild_tests()
   {
