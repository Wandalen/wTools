/// Define a private namespace for all its items.
mod private 
{

  ///
  /// Asserts that a boolean expression is true at runtime.
  ///
  /// This will invoke the panic! macro if the provided expression cannot be evaluated to true at runtime.
  ///
  /// ### Basic use-case.
  ///
  /// ``` rust
  /// use diagnostics_tools ::prelude :: *;
  /// a_true!( 1 == 1, "something wrong" );
  /// ```
  #[ macro_export ]
  macro_rules! a_true
  {
  () => {};
  (
   $( $Rest: tt )*
 )
  =>
  {
   assert!( $( $Rest )* );
 };
 }

  ///
  /// Asserts that a boolean expression is false at runtime.
  ///
  /// This will invoke the panic! macro if the provided expression cannot be evaluated to false at runtime.
  ///
  /// ### Basic use-case.
  ///
  /// ``` rust
  /// use diagnostics_tools ::prelude :: *;
  /// a_false!( ( 1 == 2 ) );
  /// ```
  #[ macro_export ]
  macro_rules! a_false
  {
  () => {};
  (
   $( $Rest: tt )*
 )
  =>
  {
   assert!( ! $( $Rest )* );
 };
 }

  ///
  /// Asserts that a boolean expression is true at runtime.
  ///
  /// This will invoke the panic! macro if the provided expression cannot be evaluated to true at runtime.
  /// Like [`a_true!`], this macro also has a second version, where a custom panic message can be provided.
  ///
  /// ### Basic use-case.
  ///
  /// ``` rust
  /// use diagnostics_tools ::prelude :: *;
  /// a_dbg_true!( 1 == 1, "something wrong" );
  /// ```
  #[ macro_export ]
  macro_rules! a_dbg_true
  {
  () => {};
  (
   $( $Rest: tt )*
 )
  =>
  {
   debug_assert!( $( $Rest )* );
 };
 }

  ///
  /// Asserts that a boolean expression is false at runtime.
  ///
  /// This will invoke the panic! macro if the provided expression cannot be evaluated to false at runtime.
  /// Like [`a_false!`], this macro also has a second version, where a custom panic message can be provided.
  ///
  /// ### Basic use-case.
  ///
  /// ``` rust
  /// use diagnostics_tools ::prelude :: *;
  /// a_dbg_false!( ( 1 == 2 ) );
  /// ```
  #[ macro_export ]
  macro_rules! a_dbg_false
  {
  () => {};
  (
   $( $Rest: tt )*
 )
  =>
  {
   debug_assert!( ! $( $Rest )* );
 };
 }

  ///
  /// Asserts that two expressions are identical.
  ///
  /// This macro will invoke the panic! macro if the two expressions have different values at runtime.
  /// Like [`a_id!`], this macro also has a second version where a custom panic message can be provided.
  ///
  /// ### Basic use-case.
  ///
  /// ``` rust
  /// use diagnostics_tools ::prelude :: *;
  /// a_dbg_id!( 1, 1, "something wrong" );
  /// ```
  #[ macro_export ]
  macro_rules! a_dbg_id
  {
  (
   $( $arg: tt )*
 )
  =>
  {
   if cfg!( debug_assertions )
   {
  $crate ::a_id!( $( $arg )* );
 }
 };

 }

  ///
  /// Asserts that two expressions are not identical with each other.
  ///
  /// This will invoke the panic! macro if two experessions have the same value at runtime.
  /// Like [`a_id!`], this macro also has a second version, where a custom panic message can be provided.
  ///
  /// ### Basic use-case.
  ///
  /// ``` rust
  /// use diagnostics_tools ::prelude :: *;
  /// a_dbg_not_id!( 1, 2, "something wrong" );
  /// ```
  #[ macro_export ]
  macro_rules! a_dbg_not_id
  {
  (
   $( $arg: tt )*
 )
  =>
  {
   if cfg!( debug_assertions )
   {
  $crate ::a_not_id!( $( $arg )* );
 }
 };

 }

  // xxx: qqq: improve a_id and other similar macroses, make sure message is visible int console
  // a_id!( exp, got, "Failed: path_with_trailing_dot_or_dotdot_segments. Expected: '{}', got: '{}'", exp, got );

  ///
  /// Asserts that two expressions are identical to each other (using [`PartialEq`]). Prints nice diff.
  ///
  #[ macro_export ]
  macro_rules! a_id
  {
  ( $left: expr , $right: expr $(,)? )
  =>
  ({
   $crate ::dependency ::pretty_assertions ::assert_eq!( $left, $right );
 });
  ($left: expr, $right: expr, $($arg: tt)*)
  =>
  ({
   $crate ::dependency ::pretty_assertions ::assert_eq!( $left, $right, $($arg)+ );
 });
 }

  ///
  /// Asserts that two expressions are not identical to each other (using [`PartialEq`]). Prints nice diff.
  ///
  #[ macro_export ]
  macro_rules! a_not_id
  {
  ( $left: expr , $right: expr $(,)? )
  =>
  ({
   $crate ::dependency ::pretty_assertions ::assert_ne!( $left, $right );
 });
  ($left: expr, $right: expr, $($arg: tt)*)
  =>
  ({
   $crate ::dependency ::pretty_assertions ::assert_ne!( $left, $right, $($arg)+ );
 });
 }

  pub use a_id;
  pub use a_not_id;
  pub use a_true;
  pub use a_false;
  pub use a_dbg_true;
  pub use a_dbg_false;
  pub use a_dbg_id;
  pub use a_dbg_not_id;
}

#[ doc( inline ) ]
#[ allow( unused_imports ) ]
<<<<<<< HEAD
pub use own::*;

/// Own namespace of the module.
#[ allow( unused_imports ) ]
pub mod own {
  use super::*;
  #[ doc( inline ) ]
  pub use orphan::*;
=======
pub use own :: *;

/// Own namespace of the module.
#[ allow( unused_imports ) ]
pub mod own 
{
  use super :: *;
  #[ doc( inline ) ]
  pub use orphan :: *;
>>>>>>> 63943676
}

/// Orphan namespace of the module.
#[ allow( unused_imports ) ]
<<<<<<< HEAD
pub mod orphan {
  use super::*;

  #[ doc( inline ) ]
  pub use exposed::*;

  #[ doc( inline ) ]
  pub use private::a_id as assert_eq;
  #[ doc( inline ) ]
  pub use private::a_not_id as assert_ne;
=======
pub mod orphan 
{
  use super :: *;

  #[ doc( inline ) ]
  pub use exposed :: *;

  #[ doc( inline ) ]
  pub use private ::a_id as assert_eq;
  #[ doc( inline ) ]
  pub use private ::a_not_id as assert_ne;
>>>>>>> 63943676
}

/// Exposed namespace of the module.
#[ allow( unused_imports ) ]
<<<<<<< HEAD
pub mod exposed {
  use super::*;
  #[ doc( inline ) ]
  pub use prelude::*;
}

/// Prelude to use essentials: `use my_module::prelude::*`.
#[ allow( unused_imports ) ]
pub mod prelude {
  use super::*;
=======
pub mod exposed 
{
  use super :: *;
  #[ doc( inline ) ]
  pub use prelude :: *;
}

/// Prelude to use essentials: `use my_module ::prelude :: *`.
#[ allow( unused_imports ) ]
pub mod prelude 
{
  use super :: *;
>>>>>>> 63943676

  // #[ doc( inline ) ]
  // #[ allow( unused_imports ) ]
  // pub use ::pretty_assertions ::assert_eq as a_id;
  // #[ doc( inline ) ]
  // #[ allow( unused_imports ) ]
  // pub use ::pretty_assertions ::assert_ne as a_not_id;

  #[ doc( inline ) ]
  #[ allow( unused_imports ) ]
<<<<<<< HEAD
  pub use private::a_id;
  #[ doc( inline ) ]
  #[ allow( unused_imports ) ]
  pub use private::a_not_id;

  #[ doc( inline ) ]
  pub use private::{ a_true, a_false, a_dbg_true, a_dbg_false, a_dbg_id, a_dbg_not_id };
=======
  pub use private ::a_id;
  #[ doc( inline ) ]
  #[ allow( unused_imports ) ]
  pub use private ::a_not_id;

  #[ doc( inline ) ]
  pub use private :: { a_true, a_false, a_dbg_true, a_dbg_false, a_dbg_id, a_dbg_not_id };
>>>>>>> 63943676
}<|MERGE_RESOLUTION|>--- conflicted
+++ resolved
@@ -207,42 +207,19 @@
 
 #[ doc( inline ) ]
 #[ allow( unused_imports ) ]
-<<<<<<< HEAD
-pub use own::*;
+pub use own :: *;
 
 /// Own namespace of the module.
 #[ allow( unused_imports ) ]
-pub mod own {
-  use super::*;
-  #[ doc( inline ) ]
-  pub use orphan::*;
-=======
-pub use own :: *;
-
-/// Own namespace of the module.
-#[ allow( unused_imports ) ]
 pub mod own 
 {
   use super :: *;
   #[ doc( inline ) ]
   pub use orphan :: *;
->>>>>>> 63943676
 }
 
 /// Orphan namespace of the module.
 #[ allow( unused_imports ) ]
-<<<<<<< HEAD
-pub mod orphan {
-  use super::*;
-
-  #[ doc( inline ) ]
-  pub use exposed::*;
-
-  #[ doc( inline ) ]
-  pub use private::a_id as assert_eq;
-  #[ doc( inline ) ]
-  pub use private::a_not_id as assert_ne;
-=======
 pub mod orphan 
 {
   use super :: *;
@@ -254,23 +231,10 @@
   pub use private ::a_id as assert_eq;
   #[ doc( inline ) ]
   pub use private ::a_not_id as assert_ne;
->>>>>>> 63943676
 }
 
 /// Exposed namespace of the module.
 #[ allow( unused_imports ) ]
-<<<<<<< HEAD
-pub mod exposed {
-  use super::*;
-  #[ doc( inline ) ]
-  pub use prelude::*;
-}
-
-/// Prelude to use essentials: `use my_module::prelude::*`.
-#[ allow( unused_imports ) ]
-pub mod prelude {
-  use super::*;
-=======
 pub mod exposed 
 {
   use super :: *;
@@ -283,7 +247,6 @@
 pub mod prelude 
 {
   use super :: *;
->>>>>>> 63943676
 
   // #[ doc( inline ) ]
   // #[ allow( unused_imports ) ]
@@ -294,15 +257,6 @@
 
   #[ doc( inline ) ]
   #[ allow( unused_imports ) ]
-<<<<<<< HEAD
-  pub use private::a_id;
-  #[ doc( inline ) ]
-  #[ allow( unused_imports ) ]
-  pub use private::a_not_id;
-
-  #[ doc( inline ) ]
-  pub use private::{ a_true, a_false, a_dbg_true, a_dbg_false, a_dbg_id, a_dbg_not_id };
-=======
   pub use private ::a_id;
   #[ doc( inline ) ]
   #[ allow( unused_imports ) ]
@@ -310,5 +264,4 @@
 
   #[ doc( inline ) ]
   pub use private :: { a_true, a_false, a_dbg_true, a_dbg_false, a_dbg_id, a_dbg_not_id };
->>>>>>> 63943676
 }