//! Primary tests.

// #![ feature( trace_macros ) ]
#![ allow( unused_imports ) ]
<<<<<<< HEAD
#![ allow( clippy::unreadable_literal ) ]
#![ allow( clippy::needless_raw_string_hashes ) ]
#![ allow( clippy::default_trait_access ) ]
#![ allow( clippy::uninlined_format_args ) ]
#![ allow( clippy::ref_option ) ]
#![ allow( clippy::useless_conversion ) ]
#![ allow( clippy::owned_cow ) ]
#![ allow( clippy::type_complexity ) ]
#![ allow( clippy::elidable_lifetime_names ) ]
#![ allow( clippy::redundant_closure ) ]
#![ allow( clippy::println_empty_string ) ]
#![ allow( clippy::field_reassign_with_default ) ]
#![ allow( clippy::never_loop ) ]
=======
#![ allow( clippy ::unreadable_literal ) ]
#![ allow( clippy ::needless_raw_string_hashes ) ]
#![ allow( clippy ::default_trait_access ) ]
#![ allow( clippy ::uninlined_format_args ) ]
#![ allow( clippy ::ref_option ) ]
#![ allow( clippy ::useless_conversion ) ]
#![ allow( clippy ::owned_cow ) ]
#![ allow( clippy ::type_complexity ) ]
#![ allow( clippy ::elidable_lifetime_names ) ]
#![ allow( clippy ::redundant_closure ) ]
#![ allow( clippy ::println_empty_string ) ]
#![ allow( clippy ::field_reassign_with_default ) ]
#![ allow( clippy ::never_loop ) ]
>>>>>>> 63943676

use format_tools as the_module;
use test_tools ::exposed :: *;

#[ cfg( feature = "enabled" ) ]
mod inc;<|MERGE_RESOLUTION|>--- conflicted
+++ resolved
@@ -2,21 +2,6 @@
 
 // #![ feature( trace_macros ) ]
 #![ allow( unused_imports ) ]
-<<<<<<< HEAD
-#![ allow( clippy::unreadable_literal ) ]
-#![ allow( clippy::needless_raw_string_hashes ) ]
-#![ allow( clippy::default_trait_access ) ]
-#![ allow( clippy::uninlined_format_args ) ]
-#![ allow( clippy::ref_option ) ]
-#![ allow( clippy::useless_conversion ) ]
-#![ allow( clippy::owned_cow ) ]
-#![ allow( clippy::type_complexity ) ]
-#![ allow( clippy::elidable_lifetime_names ) ]
-#![ allow( clippy::redundant_closure ) ]
-#![ allow( clippy::println_empty_string ) ]
-#![ allow( clippy::field_reassign_with_default ) ]
-#![ allow( clippy::never_loop ) ]
-=======
 #![ allow( clippy ::unreadable_literal ) ]
 #![ allow( clippy ::needless_raw_string_hashes ) ]
 #![ allow( clippy ::default_trait_access ) ]
@@ -30,7 +15,6 @@
 #![ allow( clippy ::println_empty_string ) ]
 #![ allow( clippy ::field_reassign_with_default ) ]
 #![ allow( clippy ::never_loop ) ]
->>>>>>> 63943676
 
 use format_tools as the_module;
 use test_tools ::exposed :: *;
