--- conflicted
+++ resolved
@@ -25,17 +25,10 @@
 #[ derive( Clone, Debug ) ]
 pub struct TestObject
 {
-<<<<<<< HEAD
-  pub id : String,
-  pub created_at : i64,
-  pub file_ids : Vec< String >,
-  pub tools : Option< Vec< HashMap<  String, String  > > >,
-=======
   pub id: String,
   pub created_at: i64,
   pub file_ids: Vec< String >,
   pub tools: Option< Vec< HashMap< String, String > > >,
->>>>>>> 63943676
 }
 
 impl Fields< &'static str, MaybeAs< '_, str, WithRef > >
