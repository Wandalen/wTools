--- conflicted
+++ resolved
@@ -9,13 +9,7 @@
   filter,
   print,
   output_format,
-<<<<<<< HEAD
   string
-=======
-  print::{ InputExtract, RowDescriptor, ColDescriptor },
-  TableOutputFormat,
-  filter::LineType
->>>>>>> d3bf2670
 };
 
 use std::
@@ -335,7 +329,25 @@
 
 // xxx : implement test for vector of vectors
 
-<<<<<<< HEAD
+//
+
+#[ test ]
+fn no_subtract_with_overflow()
+{
+  let test_objects = test_object::test_objects_gen_with_unicode();
+
+  let format = output_format::Table::default();
+  let printer = print::Printer::with_format( &format );
+
+  let as_table = AsTable::new( &test_objects );
+  let mut output = String::new();
+  let mut context = print::Context::new( &mut output, printer );
+
+  let result = the_module::TableFormatter::fmt( &as_table, &mut context );
+
+  assert!( result.is_ok() );
+}
+
 #[ test ]
 fn test_width_limiting()
 {
@@ -452,23 +464,4 @@
   }
 
   0
-=======
-//
-
-#[ test ]
-fn no_subtract_with_overflow()
-{
-  let test_objects = test_object::test_objects_gen_with_unicode();
-
-  let format = output_format::Table::default();
-  let printer = print::Printer::with_format( &format );
-
-  let as_table = AsTable::new( &test_objects );
-  let mut output = String::new();
-  let mut context = print::Context::new( &mut output, printer );
-
-  let result = the_module::TableFormatter::fmt( &as_table, &mut context );
-
-  assert!( result.is_ok() );
->>>>>>> d3bf2670
 }