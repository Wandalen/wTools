#[ allow( unused_imports ) ]
use super :: *;

use the_module ::
{
  AsTable,
  TableRows,
  WithRef,
  // the_module ::print,
};

use collection_tools ::HashMap;

use test_object ::TestObject;

//

#[ test ]
fn dlist_basic()
{

  let data = dlist!
  {
  TestObject
  {
   id: "1".to_string(),
   created_at: 1627845583,
   file_ids: vec![ "file1".to_string(), "file2".to_string() ],
   tools: None
 },
  TestObject
  {
   id: "2".to_string(),
   created_at: 13,
   file_ids: vec![ "file3".to_string(), "file4\nmore details".to_string() ],
   tools: Some
   (
  vec!
  [
   {
  let mut map = HashMap ::new();
  map.insert( "tool1".to_string(), "value1".to_string() );
  map
 },
   {
  let mut map = HashMap ::new();
  map.insert( "tool2".to_string(), "value2".to_string() );
  map
 }
 ]
 ),
 }
 };

  use the_module ::TableFormatter;
  let _as_table: AsTable< '_, _, usize, TestObject, str > = AsTable ::new( &data );
  let as_table: AsTable< '_, _, usize, TestObject, str > = AsTable ::new( &data );

  let rows = TableRows ::rows( &as_table );
  assert_eq!( rows.len(), 2 );

  let mut output = String ::new();
  let mut context = the_module ::print ::Context ::new( &mut output, Default ::default() );
  let _got = the_module ::TableFormatter ::fmt( &as_table, &mut context );
  let got = as_table.table_to_string();
  assert!( got.contains( "│ id │ created_at │          file_ids          │           tools            │" ) );


  assert!( got.contains( "│ 2  │     13     │ [                          │ [                          │" ) );
  assert!( got.contains( "│ 1  │ 1627845583 │        [                   │                            │" ) );

}

//

#[ test ]
fn hmap_basic()
{

<<<<<<< HEAD
  let data : collection_tools::HashMap<  &str, TestObject  > = hmap!
  {
    "a" => TestObject
    {
      id : "1".to_string(),
      created_at : 1627845583,
      file_ids : vec![ "file1".to_string(), "file2".to_string() ],
      tools : None
    },
    "b" => TestObject
    {
      id : "2".to_string(),
      created_at : 13,
      file_ids : vec![ "file3".to_string(), "file4\nmore details".to_string() ],
      tools : Some
      (
        vec!
        [
          {
            let mut map = HashMap::new();
            map.insert( "tool1".to_string(), "value1".to_string() );
            map
          },
          {
            let mut map = HashMap::new();
            map.insert( "tool2".to_string(), "value2".to_string() );
            map
          }
        ]
      ),
    },
  };

  use the_module::TableFormatter;
  let _as_table : AsTable< '_, HashMap<  &str, TestObject  >, &str, TestObject, str> = AsTable::new( &data );
  let as_table = AsTable::new( &data );

  let rows = TableRows::rows( &as_table );
=======
  let data_raw = hmap!
  {
  "a" => TestObject
  {
   id: "1".to_string(),
   created_at: 1627845583,
   file_ids: vec![ "file1".to_string(), "file2".to_string() ],
   tools: None
 },
  "b" => TestObject
  {
   id: "2".to_string(),
   created_at: 13,
   file_ids: vec![ "file3".to_string(), "file4\nmore details".to_string() ],
   tools: Some
   (
  vec!
  [
   {
  let mut map = HashMap ::new();
  map.insert( "tool1".to_string(), "value1".to_string() );
  map
 },
   {
  let mut map = HashMap ::new();
  map.insert( "tool2".to_string(), "value2".to_string() );
  map
 }
 ]
 ),
 }
 };

  // Convert test_tools HashMap to std HashMap for Fields trait compatibility
  let data: HashMap< &str, TestObject > = data_raw.into_iter().collect();

  use the_module ::TableFormatter;
  let _as_table: AsTable< '_, _, &str, TestObject, str > = AsTable ::new( &data );
  let as_table: AsTable< '_, _, &str, TestObject, str > = AsTable ::new( &data );

  let rows = TableRows ::rows( &as_table );
>>>>>>> 2840b88f
  assert_eq!( rows.len(), 2 );

  let mut output = String ::new();
  let mut context = the_module ::print ::Context ::new( &mut output, Default ::default() );
  let _got = the_module ::TableFormatter ::fmt( &as_table, &mut context );
  let got = as_table.table_to_string();
  assert!( got.contains( "│ id │ created_at │          file_ids          │           tools            │" ) );


  assert!( got.contains( "│ 2  │     13     │ [                          │ [                          │" ) );
  assert!( got.contains( "│ 1  │ 1627845583 │        [                   │                            │" ) );

}

//

#[ test ]
fn bmap_basic()
{

  let data_raw = bmap!
  {
  "a" => TestObject
  {
   id: "1".to_string(),
   created_at: 1627845583,
   file_ids: vec![ "file1".to_string(), "file2".to_string() ],
   tools: None
 },
  "b" => TestObject
  {
   id: "2".to_string(),
   created_at: 13,
   file_ids: vec![ "file3".to_string(), "file4\nmore details".to_string() ],
   tools: Some
   (
  vec!
  [
   {
  let mut map = HashMap ::new();
  map.insert( "tool1".to_string(), "value1".to_string() );
  map
 },
   {
  let mut map = HashMap ::new();
  map.insert( "tool2".to_string(), "value2".to_string() );
  map
 }
 ]
 ),
 }
 };

  // Convert test_tools BTreeMap to std BTreeMap for Fields trait compatibility  
  let data: std ::collections ::BTreeMap< &str, TestObject > = data_raw.into_iter().collect();

  use the_module ::TableFormatter;
  let _as_table: AsTable< '_, std ::collections ::BTreeMap<&str, TestObject >, &str, TestObject, str> = AsTable ::new( &data );
  let as_table: AsTable< '_, _, &str, TestObject, str > = AsTable ::new( &data );

  let rows = TableRows ::rows( &as_table );
  assert_eq!( rows.len(), 2 );

  let mut output = String ::new();
  let mut context = the_module ::print ::Context ::new( &mut output, Default ::default() );
  let _got = the_module ::TableFormatter ::fmt( &as_table, &mut context );
  let got = as_table.table_to_string();
  assert!( got.contains( "│ id │ created_at │          file_ids          │           tools            │" ) );


  assert!( got.contains( "│ 2  │     13     │ [                          │ [                          │" ) );
  assert!( got.contains( "│ 1  │ 1627845583 │        [                   │                            │" ) );

}

#[ test ]
fn bset_basic()
{

  let data = bset!
  {
<<<<<<< HEAD
    TestObject
    {
      id : "1".to_string(),
      created_at : 1627845583,
      file_ids : vec![ "file1".to_string(), "file2".to_string() ],
      tools : None
    },
    TestObject
    {
      id : "2".to_string(),
      created_at : 13,
      file_ids : vec![ "file3".to_string(), "file4\nmore details".to_string() ],
      tools : Some
      (
        vec!
        [
          {
            let mut map = HashMap::new();
            map.insert( "tool1".to_string(), "value1".to_string() );
            map
          },
          {
            let mut map = HashMap::new();
            map.insert( "tool2".to_string(), "value2".to_string() );
            map
          }
        ]
      ),
    },
  };

  use the_module::TableFormatter;
  let _as_table : AsTable< '_, BTreeSet<  TestObject  >, &str, TestObject, str> = AsTable::new( &data );
  let as_table = AsTable::new( &data );

  let rows = TableRows::rows( &as_table );
=======
  TestObject
  {
   id: "1".to_string(),
   created_at: 1627845583,
   file_ids: vec![ "file1".to_string(), "file2".to_string() ],
   tools: None
 },
  TestObject
  {
   id: "2".to_string(),
   created_at: 13,
   file_ids: vec![ "file3".to_string(), "file4\nmore details".to_string() ],
   tools: Some
   (
  vec!
  [
   {
  let mut map = HashMap ::new();
  map.insert( "tool1".to_string(), "value1".to_string() );
  map
 },
   {
  let mut map = HashMap ::new();
  map.insert( "tool2".to_string(), "value2".to_string() );
  map
 }
 ]
 ),
 }
 };

  use the_module ::TableFormatter;
  let _as_table: AsTable< '_, BTreeSet< TestObject >, &str, TestObject, str> = AsTable ::new( &data );
  let as_table: AsTable< '_, _, usize, TestObject, str > = AsTable ::new( &data );

  let rows = TableRows ::rows( &as_table );
>>>>>>> 2840b88f
  assert_eq!( rows.len(), 2 );

  let mut output = String ::new();
  let mut context = the_module ::print ::Context ::new( &mut output, Default ::default() );
  let _got = the_module ::TableFormatter ::fmt( &as_table, &mut context );
  let got = as_table.table_to_string();
  assert!( got.contains( "│ id │ created_at │          file_ids          │           tools            │" ) );


  assert!( got.contains( "│ 2  │     13     │ [                          │ [                          │" ) );
  assert!( got.contains( "│ 1  │ 1627845583 │        [                   │                            │" ) );

}

#[ test ]
fn deque_basic()
{

  let data = deque!
  {
  TestObject
  {
   id: "1".to_string(),
   created_at: 1627845583,
   file_ids: vec![ "file1".to_string(), "file2".to_string() ],
   tools: None
 },
  TestObject
  {
   id: "2".to_string(),
   created_at: 13,
   file_ids: vec![ "file3".to_string(), "file4\nmore details".to_string() ],
   tools: Some
   (
  vec!
  [
   {
  let mut map = HashMap ::new();
  map.insert( "tool1".to_string(), "value1".to_string() );
  map
 },
   {
  let mut map = HashMap ::new();
  map.insert( "tool2".to_string(), "value2".to_string() );
  map
 }
 ]
 ),
 }
 };

  use the_module ::TableFormatter;
  let _as_table: AsTable< '_, VecDeque< TestObject >, &str, TestObject, str> = AsTable ::new( &data );
  let as_table: AsTable< '_, _, usize, TestObject, str > = AsTable ::new( &data );

  let rows = TableRows ::rows( &as_table );
  assert_eq!( rows.len(), 2 );

  let mut output = String ::new();
  let mut context = the_module ::print ::Context ::new( &mut output, Default ::default() );
  let _got = the_module ::TableFormatter ::fmt( &as_table, &mut context );
  let got = as_table.table_to_string();
  assert!( got.contains( "│ id │ created_at │          file_ids          │           tools            │" ) );


  assert!( got.contains( "│ 2  │     13     │ [                          │ [                          │" ) );
  assert!( got.contains( "│ 1  │ 1627845583 │        [                   │                            │" ) );

}

#[ test ]
fn hset_basic()
{

  let data_raw = hset!
  {
  TestObject
  {
<<<<<<< HEAD
    TestObject
    {
      id : "1".to_string(),
      created_at : 1627845583,
      file_ids : vec![ "file1".to_string(), "file2".to_string() ],
      tools : None
    },
    TestObject
    {
      id : "2".to_string(),
      created_at : 13,
      file_ids : vec![ "file3".to_string(), "file4\nmore details".to_string() ],
      tools : Some
      (
        vec!
        [
          {
            let mut map = HashMap::new();
            map.insert( "tool1".to_string(), "value1".to_string() );
            map
          },
          {
            let mut map = HashMap::new();
            map.insert( "tool2".to_string(), "value2".to_string() );
            map
          }
        ]
      ),
    },
  };

  use the_module::TableFormatter;
  let _as_table : AsTable< '_, HashSet<  TestObject  >, &str, TestObject, str> = AsTable::new( &data );
  let as_table = AsTable::new( &data );

  let rows = TableRows::rows( &as_table );
=======
   id: "1".to_string(),
   created_at: 1627845583,
   file_ids: vec![ "file1".to_string(), "file2".to_string() ],
   tools: None
 },
  TestObject
  {
   id: "2".to_string(),
   created_at: 13,
   file_ids: vec![ "file3".to_string(), "file4\nmore details".to_string() ],
   tools: Some
   (
  vec!
  [
   {
  let mut map = HashMap ::new();
  map.insert( "tool1".to_string(), "value1".to_string() );
  map
 },
   {
  let mut map = HashMap ::new();
  map.insert( "tool2".to_string(), "value2".to_string() );
  map
 }
 ]
 ),
 }
 };

  // Convert test_tools HashSet to std HashSet for Fields trait compatibility
  let data: std ::collections ::HashSet< TestObject > = data_raw.into_iter().collect();

  use the_module ::TableFormatter;
  let _as_table: AsTable< '_, std ::collections ::HashSet<TestObject >, usize, TestObject, str> = AsTable ::new( &data );
  let as_table: AsTable< '_, _, usize, TestObject, str > = AsTable ::new( &data );

  let rows = TableRows ::rows( &as_table );
>>>>>>> 2840b88f
  assert_eq!( rows.len(), 2 );

  let mut output = String ::new();
  let mut context = the_module ::print ::Context ::new( &mut output, Default ::default() );
  let _got = the_module ::TableFormatter ::fmt( &as_table, &mut context );
  let got = as_table.table_to_string();
  assert!( got.contains( "│ id │ created_at │          file_ids          │           tools            │" ) );


  assert!( got.contains( "│ 2  │     13     │ [                          │ [                          │" ) );
  assert!( got.contains( "│ 1  │ 1627845583 │        [                   │                            │" ) );

}

#[ test ]
fn llist_basic()
{

  let data = llist!
  {
  TestObject
  {
   id: "1".to_string(),
   created_at: 1627845583,
   file_ids: vec![ "file1".to_string(), "file2".to_string() ],
   tools: None
 },
  TestObject
  {
   id: "2".to_string(),
   created_at: 13,
   file_ids: vec![ "file3".to_string(), "file4\nmore details".to_string() ],
   tools: Some
   (
  vec!
  [
   {
  let mut map = HashMap ::new();
  map.insert( "tool1".to_string(), "value1".to_string() );
  map
 },
   {
  let mut map = HashMap ::new();
  map.insert( "tool2".to_string(), "value2".to_string() );
  map
 }
 ]
 ),
 }
 };

  use the_module ::TableFormatter;
  let _as_table: AsTable< '_, LinkedList< TestObject >, &str, TestObject, str> = AsTable ::new( &data );
  let as_table: AsTable< '_, _, usize, TestObject, str > = AsTable ::new( &data );

  let rows = TableRows ::rows( &as_table );
  assert_eq!( rows.len(), 2 );

  let mut output = String ::new();
  let mut context = the_module ::print ::Context ::new( &mut output, Default ::default() );
  let _got = the_module ::TableFormatter ::fmt( &as_table, &mut context );
  let got = as_table.table_to_string();
  assert!( got.contains( "│ id │ created_at │          file_ids          │           tools            │" ) );


  assert!( got.contains( "│ 2  │     13     │ [                          │ [                          │" ) );
  assert!( got.contains( "│ 1  │ 1627845583 │        [                   │                            │" ) );

}

// qqq: xxx: implement for other containers

#[ test ]
fn vec_of_hashmap()
{
<<<<<<< HEAD
  let data : Vec< HashMap<  String, String  > > = vec!
  [
    {
      let mut map = HashMap::new();
      map.insert( "id".to_string(), "1".to_string() );
      map.insert( "created_at".to_string(), "1627845583".to_string() );
      map
    },
    {
      let mut map = HashMap::new();
      map.insert( "id".to_string(), "2".to_string() );
      map.insert( "created_at".to_string(), "13".to_string() );
      map
    },
  ];

  use std::borrow::Cow;

  use the_module::TableFormatter;

  let _as_table : AsTable< '_, Vec< HashMap<  String, String  > >, &str, HashMap<  String, String  >, str> = AsTable::new( &data );
  let as_table = AsTable::new( &data );

  let rows = TableRows::rows( &as_table );
=======
  let data = vec!
  [
  {
   let mut map = HashMap ::new();
   map.insert( "id".to_string(), "1".to_string() );
   map.insert( "created_at".to_string(), "1627845583".to_string() );
   map
 },
  {
   let mut map = HashMap ::new();
   map.insert( "id".to_string(), "2".to_string() );
   map.insert( "created_at".to_string(), "13".to_string() );
   map
 },
 ];

  use std ::borrow ::Cow;

  use the_module ::TableFormatter;

  let _as_table: AsTable< '_, Vec< HashMap< String, String > >, usize, HashMap< String, String >, str> = AsTable ::new( &data );
  let as_table: AsTable< '_, _, usize, HashMap<String, String >, str > = AsTable ::new( &data );

  let rows = TableRows ::rows( &as_table );
>>>>>>> 2840b88f
  assert_eq!( rows.len(), 2 );

  let mut output = String ::new();
  let mut context = the_module ::print ::Context ::new( &mut output, Default ::default() );

  let _got = the_module ::TableFormatter ::fmt( &as_table, &mut context );

  let got = as_table.table_to_string();

  println!("{}", got);

  assert!( got.contains( "│ id │ created_at │" ) || got.contains( "│ created_at │ id │" ) );
  assert!( got.contains( "│ 1  │ 1627845583 │" ) || got.contains( "│ 1627845583 │ 1  │" ) );
  assert!( got.contains( "│ 2  │     13     │" ) || got.contains( "│     13     │ 2  │" ) );
}<|MERGE_RESOLUTION|>--- conflicted
+++ resolved
@@ -77,46 +77,6 @@
 fn hmap_basic()
 {
 
-<<<<<<< HEAD
-  let data : collection_tools::HashMap<  &str, TestObject  > = hmap!
-  {
-    "a" => TestObject
-    {
-      id : "1".to_string(),
-      created_at : 1627845583,
-      file_ids : vec![ "file1".to_string(), "file2".to_string() ],
-      tools : None
-    },
-    "b" => TestObject
-    {
-      id : "2".to_string(),
-      created_at : 13,
-      file_ids : vec![ "file3".to_string(), "file4\nmore details".to_string() ],
-      tools : Some
-      (
-        vec!
-        [
-          {
-            let mut map = HashMap::new();
-            map.insert( "tool1".to_string(), "value1".to_string() );
-            map
-          },
-          {
-            let mut map = HashMap::new();
-            map.insert( "tool2".to_string(), "value2".to_string() );
-            map
-          }
-        ]
-      ),
-    },
-  };
-
-  use the_module::TableFormatter;
-  let _as_table : AsTable< '_, HashMap<  &str, TestObject  >, &str, TestObject, str> = AsTable::new( &data );
-  let as_table = AsTable::new( &data );
-
-  let rows = TableRows::rows( &as_table );
-=======
   let data_raw = hmap!
   {
   "a" => TestObject
@@ -158,7 +118,6 @@
   let as_table: AsTable< '_, _, &str, TestObject, str > = AsTable ::new( &data );
 
   let rows = TableRows ::rows( &as_table );
->>>>>>> 2840b88f
   assert_eq!( rows.len(), 2 );
 
   let mut output = String ::new();
@@ -240,44 +199,6 @@
 
   let data = bset!
   {
-<<<<<<< HEAD
-    TestObject
-    {
-      id : "1".to_string(),
-      created_at : 1627845583,
-      file_ids : vec![ "file1".to_string(), "file2".to_string() ],
-      tools : None
-    },
-    TestObject
-    {
-      id : "2".to_string(),
-      created_at : 13,
-      file_ids : vec![ "file3".to_string(), "file4\nmore details".to_string() ],
-      tools : Some
-      (
-        vec!
-        [
-          {
-            let mut map = HashMap::new();
-            map.insert( "tool1".to_string(), "value1".to_string() );
-            map
-          },
-          {
-            let mut map = HashMap::new();
-            map.insert( "tool2".to_string(), "value2".to_string() );
-            map
-          }
-        ]
-      ),
-    },
-  };
-
-  use the_module::TableFormatter;
-  let _as_table : AsTable< '_, BTreeSet<  TestObject  >, &str, TestObject, str> = AsTable::new( &data );
-  let as_table = AsTable::new( &data );
-
-  let rows = TableRows::rows( &as_table );
-=======
   TestObject
   {
    id: "1".to_string(),
@@ -314,7 +235,6 @@
   let as_table: AsTable< '_, _, usize, TestObject, str > = AsTable ::new( &data );
 
   let rows = TableRows ::rows( &as_table );
->>>>>>> 2840b88f
   assert_eq!( rows.len(), 2 );
 
   let mut output = String ::new();
@@ -393,44 +313,6 @@
   {
   TestObject
   {
-<<<<<<< HEAD
-    TestObject
-    {
-      id : "1".to_string(),
-      created_at : 1627845583,
-      file_ids : vec![ "file1".to_string(), "file2".to_string() ],
-      tools : None
-    },
-    TestObject
-    {
-      id : "2".to_string(),
-      created_at : 13,
-      file_ids : vec![ "file3".to_string(), "file4\nmore details".to_string() ],
-      tools : Some
-      (
-        vec!
-        [
-          {
-            let mut map = HashMap::new();
-            map.insert( "tool1".to_string(), "value1".to_string() );
-            map
-          },
-          {
-            let mut map = HashMap::new();
-            map.insert( "tool2".to_string(), "value2".to_string() );
-            map
-          }
-        ]
-      ),
-    },
-  };
-
-  use the_module::TableFormatter;
-  let _as_table : AsTable< '_, HashSet<  TestObject  >, &str, TestObject, str> = AsTable::new( &data );
-  let as_table = AsTable::new( &data );
-
-  let rows = TableRows::rows( &as_table );
-=======
    id: "1".to_string(),
    created_at: 1627845583,
    file_ids: vec![ "file1".to_string(), "file2".to_string() ],
@@ -468,7 +350,6 @@
   let as_table: AsTable< '_, _, usize, TestObject, str > = AsTable ::new( &data );
 
   let rows = TableRows ::rows( &as_table );
->>>>>>> 2840b88f
   assert_eq!( rows.len(), 2 );
 
   let mut output = String ::new();
@@ -544,32 +425,6 @@
 #[ test ]
 fn vec_of_hashmap()
 {
-<<<<<<< HEAD
-  let data : Vec< HashMap<  String, String  > > = vec!
-  [
-    {
-      let mut map = HashMap::new();
-      map.insert( "id".to_string(), "1".to_string() );
-      map.insert( "created_at".to_string(), "1627845583".to_string() );
-      map
-    },
-    {
-      let mut map = HashMap::new();
-      map.insert( "id".to_string(), "2".to_string() );
-      map.insert( "created_at".to_string(), "13".to_string() );
-      map
-    },
-  ];
-
-  use std::borrow::Cow;
-
-  use the_module::TableFormatter;
-
-  let _as_table : AsTable< '_, Vec< HashMap<  String, String  > >, &str, HashMap<  String, String  >, str> = AsTable::new( &data );
-  let as_table = AsTable::new( &data );
-
-  let rows = TableRows::rows( &as_table );
-=======
   let data = vec!
   [
   {
@@ -594,7 +449,6 @@
   let as_table: AsTable< '_, _, usize, HashMap<String, String >, str > = AsTable ::new( &data );
 
   let rows = TableRows ::rows( &as_table );
->>>>>>> 2840b88f
   assert_eq!( rows.len(), 2 );
 
   let mut output = String ::new();
