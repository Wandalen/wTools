//!
//! Print data as table.
//!

/// Define a private namespace for all its items.
mod private
{

  use crate :: *;
  use std ::
  {
  borrow :: { Cow, Borrow },
  collections ::HashMap,
 };
  use core ::
  {
  fmt,
 };
  // use former ::Former;

  //=

  /// A struct to configure options for printing data as a table.
  ///
  /// The `Printer` struct provides customizable delimiters for formatting table data. It allows
  /// you to define how table data should be separated and formatted, making it adaptable to
  /// various needs.
  ///
  /// # Fields
  ///
  /// - `cell_separator` : A `String` that specifies the delimiter used to separate columns
  ///   within a table. This is the character or string that separates each column.
  ///
  /// - `row_prefix` : A `String` that specifies the prefix added to each row. This can be
  ///   used to add a consistent start to each row.
  ///
  /// - `row_postfix` : A `String` that specifies the postfix added to each row. This can be
  ///   used to add a consistent end to each row.
  ///
  /// - `row_postfix` : A `String` that specifies the postfix added to each row. This can be
  ///   used to add a consistent end to each row.
  ///
  /// ```

  // xxx: enable
  // #[ derive( Debug, Former ) ]
  // #[ derive( Debug ) ]
  pub struct Printer< 'callback >
  {

  /// Convert extract into a string, writing it into destination buffer.
  pub output_format: &'callback dyn TableOutputFormat,
  /// Filter out columns.
  pub filter_col: &'callback ( dyn FilterCol + 'callback ),
  /// Filter out rows.
  pub filter_row: &'callback ( dyn FilterRow + 'callback ),

 }

  impl< 'callback > Printer< 'callback >
  {
  /// Constructor accepting styles/foramt.
  pub fn with_format( output_format: &'callback dyn TableOutputFormat ) -> Self
  {
   let filter_col = Default ::default();
   let filter_row = Default ::default();
   Self
   {
  output_format,
  filter_col,
  filter_row
 }
 }
 }

  impl< 'callback > fmt ::Debug for Printer< 'callback >
  {
  fn fmt( & self, f: & mut fmt ::Formatter< '_ > ) -> fmt ::Result
  {
   f.debug_struct( "Printer" )
   // .field( "cell_prefix", & self.cell_prefix )
   // .field( "cell_postfix", & self.cell_postfix )
   // .field( "cell_separator", & self.cell_separator )
   // .field( "row_prefix", & self.row_prefix )
   // .field( "row_postfix", & self.row_postfix )
   // .field( "row_separator", & self.row_separator )
   // .field( "output_format", & format_args!( "{:?}", self.output_format ) )
   // .field( "filter_col", & format_args!( "{:?}", self.filter_col ) )
   .finish()
 }
 }

  impl< 'callback > Default for Printer< 'callback >
  {
  fn default() -> Self
  {
   let output_format = Default ::default();
   let filter_col = Default ::default();
   let filter_row = Default ::default();
   Self
   {
  output_format,
  filter_col,
  filter_row
 }
 }
 }

  /// Struct for managing table formatting context.
  ///
  /// `Context` holds the buffer and styling options used during table
  /// formatting, facilitating the writing of formatted table data.
  ///
  pub struct Context< 'context >
  {
  ///
  /// A mutable reference to a buffer implementing `fmt ::Write`,
  ///   used to collect the formatted output.
  pub buf: &'context mut dyn fmt ::Write,
  ///
  /// An instance of `Printer` that defines the formatting
  ///   options, such as delimiters and prefixes.
  pub printer: Printer< 'context >,
 }

  impl< 'context > Context< 'context >
  {
  /// Just constructr.
  pub fn new( buf: &'context mut dyn fmt ::Write, printer: Printer< 'context > ) -> Self
  {
   Self { buf, printer }
 }
 }

  impl fmt ::Debug for Context< '_ >
  {
  fn fmt( &self, c: &mut fmt ::Formatter< '_ > ) -> fmt ::Result
  {
   c
   .debug_struct( "Context" )
   .field( "buf", &"dyn fmt ::Write" )
   .field( "printer", &self.printer )
   .finish()
 }
 }

  /// Trait for defining table formatting logic.
  ///
  /// `TableFormatter` allows implementations to specify how tables are formatted
  /// and displayed, providing flexibility in presentation.
  ///
  /// # Type Parameters
  ///
  /// - `'data` : The lifetime of the data being formatted.
  ///
  pub trait TableFormatter< 'data >
  {
  /// Formats the table and writes the result to the provided context.
  fn fmt< 'context >( &'data self, c: & mut Context< 'context > ) -> fmt ::Result;

  /// Converts the table to a string representation.
  ///
  /// # Returns
  ///
  /// A `String` containing the formatted table.
  fn table_to_string( &'data self ) -> String
  {
   self.table_to_string_with_format( &output_format ::Table ::default() )
 }

  /// Converts the table to a string representation specifying printer.
  ///
  /// # Returns
  ///
  /// A `String` containing the formatted table.
  fn table_to_string_with_format< 'context, Styles >( &'data self, styles: &'context Styles ) -> String
  where
   Styles: TableOutputFormat,
  {
   let mut output = String ::new();
   let printer = Printer
   {
  output_format: styles,
  filter_col: Default ::default(),
  filter_row: Default ::default(),
 };
   let mut context = Context
   {
  buf: &mut output,
  printer,
 };
   Self ::fmt( self, &mut context ).expect( "Table formatting failed" );
   output
 }

 }

  /// A trait for formatting tables.
  impl< 'data, T, RowKey, Row, CellKey > TableFormatter< 'data >
  for AsTable< 'data, T, RowKey, Row, CellKey >
  where
  Self: TableRows< CellKey = CellKey, RowKey = RowKey, Row = Row >,
  Self: TableHeader< CellKey = CellKey >,
  RowKey: table ::RowKey,
  Row: Cells< CellKey >,
  CellKey: table ::CellKey + ?Sized,
  // CellRepr: table ::CellRepr,
  {

<<<<<<< HEAD
=======
  fn fmt< 'a >( &'data self, c: &mut Context< 'a > ) -> fmt ::Result
  {

   InputExtract ::extract
   (
  self,
  c.printer.filter_col,
  c.printer.filter_row,
  | x |
  {
   c.printer.output_format.extract_write( x, c )
 }
 )
 }

 }

>>>>>>> 2840b88f
  /// A struct for extracting and organizing row of table data for formatting.
  #[ derive( Debug, Default ) ]
  pub struct RowDescriptor
  {


  /// Index of the row.
  pub irow: usize,
  /// Height of the row.
  pub height: usize,
  /// Type of the line: header or regular.
  pub typ: LineType,
  /// Visibility of the row.
  pub vis: bool,
 }

  /// A struct for extracting and organizing row of table data for formatting.
  #[ derive( Debug, Default ) ]
  pub struct ColDescriptor< 'label >
  {
  /// Index of the column.
  pub icol: usize,
  /// Column width.
  pub width: usize,
  /// Label of the column.
  pub label: &'label str,
 }

  /// A struct for extracting and organizing table data for formatting.
  ///
  /// `InputExtract` holds metadata and content necessary for formatting tables,
  /// including dimensions, column order, and data slices. It facilitates the
  /// transformation of raw table data into a structured format suitable for
  /// rendering as a table.
  ///
  #[ allow( dead_code ) ]
  #[ derive( Debug ) ]
  pub struct InputExtract< 'data >
  {

  /// Multidimensional size in number of columns per table and number of rows per table.
  pub mcells: [ usize ; 2 ],

  /// Multidimensional size in number of visible columns per table and number of visible rows per table.
  pub mcells_vis: [ usize ; 2 ],

  /// Multidimensional size in number of character without taking into account grids.
  pub mchars: [ usize ; 2 ],

  /// Indicates if the table has a header.
  pub has_header: bool,

  /// Descriptors for each column, including optional title, width, and index.
  //                           width, index
  pub col_descriptors: Vec< ColDescriptor< 'data > >,

<<<<<<< HEAD
    /// Descriptors for each row, including height.
    pub row_descriptors : Vec<  RowDescriptor  >,
=======
  /// Descriptors for each row, including height.
  pub row_descriptors: Vec< RowDescriptor >,
>>>>>>> 2840b88f

  /// Extracted data for each cell, including string content and size.
  //                      string,              size,
  pub data: Vec< Vec< ( Cow< 'data, str >, [ usize ; 2 ] ) > >, // xxx: use maybe flat vector

 }

  //

  impl< 'data > InputExtract< 'data >
  {

<<<<<<< HEAD
    /// Returns an iterator over the row descriptors, skipping the header if present.
    ///
    /// This function provides an iterator that yields each row descriptor along with its index.
    /// If the table has a header, the first row is skipped, ensuring that iteration starts from
    /// the first data row.
    ///
    /// # Returns
    ///
    /// An iterator over tuples containing:
    /// - `usize`: The index of the row.
    /// - `&RowDescriptor`: A reference to the row descriptor.
    ///
    pub fn rows( & self ) -> impl _IteratorTrait< Item = ( usize, &RowDescriptor ) >
    {
      self.row_descriptors
        .iter()
        .enumerate()
        .skip( if self.has_header { 1 } else { 0 } )
    }

    /// Returns an iterator over the header cells, or a default value if no header is present.
    ///
    /// This function provides an iterator that yields each cell in the header row. If the table
    /// does not have a header, it returns an iterator over default values, which are empty strings
    /// with a size of `[0, 1]`.
    ///
    /// # Returns
    ///
    /// A boxed iterator yielding tuples containing:
    /// - `Cow<'data, str>`: A clone-on-write string representing the cell content.
    /// - `[usize; 2]`: An array representing the size of the cell.
    ///
    pub fn header( & self ) -> Box< dyn Iterator< Item = ( Cow< 'data, str >, [ usize ; 2 ] ) > + '_ >
    {
      if self.has_header
      {
        Box::new( self.data[ 0 ].iter().cloned() )
      }
      else
      {
        Box::new( std::iter::repeat( ( Cow::Borrowed( "" ), [ 0, 1 ] ) ).take( self.mcells[ 0 ] ) )
      }
    }

    /// Returns a slice from the header, or an empty string if no header is present.
    ///
    /// # Arguments
    ///
    /// - `icol`: The column index within the header row.
    ///
    /// # Returns
    ///
    /// A string slice representing the header content.
    ///
    pub fn header_slice( & self, icol : usize ) -> & str
    {
      if self.has_header
      {
        self.data[ 0 ][ icol ].0.borrow()
      }
      else
      {
        ""
      }
    }


    /// Extract input data from and collect it in a format consumable by output formatter.
    pub fn extract< 'context, Table, RowKey, Row, CellKey>
    (
      table : &'data Table,
      filter_col : &'context ( dyn FilterCol + 'context ),
      filter_row : &'context ( dyn FilterRow + 'context ),
      callback : impl for< 'a2 > FnOnce( &'a2 InputExtract< 'a2 > ) -> fmt::Result,
    )
    -> fmt::Result
    where
      Table : TableRows< RowKey = RowKey, Row = Row, CellKey = CellKey >,
      Table : TableHeader< CellKey = CellKey >,
      RowKey : table::RowKey,
      Row : Cells< CellKey > + 'data,
      Row : Cells< CellKey > + 'data,
      CellKey : table::CellKey + ?Sized + 'data,
      // CellRepr : table::CellRepr,
    {
      let mut key_to_ikey : HashMap< Cow< 'data, str >, usize > = HashMap::new();
      let mut keys_count = 0;

      let rows = table.rows().map( | r |
      {
        let mut unsorted : Vec< ( usize, Cow< 'data, str > ) > = r.cells().map( | ( key, c ) |
        {
          if !key_to_ikey.contains_key( key.borrow() )
          {
            key_to_ikey.insert( key.borrow().into(), keys_count );
            keys_count += 1;
          }

          ( key_to_ikey[ key.borrow() ], c.unwrap_or( Cow::from( "" ) ) )
        } ).collect();

        unsorted.sort_by( | ( i1, _ ), ( i2, _ ) | i1.cmp(i2) );

        unsorted.into_iter().map( | ( _, c ) | c).collect()
      } ).collect();

      let has_header = table.header().is_some();

      let column_names = match table.header()
      {
        Some( header ) => header.map( | ( k, _ ) | Cow::from( k.borrow() ) ).collect(),

        None => match table.rows().next()
        {
          Some( r ) => r.cells().map( | ( k, _ ) | Cow::from( k.borrow() ) ).collect(),
          None => Vec::new()
        }
      };

      Self::extract_from_raw_table
      (
        column_names,
        has_header,
        rows,
        filter_col,
        filter_row,
        callback,
      )
    }

    /// Extract input data from a table that is constructed with vectors and `Cow`s and collect
    /// it in a format consumable by output formatter.
    ///
    /// `rows` should not contain header of the table, it will be automatically added if `has_header`
    /// is true.
    pub fn extract_from_raw_table< 'context >
    (
      column_names : Vec< Cow< 'data, str > >,
      has_header : bool,
      rows : Vec< Vec< Cow< 'data, str > > >,
      filter_col : &'context ( dyn FilterCol + 'context ),
      filter_row : &'context ( dyn FilterRow + 'context ),
      callback : impl for< 'a2 > FnOnce( &'a2 InputExtract< 'a2 > ) -> fmt::Result,
    ) -> fmt::Result
    {
      // let mcells = table.mcells();
      let mut mcells_vis = [ 0 ; 2 ];
      let mut mcells = [ 0 ; 2 ];
      let mut mchars = [ 0 ; 2 ];

      //                                 key        width, index
      let mut key_to_ikey : HashMap< Cow< 'data, str >, usize > = HashMap::new();

      let mut col_descriptors : Vec< ColDescriptor< '_ > > = Vec::with_capacity( mcells[ 0 ] );
      let mut row_descriptors : Vec<  RowDescriptor  > = Vec::with_capacity( mcells[ 1 ] );

      let mut data : Vec< Vec< ( Cow< 'data, str >, [ usize ; 2 ] ) > > = Vec::new();
      let mut irow : usize = 0;
      let filter_col_need_args = filter_col.need_args();
      // let filter_row_need_args = filter_row.need_args();

      let mut row_add = | row_data : Vec< Cow< 'data, str > >, typ : LineType |
      {

        irow = row_descriptors.len();
        let vis = true;
        let height = 1;
        let mut row = RowDescriptor { height, typ, vis, irow };
        let mut ncol = 0;
        let mut ncol_vis = 0;

        let fields : Vec< ( Cow< 'data, str >, [ usize ; 2 ] ) > = row_data
        .into_iter()
        .enumerate()
        .filter_map
        (
          | ( ikey, val ) |
          {
            let key = &column_names[ ikey ];
            let l = col_descriptors.len();

            ncol += 1;

            if filter_col_need_args
            {
              if !filter_col.filter_col( key.as_ref() )
              {
                return None;
              }
            }
            else
            {
              if !filter_col.filter_col( "" )
              {
                return None;
              }
            }

            ncol_vis += 1;

            let sz = string::size( &val );

            key_to_ikey
            .entry( key.clone() )
            .and_modify( | icol |
            {
              let col = &mut col_descriptors[ *icol ];
              col.width = col.width.max( sz[ 0 ] );
              col.label = "";
            })
            .or_insert_with( ||
            {
              let icol = l;
              let width = sz[ 0 ];
              let col = ColDescriptor { width, icol, label : "" };
              col_descriptors.push( col );
              icol
            });

            row.height = row.height.max( sz[ 1 ] );
            return Some( ( val, sz ) );
          }
        )
        .collect();

        mcells[ 0 ] = mcells[ 0 ].max( ncol );
        mcells_vis[ 0 ] = mcells_vis[ 0 ].max( ncol_vis );

        row.vis = filter_row.filter_row( typ, irow, &fields );
        if row.vis
        {
          mcells_vis[ 1 ] += 1;
        }
        mcells[ 1 ] += 1;

        row_descriptors.push( row );
        data.push( fields );

      };

      // process header first

      if has_header
      {
        row_add( column_names.clone(), LineType::Header );
      }

      // Collect rows
      //                           key,       string,           size,
      for row in rows
      {
        // assert!( row.cells().len() <= usize::MAX, "Row of a table has too many cells" );

        row_add( row, LineType::Regular );
      }

      // calculate size in chars

      mchars[ 0 ] = col_descriptors.iter().fold( 0, | acc, col | acc + col.width );
      mchars[ 1 ] = row_descriptors.iter().fold( 0, | acc, row | acc + if row.vis { row.height } else { 0 } );

      let mut x = InputExtract::< '_ >
      {
        mcells,
        mcells_vis,
        mchars,
        col_descriptors,
        row_descriptors,
        data,
        has_header,
      };

      if x.data.len() > 0
      {
        for icol in 0 .. x.col_descriptors.len()
        {
          x.col_descriptors[ icol ].label = x.data[ 0 ][ icol ].0.as_ref();
        }
      }

      return callback( &x );
    }

  }
=======
  /// Returns an iterator over the row descriptors, skipping the header if present.
  ///
  /// This function provides an iterator that yields each row descriptor along with its index.
  /// If the table has a header, the first row is skipped, ensuring that iteration starts from
  /// the first data row.
  ///
  /// # Returns
  ///
  /// An iterator over tuples containing :
  /// - `usize` : The index of the row.
  /// - `&RowDescriptor` : A reference to the row descriptor.
  ///
  pub fn rows( &self ) -> impl _IteratorTrait< Item = ( usize, &RowDescriptor ) >
  {
   self.row_descriptors
  .iter()
  .enumerate()
  .skip( if self.has_header { 1 } else { 0 } )
 }

  /// Returns an iterator over the header cells, or a default value if no header is present.
  ///
  /// This function provides an iterator that yields each cell in the header row. If the table
  /// does not have a header, it returns an iterator over default values, which are empty strings
  /// with a size of `[0, 1]`.
  ///
  /// # Returns
  ///
  /// A boxed iterator yielding tuples containing :
  /// - `Cow< 'data, str >` : A clone-on-write string representing the cell content.
  /// - `[usize; 2]` : An array representing the size of the cell.
  ///
  pub fn header( &self ) -> Box< dyn Iterator< Item = ( Cow< 'data, str >, [ usize ; 2 ] ) > + '_ >
  {
   if self.has_header
   {
  Box ::new( self.data[ 0 ].iter().cloned() )
 }
   else
   {
  Box ::new( std ::iter ::repeat( ( Cow ::Borrowed( "" ), [ 0, 1 ] ) ).take( self.mcells[ 0 ] ) )
 }
 }

  /// Returns a slice from the header, or an empty string if no header is present.
  ///
  /// # Arguments
  ///
  /// - `icol` : The column index within the header row.
  ///
  /// # Returns
  ///
  /// A string slice representing the header content.
  ///
  pub fn header_slice( & self, icol: usize ) -> & str
  {
   if self.has_header
   {
  self.data[ 0 ][ icol ].0.borrow()
 }
   else
   {
  ""
 }
 }


  /// Extract input data from and collect it in a format consumable by output formatter.
  pub fn extract< 'context, Table, RowKey, Row, CellKey >
  (
   table: &'data Table,
   filter_col: &'context ( dyn FilterCol + 'context ),
   filter_row: &'context ( dyn FilterRow + 'context ),
   callback: impl for< 'a2 > FnOnce( &'a2 InputExtract< 'a2 > ) -> fmt ::Result,
 )
  -> fmt ::Result
  where
   Table: TableRows< RowKey = RowKey, Row = Row, CellKey = CellKey >,
   Table: TableHeader< CellKey = CellKey >,
   RowKey: table ::RowKey,
   Row: Cells< CellKey > + 'data,
   Row: Cells< CellKey > + 'data,
   CellKey: table ::CellKey + ?Sized + 'data,
   // CellRepr: table ::CellRepr,
  {
   let mut key_to_ikey: HashMap< Cow< 'data, str >, usize > = HashMap ::new();
   let mut keys_count = 0;

   let rows = table.rows().map( | r |
   {
  let mut unsorted: Vec< ( usize, Cow< 'data, str > ) > = r.cells().map( | ( key, c ) |
  {
   if !key_to_ikey.contains_key( key.borrow() )
   {
  key_to_ikey.insert( key.borrow().into(), keys_count );
  keys_count += 1;
 }

   ( key_to_ikey[ key.borrow() ], c.unwrap_or( Cow ::from( "" ) ) )
 } ).collect();

  unsorted.sort_by( | ( i1, _ ), ( i2, _ ) | i1.cmp(i2) );

  unsorted.into_iter().map( | ( _, c ) | c).collect()
 } ).collect();

   let has_header = table.header().is_some();

   let column_names = match table.header()
   {
  Some( header ) => header.map( | ( k, _ ) | Cow ::from( k.borrow() ) ).collect(),

  None => match table.rows().next()
  {
   Some( r ) => r.cells().map( | ( k, _ ) | Cow ::from( k.borrow() ) ).collect(),
   None => Vec ::new()
 }
 };

   Self ::extract_from_raw_table
   (
  column_names,
  has_header,
  rows,
  filter_col,
  filter_row,
  callback,
 )
 }

  /// Extract input data from a table that is constructed with vectors and `Cow`s and collect
  /// it in a format consumable by output formatter.
  ///
  /// `rows` should not contain header of the table, it will be automatically added if `has_header`
  /// is true.
  pub fn extract_from_raw_table< 'context >
  (
   column_names: Vec< Cow< 'data, str > >,
   has_header: bool,
   rows: Vec< Vec< Cow< 'data, str > > >,
   filter_col: &'context ( dyn FilterCol + 'context ),
   filter_row: &'context ( dyn FilterRow + 'context ),
   callback: impl for< 'a2 > FnOnce( &'a2 InputExtract< 'a2 > ) -> fmt ::Result,
 ) -> fmt ::Result
  {
   // let mcells = table.mcells();
   let mut mcells_vis = [ 0 ; 2 ];
   let mut mcells = [ 0 ; 2 ];
   let mut mchars = [ 0 ; 2 ];

   //                                 key        width, index
   let mut key_to_ikey: HashMap< Cow< 'data, str >, usize > = HashMap ::new();

   let mut col_descriptors: Vec< ColDescriptor< '_ > > = Vec ::with_capacity( mcells[ 0 ] );
   let mut row_descriptors: Vec< RowDescriptor > = Vec ::with_capacity( mcells[ 1 ] );

   let mut data: Vec< Vec< ( Cow< 'data, str >, [ usize ; 2 ] ) > > = Vec ::new();
   let mut irow: usize = 0;
   let filter_col_need_args = filter_col.need_args();
   // let filter_row_need_args = filter_row.need_args();

   let mut row_add = | row_data: Vec< Cow< 'data, str > >, typ: LineType |
   {

  irow = row_descriptors.len();
  let vis = true;
  let height = 1;
  let mut row = RowDescriptor { height, typ, vis, irow };
  let mut ncol = 0;
  let mut ncol_vis = 0;

  let fields: Vec< ( Cow< 'data, str >, [ usize ; 2 ] ) > = row_data
  .into_iter()
  .enumerate()
  .filter_map
  (
   | ( ikey, val ) |
   {
  let key = &column_names[ ikey ];
  let l = col_descriptors.len();

  ncol += 1;

  if filter_col_need_args
  {
   if !filter_col.filter_col( key.as_ref() )
   {
  return None;
 }
 }
  else
  {
   if !filter_col.filter_col( "" )
   {
  return None;
 }
 }

  ncol_vis += 1;

  let sz = string ::size( &val );

  key_to_ikey
  .entry( key.clone() )
  .and_modify( | icol |
  {
   let col = &mut col_descriptors[ *icol ];
   col.width = col.width.max( sz[ 0 ] );
   col.label = "";
 })
  .or_insert_with( ||
  {
   let icol = l;
   let width = sz[ 0 ];
   let col = ColDescriptor { width, icol, label: "" };
   col_descriptors.push( col );
   icol
 });

  row.height = row.height.max( sz[ 1 ] );
  return Some( ( val, sz ) );
 }
 )
  .collect();

  mcells[ 0 ] = mcells[ 0 ].max( ncol );
  mcells_vis[ 0 ] = mcells_vis[ 0 ].max( ncol_vis );

  row.vis = filter_row.filter_row( typ, irow, &fields );
  if row.vis
  {
   mcells_vis[ 1 ] += 1;
 }
  mcells[ 1 ] += 1;

  row_descriptors.push( row );
  data.push( fields );

 };

   // process header first

   if has_header
   {
  row_add( column_names.clone(), LineType ::Header );
 }

   // Collect rows
   //                           key,       string,           size,
   for row in rows
   {
  // assert!( row.cells().len() <= usize ::MAX, "Row of a table has too many cells" );

  row_add( row, LineType ::Regular );
 }

   // calculate size in chars

   mchars[ 0 ] = col_descriptors.iter().fold( 0, | acc, col | acc + col.width );
   mchars[ 1 ] = row_descriptors.iter().fold( 0, | acc, row | acc + if row.vis { row.height } else { 0 } );

   let mut x = InputExtract :: < '_ >
   {
  mcells,
  mcells_vis,
  mchars,
  col_descriptors,
  row_descriptors,
  data,
  has_header,
 };

   if x.data.len() > 0
   {
  for icol in 0 .. x.col_descriptors.len()
  {
   x.col_descriptors[ icol ].label = x.data[ 0 ][ icol ].0.as_ref();
 }
 }

   return callback( &x );
 }

 }
>>>>>>> 2840b88f

}

#[ allow( unused_imports ) ]
pub use own :: *;

/// Own namespace of the module.
#[ allow( unused_imports ) ]
pub mod own
{
  use super :: *;
  #[ doc( inline ) ]
  pub use orphan :: *;

  #[ doc( inline ) ]
  pub use private ::
  {
  Context,
  Printer,
  InputExtract,
  RowDescriptor,
  ColDescriptor,
 };

}

/// Orphan namespace of the module.
#[ allow( unused_imports ) ]
pub mod orphan
{
  use super :: *;
  #[ doc( inline ) ]
  pub use exposed :: *;

  #[ doc( inline ) ]
  pub use private ::
  {
 };

}

/// Exposed namespace of the module.
#[ allow( unused_imports ) ]
pub mod exposed
{
  use super :: *;
  pub use super ::super ::print;

  #[ doc( inline ) ]
  pub use private ::
  {
  TableFormatter,
 };

}

/// Prelude to use essentials: `use my_module ::prelude :: *`.
#[ allow( unused_imports ) ]
pub mod prelude
{
  use super :: *;
}

//<|MERGE_RESOLUTION|>--- conflicted
+++ resolved
@@ -207,8 +207,6 @@
   // CellRepr: table ::CellRepr,
   {
 
-<<<<<<< HEAD
-=======
   fn fmt< 'a >( &'data self, c: &mut Context< 'a > ) -> fmt ::Result
   {
 
@@ -226,7 +224,6 @@
 
  }
 
->>>>>>> 2840b88f
   /// A struct for extracting and organizing row of table data for formatting.
   #[ derive( Debug, Default ) ]
   pub struct RowDescriptor
@@ -283,13 +280,8 @@
   //                           width, index
   pub col_descriptors: Vec< ColDescriptor< 'data > >,
 
-<<<<<<< HEAD
-    /// Descriptors for each row, including height.
-    pub row_descriptors : Vec<  RowDescriptor  >,
-=======
   /// Descriptors for each row, including height.
   pub row_descriptors: Vec< RowDescriptor >,
->>>>>>> 2840b88f
 
   /// Extracted data for each cell, including string content and size.
   //                      string,              size,
@@ -302,292 +294,6 @@
   impl< 'data > InputExtract< 'data >
   {
 
-<<<<<<< HEAD
-    /// Returns an iterator over the row descriptors, skipping the header if present.
-    ///
-    /// This function provides an iterator that yields each row descriptor along with its index.
-    /// If the table has a header, the first row is skipped, ensuring that iteration starts from
-    /// the first data row.
-    ///
-    /// # Returns
-    ///
-    /// An iterator over tuples containing:
-    /// - `usize`: The index of the row.
-    /// - `&RowDescriptor`: A reference to the row descriptor.
-    ///
-    pub fn rows( & self ) -> impl _IteratorTrait< Item = ( usize, &RowDescriptor ) >
-    {
-      self.row_descriptors
-        .iter()
-        .enumerate()
-        .skip( if self.has_header { 1 } else { 0 } )
-    }
-
-    /// Returns an iterator over the header cells, or a default value if no header is present.
-    ///
-    /// This function provides an iterator that yields each cell in the header row. If the table
-    /// does not have a header, it returns an iterator over default values, which are empty strings
-    /// with a size of `[0, 1]`.
-    ///
-    /// # Returns
-    ///
-    /// A boxed iterator yielding tuples containing:
-    /// - `Cow<'data, str>`: A clone-on-write string representing the cell content.
-    /// - `[usize; 2]`: An array representing the size of the cell.
-    ///
-    pub fn header( & self ) -> Box< dyn Iterator< Item = ( Cow< 'data, str >, [ usize ; 2 ] ) > + '_ >
-    {
-      if self.has_header
-      {
-        Box::new( self.data[ 0 ].iter().cloned() )
-      }
-      else
-      {
-        Box::new( std::iter::repeat( ( Cow::Borrowed( "" ), [ 0, 1 ] ) ).take( self.mcells[ 0 ] ) )
-      }
-    }
-
-    /// Returns a slice from the header, or an empty string if no header is present.
-    ///
-    /// # Arguments
-    ///
-    /// - `icol`: The column index within the header row.
-    ///
-    /// # Returns
-    ///
-    /// A string slice representing the header content.
-    ///
-    pub fn header_slice( & self, icol : usize ) -> & str
-    {
-      if self.has_header
-      {
-        self.data[ 0 ][ icol ].0.borrow()
-      }
-      else
-      {
-        ""
-      }
-    }
-
-
-    /// Extract input data from and collect it in a format consumable by output formatter.
-    pub fn extract< 'context, Table, RowKey, Row, CellKey>
-    (
-      table : &'data Table,
-      filter_col : &'context ( dyn FilterCol + 'context ),
-      filter_row : &'context ( dyn FilterRow + 'context ),
-      callback : impl for< 'a2 > FnOnce( &'a2 InputExtract< 'a2 > ) -> fmt::Result,
-    )
-    -> fmt::Result
-    where
-      Table : TableRows< RowKey = RowKey, Row = Row, CellKey = CellKey >,
-      Table : TableHeader< CellKey = CellKey >,
-      RowKey : table::RowKey,
-      Row : Cells< CellKey > + 'data,
-      Row : Cells< CellKey > + 'data,
-      CellKey : table::CellKey + ?Sized + 'data,
-      // CellRepr : table::CellRepr,
-    {
-      let mut key_to_ikey : HashMap< Cow< 'data, str >, usize > = HashMap::new();
-      let mut keys_count = 0;
-
-      let rows = table.rows().map( | r |
-      {
-        let mut unsorted : Vec< ( usize, Cow< 'data, str > ) > = r.cells().map( | ( key, c ) |
-        {
-          if !key_to_ikey.contains_key( key.borrow() )
-          {
-            key_to_ikey.insert( key.borrow().into(), keys_count );
-            keys_count += 1;
-          }
-
-          ( key_to_ikey[ key.borrow() ], c.unwrap_or( Cow::from( "" ) ) )
-        } ).collect();
-
-        unsorted.sort_by( | ( i1, _ ), ( i2, _ ) | i1.cmp(i2) );
-
-        unsorted.into_iter().map( | ( _, c ) | c).collect()
-      } ).collect();
-
-      let has_header = table.header().is_some();
-
-      let column_names = match table.header()
-      {
-        Some( header ) => header.map( | ( k, _ ) | Cow::from( k.borrow() ) ).collect(),
-
-        None => match table.rows().next()
-        {
-          Some( r ) => r.cells().map( | ( k, _ ) | Cow::from( k.borrow() ) ).collect(),
-          None => Vec::new()
-        }
-      };
-
-      Self::extract_from_raw_table
-      (
-        column_names,
-        has_header,
-        rows,
-        filter_col,
-        filter_row,
-        callback,
-      )
-    }
-
-    /// Extract input data from a table that is constructed with vectors and `Cow`s and collect
-    /// it in a format consumable by output formatter.
-    ///
-    /// `rows` should not contain header of the table, it will be automatically added if `has_header`
-    /// is true.
-    pub fn extract_from_raw_table< 'context >
-    (
-      column_names : Vec< Cow< 'data, str > >,
-      has_header : bool,
-      rows : Vec< Vec< Cow< 'data, str > > >,
-      filter_col : &'context ( dyn FilterCol + 'context ),
-      filter_row : &'context ( dyn FilterRow + 'context ),
-      callback : impl for< 'a2 > FnOnce( &'a2 InputExtract< 'a2 > ) -> fmt::Result,
-    ) -> fmt::Result
-    {
-      // let mcells = table.mcells();
-      let mut mcells_vis = [ 0 ; 2 ];
-      let mut mcells = [ 0 ; 2 ];
-      let mut mchars = [ 0 ; 2 ];
-
-      //                                 key        width, index
-      let mut key_to_ikey : HashMap< Cow< 'data, str >, usize > = HashMap::new();
-
-      let mut col_descriptors : Vec< ColDescriptor< '_ > > = Vec::with_capacity( mcells[ 0 ] );
-      let mut row_descriptors : Vec<  RowDescriptor  > = Vec::with_capacity( mcells[ 1 ] );
-
-      let mut data : Vec< Vec< ( Cow< 'data, str >, [ usize ; 2 ] ) > > = Vec::new();
-      let mut irow : usize = 0;
-      let filter_col_need_args = filter_col.need_args();
-      // let filter_row_need_args = filter_row.need_args();
-
-      let mut row_add = | row_data : Vec< Cow< 'data, str > >, typ : LineType |
-      {
-
-        irow = row_descriptors.len();
-        let vis = true;
-        let height = 1;
-        let mut row = RowDescriptor { height, typ, vis, irow };
-        let mut ncol = 0;
-        let mut ncol_vis = 0;
-
-        let fields : Vec< ( Cow< 'data, str >, [ usize ; 2 ] ) > = row_data
-        .into_iter()
-        .enumerate()
-        .filter_map
-        (
-          | ( ikey, val ) |
-          {
-            let key = &column_names[ ikey ];
-            let l = col_descriptors.len();
-
-            ncol += 1;
-
-            if filter_col_need_args
-            {
-              if !filter_col.filter_col( key.as_ref() )
-              {
-                return None;
-              }
-            }
-            else
-            {
-              if !filter_col.filter_col( "" )
-              {
-                return None;
-              }
-            }
-
-            ncol_vis += 1;
-
-            let sz = string::size( &val );
-
-            key_to_ikey
-            .entry( key.clone() )
-            .and_modify( | icol |
-            {
-              let col = &mut col_descriptors[ *icol ];
-              col.width = col.width.max( sz[ 0 ] );
-              col.label = "";
-            })
-            .or_insert_with( ||
-            {
-              let icol = l;
-              let width = sz[ 0 ];
-              let col = ColDescriptor { width, icol, label : "" };
-              col_descriptors.push( col );
-              icol
-            });
-
-            row.height = row.height.max( sz[ 1 ] );
-            return Some( ( val, sz ) );
-          }
-        )
-        .collect();
-
-        mcells[ 0 ] = mcells[ 0 ].max( ncol );
-        mcells_vis[ 0 ] = mcells_vis[ 0 ].max( ncol_vis );
-
-        row.vis = filter_row.filter_row( typ, irow, &fields );
-        if row.vis
-        {
-          mcells_vis[ 1 ] += 1;
-        }
-        mcells[ 1 ] += 1;
-
-        row_descriptors.push( row );
-        data.push( fields );
-
-      };
-
-      // process header first
-
-      if has_header
-      {
-        row_add( column_names.clone(), LineType::Header );
-      }
-
-      // Collect rows
-      //                           key,       string,           size,
-      for row in rows
-      {
-        // assert!( row.cells().len() <= usize::MAX, "Row of a table has too many cells" );
-
-        row_add( row, LineType::Regular );
-      }
-
-      // calculate size in chars
-
-      mchars[ 0 ] = col_descriptors.iter().fold( 0, | acc, col | acc + col.width );
-      mchars[ 1 ] = row_descriptors.iter().fold( 0, | acc, row | acc + if row.vis { row.height } else { 0 } );
-
-      let mut x = InputExtract::< '_ >
-      {
-        mcells,
-        mcells_vis,
-        mchars,
-        col_descriptors,
-        row_descriptors,
-        data,
-        has_header,
-      };
-
-      if x.data.len() > 0
-      {
-        for icol in 0 .. x.col_descriptors.len()
-        {
-          x.col_descriptors[ icol ].label = x.data[ 0 ][ icol ].0.as_ref();
-        }
-      }
-
-      return callback( &x );
-    }
-
-  }
-=======
   /// Returns an iterator over the row descriptors, skipping the header if present.
   ///
   /// This function provides an iterator that yields each row descriptor along with its index.
@@ -872,7 +578,6 @@
  }
 
  }
->>>>>>> 2840b88f
 
 }
 
