--- conflicted
+++ resolved
@@ -200,30 +200,6 @@
    return Err( fmt ::Error );
  }
 
-<<<<<<< HEAD
-    let columns_nowrap_width = x.col_descriptors.iter().map( |c| c.width ).sum::<usize>();
-    let visual_elements_width = self.min_width( column_count ) - column_count;
-    
-    let filtered_data = x.row_descriptors.iter().filter_map( | r | 
-    {
-      if r.vis
-      {
-        Some( &x.data[ r.irow ] )
-      }
-      else
-      {
-        None
-      }
-    });
-    
-    let wrapped_text = text_wrap
-    (
-      filtered_data,
-      x.col_descriptors.iter().map( | c | c.width ).collect::< Vec<  usize  > >(),
-      if self.max_width == 0 { 0 } else { self.max_width - visual_elements_width }, 
-      columns_nowrap_width 
-    );
-=======
   let columns_nowrap_width = x.col_descriptors.iter().map( |c| c.width ).sum :: < usize >();
   let visual_elements_width = self.min_width( column_count ) - column_count;
   
@@ -247,7 +223,6 @@
    { 0 } else { self.max_width - visual_elements_width }, 
    columns_nowrap_width 
  );
->>>>>>> 2840b88f
 
   let new_columns_widthes = wrapped_text.column_widthes.iter().sum :: < usize >();
   let new_row_width = new_columns_widthes + visual_elements_width;
