#[ allow( unused_imports ) ]
#[ allow( dead_code ) ]
#[ allow( unused_variables ) ]
<<<<<<< HEAD
use test_tools::prelude::*;

// Test for UnitStruct - commented out since New derive is not available
// #[ test ]
// fn test_unit_struct()
// {
//   let instance = UnitStruct::new();
//   // No fields to assert, just ensure it compiles and can be constructed
// }

// Test for TupleStruct1 - commented out until New derive supports tuple structs
// #[ test ]
// fn test_tuple_struct1()
// {
//   let instance = TupleStruct1::new( 123 );
//   assert_eq!( instance.0, 123 );
// }

// Test for TupleStruct2 - commented out until New derive supports tuple structs
// #[ test ]
// fn test_tuple_struct2()
// {
//   let instance = TupleStruct2::new( 123, 456 );
//   assert_eq!( instance.0, 123 );
//   assert_eq!( instance.1, 456 );
// }

// Test for NamedStruct1 - commented out since New derive is not available
// #[ test ]
// fn test_named_struct1()
// {
//   let instance = NamedStruct1::new( 789 );
//   assert_eq!( instance.field1, 789 );
// }

=======
use test_tools :: *;

// Test for UnitStruct - commented out since New derive is not available
// #[ test ]
// fn test_unit_struct()
// {
//   let instance = UnitStruct ::new();
//   // No fields to assert, just ensure it compiles and can be constructed
// }

// Test for TupleStruct1 - commented out until New derive supports tuple structs
// #[ test ]
// fn test_tuple_struct1()
// {
//   let instance = TupleStruct1 ::new( 123 );
//   assert_eq!( instance.0, 123 );
// }

// Test for TupleStruct2 - commented out until New derive supports tuple structs
// #[ test ]
// fn test_tuple_struct2()
// {
//   let instance = TupleStruct2 ::new( 123, 456 );
//   assert_eq!( instance.0, 123 );
//   assert_eq!( instance.1, 456 );
// }

// Test for NamedStruct1 - commented out since New derive is not available
// #[ test ]
// fn test_named_struct1()
// {
//   let instance = NamedStruct1 ::new( 789 );
//   assert_eq!( instance.field1, 789 );
// }

>>>>>>> 2840b88f
// Test for NamedStruct2 - commented out since New derive is not available
// #[ test ]
// fn test_named_struct2()
// {
<<<<<<< HEAD
//   let instance = NamedStruct2::new( 10, 20 );
=======
//   let instance = NamedStruct2 ::new( 10, 20 );
>>>>>>> 2840b88f
//   assert_eq!( instance.field1, 10 );
//   assert_eq!( instance.field2, 20 );
// }<|MERGE_RESOLUTION|>--- conflicted
+++ resolved
@@ -1,43 +1,6 @@
 #[ allow( unused_imports ) ]
 #[ allow( dead_code ) ]
 #[ allow( unused_variables ) ]
-<<<<<<< HEAD
-use test_tools::prelude::*;
-
-// Test for UnitStruct - commented out since New derive is not available
-// #[ test ]
-// fn test_unit_struct()
-// {
-//   let instance = UnitStruct::new();
-//   // No fields to assert, just ensure it compiles and can be constructed
-// }
-
-// Test for TupleStruct1 - commented out until New derive supports tuple structs
-// #[ test ]
-// fn test_tuple_struct1()
-// {
-//   let instance = TupleStruct1::new( 123 );
-//   assert_eq!( instance.0, 123 );
-// }
-
-// Test for TupleStruct2 - commented out until New derive supports tuple structs
-// #[ test ]
-// fn test_tuple_struct2()
-// {
-//   let instance = TupleStruct2::new( 123, 456 );
-//   assert_eq!( instance.0, 123 );
-//   assert_eq!( instance.1, 456 );
-// }
-
-// Test for NamedStruct1 - commented out since New derive is not available
-// #[ test ]
-// fn test_named_struct1()
-// {
-//   let instance = NamedStruct1::new( 789 );
-//   assert_eq!( instance.field1, 789 );
-// }
-
-=======
 use test_tools :: *;
 
 // Test for UnitStruct - commented out since New derive is not available
@@ -73,16 +36,11 @@
 //   assert_eq!( instance.field1, 789 );
 // }
 
->>>>>>> 2840b88f
 // Test for NamedStruct2 - commented out since New derive is not available
 // #[ test ]
 // fn test_named_struct2()
 // {
-<<<<<<< HEAD
-//   let instance = NamedStruct2::new( 10, 20 );
-=======
 //   let instance = NamedStruct2 ::new( 10, 20 );
->>>>>>> 2840b88f
 //   assert_eq!( instance.field1, 10 );
 //   assert_eq!( instance.field2, 20 );
 // }