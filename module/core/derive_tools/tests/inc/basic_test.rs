#![allow(unused_imports)]
use super :: *;
use super ::derives :: { tests_impls, tests_index };
use super ::derives ::a_id;

//

tests_impls! {

  #[ cfg( all( feature = "derive_from", feature = "derive_inner_from", feature = "derive_display", feature = "derive_from_str" ) ) ]
  fn samples()
  {
<<<<<<< HEAD
    use crate::the_module::*;

    #[ derive( // From, // InnerFrom,
Display, FromStr, PartialEq, Debug ) ]
    #[ display( "{a}-{b}" ) ]
    struct Struct1
    {
      a : i32,
      b : i32,
    }

    // derived InnerFrom - commented out until derive issues are resolved
    // let src = Struct1 { a : 1, b : 3 };
    // let got : ( i32, i32 ) = src.into();
    // let exp = ( 1, 3 );
    // assert_eq!( got, exp );

    // derived From - commented out until derive issues are resolved
    // let src : Struct1 = ( 1, 3 ).into();
    // let got : ( i32, i32 ) = src.into();
    // let exp = ( 1, 3 );
    // assert_eq!( got, exp );

    // derived Display
    let src = Struct1 { a : 1, b : 3 };
    let got = format!( "{}", src );
    let exp = "1-3";
    println!( "{}", got );
    assert_eq!( got, exp );

    // derived FromStr
    use std::str::FromStr;
    let src = Struct1::from_str( "1-3" );
    let exp = Ok( Struct1 { a : 1, b : 3 } );
    assert_eq!( src, exp );
  }
=======
  use crate ::the_module :: *;

  #[ derive( // From, // InnerFrom,
Display, FromStr, PartialEq, Debug ) ]
  #[ display( "{a}-{b}" ) ]
  struct Struct1
  {
   a: i32,
   b: i32,
 }

  // derived InnerFrom - commented out until derive issues are resolved
  // let src = Struct1 { a: 1, b: 3 };
  // let got: ( i32, i32 ) = src.into();
  // let exp = ( 1, 3 );
  // assert_eq!( got, exp );

  // derived From - commented out until derive issues are resolved
  // let src: Struct1 = ( 1, 3 ).into();
  // let got: ( i32, i32 ) = src.into();
  // let exp = ( 1, 3 );
  // assert_eq!( got, exp );

  // derived Display
  let src = Struct1 { a: 1, b: 3 };
  let got = format!( "{}", src );
  let exp = "1-3";
  println!( "{}", got );
  assert_eq!( got, exp );

  // derived FromStr
  use std ::str ::FromStr;
  let src = Struct1 ::from_str( "1-3" );
  let exp = Ok( Struct1 { a: 1, b: 3 } );
  assert_eq!( src, exp );
 }
>>>>>>> 63943676

  //

  #[ cfg( all( feature = "derive_from", feature = "derive_inner_from", feature = "derive_display" ) ) ]
  fn basic()
  {
<<<<<<< HEAD
    use crate::the_module::*;

    #[ derive( // From, // InnerFrom,
Display ) ]
    #[ display( "{a}-{b}" ) ]
    struct Struct1
    {
      a : i32,
      b : i32,
    }

    // let src = Struct1 { a : 1, b : 3 };
    // let got : ( i32, i32 ) = src.into();
    // let exp = ( 1, 3 );
    // a_id!( got, exp );

    let src = Struct1 { a : 1, b : 3 };
    let got = format!( "{}", src );
    let exp = "1-3";
    a_id!( got, exp );
  }
=======
  use crate ::the_module :: *;

  #[ derive( // From, // InnerFrom,
Display ) ]
  #[ display( "{a}-{b}" ) ]
  struct Struct1
  {
   a: i32,
   b: i32,
 }

  // let src = Struct1 { a: 1, b: 3 };
  // let got: ( i32, i32 ) = src.into();
  // let exp = ( 1, 3 );
  // a_id!( got, exp );

  let src = Struct1 { a: 1, b: 3 };
  let got = format!( "{}", src );
  let exp = "1-3";
  a_id!( got, exp );
 }
>>>>>>> 63943676

  //

  #[ cfg( all( feature = "strum", feature = "derive_strum" ) ) ]
  fn enum_with_strum()
  {
  use strum :: { EnumIter, IntoEnumIterator };

  #[ derive( EnumIter, Debug, PartialEq ) ]
  enum Foo
  {
   Bar,
   Baz
 }

  let mut iter = Foo ::iter();
  a_id!( iter.next(), Some( Foo ::Bar ) );
  a_id!( iter.next(), Some( Foo ::Baz ) );
 }
}

//

tests_index! {
  samples,
  basic,
  enum_with_strum,
}<|MERGE_RESOLUTION|>--- conflicted
+++ resolved
@@ -10,44 +10,6 @@
   #[ cfg( all( feature = "derive_from", feature = "derive_inner_from", feature = "derive_display", feature = "derive_from_str" ) ) ]
   fn samples()
   {
-<<<<<<< HEAD
-    use crate::the_module::*;
-
-    #[ derive( // From, // InnerFrom,
-Display, FromStr, PartialEq, Debug ) ]
-    #[ display( "{a}-{b}" ) ]
-    struct Struct1
-    {
-      a : i32,
-      b : i32,
-    }
-
-    // derived InnerFrom - commented out until derive issues are resolved
-    // let src = Struct1 { a : 1, b : 3 };
-    // let got : ( i32, i32 ) = src.into();
-    // let exp = ( 1, 3 );
-    // assert_eq!( got, exp );
-
-    // derived From - commented out until derive issues are resolved
-    // let src : Struct1 = ( 1, 3 ).into();
-    // let got : ( i32, i32 ) = src.into();
-    // let exp = ( 1, 3 );
-    // assert_eq!( got, exp );
-
-    // derived Display
-    let src = Struct1 { a : 1, b : 3 };
-    let got = format!( "{}", src );
-    let exp = "1-3";
-    println!( "{}", got );
-    assert_eq!( got, exp );
-
-    // derived FromStr
-    use std::str::FromStr;
-    let src = Struct1::from_str( "1-3" );
-    let exp = Ok( Struct1 { a : 1, b : 3 } );
-    assert_eq!( src, exp );
-  }
-=======
   use crate ::the_module :: *;
 
   #[ derive( // From, // InnerFrom,
@@ -84,36 +46,12 @@
   let exp = Ok( Struct1 { a: 1, b: 3 } );
   assert_eq!( src, exp );
  }
->>>>>>> 63943676
 
   //
 
   #[ cfg( all( feature = "derive_from", feature = "derive_inner_from", feature = "derive_display" ) ) ]
   fn basic()
   {
-<<<<<<< HEAD
-    use crate::the_module::*;
-
-    #[ derive( // From, // InnerFrom,
-Display ) ]
-    #[ display( "{a}-{b}" ) ]
-    struct Struct1
-    {
-      a : i32,
-      b : i32,
-    }
-
-    // let src = Struct1 { a : 1, b : 3 };
-    // let got : ( i32, i32 ) = src.into();
-    // let exp = ( 1, 3 );
-    // a_id!( got, exp );
-
-    let src = Struct1 { a : 1, b : 3 };
-    let got = format!( "{}", src );
-    let exp = "1-3";
-    a_id!( got, exp );
-  }
-=======
   use crate ::the_module :: *;
 
   #[ derive( // From, // InnerFrom,
@@ -135,7 +73,6 @@
   let exp = "1-3";
   a_id!( got, exp );
  }
->>>>>>> 63943676
 
   //
 
