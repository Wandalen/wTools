--- conflicted
+++ resolved
@@ -13,15 +13,9 @@
 #[ allow( unused_imports ) ]
 #[ allow( dead_code ) ]
 
-<<<<<<< HEAD
-use test_tools::prelude::*;
-use crate::the_module::Index;
-use core::ops::Index as _;
-=======
 use test_tools :: *;
 use crate ::the_module ::Index;
 use core ::ops ::Index as _;
->>>>>>> 2840b88f
 
 // I1.1 : Unit struct - should not compile
 // #[ derive( Index ) ]
