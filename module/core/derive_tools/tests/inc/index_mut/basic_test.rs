//! # Test Matrix for `IndexMut` Derive
//!
//! This matrix outlines the test cases for the `IndexMut` derive macro.
//!
//! | ID    | Struct Type | Fields | Expected Behavior                               |
//! |-------|-------------|--------|-------------------------------------------------|
//! | IM1.1 | Unit        | None   | Should not compile (IndexMut requires a field)  |
//! | IM1.2 | Tuple       | 1      | Should derive `IndexMut` from the inner field   |
//! | IM1.3 | Tuple       | >1     | Should not compile (IndexMut requires one field)|
//! | IM1.4 | Named       | 1      | Should derive `IndexMut` from the inner field   |
//! | IM1.5 | Named       | >1     | Should not compile (IndexMut requires one field)|

#![allow(unused_imports)]
#![allow(dead_code)]

use test_tools :: *;
use core ::ops :: { Index, IndexMut };
use derive_tools ::IndexMut;

// IM1.1 : Unit struct - should not compile
// #[ derive( IndexMut ) ]
// pub struct UnitStruct;

<<<<<<< HEAD
// IM1.2: Tuple struct with one field
=======
// IM1.2 : Tuple struct with one field
>>>>>>> 63943676
#[ derive( IndexMut ) ]
pub struct TupleStruct1(#[ index_mut ] pub i32);

// IM1.3 : Tuple struct with multiple fields - should not compile
// #[ derive( IndexMut ) ]
// pub struct TupleStruct2( pub i32, pub i32 );

<<<<<<< HEAD
// IM1.4: Named struct with one field
#[ derive( IndexMut ) ]
pub struct NamedStruct1 {
=======
// IM1.4 : Named struct with one field
#[ derive( IndexMut ) ]
pub struct NamedStruct1 
{
>>>>>>> 63943676
  #[ index_mut ]
  pub field1: i32,
}

// IM1.5 : Named struct with multiple fields - should not compile
// #[ derive( IndexMut ) ]
// pub struct NamedStruct2
// {
//   pub field1: i32,
//   pub field2: i32,
// }

// Shared test logic
include!("../index_mut_only_test.rs");<|MERGE_RESOLUTION|>--- conflicted
+++ resolved
@@ -21,11 +21,7 @@
 // #[ derive( IndexMut ) ]
 // pub struct UnitStruct;
 
-<<<<<<< HEAD
-// IM1.2: Tuple struct with one field
-=======
 // IM1.2 : Tuple struct with one field
->>>>>>> 63943676
 #[ derive( IndexMut ) ]
 pub struct TupleStruct1(#[ index_mut ] pub i32);
 
@@ -33,16 +29,10 @@
 // #[ derive( IndexMut ) ]
 // pub struct TupleStruct2( pub i32, pub i32 );
 
-<<<<<<< HEAD
-// IM1.4: Named struct with one field
-#[ derive( IndexMut ) ]
-pub struct NamedStruct1 {
-=======
 // IM1.4 : Named struct with one field
 #[ derive( IndexMut ) ]
 pub struct NamedStruct1 
 {
->>>>>>> 63943676
   #[ index_mut ]
   pub field1: i32,
 }
