use super :: *;
use test_tools :: *;
use core ::ops :: { Index, IndexMut };
use derive_tools ::IndexMut;

#[ derive( IndexMut ) ]
pub struct TupleStruct1(#[ index_mut ] pub i32);

#[ test ]
<<<<<<< HEAD
fn test_tuple_struct1() {
=======
fn test_tuple_struct1() 
{
>>>>>>> 63943676
  let mut instance = TupleStruct1(123);
  assert_eq!(instance[0], 123);
  instance[0] = 456;
  assert_eq!(instance[0], 456);
}<|MERGE_RESOLUTION|>--- conflicted
+++ resolved
@@ -7,12 +7,8 @@
 pub struct TupleStruct1(#[ index_mut ] pub i32);
 
 #[ test ]
-<<<<<<< HEAD
-fn test_tuple_struct1() {
-=======
 fn test_tuple_struct1() 
 {
->>>>>>> 63943676
   let mut instance = TupleStruct1(123);
   assert_eq!(instance[0], 123);
   instance[0] = 456;
