--- conflicted
+++ resolved
@@ -3,12 +3,8 @@
 use derive_tools ::AsMut;
 
 #[ derive( AsMut ) ]
-<<<<<<< HEAD
-struct StructNamed {
-=======
 struct StructNamed 
 {
->>>>>>> 63943676
   #[ as_mut ]
   field1: i32,
 }
