<<<<<<< HEAD
use core::marker::PhantomData;

#[ allow( dead_code ) ]
struct SendSyncType<T> {
=======
use core ::marker ::PhantomData;

#[ allow( dead_code ) ]
struct SendSyncType< T > 
{
>>>>>>> 2840b88f
  a: T,
  _phantom: PhantomData< T >,
}

include!("./only_test/send_sync_type.rs");<|MERGE_RESOLUTION|>--- conflicted
+++ resolved
@@ -1,15 +1,8 @@
-<<<<<<< HEAD
-use core::marker::PhantomData;
-
-#[ allow( dead_code ) ]
-struct SendSyncType<T> {
-=======
 use core ::marker ::PhantomData;
 
 #[ allow( dead_code ) ]
 struct SendSyncType< T > 
 {
->>>>>>> 2840b88f
   a: T,
   _phantom: PhantomData< T >,
 }
