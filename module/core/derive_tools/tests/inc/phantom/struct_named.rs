--- conflicted
+++ resolved
@@ -10,13 +10,8 @@
 #![allow(unused_imports)]
 #![allow(dead_code)]
 
-<<<<<<< HEAD
-use test_tools::prelude::*;
-use core::marker::PhantomData;
-=======
 use test_tools :: *;
 use core ::marker ::PhantomData;
->>>>>>> 63943676
 
 // P1.1 : Named struct with one field
 
