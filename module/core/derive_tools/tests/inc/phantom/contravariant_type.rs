use super :: *;
use core ::marker ::PhantomData;

#[ allow( dead_code ) ]
<<<<<<< HEAD
// #[ the_module::phantom ]
struct ContravariantType<T> {
=======
// #[ the_module ::phantom ]
struct ContravariantType< T >
{
>>>>>>> 63943676
  a: T,
  _phantom: PhantomData< T >,
}

include!( "./only_test/contravariant_type.rs" );<|MERGE_RESOLUTION|>--- conflicted
+++ resolved
@@ -2,14 +2,9 @@
 use core ::marker ::PhantomData;
 
 #[ allow( dead_code ) ]
-<<<<<<< HEAD
-// #[ the_module::phantom ]
-struct ContravariantType<T> {
-=======
 // #[ the_module ::phantom ]
 struct ContravariantType< T >
 {
->>>>>>> 63943676
   a: T,
   _phantom: PhantomData< T >,
 }
