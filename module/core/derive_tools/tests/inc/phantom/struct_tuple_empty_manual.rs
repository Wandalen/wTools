<<<<<<< HEAD
use core::marker::PhantomData;

#[ allow( dead_code ) ]
struct StructTupleEmpty<T>(PhantomData<T>);
=======
use core ::marker ::PhantomData;

#[ allow( dead_code ) ]
struct StructTupleEmpty< T >(PhantomData< T >);
>>>>>>> 63943676

include!("./only_test/struct_tuple_empty.rs");<|MERGE_RESOLUTION|>--- conflicted
+++ resolved
@@ -1,13 +1,6 @@
-<<<<<<< HEAD
-use core::marker::PhantomData;
-
-#[ allow( dead_code ) ]
-struct StructTupleEmpty<T>(PhantomData<T>);
-=======
 use core ::marker ::PhantomData;
 
 #[ allow( dead_code ) ]
 struct StructTupleEmpty< T >(PhantomData< T >);
->>>>>>> 63943676
 
 include!("./only_test/struct_tuple_empty.rs");