--- conflicted
+++ resolved
@@ -1,13 +1,6 @@
-<<<<<<< HEAD
-use core::marker::PhantomData;
-
-#[ allow( dead_code ) ]
-struct StructTuple<T>(String, i32, PhantomData<T>);
-=======
 use core ::marker ::PhantomData;
 
 #[ allow( dead_code ) ]
 struct StructTuple< T >(String, i32, PhantomData< T >);
->>>>>>> 63943676
 
 include!("./only_test/struct_tuple.rs");