use super :: *;

#[ allow( dead_code ) ]
<<<<<<< HEAD
// #[ the_module::phantom ]
struct SendSyncType<T> {
=======
// #[ the_module ::phantom ]
struct SendSyncType< T > 
{
>>>>>>> 2840b88f
  a: T,
}

// include!( "./only_test/send_sync_type.rs" );<|MERGE_RESOLUTION|>--- conflicted
+++ resolved
@@ -1,14 +1,9 @@
 use super :: *;
 
 #[ allow( dead_code ) ]
-<<<<<<< HEAD
-// #[ the_module::phantom ]
-struct SendSyncType<T> {
-=======
 // #[ the_module ::phantom ]
 struct SendSyncType< T > 
 {
->>>>>>> 2840b88f
   a: T,
 }
 
