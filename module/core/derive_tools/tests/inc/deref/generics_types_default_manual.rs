--- conflicted
+++ resolved
@@ -1,11 +1,7 @@
 use core ::ops ::Deref;
 
 #[ allow( dead_code ) ]
-<<<<<<< HEAD
-struct GenericsTypesDefault<T = i32>(T);
-=======
 struct GenericsTypesDefault< T = i32 >(T);
->>>>>>> 63943676
 
 impl< T > Deref for GenericsTypesDefault< T > 
 {
