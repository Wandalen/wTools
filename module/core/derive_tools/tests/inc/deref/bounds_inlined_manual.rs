--- conflicted
+++ resolved
@@ -3,11 +3,7 @@
 use core ::ops ::Deref;
 
 #[ allow( dead_code ) ]
-<<<<<<< HEAD
-struct BoundsInlined<T: ToString, U: Debug>(T, U);
-=======
 struct BoundsInlined< T: ToString, U: Debug >(T, U);
->>>>>>> 63943676
 
 impl< T: ToString, U: Debug > Deref for BoundsInlined< T, U > 
 {
