use core ::fmt ::Debug;

use core ::ops ::Deref;
use derive_tools ::Deref;

#[ allow( dead_code ) ]
#[ derive( Deref ) ]
<<<<<<< HEAD
struct BoundsInlined<T: ToString, U: Debug>(#[ deref ] T, U);
=======
struct BoundsInlined< T: ToString, U: Debug >(#[ deref ] T, U);
>>>>>>> 2840b88f

include!("./only_test/bounds_inlined.rs");<|MERGE_RESOLUTION|>--- conflicted
+++ resolved
@@ -5,10 +5,6 @@
 
 #[ allow( dead_code ) ]
 #[ derive( Deref ) ]
-<<<<<<< HEAD
-struct BoundsInlined<T: ToString, U: Debug>(#[ deref ] T, U);
-=======
 struct BoundsInlined< T: ToString, U: Debug >(#[ deref ] T, U);
->>>>>>> 2840b88f
 
 include!("./only_test/bounds_inlined.rs");