--- conflicted
+++ resolved
@@ -25,12 +25,8 @@
 struct MyTuple(i32);
 
 #[ test ]
-<<<<<<< HEAD
-fn basic_tuple_deref() {
-=======
 fn basic_tuple_deref() 
 {
->>>>>>> 2840b88f
   let x = MyTuple(10);
   assert_eq!(*x, 10);
 }