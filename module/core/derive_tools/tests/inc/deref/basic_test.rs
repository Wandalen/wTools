--- conflicted
+++ resolved
@@ -25,12 +25,8 @@
 struct MyTuple(i32);
 
 #[ test ]
-<<<<<<< HEAD
-fn basic_tuple_deref() {
-=======
 fn basic_tuple_deref() 
 {
->>>>>>> 63943676
   let x = MyTuple(10);
   assert_eq!(*x, 10);
 }