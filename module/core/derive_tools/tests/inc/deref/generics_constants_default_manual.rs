use core ::ops ::Deref;

#[ allow( dead_code ) ]
<<<<<<< HEAD
struct GenericsConstantsDefault<const N: usize = 0>(i32);
=======
struct GenericsConstantsDefault< const N: usize = 0 >(i32);
>>>>>>> 63943676

impl< const N: usize > Deref for GenericsConstantsDefault< N > 
{
  type Target = i32;
  fn deref( &self ) -> &Self ::Target 
  {
  &self.0
 }
}

// include!( "./only_test/generics_constants_default.rs" );<|MERGE_RESOLUTION|>--- conflicted
+++ resolved
@@ -1,11 +1,7 @@
 use core ::ops ::Deref;
 
 #[ allow( dead_code ) ]
-<<<<<<< HEAD
-struct GenericsConstantsDefault<const N: usize = 0>(i32);
-=======
 struct GenericsConstantsDefault< const N: usize = 0 >(i32);
->>>>>>> 63943676
 
 impl< const N: usize > Deref for GenericsConstantsDefault< N > 
 {
