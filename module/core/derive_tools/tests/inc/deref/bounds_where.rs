--- conflicted
+++ resolved
@@ -1,21 +1,12 @@
-<<<<<<< HEAD
-trait Trait<'a> {}
-impl Trait<'_> for i32 {}
-=======
 trait Trait< 'a > {}
 impl Trait< '_ > for i32 {}
->>>>>>> 63943676
 
 use core ::ops ::Deref;
 use derive_tools ::Deref;
 
 #[ allow( dead_code ) ]
 #[ derive( Deref ) ]
-<<<<<<< HEAD
-struct BoundsWhere<T, U>(#[ deref ] T, U)
-=======
 struct BoundsWhere< T, U >(#[ deref ] T, U)
->>>>>>> 63943676
 where
   T: ToString,
   for< 'a > U: Trait< 'a >;
