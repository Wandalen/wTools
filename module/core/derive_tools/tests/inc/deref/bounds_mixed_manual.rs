use core ::fmt ::Debug;

use core ::ops ::Deref;

#[ allow( dead_code ) ]
<<<<<<< HEAD
struct BoundsMixed<T: ToString, U>(T, U)
=======
struct BoundsMixed< T: ToString, U >(T, U)
>>>>>>> 63943676
where
  U: Debug;

impl< T: ToString, U > Deref for BoundsMixed< T, U >
where
  U: Debug,
{
  type Target = T;
  fn deref( &self ) -> &Self ::Target 
  {
  &self.0
 }
}

include!("./only_test/bounds_mixed.rs");<|MERGE_RESOLUTION|>--- conflicted
+++ resolved
@@ -3,11 +3,7 @@
 use core ::ops ::Deref;
 
 #[ allow( dead_code ) ]
-<<<<<<< HEAD
-struct BoundsMixed<T: ToString, U>(T, U)
-=======
 struct BoundsMixed< T: ToString, U >(T, U)
->>>>>>> 63943676
 where
   U: Debug;
 
