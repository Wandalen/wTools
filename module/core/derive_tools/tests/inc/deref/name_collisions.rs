--- conflicted
+++ resolved
@@ -14,12 +14,8 @@
 
 #[ allow( dead_code ) ]
 #[ derive( Deref ) ]
-<<<<<<< HEAD
-struct NameCollisions {
-=======
 struct NameCollisions 
 {
->>>>>>> 63943676
   #[ deref ]
   a: i32,
   b: String,
