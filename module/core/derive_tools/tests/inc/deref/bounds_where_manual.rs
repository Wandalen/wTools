--- conflicted
+++ resolved
@@ -1,19 +1,10 @@
-<<<<<<< HEAD
-trait Trait<'a> {}
-impl Trait<'_> for i32 {}
-=======
 trait Trait< 'a > {}
 impl Trait< '_ > for i32 {}
->>>>>>> 2840b88f
 
 use core ::ops ::Deref;
 
 #[ allow( dead_code ) ]
-<<<<<<< HEAD
-struct BoundsWhere<T, U>(T, U)
-=======
 struct BoundsWhere< T, U >(T, U)
->>>>>>> 2840b88f
 where
   T: ToString,
   for< 'a > U: Trait< 'a >;
