--- conflicted
+++ resolved
@@ -5,11 +5,7 @@
 
 #[ allow( dead_code ) ]
 #[ derive( Deref ) ]
-<<<<<<< HEAD
-struct BoundsMixed<T: ToString, U>(#[ deref ] T, U)
-=======
 struct BoundsMixed< T: ToString, U >(#[ deref ] T, U)
->>>>>>> 63943676
 where
   U: Debug;
 
