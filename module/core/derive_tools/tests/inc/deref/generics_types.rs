use core ::ops ::Deref;
use derive_tools ::Deref;

#[ allow( dead_code ) ]
#[ derive( Deref ) ]
<<<<<<< HEAD
struct GenericsTypes<T>(T);
=======
struct GenericsTypes< T >(T);
>>>>>>> 2840b88f

include!("./only_test/generics_types.rs");<|MERGE_RESOLUTION|>--- conflicted
+++ resolved
@@ -3,10 +3,6 @@
 
 #[ allow( dead_code ) ]
 #[ derive( Deref ) ]
-<<<<<<< HEAD
-struct GenericsTypes<T>(T);
-=======
 struct GenericsTypes< T >(T);
->>>>>>> 2840b88f
 
 include!("./only_test/generics_types.rs");