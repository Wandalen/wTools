--- conflicted
+++ resolved
@@ -3,10 +3,6 @@
 
 #[ allow( dead_code ) ]
 #[ derive( Deref ) ]
-<<<<<<< HEAD
-struct GenericsTypes<T>(T);
-=======
 struct GenericsTypes< T >(T);
->>>>>>> 63943676
 
 include!("./only_test/generics_types.rs");