--- conflicted
+++ resolved
@@ -1,11 +1,6 @@
 #![allow(unused_imports)]
-<<<<<<< HEAD
-use super::*;
-use crate::the_module::{AsMut, AsRef, Deref, DerefMut, From, Index, IndexMut, InnerFrom, Not, New};
-=======
 use super :: *;
 use crate ::the_module :: { AsMut, AsRef, Deref, DerefMut, From, Index, IndexMut, InnerFrom, Not, New };
->>>>>>> 2840b88f
 
 #[ derive( Debug, Clone, Copy, PartialEq, Default, From, Deref, DerefMut, AsRef, AsMut ) ]
 pub struct IsTransparent(bool);
