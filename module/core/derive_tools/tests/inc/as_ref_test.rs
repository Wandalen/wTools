//! ## Test Matrix for `AsRef`
//!
//! | ID   | Struct Type        | Implementation | Expected Behavior                                       | Test File                   |
//! |------|--------------------|----------------|---------------------------------------------------------|-----------------------------|
//! | T3.1 | Tuple struct (1 field) | `#[ derive( AsRef ) ]` | `.as_ref()` returns a reference to the inner field. | `as_ref_test.rs`            |
//! | T3.2 | Tuple struct (1 field) | Manual `impl`  | `.as_ref()` returns a reference to the inner field. | `as_ref_manual_test.rs`     |
use test_tools ::a_id;
use crate ::the_module;
use super :: *;

// use diagnostics_tools ::prelude :: *;
// use derives :: *;

<<<<<<< HEAD
#[ derive( Debug, Clone, Copy, PartialEq, the_module::AsRef ) ]
=======
#[ derive( Debug, Clone, Copy, PartialEq, the_module ::AsRef ) ]
#[ allow( dead_code ) ]
>>>>>>> 2840b88f
pub struct IsTransparent(bool);

include!("./only_test/as_ref.rs");<|MERGE_RESOLUTION|>--- conflicted
+++ resolved
@@ -11,12 +11,8 @@
 // use diagnostics_tools ::prelude :: *;
 // use derives :: *;
 
-<<<<<<< HEAD
-#[ derive( Debug, Clone, Copy, PartialEq, the_module::AsRef ) ]
-=======
 #[ derive( Debug, Clone, Copy, PartialEq, the_module ::AsRef ) ]
 #[ allow( dead_code ) ]
->>>>>>> 2840b88f
 pub struct IsTransparent(bool);
 
 include!("./only_test/as_ref.rs");