use super::*;

// = import tests of clone_dyn

#[ cfg( feature = "derive_clone_dyn" ) ]
#[ path = "../../../../../module/core/clone_dyn/tests/inc/mod.rs" ]
mod clone_dyn_test;

// = import tests of variadic_from

#[ cfg( any( feature = "derive_variadic_from", feature = "type_variadic_from" ) ) ]
#[ path = "../../../../../module/core/variadic_from/tests/inc/mod.rs" ]
mod variadic_from_test;

// = own tests

mod all_manual_test;
#[ cfg
(
<<<<<<< HEAD
  all
  (
    feature = "derive_as_mut",
    feature = "derive_as_ref",
    feature = "derive_deref",
    feature = "derive_deref_mut",
    feature = "derive_from",
    feature = "derive_inner_from",
        feature = "derive_phantom"
  )
=======
	all
	(
		feature = "derive_as_mut",
		feature = "derive_as_ref",
		feature = "derive_deref",
		feature = "derive_deref_mut",
		feature = "derive_from",
		feature = "derive_inner_from",
    feature = "derive_phantom",
	)
>>>>>>> d5c24997
)]
mod all_test;

mod basic_test;

mod as_mut_manual_test;
#[ cfg( feature = "derive_as_mut" ) ]
mod as_mut_test;

mod as_ref_manual_test;
#[ cfg( feature = "derive_as_ref" ) ]
mod as_ref_test;

#[ cfg( feature = "derive_deref" ) ]
#[ path = "deref" ]
mod deref_tests
{
  #[ allow( unused_imports ) ]
  use super::*;

  //

  mod basic_test;
  mod basic_manual_test;

  //

  mod struct_unit;
  mod struct_unit_manual;
  mod struct_tuple;
  mod struct_tuple_manual;
  mod struct_tuple_empty;
  mod struct_tuple_empty_manual;
  mod struct_named;
  mod struct_named_manual;
  mod struct_named_empty;
  mod struct_named_empty_manual;

  mod enum_unit;
  mod enum_unit_manual;
  mod enum_tuple;
  mod enum_tuple_manual;
  mod enum_tuple_empty;
  mod enum_tuple_empty_manual;
  mod enum_named;
  mod enum_named_manual;
  mod enum_named_empty;
  mod enum_named_empty_manual;

  //

  mod generics_lifetimes;
  mod generics_lifetimes_manual;

  mod generics_types;
  mod generics_types_manual;
  mod generics_types_default;
  mod generics_types_default_manual;

  mod generics_constants;
  mod generics_constants_manual;
  mod generics_constants_default;
  mod generics_constants_default_manual;

  //

  mod bounds_inlined;
  mod bounds_inlined_manual;
  mod bounds_where;
  mod bounds_where_manual;
  mod bounds_mixed;
  mod bounds_mixed_manual;

  //

  mod name_collisions;
}

#[ cfg( feature = "derive_deref_mut" ) ]
#[ path = "deref_mut" ]
mod deref_mut_tests
{
  #[ allow( unused_imports ) ]
  use super::*;

  //

  mod basic_test;
  mod basic_manual_test;

  //

  mod struct_tuple;
  mod struct_tuple_manual;
  mod struct_named;
  mod struct_named_manual;

  mod enum_tuple;
  mod enum_tuple_manual;
  mod enum_named;
  mod enum_named_manual;

  //

  mod generics_lifetimes;
  mod generics_lifetimes_manual;

  mod generics_types;
  mod generics_types_manual;
  mod generics_types_default;
  mod generics_types_default_manual;

  mod generics_constants;
  mod generics_constants_manual;
  mod generics_constants_default;
  mod generics_constants_default_manual;

  //

  mod bounds_inlined;
  mod bounds_inlined_manual;
  mod bounds_where;
  mod bounds_where_manual;
  mod bounds_mixed;
  mod bounds_mixed_manual;

  //

  mod name_collisions;
}

#[ cfg( feature = "derive_new" ) ]
#[ path = "new" ]
mod new_tests
{
  #[ allow( unused_imports ) ]
  use super::*;

  // qqq : for each branch add generic test

  //

  mod basic_manual_test;
  mod basic_test;
  mod unit_manual_test;
  mod unit_test;
  mod named_manual_test;
  mod named_test;
  mod multiple_named_manual_test;
  mod multiple_named_test;
  mod multiple_unnamed_manual_test;
  // mod multiple_unnamed_test;
  // xxx : continue

  //

}

#[ cfg( feature = "derive_from" ) ]
#[ path = "from" ]
mod from_tests
{
  #[ allow( unused_imports ) ]
  use super::*;

  // qqq : for each branch add generic test

  //

  mod basic_test;
  mod basic_manual_test;

  //

  mod named_test;
  mod named_manual_test;

  mod multiple_named_manual_test;
  mod multiple_unnamed_manual_test;
  mod unit_manual_test;
  mod multiple_named_test;
  mod unit_test;
  mod multiple_unnamed_test;

  mod variants_manual;
  mod variants_derive;

  mod variants_duplicates_all_off;
  mod variants_duplicates_some_off;
  mod variants_duplicates_some_off_default_off;

  mod variants_generics;
  mod variants_generics_where;
  mod variants_collisions;
}

#[ cfg( feature = "derive_inner_from" ) ]
#[ path = "inner_from" ]
mod inner_from_tests
{
  #[ allow( unused_imports ) ]
  use super::*;

  //

  mod basic_test;
  mod basic_manual_test;

  //

  mod unit_test;
  mod named_manual_test;
  mod multiple_named_manual_test;
  mod unit_manual_test;
  mod named_test;
  mod multiple_named_test;
  mod multiple_unnamed_manual_test;
  mod multiple_unnamed_test;

}

#[ cfg( feature = "derive_phantom" ) ]
#[ path = "phantom" ]
mod phantom_tests
{
  #[ allow( unused_imports ) ]
  use super::*;

  mod struct_named;
  mod struct_named_manual;
  mod struct_named_empty;
  mod struct_named_empty_manual;
  mod struct_tuple;
  mod struct_tuple_manual;
  mod struct_tuple_empty;
  mod struct_tuple_empty_manual;
  mod struct_unit_to_tuple;
  mod struct_unit_to_tuple_manual;
  mod bounds_inlined;
  mod bounds_inlined_manual;
  mod bounds_mixed;
  mod bounds_mixed_manual;
  mod bounds_where;
  mod bounds_where_manual;
  mod name_collisions;
  mod covariant_type;
  mod covariant_type_manual;
  mod contravariant_type;
  mod contravariant_type_manual;
  mod send_sync_type;
  mod send_sync_type_manual;
  #[ test_tools::nightly ]
  #[ test ]
  fn phantom_trybuild()
  {

    println!( "current_dir : {:?}", std::env::current_dir().unwrap() );
    let t = test_tools::compiletime::TestCases::new();

    t.compile_fail( "tests/inc/phantom/compiletime/enum.rs" );
    t.compile_fail( "tests/inc/phantom/compiletime/invariant_type.rs" );
  }
}<|MERGE_RESOLUTION|>--- conflicted
+++ resolved
@@ -17,7 +17,6 @@
 mod all_manual_test;
 #[ cfg
 (
-<<<<<<< HEAD
   all
   (
     feature = "derive_as_mut",
@@ -26,20 +25,8 @@
     feature = "derive_deref_mut",
     feature = "derive_from",
     feature = "derive_inner_from",
-        feature = "derive_phantom"
+    feature = "derive_phantom"
   )
-=======
-	all
-	(
-		feature = "derive_as_mut",
-		feature = "derive_as_ref",
-		feature = "derive_deref",
-		feature = "derive_deref_mut",
-		feature = "derive_from",
-		feature = "derive_inner_from",
-    feature = "derive_phantom",
-	)
->>>>>>> d5c24997
 )]
 mod all_test;
 
