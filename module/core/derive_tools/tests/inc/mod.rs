--- conflicted
+++ resolved
@@ -25,12 +25,8 @@
 		feature = "derive_deref_mut",
 		feature = "derive_from",
 		feature = "derive_inner_from",
-<<<<<<< HEAD
     feature = "derive_not",
-        feature = "derive_phantom"
-=======
-    feature = "derive_phantom",
->>>>>>> d5c24997
+    feature = "derive_phantom"
 	)
 )]
 mod all_test;
