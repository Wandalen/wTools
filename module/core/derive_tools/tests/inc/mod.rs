use super::*;

// = import tests of clone_dyn

#[ cfg( feature = "derive_clone_dyn" ) ]
#[ path = "../../../../../module/core/clone_dyn/tests/inc/mod.rs" ]
mod clone_dyn_test;

// = import tests of variadic_from

#[ cfg( any( feature = "derive_variadic_from", feature = "type_variadic_from" ) ) ]
#[ path = "../../../../../module/core/variadic_from/tests/inc/mod.rs" ]
mod variadic_from_test;

// = own tests

mod all_manual_test;
#[ cfg
(
  all
  (
    feature = "derive_as_mut",
    feature = "derive_as_ref",
    feature = "derive_deref",
    feature = "derive_deref_mut",
    feature = "derive_from",
    feature = "derive_inner_from",
    feature = "derive_phantom"
  )
)]
mod all_test;

mod basic_test;

mod as_mut_manual_test;
#[ cfg( feature = "derive_as_mut" ) ]
mod as_mut_test;

mod as_ref_manual_test;
#[ cfg( feature = "derive_as_ref" ) ]
mod as_ref_test;

#[ cfg( feature = "derive_deref" ) ]
#[ path = "deref" ]
mod deref_tests
{
  #[ allow( unused_imports ) ]
  use super::*;

  //

  mod basic_test;
  mod basic_manual_test;

  //

  mod struct_unit;
  mod struct_unit_manual;
  mod struct_tuple;
  mod struct_tuple_manual;
  mod struct_tuple_empty;
  mod struct_tuple_empty_manual;
  mod struct_named;
  mod struct_named_manual;
  mod struct_named_empty;
  mod struct_named_empty_manual;

  mod enum_unit;
  mod enum_unit_manual;
  mod enum_tuple;
  mod enum_tuple_manual;
  mod enum_tuple_empty;
  mod enum_tuple_empty_manual;
  mod enum_named;
  mod enum_named_manual;
  mod enum_named_empty;
  mod enum_named_empty_manual;

  //

  mod generics_lifetimes;
  mod generics_lifetimes_manual;

  mod generics_types;
  mod generics_types_manual;
  mod generics_types_default;
  mod generics_types_default_manual;

  mod generics_constants;
  mod generics_constants_manual;
  mod generics_constants_default;
  mod generics_constants_default_manual;

  //

  mod bounds_inlined;
  mod bounds_inlined_manual;
  mod bounds_where;
  mod bounds_where_manual;
  mod bounds_mixed;
  mod bounds_mixed_manual;

  //

  mod name_collisions;
}

#[ cfg( feature = "derive_deref_mut" ) ]
#[ path = "deref_mut" ]
mod deref_mut_tests
{
  #[ allow( unused_imports ) ]
  use super::*;

  //

  mod basic_test;
  mod basic_manual_test;

  //

  mod struct_tuple;
  mod struct_tuple_manual;
  mod struct_named;
  mod struct_named_manual;

  mod enum_tuple;
  mod enum_tuple_manual;
  mod enum_named;
  mod enum_named_manual;

  //

  mod generics_lifetimes;
  mod generics_lifetimes_manual;

  mod generics_types;
  mod generics_types_manual;
  mod generics_types_default;
  mod generics_types_default_manual;

  mod generics_constants;
  mod generics_constants_manual;
  mod generics_constants_default;
  mod generics_constants_default_manual;

  //

  mod bounds_inlined;
  mod bounds_inlined_manual;
  mod bounds_where;
  mod bounds_where_manual;
  mod bounds_mixed;
  mod bounds_mixed_manual;

  //

  mod name_collisions;
}

#[ cfg( feature = "derive_new" ) ]
#[ path = "new" ]
mod new_tests
{
  #[ allow( unused_imports ) ]
  use super::*;

  // qqq : for each branch add generic test

  //

  mod basic_manual_test;
  mod basic_test;
  mod unit_manual_test;
  mod unit_test;
  mod named_manual_test;
  mod named_test;
  mod multiple_named_manual_test;
  mod multiple_named_test;
  mod multiple_unnamed_manual_test;
  // mod multiple_unnamed_test;
  // xxx : continue

  //

}

#[ cfg( feature = "derive_from" ) ]
#[ path = "from" ]
mod from_tests
{
  #[ allow( unused_imports ) ]
  use super::*;

  // qqq : for each branch add generic test

  //

  mod basic_test;
  mod basic_manual_test;

  //

  mod named_test;
  mod named_manual_test;

  mod multiple_named_manual_test;
  mod multiple_unnamed_manual_test;
  mod unit_manual_test;
  mod multiple_named_test;
  mod unit_test;
  mod multiple_unnamed_test;

  mod variants_manual;
  mod variants_derive;

  mod variants_duplicates_all_off;
  mod variants_duplicates_some_off;
  mod variants_duplicates_some_off_default_off;

  mod variants_generics;
  mod variants_generics_where;
  mod variants_collisions;
}

#[ cfg( feature = "derive_inner_from" ) ]
#[ path = "inner_from" ]
mod inner_from_tests
{
  #[ allow( unused_imports ) ]
  use super::*;

  //

  mod basic_test;
  mod basic_manual_test;

  //

  mod unit_test;
  mod named_manual_test;
  mod multiple_named_manual_test;
  mod unit_manual_test;
  mod named_test;
  mod multiple_named_test;
  mod multiple_unnamed_manual_test;
  mod multiple_unnamed_test;

}

#[ cfg( feature = "derive_phantom" ) ]
#[ path = "phantom" ]
mod phantom_tests
{
  #[ allow( unused_imports ) ]
  use super::*;

<<<<<<< HEAD
}



#[ cfg( feature = "derive_index" ) ]
#[ path = "index" ]
mod index_tests
{
	#[ allow( unused_imports ) ]
	use super::*;

	mod struct_named_manual;
	mod struct_tuple_manual;
=======
  mod struct_named;
  mod struct_named_manual;
  mod struct_named_empty;
  mod struct_named_empty_manual;
  mod struct_tuple;
  mod struct_tuple_manual;
  mod struct_tuple_empty;
  mod struct_tuple_empty_manual;
  mod struct_unit_to_tuple;
  mod struct_unit_to_tuple_manual;
  mod bounds_inlined;
  mod bounds_inlined_manual;
  mod bounds_mixed;
  mod bounds_mixed_manual;
  mod bounds_where;
  mod bounds_where_manual;
  mod name_collisions;
  mod covariant_type;
  mod covariant_type_manual;
  mod contravariant_type;
  mod contravariant_type_manual;
  mod send_sync_type;
  mod send_sync_type_manual;
  #[ test_tools::nightly ]
  #[ test ]
  fn phantom_trybuild()
  {

    println!( "current_dir : {:?}", std::env::current_dir().unwrap() );
    let t = test_tools::compiletime::TestCases::new();

    t.compile_fail( "tests/inc/phantom/compiletime/enum.rs" );
    t.compile_fail( "tests/inc/phantom/compiletime/invariant_type.rs" );
  }
>>>>>>> 14e1bdf3
}<|MERGE_RESOLUTION|>--- conflicted
+++ resolved
@@ -248,6 +248,7 @@
 
 }
 
+  
 #[ cfg( feature = "derive_phantom" ) ]
 #[ path = "phantom" ]
 mod phantom_tests
@@ -255,21 +256,6 @@
   #[ allow( unused_imports ) ]
   use super::*;
 
-<<<<<<< HEAD
-}
-
-
-
-#[ cfg( feature = "derive_index" ) ]
-#[ path = "index" ]
-mod index_tests
-{
-	#[ allow( unused_imports ) ]
-	use super::*;
-
-	mod struct_named_manual;
-	mod struct_tuple_manual;
-=======
   mod struct_named;
   mod struct_named_manual;
   mod struct_named_empty;
@@ -304,5 +290,17 @@
     t.compile_fail( "tests/inc/phantom/compiletime/enum.rs" );
     t.compile_fail( "tests/inc/phantom/compiletime/invariant_type.rs" );
   }
->>>>>>> 14e1bdf3
+}
+
+
+#[ cfg( feature = "derive_index" ) ]
+#[ path = "index" ]
+mod index_tests
+{
+	#[ allow( unused_imports ) ]
+	use super::*;
+
+	mod struct_named_manual;
+	mod struct_tuple_manual;
+
 }