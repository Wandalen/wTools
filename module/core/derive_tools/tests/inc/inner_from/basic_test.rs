//! # Test Matrix for `InnerFrom` Derive
//!
//! This matrix outlines the test cases for the `InnerFrom` derive macro.
//!
//! | ID    | Struct Type | Fields | Expected Behavior                               |
//! |-------|-------------|--------|-------------------------------------------------|
//! | IF1.1 | Unit        | None   | Should not compile (InnerFrom requires a field) |
//! | IF1.2 | Tuple       | 1      | Should derive `InnerFrom` from the inner field  |
//! | IF1.3 | Tuple       | >1     | Should not compile (InnerFrom requires one field) |
//! | IF1.4 | Named       | 1      | Should derive `InnerFrom` from the inner field  |
//! | IF1.5 | Named       | >1     | Should not compile (InnerFrom requires one field) |

<<<<<<< HEAD
#[allow(unused_imports)]
#[allow(dead_code)]
use test_tools::prelude::*;
use crate::the_module::InnerFrom;

// IF1.1: Unit struct - should not compile
// #[ derive( InnerFrom ) ]
// pub struct UnitStruct;

// IF1.2: Tuple struct with one field - InnerFrom derive not available
// #[ derive( InnerFrom ) ]
=======
#[ allow(unused_imports) ]
#[ allow(dead_code) ]
use test_tools :: *;
use crate ::the_module ::InnerFrom;

// IF1.1 : Unit struct - should not compile
// #[ derive( InnerFrom ) ]
// pub struct UnitStruct;

// IF1.2 : Tuple struct with one field - InnerFrom derive not available
// #[ derive( InnerFrom ) ]
#[ allow( dead_code ) ]
>>>>>>> 63943676
pub struct TupleStruct1(pub i32);

// IF1.3 : Tuple struct with multiple fields - should not compile
// #[ derive( InnerFrom ) ]
// pub struct TupleStruct2( pub i32, pub i32 );

<<<<<<< HEAD
// IF1.4: Named struct with one field - InnerFrom derive not available
// #[ derive( InnerFrom ) ]
pub struct NamedStruct1 {
=======
// IF1.4 : Named struct with one field - InnerFrom derive not available
// #[ derive( InnerFrom ) ]
#[ allow( dead_code ) ]
pub struct NamedStruct1 
{
>>>>>>> 63943676
  pub field1: i32,
}

// IF1.5 : Named struct with multiple fields - should not compile
// #[ derive( InnerFrom ) ]
// pub struct NamedStruct2
// {
//   pub field1: i32,
//   pub field2: i32,
// }

// Shared test logic
include!("../inner_from_only_test.rs");<|MERGE_RESOLUTION|>--- conflicted
+++ resolved
@@ -10,19 +10,6 @@
 //! | IF1.4 | Named       | 1      | Should derive `InnerFrom` from the inner field  |
 //! | IF1.5 | Named       | >1     | Should not compile (InnerFrom requires one field) |
 
-<<<<<<< HEAD
-#[allow(unused_imports)]
-#[allow(dead_code)]
-use test_tools::prelude::*;
-use crate::the_module::InnerFrom;
-
-// IF1.1: Unit struct - should not compile
-// #[ derive( InnerFrom ) ]
-// pub struct UnitStruct;
-
-// IF1.2: Tuple struct with one field - InnerFrom derive not available
-// #[ derive( InnerFrom ) ]
-=======
 #[ allow(unused_imports) ]
 #[ allow(dead_code) ]
 use test_tools :: *;
@@ -35,24 +22,17 @@
 // IF1.2 : Tuple struct with one field - InnerFrom derive not available
 // #[ derive( InnerFrom ) ]
 #[ allow( dead_code ) ]
->>>>>>> 63943676
 pub struct TupleStruct1(pub i32);
 
 // IF1.3 : Tuple struct with multiple fields - should not compile
 // #[ derive( InnerFrom ) ]
 // pub struct TupleStruct2( pub i32, pub i32 );
 
-<<<<<<< HEAD
-// IF1.4: Named struct with one field - InnerFrom derive not available
-// #[ derive( InnerFrom ) ]
-pub struct NamedStruct1 {
-=======
 // IF1.4 : Named struct with one field - InnerFrom derive not available
 // #[ derive( InnerFrom ) ]
 #[ allow( dead_code ) ]
 pub struct NamedStruct1 
 {
->>>>>>> 63943676
   pub field1: i32,
 }
 
