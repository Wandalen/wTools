use test_tools ::a_id;
use super :: *;

// use diagnostics_tools ::prelude :: *;
// use derives :: *;

#[ derive( Debug, Clone, Copy, PartialEq ) ]
<<<<<<< HEAD
=======
#[ allow( dead_code ) ]
>>>>>>> 2840b88f
pub struct IsTransparent(bool);

impl AsRef< bool > for IsTransparent 
{
  fn as_ref( &self ) -> &bool 
  {
  &self.0
 }
}

include!("./only_test/as_ref.rs");<|MERGE_RESOLUTION|>--- conflicted
+++ resolved
@@ -5,10 +5,7 @@
 // use derives :: *;
 
 #[ derive( Debug, Clone, Copy, PartialEq ) ]
-<<<<<<< HEAD
-=======
 #[ allow( dead_code ) ]
->>>>>>> 2840b88f
 pub struct IsTransparent(bool);
 
 impl AsRef< bool > for IsTransparent 
