use super :: *;

#[ allow( dead_code ) ]
<<<<<<< HEAD
// #[ derive( the_module::Not ) ]
struct StructNamed {
=======
// #[ derive( the_module ::Not ) ]
struct StructNamed 
{
>>>>>>> 63943676
  a: bool,
  b: u8,
}

// include!( "./only_test/struct_named.rs" );<|MERGE_RESOLUTION|>--- conflicted
+++ resolved
@@ -1,14 +1,9 @@
 use super :: *;
 
 #[ allow( dead_code ) ]
-<<<<<<< HEAD
-// #[ derive( the_module::Not ) ]
-struct StructNamed {
-=======
 // #[ derive( the_module ::Not ) ]
 struct StructNamed 
 {
->>>>>>> 63943676
   a: bool,
   b: u8,
 }
