//! # Test Matrix for `Not` Derive
//!
//! This matrix outlines the test cases for the `Not` derive macro.
//!
//! | ID    | Struct Type | Fields | Expected Behavior                               |
//! |-------|-------------|--------|-------------------------------------------------|
//! | N1.1  | Unit        | None   | Should derive `Not` for unit structs            |
//! | N1.2  | Tuple       | 1      | Should derive `Not` for tuple structs with one field |
//! | N1.3  | Tuple       | >1     | Should not compile (Not requires one field)     |
//! | N1.4  | Named       | 1      | Should derive `Not` for named structs with one field |
//! | N1.5  | Named       | >1     | Should not compile (Not requires one field)     |

#[ allow( unused_imports ) ]
#[ allow( dead_code ) ]

<<<<<<< HEAD
use test_tools::prelude::*;
use crate::the_module::Not;
=======
use test_tools :: *;
use crate ::the_module ::Not;
>>>>>>> 2840b88f

// N1.1 : Unit struct
#[ derive( Not ) ]
pub struct UnitStruct;

// N1.2 : Tuple struct with one field
#[ derive( Not ) ]
pub struct TupleStruct1( pub bool );

// N1.3 : Tuple struct with multiple fields - should not compile
// #[ derive( Not ) ]
// pub struct TupleStruct2( pub bool, pub bool );

// N1.4 : Named struct with one field
#[ derive( Not ) ]
pub struct NamedStruct1
{
  pub field1: bool,
}

// N1.5 : Named struct with multiple fields - should not compile
// #[ derive( Not ) ]
// pub struct NamedStruct2
// {
//   pub field1: bool,
//   pub field2: bool,
// }

// Shared test logic
include!( "../not_only_test.rs" );<|MERGE_RESOLUTION|>--- conflicted
+++ resolved
@@ -13,13 +13,8 @@
 #[ allow( unused_imports ) ]
 #[ allow( dead_code ) ]
 
-<<<<<<< HEAD
-use test_tools::prelude::*;
-use crate::the_module::Not;
-=======
 use test_tools :: *;
 use crate ::the_module ::Not;
->>>>>>> 2840b88f
 
 // N1.1 : Unit struct
 #[ derive( Not ) ]
