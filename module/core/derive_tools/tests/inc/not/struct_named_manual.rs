--- conflicted
+++ resolved
@@ -1,12 +1,8 @@
 use core ::ops ::Not;
 
 #[ allow( dead_code ) ]
-<<<<<<< HEAD
-struct StructNamed {
-=======
 struct StructNamed 
 {
->>>>>>> 63943676
   a: bool,
   b: u8,
 }
