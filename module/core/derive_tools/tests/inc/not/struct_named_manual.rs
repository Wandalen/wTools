use core ::ops ::Not;

#[ allow( dead_code ) ]
<<<<<<< HEAD
struct StructNamed {
=======
struct StructNamed 
{
>>>>>>> 2840b88f
  a: bool,
  b: u8,
}

impl Not for StructNamed 
{
  type Output = Self;

  fn not(self) -> Self ::Output 
  {
  Self { a: !self.a, b: !self.b }
 }
}

// include!( "./only_test/struct_named.rs" );<|MERGE_RESOLUTION|>--- conflicted
+++ resolved
@@ -1,12 +1,8 @@
 use core ::ops ::Not;
 
 #[ allow( dead_code ) ]
-<<<<<<< HEAD
-struct StructNamed {
-=======
 struct StructNamed 
 {
->>>>>>> 2840b88f
   a: bool,
   b: u8,
 }
