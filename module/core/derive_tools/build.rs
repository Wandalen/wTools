//! To avoid messing up with long logical expressions in the codebase.

use cfg_aliases::cfg_aliases;

fn main()
{
  // Setup cfg aliases
  cfg_aliases!
  {
    // Platforms
    // wasm : { target_arch = "wasm32" },
    // android : { target_os = "android" },
    // macos : { target_os = "macos" },
    // linux : { target_os = "linux" },
    all_derives:
    {
      all
      (
        feature = "derive_as_mut",
        feature = "derive_as_ref",
        feature = "derive_deref",
        feature = "derive_deref_mut",
        feature = "derive_from",
        feature = "derive_inner_from",
        feature = "derive_variadic_from",
<<<<<<< HEAD
        feature = "derive_not",
        feature = "derive_reflect"
=======
        feature = "derive_reflect",
        feature = "derive_phantom"
>>>>>>> d5c24997
      )
    },
    any_derive :
    {
      any
      (
        feature = "derive_as_mut",
        feature = "derive_as_ref",
        feature = "derive_deref",
        feature = "derive_deref_mut",
        feature = "derive_from",
        feature = "derive_inner_from",
        feature = "derive_variadic_from",
<<<<<<< HEAD
        feature = "derive_not",
        feature = "derive_reflect"
=======
        feature = "derive_reflect",
        feature = "derive_phantom"
>>>>>>> d5c24997
      )
    },
  }
}<|MERGE_RESOLUTION|>--- conflicted
+++ resolved
@@ -23,13 +23,9 @@
         feature = "derive_from",
         feature = "derive_inner_from",
         feature = "derive_variadic_from",
-<<<<<<< HEAD
         feature = "derive_not",
-        feature = "derive_reflect"
-=======
         feature = "derive_reflect",
         feature = "derive_phantom"
->>>>>>> d5c24997
       )
     },
     any_derive :
@@ -43,13 +39,9 @@
         feature = "derive_from",
         feature = "derive_inner_from",
         feature = "derive_variadic_from",
-<<<<<<< HEAD
         feature = "derive_not",
-        feature = "derive_reflect"
-=======
         feature = "derive_reflect",
         feature = "derive_phantom"
->>>>>>> d5c24997
       )
     },
   }
