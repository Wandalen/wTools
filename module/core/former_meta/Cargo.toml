--- conflicted
+++ resolved
@@ -42,11 +42,7 @@
 macro_tools = { workspace = true, features = [ "default" ] }
 iter_tools = { workspace = true, features = [ "default" ] }
 
-<<<<<<< HEAD
-# zzz : optimize features set
-=======
 # xxx : optimize features set
->>>>>>> debd0ebf
 
 [dev-dependencies]
 test_tools = { workspace = true, features = [ "full" ] }
