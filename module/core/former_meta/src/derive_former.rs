--- conflicted
+++ resolved
@@ -112,20 +112,6 @@
     stru
   );
 
-<<<<<<< HEAD
-  let doc_example1 =
-r#"
-use former::Former;
-#[ derive( Former ) ]
-pub struct Struct1
-{
-  #[ former( default = 31 ) ]
-  field1 : i32,
-}
-"#;
-
-=======
->>>>>>> 50797010
   let doc_former_struct = format!
   (
 r#"
