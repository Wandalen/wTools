--- conflicted
+++ resolved
@@ -154,7 +154,7 @@
   generics_without_lifetimes.params = generics_without_lifetimes.params.into_iter().filter(|p| !matches!(p, syn::GenericParam::Lifetime(_))).collect();
   let (
     _struct_generics_with_defaults_without_lifetimes,
-    _struct_generics_impl_without_lifetimes,
+    struct_generics_impl_without_lifetimes,
     _struct_generics_ty_without_lifetimes,
     _struct_generics_where_without_lifetimes,
   ) = generic_params::decompose(&generics_without_lifetimes);
@@ -196,16 +196,21 @@
     generic_params::decompose(&extra);
 
   // Helper to generate former type reference with angle brackets only when needed
-  // Check if we have any generics beyond just the Definition parameter
-  let has_struct_generics = !struct_generics_ty.is_empty();
-  let former_type_ref = if has_struct_generics {
-    quote! { #former < #struct_generics_ty_clean, Definition > }
+  // Check if we have any non-lifetime generics for the Former type
+  // Former types should not include lifetime parameters - only type and const parameters
+  let has_non_lifetime_generics = !struct_generics_impl_without_lifetimes.is_empty();
+  let former_type_ref = if has_non_lifetime_generics {
+    quote! { #former < #struct_generics_impl_without_lifetimes_clean, Definition > }
   } else {
     quote! { #former < Definition > }
   };
   
   // Helper for the full former type with concrete definition parameters
-  let former_type_full = quote! { #former < #struct_generics_ty_clean, #former_definition < #former_definition_args > > };
+  let former_type_full = if has_non_lifetime_generics {
+    quote! { #former < #struct_generics_impl_without_lifetimes_clean, #former_definition < #former_definition_args > > }
+  } else {
+    quote! { #former < #former_definition < #former_definition_args > > }
+  };
 
   // Helper to generate former impl generics only when needed
   let former_impl_generics = if struct_generics_impl.is_empty() {
@@ -214,20 +219,9 @@
     quote! { < #former_generics_impl > }
   };
 
-<<<<<<< HEAD
-  // Helper for FormerBegin impl generics 
-  let former_begin_impl_generics = if lifetimes.is_empty() {
-    // If struct has no lifetimes, we need to introduce 'a
-    if struct_generics_impl.is_empty() {
-      quote! { < 'a, Definition > }
-    } else {
-      quote! { < 'a, #struct_generics_impl_clean, Definition > }
-    }
-=======
   // Helper for FormerBegin impl generics
   let former_begin_impl_generics = if struct_generics_impl.is_empty() {
     quote! { < #lifetime_param_for_former_begin, Definition > }
->>>>>>> 2a058d62
   } else {
     // Struct already has lifetimes, use them
     quote! { < #lifetime_param_for_former_begin, #struct_generics_impl_without_lifetimes_clean, Definition > }
@@ -579,13 +573,14 @@
       (return_type, body)
     } else {
       // Return Former
-<<<<<<< HEAD
-      let former_return_type = quote! {
-        #former < #struct_generics_ty_clean, #former_definition< #former_definition_args > >
-=======
-      let _former_return_type = quote! { // Changed to _former_return_type
-        #former < #struct_generics_ty #former_definition< #former_definition_args > >
->>>>>>> 2a058d62
+      let former_return_type = if has_non_lifetime_generics {
+        quote! {
+          #former < #struct_generics_impl_without_lifetimes_clean, #former_definition< #former_definition_args > >
+        }
+      } else {
+        quote! {
+          #former < #former_definition< #former_definition_args > >
+        }
       };
       let former_body = quote! {
         #former::begin( #initial_storage_code, None, former::ReturnPreformed )
