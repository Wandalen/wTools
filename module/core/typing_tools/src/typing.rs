--- conflicted
+++ resolved
@@ -1,27 +1,5 @@
 #[ doc( inline ) ]
 #[ allow( unused_imports ) ]
-<<<<<<< HEAD
-pub use own::*;
-
-/// Own namespace of the module.
-#[ allow( unused_imports ) ]
-pub mod own {
-  use super::*;
-  #[ doc( inline ) ]
-  pub use orphan::*;
-  #[ cfg( feature = "typing_inspect_type" ) ]
-  #[ doc( inline ) ]
-  #[ allow( unused_imports ) ]
-  pub use ::inspect_type::orphan::*;
-  #[ cfg( feature = "typing_is_slice" ) ]
-  #[ doc( inline ) ]
-  #[ allow( unused_imports ) ]
-  pub use ::is_slice::orphan::*;
-  #[ cfg( feature = "typing_implements" ) ]
-  #[ doc( inline ) ]
-  #[ allow( unused_imports ) ]
-  pub use ::implements::orphan::*;
-=======
 pub use own :: *;
 
 /// Own namespace of the module.
@@ -43,63 +21,19 @@
   #[ doc( inline ) ]
   #[ allow( unused_imports ) ]
   pub use ::implements ::orphan :: *;
->>>>>>> 2840b88f
 }
 
 /// Orphan namespace of the module.
 #[ allow( unused_imports ) ]
-<<<<<<< HEAD
-pub mod orphan {
-  use super::*;
-  #[ doc( inline ) ]
-  pub use exposed::*;
-=======
 pub mod orphan 
 {
   use super :: *;
   #[ doc( inline ) ]
   pub use exposed :: *;
->>>>>>> 2840b88f
 }
 
 /// Exposed namespace of the module.
 #[ allow( unused_imports ) ]
-<<<<<<< HEAD
-pub mod exposed {
-  use super::*;
-  #[ doc( inline ) ]
-  pub use prelude::*;
-  #[ doc( inline ) ]
-  #[ allow( unused_imports ) ]
-  #[ cfg( feature = "typing_inspect_type" ) ]
-  pub use ::inspect_type::exposed::*;
-  #[ cfg( feature = "typing_is_slice" ) ]
-  #[ doc( inline ) ]
-  #[ allow( unused_imports ) ]
-  pub use ::is_slice::exposed::*;
-  #[ cfg( feature = "typing_implements" ) ]
-  #[ doc( inline ) ]
-  #[ allow( unused_imports ) ]
-  pub use ::implements::exposed::*;
-}
-
-/// Prelude to use essentials: `use my_module::prelude::*`.
-#[ allow( unused_imports ) ]
-pub mod prelude {
-  use super::*;
-  #[ cfg( feature = "typing_inspect_type" ) ]
-  #[ doc( inline ) ]
-  #[ allow( unused_imports ) ]
-  pub use ::inspect_type::prelude::*;
-  #[ cfg( feature = "typing_is_slice" ) ]
-  #[ doc( inline ) ]
-  #[ allow( unused_imports ) ]
-  pub use ::is_slice::prelude::*;
-  #[ cfg( feature = "typing_implements" ) ]
-  #[ doc( inline ) ]
-  #[ allow( unused_imports ) ]
-  pub use ::implements::prelude::*;
-=======
 pub mod exposed 
 {
   use super :: *;
@@ -136,5 +70,4 @@
   #[ doc( inline ) ]
   #[ allow( unused_imports ) ]
   pub use ::implements ::prelude :: *;
->>>>>>> 2840b88f
 }