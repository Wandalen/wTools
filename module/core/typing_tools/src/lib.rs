#![ cfg_attr( feature = "no_std", no_std ) ]
#![ doc( html_logo_url = "https://raw.githubusercontent.com/Wandalen/wTools/master/asset/img/logo_v3_trans_square.png" ) ]
#![ doc
(
  html_favicon_url = "https://raw.githubusercontent.com/Wandalen/wTools/alpha/asset/img/logo_v3_trans_square_icon_small_v2.ico"
) ]
#![ doc( html_root_url = "https://docs.rs/typing_tools/latest/typing_tools/" ) ]

//! # Rule Compliance & Architectural Notes
//!
//! This crate provides collection of general purpose tools for type checking and has been
//! systematically updated to comply with the Design and Codestyle Rulebooks.
//!
<<<<<<< HEAD
//! ## Completed Compliance Work:
//!
//! 1. **Feature Architecture**: All functionality is properly gated behind the "enabled" feature.
//!
//! 2. **Documentation Strategy**: Uses `#![ doc = include_str!(...) ]` to include readme.md
//!    instead of duplicating documentation in source files.
//!
//! 3. **Attribute Formatting**: All attributes use proper spacing per Universal Formatting Rule.
//!
//! 4. **Namespace Organization**: Uses standard own/orphan/exposed/prelude pattern.
=======
//! ## Completed Compliance Work :
//!
//! 1. **Feature Architecture** : All functionality is properly gated behind the "enabled" feature.
//!
//! 2. **Documentation Strategy** : Uses `#![ doc = include_str!(...) ]` to include readme.md
//!    instead of duplicating documentation in source files.
//!
//! 3. **Attribute Formatting** : All attributes use proper spacing per Universal Formatting Rule.
//!
//! 4. **Namespace Organization** : Uses standard own/orphan/exposed/prelude pattern.
>>>>>>> 63943676

#![ cfg_attr( doc, doc = include_str!( concat!( env!( "CARGO_MANIFEST_DIR" ), "/", "readme.md" ) ) ) ]
#![ cfg_attr( not( doc ), doc = "Type system utilities" ) ]

/// Collection of general purpose tools for type checking.
#[ cfg( feature = "enabled" ) ]
pub mod typing;

/// Namespace with dependencies.
#[ cfg( feature = "enabled" ) ]
<<<<<<< HEAD
pub mod dependency {
=======
pub mod dependency
{
>>>>>>> 63943676
  #[ cfg( feature = "typing_inspect_type" ) ]
  pub use ::inspect_type;
  #[ cfg( feature = "typing_is_slice" ) ]
  pub use ::is_slice;
  #[ cfg( feature = "typing_implements" ) ]
  pub use ::implements;
}

#[ doc( inline ) ]
#[ allow( unused_imports ) ]
#[ cfg( feature = "enabled" ) ]
pub use own::*;

/// Own namespace of the module.
#[ cfg( feature = "enabled" ) ]
#[ allow( unused_imports ) ]
<<<<<<< HEAD
pub mod own {
=======
pub mod own
{
>>>>>>> 63943676
  use super::*;
  #[ doc( inline ) ]
  pub use orphan::*;
  #[ doc( inline ) ]
  #[ allow( unused_imports ) ]
  pub use super::typing::orphan::*;
}

/// Orphan namespace of the module.
#[ cfg( feature = "enabled" ) ]
#[ allow( unused_imports ) ]
<<<<<<< HEAD
pub mod orphan {
=======
pub mod orphan
{
>>>>>>> 63943676
  use super::*;
  #[ doc( inline ) ]
  pub use exposed::*;
}

/// Exposed namespace of the module.
#[ cfg( feature = "enabled" ) ]
#[ allow( unused_imports ) ]
<<<<<<< HEAD
pub mod exposed {
=======
pub mod exposed
{
>>>>>>> 63943676
  use super::*;
  #[ doc( inline ) ]
  pub use prelude::*;
  #[ doc( inline ) ]
  #[ allow( unused_imports ) ]
  pub use super::typing::exposed::*;
}

/// Prelude to use essentials: `use my_module::prelude::*`.
#[ cfg( feature = "enabled" ) ]
#[ allow( unused_imports ) ]
<<<<<<< HEAD
pub mod prelude {
=======
pub mod prelude
{
>>>>>>> 63943676
  use super::*;
  #[ doc( inline ) ]
  #[ allow( unused_imports ) ]
  pub use super::typing::prelude::*;
}<|MERGE_RESOLUTION|>--- conflicted
+++ resolved
@@ -11,18 +11,6 @@
 //! This crate provides collection of general purpose tools for type checking and has been
 //! systematically updated to comply with the Design and Codestyle Rulebooks.
 //!
-<<<<<<< HEAD
-//! ## Completed Compliance Work:
-//!
-//! 1. **Feature Architecture**: All functionality is properly gated behind the "enabled" feature.
-//!
-//! 2. **Documentation Strategy**: Uses `#![ doc = include_str!(...) ]` to include readme.md
-//!    instead of duplicating documentation in source files.
-//!
-//! 3. **Attribute Formatting**: All attributes use proper spacing per Universal Formatting Rule.
-//!
-//! 4. **Namespace Organization**: Uses standard own/orphan/exposed/prelude pattern.
-=======
 //! ## Completed Compliance Work :
 //!
 //! 1. **Feature Architecture** : All functionality is properly gated behind the "enabled" feature.
@@ -33,7 +21,6 @@
 //! 3. **Attribute Formatting** : All attributes use proper spacing per Universal Formatting Rule.
 //!
 //! 4. **Namespace Organization** : Uses standard own/orphan/exposed/prelude pattern.
->>>>>>> 63943676
 
 #![ cfg_attr( doc, doc = include_str!( concat!( env!( "CARGO_MANIFEST_DIR" ), "/", "readme.md" ) ) ) ]
 #![ cfg_attr( not( doc ), doc = "Type system utilities" ) ]
@@ -44,12 +31,8 @@
 
 /// Namespace with dependencies.
 #[ cfg( feature = "enabled" ) ]
-<<<<<<< HEAD
-pub mod dependency {
-=======
 pub mod dependency
 {
->>>>>>> 63943676
   #[ cfg( feature = "typing_inspect_type" ) ]
   pub use ::inspect_type;
   #[ cfg( feature = "typing_is_slice" ) ]
@@ -66,12 +49,8 @@
 /// Own namespace of the module.
 #[ cfg( feature = "enabled" ) ]
 #[ allow( unused_imports ) ]
-<<<<<<< HEAD
-pub mod own {
-=======
 pub mod own
 {
->>>>>>> 63943676
   use super::*;
   #[ doc( inline ) ]
   pub use orphan::*;
@@ -83,12 +62,8 @@
 /// Orphan namespace of the module.
 #[ cfg( feature = "enabled" ) ]
 #[ allow( unused_imports ) ]
-<<<<<<< HEAD
-pub mod orphan {
-=======
 pub mod orphan
 {
->>>>>>> 63943676
   use super::*;
   #[ doc( inline ) ]
   pub use exposed::*;
@@ -97,12 +72,8 @@
 /// Exposed namespace of the module.
 #[ cfg( feature = "enabled" ) ]
 #[ allow( unused_imports ) ]
-<<<<<<< HEAD
-pub mod exposed {
-=======
 pub mod exposed
 {
->>>>>>> 63943676
   use super::*;
   #[ doc( inline ) ]
   pub use prelude::*;
@@ -114,12 +85,8 @@
 /// Prelude to use essentials: `use my_module::prelude::*`.
 #[ cfg( feature = "enabled" ) ]
 #[ allow( unused_imports ) ]
-<<<<<<< HEAD
-pub mod prelude {
-=======
 pub mod prelude
 {
->>>>>>> 63943676
   use super::*;
   #[ doc( inline ) ]
   #[ allow( unused_imports ) ]
