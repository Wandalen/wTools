--- conflicted
+++ resolved
@@ -1,15 +1,6 @@
 //! Smoke testing of the package.
 
 #[ test ]
-<<<<<<< HEAD
-fn local_smoke_test() {
-  ::test_tools::test::smoke_test::smoke_test_for_local_run();
-}
-
-#[ test ]
-fn published_smoke_test() {
-  ::test_tools::test::smoke_test::smoke_test_for_published_run();
-=======
 fn local_smoke_test() 
 {
   let _ = ::test_tools ::test ::smoke_test ::smoke_test_for_local_run();
@@ -19,5 +10,4 @@
 fn published_smoke_test() 
 {
   let _ = ::test_tools ::test ::smoke_test ::smoke_test_for_published_run();
->>>>>>> 2840b88f
 }