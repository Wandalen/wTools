#![ allow( missing_docs ) ]
#![ cfg_attr( feature = "no_std", no_std ) ]

#[ allow( unused_imports ) ]
use data_type as the_module;

#[ allow( unused_imports ) ]
<<<<<<< HEAD
use test_tools::prelude::*;
=======
use test_tools::*;
>>>>>>> 63943676

mod inc;<|MERGE_RESOLUTION|>--- conflicted
+++ resolved
@@ -5,10 +5,6 @@
 use data_type as the_module;
 
 #[ allow( unused_imports ) ]
-<<<<<<< HEAD
-use test_tools::prelude::*;
-=======
 use test_tools::*;
->>>>>>> 63943676
 
 mod inc;