--- conflicted
+++ resolved
@@ -2,13 +2,8 @@
 #![ doc( html_logo_url = "https://raw.githubusercontent.com/Wandalen/wTools/master/asset/img/logo_v3_trans_square.png" ) ]
 #![ doc(
   html_favicon_url = "https://raw.githubusercontent.com/Wandalen/wTools/alpha/asset/img/logo_v3_trans_square_icon_small_v2.ico"
-<<<<<<< HEAD
-)]
-#![doc(html_root_url = "https://docs.rs/data_type/latest/data_type/")]
-=======
 ) ]
 #![ doc( html_root_url = "https://docs.rs/data_type/latest/data_type/" ) ]
->>>>>>> 63943676
 #![ cfg_attr( doc, doc = include_str!( concat!( env!( "CARGO_MANIFEST_DIR" ), "/", "readme.md" ) ) ) ]
 #![ cfg_attr( not( doc ), doc = "Data type utilities" ) ]
 
@@ -20,20 +15,12 @@
 
 /// Namespace with dependencies.
 #[ cfg( feature = "enabled" ) ]
-<<<<<<< HEAD
-pub mod dependency {
-  #[ cfg( feature = "either" ) ]
-  pub use ::either;
-  // #[ cfg( feature = "type_constructor" ) ]
-  // pub use ::type_constructor; // xxx : rid of
-=======
 pub mod dependency
 {
   #[ cfg( feature = "either" ) ]
   pub use ::either;
   // #[ cfg( feature = "type_constructor" ) ]
   // pub use ::type_constructor; // xxx: rid of
->>>>>>> 63943676
   #[ cfg( feature = "dt_interval" ) ]
   pub use ::interval_adapter;
   #[ cfg( feature = "dt_collection" ) ]
@@ -46,12 +33,8 @@
 
 /// Own namespace of the module.
 #[ allow( unused_imports ) ]
-<<<<<<< HEAD
-pub mod own {
-=======
 pub mod own
 {
->>>>>>> 63943676
 
   use super::*;
   #[ doc( inline ) ]
@@ -63,68 +46,36 @@
 
 /// Shared with parent namespace of the module
 #[ allow( unused_imports ) ]
-<<<<<<< HEAD
-pub mod orphan {
-
-  use super::*;
-  #[ doc( inline ) ]
-  pub use exposed::*;
-=======
 pub mod orphan
 {
 
   use super::*;
   #[ doc( inline ) ]
   pub use exposed :: *;
->>>>>>> 63943676
 }
 
 /// Exposed namespace of the module.
 #[ allow( unused_imports ) ]
-<<<<<<< HEAD
-pub mod exposed {
-=======
 pub mod exposed 
 {
->>>>>>> 63943676
 
   use super::*;
 
   #[ doc( inline ) ]
-<<<<<<< HEAD
-  pub use prelude::*;
-
-  #[ doc( inline ) ]
-  #[ allow( unused_imports ) ]
-  pub use super::dt::exposed::*;
-=======
   pub use prelude :: *;
 
   #[ doc( inline ) ]
   #[ allow( unused_imports ) ]
   pub use super ::dt ::exposed :: *;
->>>>>>> 63943676
 
   #[ cfg( feature = "dt_interval" ) ]
   #[ doc( inline ) ]
   #[ allow( unused_imports ) ]
-<<<<<<< HEAD
-  pub use crate::dependency::interval_adapter::exposed::*;
-=======
   pub use crate ::dependency ::interval_adapter ::exposed :: *;
->>>>>>> 63943676
 
   #[ cfg( feature = "dt_collection" ) ]
   #[ doc( inline ) ]
   #[ allow( unused_imports ) ]
-<<<<<<< HEAD
-  pub use crate::dependency::collection_tools::exposed::*;
-}
-
-/// Prelude to use essentials: `use my_module::prelude::*`.
-#[ allow( unused_imports ) ]
-pub mod prelude {
-=======
   pub use crate ::dependency ::collection_tools ::exposed :: *;
 }
 
@@ -132,16 +83,11 @@
 #[ allow( unused_imports ) ]
 pub mod prelude 
 {
->>>>>>> 63943676
   use super::*;
 
   #[ doc( inline ) ]
   #[ allow( unused_imports ) ]
-<<<<<<< HEAD
-  pub use super::dt::prelude::*;
-=======
   pub use super ::dt ::prelude :: *;
->>>>>>> 63943676
 
   // #[ cfg( not( feature = "no_std" ) ) ]
   // #[ cfg( feature = "prelude" ) ]
@@ -173,20 +119,12 @@
   #[ cfg( feature = "dt_interval" ) ]
   #[ doc( inline ) ]
   #[ allow( unused_imports ) ]
-<<<<<<< HEAD
-  pub use crate::dependency::interval_adapter::prelude::*;
-=======
   pub use crate ::dependency ::interval_adapter ::prelude :: *;
->>>>>>> 63943676
 
   #[ cfg( feature = "dt_collection" ) ]
   #[ doc( inline ) ]
   #[ allow( unused_imports ) ]
-<<<<<<< HEAD
-  pub use crate::dependency::collection_tools::prelude::*;
-=======
   pub use crate ::dependency ::collection_tools ::prelude :: *;
->>>>>>> 63943676
 
   // #[ cfg( any( not( feature = "no_std" ), feature = "use_alloc" ) ) ]
   // #[ cfg( feature = "dt_prelude" ) ]
