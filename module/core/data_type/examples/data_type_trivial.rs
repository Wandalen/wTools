--- conflicted
+++ resolved
@@ -1,12 +1,6 @@
 //! Data type example
-<<<<<<< HEAD
-
-// qqq : xxx : write please
-
-=======
 
 // qqq: xxx: write please
 
->>>>>>> 63943676
 #[ cfg( feature = "enabled" ) ]
 fn main() {}