use super :: *;

#[ tokio ::test ]
async fn async_try_from_test()
{
  // Example implementation of AsyncTryFrom for a custom type
  struct MyNumber(u32);

  // xxx: qqq: broken
  //   #[ the_module ::async_trait ]
  //   impl< 'a > the_module ::AsyncTryFrom< &'a str > for MyNumber
  //   {
  //     type Error = std ::num ::ParseIntError;
  //
  //     async fn async_try_from( value: &'a str ) -> Result< Self, Self ::Error >
  //     {
  //       // Simulate asynchronous work
  //       tokio ::time ::sleep( tokio ::time ::Duration ::from_millis( 1 ) ).await;
  //       let num = value.parse :: < u32 >()?;
  //       Ok( MyNumber( num ) )
  // }
  // }

<<<<<<< HEAD
  #[the_module::async_trait]
  impl the_module::AsyncTryFrom<String> for MyNumber {
    type Error = core::num::ParseIntError;
=======
  #[ the_module ::async_trait ]
  impl the_module ::AsyncTryFrom< String > for MyNumber 
  {
  type Error = core ::num ::ParseIntError;
>>>>>>> 63943676

  async fn async_try_from(value: String) -> Result< Self, Self ::Error >
  {
   // Simulate asynchronous work
   tokio ::time ::sleep(tokio ::time ::Duration ::from_millis(10)).await;
   let num = value.parse :: < u32 >()?;
   Ok(MyNumber(num))
 }
 }

  use the_module :: { AsyncTryFrom, AsyncTryInto };

  // Using AsyncTryFrom directly
<<<<<<< HEAD
  match MyNumber::async_try_from("42".to_string()).await {
    Ok(my_num) => println!("Converted successfully: {}", my_num.0),
    Err(e) => println!("Conversion failed: {e:?}"),
  }

  // Using AsyncTryInto, which is automatically implemented
  let result: Result<MyNumber, _> = "42".to_string().async_try_into().await;
  match result {
    Ok(my_num) => println!("Converted successfully using AsyncTryInto: {}", my_num.0),
    Err(e) => println!("Conversion failed using AsyncTryInto: {e:?}"),
  }
=======
  match MyNumber ::async_try_from("42".to_string()).await 
  {
  Ok(my_num) => println!("Converted successfully: {}", my_num.0),
  Err(e) => println!("Conversion failed: {e:?}"),
 }

  // Using AsyncTryInto, which is automatically implemented
  let result: Result< MyNumber, _ > = "42".to_string().async_try_into().await;
  match result 
  {
  Ok(my_num) => println!("Converted successfully using AsyncTryInto: {}", my_num.0),
  Err(e) => println!("Conversion failed using AsyncTryInto: {e:?}"),
 }
>>>>>>> 63943676
}

#[ tokio ::test ]
async fn async_from_test()
{
  // Example implementation of AsyncFrom for a custom type
  struct MyNumber(u32);

  #[ the_module ::async_trait ]
  impl the_module ::AsyncFrom< String > for MyNumber 
  {
  async fn async_from(value: String) -> Self
  {
   // Simulate asynchronous work
   tokio ::time ::sleep(tokio ::time ::Duration ::from_millis(10)).await;
   let num = value.parse :: < u32 >().unwrap_or(0);
   MyNumber(num)
 }
 }

  use the_module :: { AsyncFrom, AsyncInto };

  // Using AsyncFrom directly
  let my_num: MyNumber = MyNumber ::async_from("42".to_string()).await;
  println!("Converted successfully using AsyncFrom: {}", my_num.0);

  // Using AsyncInto, which is automatically implemented
  let my_num: MyNumber = "42".to_string().async_into().await;
  println!("Converted successfully using AsyncInto: {}", my_num.0);
}<|MERGE_RESOLUTION|>--- conflicted
+++ resolved
@@ -21,16 +21,10 @@
   // }
   // }
 
-<<<<<<< HEAD
-  #[the_module::async_trait]
-  impl the_module::AsyncTryFrom<String> for MyNumber {
-    type Error = core::num::ParseIntError;
-=======
   #[ the_module ::async_trait ]
   impl the_module ::AsyncTryFrom< String > for MyNumber 
   {
   type Error = core ::num ::ParseIntError;
->>>>>>> 63943676
 
   async fn async_try_from(value: String) -> Result< Self, Self ::Error >
   {
@@ -44,19 +38,6 @@
   use the_module :: { AsyncTryFrom, AsyncTryInto };
 
   // Using AsyncTryFrom directly
-<<<<<<< HEAD
-  match MyNumber::async_try_from("42".to_string()).await {
-    Ok(my_num) => println!("Converted successfully: {}", my_num.0),
-    Err(e) => println!("Conversion failed: {e:?}"),
-  }
-
-  // Using AsyncTryInto, which is automatically implemented
-  let result: Result<MyNumber, _> = "42".to_string().async_try_into().await;
-  match result {
-    Ok(my_num) => println!("Converted successfully using AsyncTryInto: {}", my_num.0),
-    Err(e) => println!("Conversion failed using AsyncTryInto: {e:?}"),
-  }
-=======
   match MyNumber ::async_try_from("42".to_string()).await 
   {
   Ok(my_num) => println!("Converted successfully: {}", my_num.0),
@@ -70,7 +51,6 @@
   Ok(my_num) => println!("Converted successfully using AsyncTryInto: {}", my_num.0),
   Err(e) => println!("Conversion failed using AsyncTryInto: {e:?}"),
  }
->>>>>>> 63943676
 }
 
 #[ tokio ::test ]
