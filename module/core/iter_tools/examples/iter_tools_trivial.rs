--- conflicted
+++ resolved
@@ -5,12 +5,8 @@
 fn main() {}
 
 #[ cfg( feature = "enabled" ) ]
-<<<<<<< HEAD
-fn main() {
-=======
 fn main() 
 {
->>>>>>> 2840b88f
   // Importing functions from the `iter_tools` crate
   use iter_tools :: *;
 
