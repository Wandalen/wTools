--- conflicted
+++ resolved
@@ -1,26 +1,12 @@
 #[ allow( unused_imports ) ]
-<<<<<<< HEAD
-use super::*;
-#[ allow( unused_imports ) ]
-use the_module::*;
-=======
 use super :: *;
 #[ allow( unused_imports ) ]
 use the_module :: *;
->>>>>>> 2840b88f
 
 //
 
 #[ test ]
 #[ cfg( feature = "enabled" ) ]
-<<<<<<< HEAD
-fn basic() {
-  // test.case( "basic" );
-  let src = [1, 2, 3];
-  let exp = (vec![2, 3, 4], vec![0, 1, 2]);
-  let got: (Vec<_>, Vec<_>) = src.iter().map(|e| (e + 1, e - 1)).multiunzip();
-  a_id!(got, exp);
-=======
 fn basic()
 {
   // test.case( "basic" );
@@ -28,5 +14,4 @@
   let exp = ( vec![ 2, 3, 4 ], vec![ 0, 1, 2 ] );
   let got: ( Vec< _ >, Vec< _ > ) = src.iter().map( | e | ( e + 1, e - 1 ) ).multiunzip();
   assert_eq!( got, exp );
->>>>>>> 2840b88f
 }