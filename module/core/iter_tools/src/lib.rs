--- conflicted
+++ resolved
@@ -1,11 +1,3 @@
-<<<<<<< HEAD
-#![cfg_attr(feature = "no_std", no_std)]
-#![doc(html_logo_url = "https://raw.githubusercontent.com/Wandalen/wTools/master/asset/img/logo_v3_trans_square.png")]
-#![doc(
-  html_favicon_url = "https://raw.githubusercontent.com/Wandalen/wTools/alpha/asset/img/logo_v3_trans_square_icon_small_v2.ico"
-)]
-#![doc(html_root_url = "https://docs.rs/iter_tools/latest/iter_tools/")]
-=======
 #![ cfg_attr( feature = "no_std", no_std ) ]
 #![ doc( html_logo_url = "https: //raw.githubusercontent.com/Wandalen/wTools/master/asset/img/logo_v3_trans_square.png" ) ]
 #![ doc
@@ -13,7 +5,6 @@
   html_favicon_url = "https: //raw.githubusercontent.com/Wandalen/wTools/alpha/asset/img/logo_v3_trans_square_icon_small_v2.ico"
 ) ]
 #![ doc( html_root_url = "https: //docs.rs/iter_tools/latest/iter_tools/" ) ]
->>>>>>> 2840b88f
 #![ cfg_attr( doc, doc = include_str!( concat!( env!( "CARGO_MANIFEST_DIR" ), "/", "readme.md" ) ) ) ]
 #![ cfg_attr( not( doc ), doc = "Iterator utilities" ) ]
 
@@ -30,12 +21,8 @@
 
 /// Namespace with dependencies.
 #[ cfg( feature = "enabled" ) ]
-<<<<<<< HEAD
-pub mod dependency {
-=======
 pub mod dependency
 {
->>>>>>> 2840b88f
   pub use ::itertools;
 }
 
@@ -47,12 +34,8 @@
 /// Own namespace of the module.
 #[ cfg( feature = "enabled" ) ]
 #[ allow( unused_imports ) ]
-<<<<<<< HEAD
-pub mod own {
-=======
 pub mod own
 {
->>>>>>> 2840b88f
 
   use super::*;
 
@@ -67,12 +50,8 @@
 /// Orphan namespace of the module.
 #[ cfg( feature = "enabled" ) ]
 #[ allow( unused_imports ) ]
-<<<<<<< HEAD
-pub mod orphan {
-=======
 pub mod orphan
 {
->>>>>>> 2840b88f
 
   use super::*;
   #[ doc( inline ) ]
@@ -82,30 +61,13 @@
 /// Exposed namespace of the module.
 #[ cfg( feature = "enabled" ) ]
 #[ allow( unused_imports ) ]
-<<<<<<< HEAD
-pub mod exposed {
-=======
 pub mod exposed
 {
->>>>>>> 2840b88f
 
   use super::*;
   #[ doc( inline ) ]
   pub use prelude::*;
   #[ doc( inline ) ]
-<<<<<<< HEAD
-  pub use super::iter::exposed::*;
-}
-
-/// Prelude to use essentials: `use my_module::prelude::*`.
-#[ cfg( feature = "enabled" ) ]
-#[ allow( unused_imports ) ]
-pub mod prelude {
-  use super::*;
-  #[ doc( inline ) ]
-  #[ allow( unused_imports ) ]
-  pub use super::iter::prelude::*;
-=======
   pub use super ::iter ::exposed :: *;
 }
 
@@ -118,5 +80,4 @@
   #[ doc( inline ) ]
   #[ allow( unused_imports ) ]
   pub use super ::iter ::prelude :: *;
->>>>>>> 2840b88f
 }