--- conflicted
+++ resolved
@@ -1,10 +1,6 @@
 [package]
 name = "strs_tools"
-<<<<<<< HEAD
-version = "0.29.0"
-=======
 version = "0.31.0"
->>>>>>> 63943676
 edition = "2021"
 authors = [
   "Kostiantyn Wandalen <wandalen@obox.systems>",
@@ -32,12 +28,8 @@
 all-features = false
 
 [features]
-<<<<<<< HEAD
-# Default feature set - includes all commonly used features with performance optimizations
-=======
 # Default feature set - no_std compatible with essential functionality
 # For std environments with SIMD, use "full" feature set instead
->>>>>>> 63943676
 default = [
   "enabled",
   "no_std",
@@ -46,19 +38,10 @@
   "string_isolate",
   "string_split",
   "string_parse_number",
-<<<<<<< HEAD
-  "string_parse_request",
-  "simd",
-  "compile_time_optimizations",
-]
-
-# Full feature set - includes everything for maximum functionality
-=======
   "compile_time_optimizations",
 ]
 
 # Full feature set - includes everything for maximum functionality in std environments
->>>>>>> 63943676
 full = [
   "enabled",
   "std",                        # Explicitly enable std for maximum performance
@@ -67,16 +50,10 @@
   "string_split",
   "string_parse_number",
   "string_parse_request",
-<<<<<<< HEAD
-  "simd",
-  "compile_time_optimizations",
-  "specialized_algorithms", # Explicit control over Task 007 algorithms
-=======
   "simd",                       # SIMD acceleration (std-only)
   "compile_time_optimizations",
   "specialized_algorithms",     # Explicit control over Task 007 algorithms
   "_disabled_compile_time_tests", # Enable prototype compile-time tests
->>>>>>> 63943676
 ]
 
 # ========================================
@@ -97,20 +74,6 @@
 
 # Number parsing functionality
 string_parse_number = ["dep:lexical", "enabled"]
-<<<<<<< HEAD
-
-# Request parsing functionality (depends on string_split + string_isolate)
-string_parse_request = ["string_split", "string_isolate", "enabled"]
-
-# ========================================
-# PERFORMANCE FEATURES (optional optimizations)
-# ========================================
-
-# SIMD acceleration for all applicable algorithms
-# When enabled: uses vectorized operations, runtime CPU detection
-# When disabled: uses scalar fallbacks, smaller binary size
-simd = [
-=======
 
 # Request parsing functionality (depends on string_split + string_isolate)
 string_parse_request = ["string_split", "string_isolate", "enabled"]
@@ -125,7 +88,6 @@
 # Note: SIMD features are std-only due to runtime CPU detection requirements
 simd = [
   "std",                                                         # SIMD requires std for runtime CPU detection
->>>>>>> 63943676
   "dep:memchr", "memchr/std",                                    # memchr with runtime AVX2 detection
   "dep:aho-corasick", "aho-corasick/std", "aho-corasick/perf-literal", # aho-corasick with vectorized prefilters
   "dep:bytecount",                                               # SIMD byte counting
@@ -138,19 +100,13 @@
 # Compile-time pattern optimizations using proc macros
 compile_time_optimizations = ["dep:strs_tools_meta"]
 
-<<<<<<< HEAD
-=======
 # Internal feature for disabling prototype tests
 _disabled_compile_time_tests = []
 
->>>>>>> 63943676
 # ========================================
 # ENVIRONMENT FEATURES (platform control)
 # ========================================
 
-<<<<<<< HEAD
-# no_std compatibility - disables std-dependent features
-=======
 # Standard library support - enables std-dependent features like SIMD and parsing
 # Mutually exclusive with no_std - when both enabled, std takes precedence
 std = []
@@ -158,7 +114,6 @@
 # no_std compatibility (default) - core functionality without std dependency
 # Provides essential string manipulation in embedded/constrained environments
 # Compatible with alloc for heap-allocated operations via use_alloc feature
->>>>>>> 63943676
 no_std = []
 
 # Enables alloc-based functionality in no_std environments
@@ -194,11 +149,7 @@
 
 [dev-dependencies]
 test_tools = { workspace = true, features = [ "full" ] }
-<<<<<<< HEAD
-criterion = { version = "0.5", features = ["html_reports"] }
-=======
 benchkit = { workspace = true }
->>>>>>> 63943676
 ctor = { version = "0.2" }
 
 [[bench]]
