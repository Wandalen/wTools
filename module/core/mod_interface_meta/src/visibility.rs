/// Define a private namespace for all its items.
mod private 
{
  use macro_tools ::prelude :: *;
  // use macro_tools ::syn ::Result;
  use core ::hash :: { Hash, Hasher };

  pub const VALID_VISIBILITY_LIST_STR: &str = "[ private, own, orphan, exposed, prelude ]";

  ///
  /// Custom keywords
  ///
  pub mod kw {

  use super :: *;
  // syn ::custom_keyword!( private );
  syn ::custom_keyword!(own);
  syn ::custom_keyword!(orphan);
  syn ::custom_keyword!(exposed);
  syn ::custom_keyword!(prelude);

  pub use syn ::token ::Pub as public;
 }

  ///
  /// Visibility constructor.
  ///
  pub trait VisibilityInterface {
  type Token: syn ::token ::Token + syn ::parse ::Parse;

<<<<<<< HEAD
    fn vis_make(token: Self::Token, restriction: Option< Restriction >) -> Self;
    fn restriction(&self) -> Option< &Restriction >;
  }
=======
  fn vis_make(token: Self ::Token, restriction: Option< Restriction >) -> Self;
  fn restriction( &self ) -> Option< &Restriction >;
 }
>>>>>>> 2840b88f

  ///
  /// Trait answering question can the visibility be used for non-standard module.
  ///
  pub trait ValidSubNamespace {
  fn valid_sub_namespace( &self ) -> bool 
  {
   false
 }
 }

  /// Has kind.
  pub trait HasClauseKind {
<<<<<<< HEAD
    /// Static function to get kind of the visibility.
    #[ allow( non_snake_case ) ]
    #[ allow( dead_code ) ]
    fn Kind() -> ClauseKind;

    /// Method to get kind of the visibility.
    #[ allow( dead_code ) ]
    fn kind(&self) -> ClauseKind {
      Self::Kind()
    }
  }
=======
  /// Static function to get kind of the visibility.
  #[ allow( non_snake_case ) ]
  #[ allow( dead_code ) ]
  fn Kind() -> ClauseKind;

  /// Method to get kind of the visibility.
  #[ allow( dead_code ) ]
  fn kind( &self ) -> ClauseKind 
  {
   Self ::Kind()
 }
 }
>>>>>>> 2840b88f

  //

  macro_rules! Clause {
<<<<<<< HEAD
    ( $Name1:ident, $Kind:ident ) => {
      #[ derive( Debug, PartialEq, Eq, Clone ) ]
      pub struct $Name1 {}

      impl $Name1 {
        #[ allow( dead_code ) ]
        pub fn new() -> Self {
          Self {}
        }
      }

      impl HasClauseKind for $Name1 {
        #[ allow( non_snake_case ) ]
        #[ allow( dead_code ) ]
        fn Kind() -> ClauseKind {
          ClauseKind::$Kind
        }
      }
    };
  }
=======
  ( $Name1: ident, $Kind: ident ) =>
  {
   #[ derive( Debug, PartialEq, Eq, Clone ) ]
   pub struct $Name1 {}

   impl $Name1 
   {
  #[ allow( dead_code ) ]
  pub fn new() -> Self
  {
   Self {}
 }
 }

   impl HasClauseKind for $Name1 
   {
  #[ allow( non_snake_case ) ]
  #[ allow( dead_code ) ]
  fn Kind() -> ClauseKind 
  {
   ClauseKind :: $Kind
 }
 }
 };
 }
>>>>>>> 2840b88f

  //

  macro_rules! Vis {
<<<<<<< HEAD
    ( $Name0:ident, $Name1:ident, $Name2:ident, $Kind:ident ) => {
      #[ derive( Debug, PartialEq, Eq, Clone ) ]
      pub struct $Name1 {
        pub token: kw::$Name2,
        pub restriction: Option< Restriction >,
      }

      impl $Name1 {
        #[ allow( dead_code ) ]
        pub fn new() -> Self {
          Self {
            token: kw::$Name2(proc_macro2::Span::call_site()),
            restriction: None,
          }
        }
      }

      impl VisibilityInterface for $Name1 {
        type Token = kw::$Name2;
        fn vis_make(token: Self::Token, restriction: Option< Restriction >) -> Self {
          Self { token, restriction }
        }
        fn restriction(&self) -> Option< &Restriction > {
          self.restriction.as_ref()
        }
      }

      impl HasClauseKind for $Name1 {
        #[ allow( non_snake_case ) ]
        #[ allow( dead_code ) ]
        fn Kind() -> ClauseKind {
          ClauseKind::$Kind
        }
      }

      impl quote::ToTokens for $Name1 {
        fn to_tokens(&self, tokens: &mut proc_macro2::TokenStream) {
          self.token.to_tokens(tokens);
        }
      }

      impl From<$Name1> for Visibility {
        fn from(src: $Name1) -> Self {
          Self::$Name0(src)
        }
      }
    };
  }
=======
  ( $Name0: ident, $Name1: ident, $Name2: ident, $Kind: ident ) =>
  {
   #[ derive( Debug, PartialEq, Eq, Clone ) ]
   pub struct $Name1
   {
  pub token: kw :: $Name2,
  pub restriction: Option< Restriction >,
 }

   impl $Name1 
   {
  #[ allow( dead_code ) ]
  pub fn new() -> Self
  {
   Self {
  token: kw :: $Name2(proc_macro2 ::Span ::call_site()),
  restriction: None,
 }
 }
 }

   impl VisibilityInterface for $Name1 
   {
  type Token = kw :: $Name2;
  fn vis_make(token: Self ::Token, restriction: Option< Restriction >) -> Self 
  {
   Self { token, restriction }
 }
  fn restriction( &self ) -> Option< &Restriction > 
  {
   self.restriction.as_ref()
 }
 }

   impl HasClauseKind for $Name1 
   {
  #[ allow( non_snake_case ) ]
  #[ allow( dead_code ) ]
  fn Kind() -> ClauseKind 
  {
   ClauseKind :: $Kind
 }
 }

   impl quote ::ToTokens for $Name1 
   {
  fn to_tokens(&self, tokens: &mut proc_macro2 ::TokenStream) 
  {
   self.token.to_tokens(tokens);
 }
 }

   impl From< $Name1 > for Visibility 
   {
  fn from(src: $Name1) -> Self 
  {
   Self :: $Name0(src)
 }
 }
 };
 }
>>>>>>> 2840b88f

  //

  macro_rules! HasClauseKind {
<<<<<<< HEAD
    ( $Name1:path, $Kind:ident ) => {
      impl HasClauseKind for $Name1 {
        #[ allow( non_snake_case ) ]
        #[ allow( dead_code ) ]
        fn Kind() -> ClauseKind {
          ClauseKind::$Kind
        }
      }
    };
  }
=======
  ( $Name1: path, $Kind: ident ) =>
  {
   impl HasClauseKind for $Name1 
   {
  #[ allow( non_snake_case ) ]
  #[ allow( dead_code ) ]
  fn Kind() -> ClauseKind 
  {
   ClauseKind :: $Kind
 }
 }
 };
 }
>>>>>>> 2840b88f

  //

  macro_rules! impl_valid_sub_namespace {
  ( $Name1: path, $Val: literal ) =>
  {
   impl ValidSubNamespace for $Name1 
   {
  fn valid_sub_namespace( &self ) -> bool 
  {
   $Val
 }
 }
 };
 }

  // Vis!( Private, VisPrivate, private, 1 );
  Vis!(Own, VisOwn, own, Own);
  Vis!(Orphan, VisOrphan, orphan, Orphan);
  Vis!(Exposed, VisExposed, exposed, Exposed);
  Vis!(Prelude, VisPrelude, prelude, Prelude);

  Vis!(Public, VisPublic, public, Public);
  // Vis!( Restricted, VisRestricted, restricted, Restricted );

  // HasClauseKind!( syn ::Visibility ::Public, Public );
  HasClauseKind!(syn ::VisRestricted, Restricted);
  Clause!(ClauseImmediates, Immadiate);

  // impl_valid_sub_namespace!( VisPrivate, false );
  impl_valid_sub_namespace!(VisOwn, true);
  impl_valid_sub_namespace!(VisOrphan, true);
  impl_valid_sub_namespace!(VisExposed, true);
  impl_valid_sub_namespace!(VisPrelude, true);
  impl_valid_sub_namespace!(VisPublic, false);
  impl_valid_sub_namespace!(syn ::VisRestricted, false);
  // impl_valid_sub_namespace!( syn ::Visibility ::Public, false );
  // impl_valid_sub_namespace!( syn ::VisRestricted, false );

  ///
  /// Restriction, for example `pub( crate )`.
  ///
  #[ derive( Debug, PartialEq, Eq, Clone ) ]
<<<<<<< HEAD
  pub struct Restriction {
    paren_token: syn::token::Paren,
    in_token: Option< syn::token::In >,
    path: Box<syn::Path>,
  }

  /// Kinds of clause.
  #[ derive( Debug, Hash, Default, PartialEq, Eq, Clone, Copy ) ]
  pub enum ClauseKind {
    /// Invisible outside.
    #[ default ]
    Private,
    /// Owned by current file entities.
    Own,
    /// Should be used by parent.
    Orphan,
    /// Should be used by all ascendants in the current crate.
    Exposed,
    /// Should be used by all crates which use current crate.
    Prelude,
    /// Public.
    Public,
    /// Public, but with some restrictions.
    Restricted,
    /// Immediate namespace
    Immadiate,
  }
=======
  pub struct Restriction
  {
  paren_token: syn ::token ::Paren,
  in_token: Option< syn ::token ::In >,
  path: Box< syn ::Path >,
 }

  /// Kinds of clause.
  #[ derive( Debug, Hash, Default, PartialEq, Eq, Clone, Copy ) ]
  pub enum ClauseKind
  {
  /// Invisible outside.
  #[ default ]
  Private,
  /// Owned by current file entities.
  Own,
  /// Should be used by parent.
  Orphan,
  /// Should be used by all ascendants in the current crate.
  Exposed,
  /// Should be used by all crates which use current crate.
  Prelude,
  /// Public.
  Public,
  /// Public, but with some restrictions.
  Restricted,
  /// Immediate namespace
  Immadiate,
 }
>>>>>>> 2840b88f

  ///
  /// Visibility of an element.
  ///
  #[ derive( Debug, Default, PartialEq, Eq, Clone ) ]
<<<<<<< HEAD
  pub enum Visibility {
    //Private( VisPrivate ),
    Own(VisOwn),
    Orphan(VisOrphan),
    Exposed(VisExposed),
    Prelude(VisPrelude),
    Public(VisPublic),
    // Public( syn::VisPublic ),
    // Crate( syn::VisCrate ),
    // Restricted( syn::VisRestricted ),
    #[ default ]
    Inherited,
  }

  impl Visibility {
    fn parse_own(input: ParseStream<'_>) -> syn::Result< Self > {
      Self::_parse_vis::<VisOwn>(input)
    }

    fn parse_orphan(input: ParseStream<'_>) -> syn::Result< Self > {
      Self::_parse_vis::<VisOrphan>(input)
    }

    fn parse_exposed(input: ParseStream<'_>) -> syn::Result< Self > {
      Self::_parse_vis::<VisExposed>(input)
    }

    fn parse_prelude(input: ParseStream<'_>) -> syn::Result< Self > {
      Self::_parse_vis::<VisPrelude>(input)
    }

    fn parse_pub(input: ParseStream<'_>) -> syn::Result< Self > {
      Self::_parse_vis::<VisPublic>(input)
    }

    // fn parse_pub( input : ParseStream< '_ > ) -> syn::Result<  Self  >
    // {
    //   Ok( Visibility::Public( syn::VisPublic { pub_token : input.parse()? } ) )
    // }

    fn _parse_vis<Vis>(input: ParseStream<'_>) -> syn::Result< Self >
    where
      Vis: Into<Visibility> + VisibilityInterface,
    {
      use macro_tools::syn::parse::discouraged::Speculative;
      use macro_tools::syn::ext::IdentExt;
      let token = input.parse::<<Vis as VisibilityInterface>::Token>()?;

      if input.peek(syn::token::Paren) {
        let ahead = input.fork();

        let input2;
        let paren_token = syn::parenthesized!( input2 in ahead );
        if input2.peek(Token![crate]) || input2.peek(Token![self]) || input2.peek(Token![super]) {
          let path = input2.call(syn::Ident::parse_any)?;

          // Ensure there are no additional tokens within `input2`.
          // Without explicitly checking, we may misinterpret a tuple
          // field as a restricted visibility, causing a parse error.
          // e.g. `pub (crate::A, crate::B)` (Issue #720).
          if input2.is_empty() {
            input.advance_to(&ahead);

            let restriction = Restriction {
              paren_token,
              in_token: None,
              path: Box::new(syn::Path::from(path)),
            };

            return Ok(Vis::vis_make(token, Some(restriction)).into());
          }
        }
      }

      Ok(Vis::vis_make(token, None).into())
    }

    // fn parse_in_crate( input : ParseStream< '_ > ) -> syn::Result<  Self  >
    // {
    //   if input.peek2( Token![ :: ] )
    //   {
    //     Ok( Visibility::Inherited )
    //   }
    //   else
    //   {
    //     Ok( Visibility::Crate( VisInCrate
    //     {
    //       crate_token : input.parse()?,
    //     }))
    //   }
    // }

    /// Get kind.
    #[ allow( dead_code ) ]
    pub fn kind(&self) -> ClauseKind {
      match self {
        // Visibility::Private( e ) => e.kind(),
        // Visibility::Crate( e ) => e.kind(),
        Visibility::Own(e) => e.kind(),
        Visibility::Orphan(e) => e.kind(),
        Visibility::Exposed(e) => e.kind(),
        Visibility::Prelude(e) => e.kind(),
        Visibility::Public(e) => e.kind(),
        // Visibility::Restricted( e ) => e.kind(),
        Visibility::Inherited => ClauseKind::Private,
      }
    }

    /// Get restrictions.
    #[ allow( dead_code ) ]
    pub fn restriction(&self) -> Option< &Restriction > {
      match self
      {
        // Visibility::Private( e ) => e.restriction(),
        // Visibility::Crate( e ) => e.restriction(),
        Visibility::Own( e ) => e.restriction(),
        Visibility::Orphan( e ) => e.restriction(),
        Visibility::Exposed( e ) => e.restriction(),
        Visibility::Prelude( e ) => e.restriction(),
        Visibility::Public( _ ) |
        // Visibility::Restricted( e ) => e.restriction(),
        Visibility::Inherited => None,
      }
    }
  }

  impl syn::parse::Parse for Visibility {
    fn parse(input: ParseStream<'_>) -> syn::Result< Self > {
      // Recognize an empty None-delimited group, as produced by a $:vis
      // matcher that matched no tokens.

      // if input.peek( syn::token::Group )
      // {
      //   let ahead = input.fork();
      //   let group = syn::group::parse_group( &ahead )?;
      //   if group.input2.is_empty()
      //   {
      //     input.advance_to( &ahead );
      //     return Ok( Visibility::Inherited );
      //   }
      // }

      match () {
        //_case if input.peek( kw::private ) => Self::parse_private( input ),
        _case if input.peek(kw::own) => Self::parse_own(input),
        _case if input.peek(kw::orphan) => Self::parse_orphan(input),
        _case if input.peek(kw::exposed) => Self::parse_exposed(input),
        _case if input.peek(kw::prelude) => Self::parse_prelude(input),
        _case if input.peek(Token![pub]) => Self::parse_pub(input),
        _default => Ok(Visibility::Inherited),
      }
    }
  }

  impl quote::ToTokens for Visibility {
    fn to_tokens(&self, tokens: &mut proc_macro2::TokenStream) {
      match self {
        //Visibility::Private( e ) => e.to_tokens( tokens ),
        Visibility::Own(e) => e.to_tokens(tokens),
        Visibility::Orphan(e) => e.to_tokens(tokens),
        Visibility::Exposed(e) => e.to_tokens(tokens),
        Visibility::Prelude(e) => e.to_tokens(tokens),
        Visibility::Public(e) => e.to_tokens(tokens),
        Visibility::Inherited => (),
      }
    }
  }

  #[ allow( clippy::derived_hash_with_manual_eq ) ]
  impl Hash for Visibility {
    fn hash<H: Hasher>(&self, state: &mut H) {
      self.kind().hash(state);
    }
  }

  impl ValidSubNamespace for Visibility {
    fn valid_sub_namespace(&self) -> bool {
      match self {
        //Visibility::Private( e ) => e.valid_sub_namespace(),
        Visibility::Own(e) => e.valid_sub_namespace(),
        Visibility::Orphan(e) => e.valid_sub_namespace(),
        Visibility::Exposed(e) => e.valid_sub_namespace(),
        Visibility::Prelude(e) => e.valid_sub_namespace(),
        Visibility::Public(e) => e.valid_sub_namespace(),
        Visibility::Inherited => false,
      }
    }
  }
}

#[ allow( unused_imports ) ]
pub use own::*;

/// Own namespace of the module.
#[ allow( unused_imports ) ]
pub mod own {
=======
  pub enum Visibility
  {
  //Private( VisPrivate ),
  Own(VisOwn),
  Orphan(VisOrphan),
  Exposed(VisExposed),
  Prelude(VisPrelude),
  Public(VisPublic),
  // Public( syn ::VisPublic ),
  // Crate( syn ::VisCrate ),
  // Restricted( syn ::VisRestricted ),
  #[ default ]
  Inherited,
 }

  impl Visibility 
  {
  fn parse_own(input: ParseStream< '_ >) -> syn ::Result< Self > 
  {
   Self ::_parse_vis :: < VisOwn >(input)
 }

  fn parse_orphan(input: ParseStream< '_ >) -> syn ::Result< Self > 
  {
   Self ::_parse_vis :: < VisOrphan >(input)
 }

  fn parse_exposed(input: ParseStream< '_ >) -> syn ::Result< Self > 
  {
   Self ::_parse_vis :: < VisExposed >(input)
 }

  fn parse_prelude(input: ParseStream< '_ >) -> syn ::Result< Self > 
  {
   Self ::_parse_vis :: < VisPrelude >(input)
 }

  fn parse_pub(input: ParseStream< '_ >) -> syn ::Result< Self > 
  {
   Self ::_parse_vis :: < VisPublic >(input)
 }

  // fn parse_pub( input: ParseStream< '_ > ) -> syn ::Result< Self >
  // {
  //   Ok( Visibility ::Public( syn ::VisPublic { pub_token: input.parse()? } ) )
  // }

  fn _parse_vis< Vis >(input: ParseStream< '_ >) -> syn ::Result< Self >
  where
   Vis: Into< Visibility > + VisibilityInterface,
  {
   use macro_tools ::syn ::parse ::discouraged ::Speculative;
   use macro_tools ::syn ::ext ::IdentExt;
   let token = input.parse :: < <Vis as VisibilityInterface > ::Token>()?;

   if input.peek(syn ::token ::Paren) 
   {
  let ahead = input.fork();

  let input2;
  let paren_token = syn ::parenthesized!( input2 in ahead );
  if input2.peek(Token![crate]) || input2.peek(Token![self]) || input2.peek(Token![super]) 
  {
   let path = input2.call(syn ::Ident ::parse_any)?;

   // Ensure there are no additional tokens within `input2`.
   // Without explicitly checking, we may misinterpret a tuple
   // field as a restricted visibility, causing a parse error.
   // e.g. `pub (crate ::A, crate ::B)` (Issue #720).
   if input2.is_empty() 
   {
  input.advance_to(&ahead);

  let restriction = Restriction {
   paren_token,
   in_token: None,
   path: Box ::new(syn ::Path ::from(path)),
 };

  return Ok(Vis ::vis_make(token, Some(restriction)).into());
 }
 }
 }

   Ok(Vis ::vis_make(token, None).into())
 }

  // fn parse_in_crate( input: ParseStream< '_ > ) -> syn ::Result< Self >
  // {
  //   if input.peek2( Token![ :: ] )
  //   {
  //     Ok( Visibility ::Inherited )
  // }
  //   else
  //   {
  //     Ok( Visibility ::Crate( VisInCrate
  //     {
  //       crate_token: input.parse()?,
  // }))
  // }
  // }

  /// Get kind.
  #[ allow( dead_code ) ]
  pub fn kind( &self ) -> ClauseKind
  {
   match self 
   {
  // Visibility ::Private( e ) => e.kind(),
  // Visibility ::Crate( e ) => e.kind(),
  Visibility ::Own(e) => e.kind(),
  Visibility ::Orphan(e) => e.kind(),
  Visibility ::Exposed(e) => e.kind(),
  Visibility ::Prelude(e) => e.kind(),
  Visibility ::Public(e) => e.kind(),
  // Visibility ::Restricted( e ) => e.kind(),
  Visibility ::Inherited => ClauseKind ::Private,
 }
 }

  /// Get restrictions.
  #[ allow( dead_code ) ]
  pub fn restriction( &self ) -> Option< &Restriction >
  {
   match self
   {
  // Visibility ::Private( e ) => e.restriction(),
  // Visibility ::Crate( e ) => e.restriction(),
  Visibility ::Own( e ) => e.restriction(),
  Visibility ::Orphan( e ) => e.restriction(),
  Visibility ::Exposed( e ) => e.restriction(),
  Visibility ::Prelude( e ) => e.restriction(),
  Visibility ::Public( _ ) |
  // Visibility ::Restricted( e ) => e.restriction(),
  Visibility ::Inherited => None,
 }
 }
 }

  impl syn ::parse ::Parse for Visibility 
  {
  fn parse(input: ParseStream< '_ >) -> syn ::Result< Self > 
  {
   // Recognize an empty None-delimited group, as produced by a $ : vis
   // matcher that matched no tokens.

   // if input.peek( syn ::token ::Group )
   // {
   //   let ahead = input.fork();
   //   let group = syn ::group ::parse_group( &ahead )?;
   //   if group.input2.is_empty()
   //   {
   //     input.advance_to( &ahead );
   //     return Ok( Visibility ::Inherited );
   // }
   // }

   match () 
   {
  //_case if input.peek( kw ::private ) => Self ::parse_private( input ),
  _case if input.peek(kw ::own) => Self ::parse_own(input),
  _case if input.peek(kw ::orphan) => Self ::parse_orphan(input),
  _case if input.peek(kw ::exposed) => Self ::parse_exposed(input),
  _case if input.peek(kw ::prelude) => Self ::parse_prelude(input),
  _case if input.peek(Token![pub]) => Self ::parse_pub(input),
  _default => Ok(Visibility ::Inherited),
 }
 }
 }

  impl quote ::ToTokens for Visibility 
  {
  fn to_tokens(&self, tokens: &mut proc_macro2 ::TokenStream) 
  {
   match self 
   {
  //Visibility ::Private( e ) => e.to_tokens( tokens ),
  Visibility ::Own(e) => e.to_tokens(tokens),
  Visibility ::Orphan(e) => e.to_tokens(tokens),
  Visibility ::Exposed(e) => e.to_tokens(tokens),
  Visibility ::Prelude(e) => e.to_tokens(tokens),
  Visibility ::Public(e) => e.to_tokens(tokens),
  Visibility ::Inherited => (),
 }
 }
 }

  #[ allow( clippy ::derived_hash_with_manual_eq ) ]
  impl Hash for Visibility 
  {
  fn hash< H: Hasher >(&self, state: &mut H) 
  {
   self.kind().hash(state);
 }
 }

  impl ValidSubNamespace for Visibility 
  {
  fn valid_sub_namespace( &self ) -> bool 
  {
   match self 
   {
  //Visibility ::Private( e ) => e.valid_sub_namespace(),
  Visibility ::Own(e) => e.valid_sub_namespace(),
  Visibility ::Orphan(e) => e.valid_sub_namespace(),
  Visibility ::Exposed(e) => e.valid_sub_namespace(),
  Visibility ::Prelude(e) => e.valid_sub_namespace(),
  Visibility ::Public(e) => e.valid_sub_namespace(),
  Visibility ::Inherited => false,
 }
 }
 }
}

#[ allow( unused_imports ) ]
pub use own :: *;

/// Own namespace of the module.
#[ allow( unused_imports ) ]
pub mod own 
{
>>>>>>> 2840b88f

  use super :: *;
  pub use orphan :: *;
}

/// Parented namespace of the module.
#[ allow( unused_imports ) ]
<<<<<<< HEAD
pub mod orphan {
=======
pub mod orphan 
{
>>>>>>> 2840b88f

  use super :: *;
  pub use exposed :: *;
}

/// Exposed namespace of the module.
#[ allow( unused_imports ) ]
<<<<<<< HEAD
pub mod exposed {

  use super::*;
  pub use prelude::*;

  pub use private::{
    kw,
    VALID_VISIBILITY_LIST_STR,
    ValidSubNamespace,
    HasClauseKind,
    // VisPrivate,
    VisOwn,
    VisOrphan,
    VisExposed,
    VisPrelude,
    ClauseImmediates,
    Visibility,
    ClauseKind,
  };
}

/// Prelude to use essentials: `use my_module::prelude::*`.
#[ allow( unused_imports ) ]
pub mod prelude {
  use super::*;
=======
pub mod exposed 
{

  use super :: *;
  pub use prelude :: *;

  pub use private :: {
  kw,
  VALID_VISIBILITY_LIST_STR,
  ValidSubNamespace,
  HasClauseKind,
  // VisPrivate,
  VisOwn,
  VisOrphan,
  VisExposed,
  VisPrelude,
  ClauseImmediates,
  Visibility,
  ClauseKind,
 };
}

/// Prelude to use essentials: `use my_module ::prelude :: *`.
#[ allow( unused_imports ) ]
pub mod prelude 
{
  use super :: *;
>>>>>>> 2840b88f
}<|MERGE_RESOLUTION|>--- conflicted
+++ resolved
@@ -28,15 +28,9 @@
   pub trait VisibilityInterface {
   type Token: syn ::token ::Token + syn ::parse ::Parse;
 
-<<<<<<< HEAD
-    fn vis_make(token: Self::Token, restriction: Option< Restriction >) -> Self;
-    fn restriction(&self) -> Option< &Restriction >;
-  }
-=======
   fn vis_make(token: Self ::Token, restriction: Option< Restriction >) -> Self;
   fn restriction( &self ) -> Option< &Restriction >;
  }
->>>>>>> 2840b88f
 
   ///
   /// Trait answering question can the visibility be used for non-standard module.
@@ -50,19 +44,6 @@
 
   /// Has kind.
   pub trait HasClauseKind {
-<<<<<<< HEAD
-    /// Static function to get kind of the visibility.
-    #[ allow( non_snake_case ) ]
-    #[ allow( dead_code ) ]
-    fn Kind() -> ClauseKind;
-
-    /// Method to get kind of the visibility.
-    #[ allow( dead_code ) ]
-    fn kind(&self) -> ClauseKind {
-      Self::Kind()
-    }
-  }
-=======
   /// Static function to get kind of the visibility.
   #[ allow( non_snake_case ) ]
   #[ allow( dead_code ) ]
@@ -75,33 +56,10 @@
    Self ::Kind()
  }
  }
->>>>>>> 2840b88f
 
   //
 
   macro_rules! Clause {
-<<<<<<< HEAD
-    ( $Name1:ident, $Kind:ident ) => {
-      #[ derive( Debug, PartialEq, Eq, Clone ) ]
-      pub struct $Name1 {}
-
-      impl $Name1 {
-        #[ allow( dead_code ) ]
-        pub fn new() -> Self {
-          Self {}
-        }
-      }
-
-      impl HasClauseKind for $Name1 {
-        #[ allow( non_snake_case ) ]
-        #[ allow( dead_code ) ]
-        fn Kind() -> ClauseKind {
-          ClauseKind::$Kind
-        }
-      }
-    };
-  }
-=======
   ( $Name1: ident, $Kind: ident ) =>
   {
    #[ derive( Debug, PartialEq, Eq, Clone ) ]
@@ -127,61 +85,10 @@
  }
  };
  }
->>>>>>> 2840b88f
 
   //
 
   macro_rules! Vis {
-<<<<<<< HEAD
-    ( $Name0:ident, $Name1:ident, $Name2:ident, $Kind:ident ) => {
-      #[ derive( Debug, PartialEq, Eq, Clone ) ]
-      pub struct $Name1 {
-        pub token: kw::$Name2,
-        pub restriction: Option< Restriction >,
-      }
-
-      impl $Name1 {
-        #[ allow( dead_code ) ]
-        pub fn new() -> Self {
-          Self {
-            token: kw::$Name2(proc_macro2::Span::call_site()),
-            restriction: None,
-          }
-        }
-      }
-
-      impl VisibilityInterface for $Name1 {
-        type Token = kw::$Name2;
-        fn vis_make(token: Self::Token, restriction: Option< Restriction >) -> Self {
-          Self { token, restriction }
-        }
-        fn restriction(&self) -> Option< &Restriction > {
-          self.restriction.as_ref()
-        }
-      }
-
-      impl HasClauseKind for $Name1 {
-        #[ allow( non_snake_case ) ]
-        #[ allow( dead_code ) ]
-        fn Kind() -> ClauseKind {
-          ClauseKind::$Kind
-        }
-      }
-
-      impl quote::ToTokens for $Name1 {
-        fn to_tokens(&self, tokens: &mut proc_macro2::TokenStream) {
-          self.token.to_tokens(tokens);
-        }
-      }
-
-      impl From<$Name1> for Visibility {
-        fn from(src: $Name1) -> Self {
-          Self::$Name0(src)
-        }
-      }
-    };
-  }
-=======
   ( $Name0: ident, $Name1: ident, $Name2: ident, $Kind: ident ) =>
   {
    #[ derive( Debug, PartialEq, Eq, Clone ) ]
@@ -243,23 +150,10 @@
  }
  };
  }
->>>>>>> 2840b88f
 
   //
 
   macro_rules! HasClauseKind {
-<<<<<<< HEAD
-    ( $Name1:path, $Kind:ident ) => {
-      impl HasClauseKind for $Name1 {
-        #[ allow( non_snake_case ) ]
-        #[ allow( dead_code ) ]
-        fn Kind() -> ClauseKind {
-          ClauseKind::$Kind
-        }
-      }
-    };
-  }
-=======
   ( $Name1: path, $Kind: ident ) =>
   {
    impl HasClauseKind for $Name1 
@@ -273,7 +167,6 @@
  }
  };
  }
->>>>>>> 2840b88f
 
   //
 
@@ -317,35 +210,6 @@
   /// Restriction, for example `pub( crate )`.
   ///
   #[ derive( Debug, PartialEq, Eq, Clone ) ]
-<<<<<<< HEAD
-  pub struct Restriction {
-    paren_token: syn::token::Paren,
-    in_token: Option< syn::token::In >,
-    path: Box<syn::Path>,
-  }
-
-  /// Kinds of clause.
-  #[ derive( Debug, Hash, Default, PartialEq, Eq, Clone, Copy ) ]
-  pub enum ClauseKind {
-    /// Invisible outside.
-    #[ default ]
-    Private,
-    /// Owned by current file entities.
-    Own,
-    /// Should be used by parent.
-    Orphan,
-    /// Should be used by all ascendants in the current crate.
-    Exposed,
-    /// Should be used by all crates which use current crate.
-    Prelude,
-    /// Public.
-    Public,
-    /// Public, but with some restrictions.
-    Restricted,
-    /// Immediate namespace
-    Immadiate,
-  }
-=======
   pub struct Restriction
   {
   paren_token: syn ::token ::Paren,
@@ -375,210 +239,11 @@
   /// Immediate namespace
   Immadiate,
  }
->>>>>>> 2840b88f
 
   ///
   /// Visibility of an element.
   ///
   #[ derive( Debug, Default, PartialEq, Eq, Clone ) ]
-<<<<<<< HEAD
-  pub enum Visibility {
-    //Private( VisPrivate ),
-    Own(VisOwn),
-    Orphan(VisOrphan),
-    Exposed(VisExposed),
-    Prelude(VisPrelude),
-    Public(VisPublic),
-    // Public( syn::VisPublic ),
-    // Crate( syn::VisCrate ),
-    // Restricted( syn::VisRestricted ),
-    #[ default ]
-    Inherited,
-  }
-
-  impl Visibility {
-    fn parse_own(input: ParseStream<'_>) -> syn::Result< Self > {
-      Self::_parse_vis::<VisOwn>(input)
-    }
-
-    fn parse_orphan(input: ParseStream<'_>) -> syn::Result< Self > {
-      Self::_parse_vis::<VisOrphan>(input)
-    }
-
-    fn parse_exposed(input: ParseStream<'_>) -> syn::Result< Self > {
-      Self::_parse_vis::<VisExposed>(input)
-    }
-
-    fn parse_prelude(input: ParseStream<'_>) -> syn::Result< Self > {
-      Self::_parse_vis::<VisPrelude>(input)
-    }
-
-    fn parse_pub(input: ParseStream<'_>) -> syn::Result< Self > {
-      Self::_parse_vis::<VisPublic>(input)
-    }
-
-    // fn parse_pub( input : ParseStream< '_ > ) -> syn::Result<  Self  >
-    // {
-    //   Ok( Visibility::Public( syn::VisPublic { pub_token : input.parse()? } ) )
-    // }
-
-    fn _parse_vis<Vis>(input: ParseStream<'_>) -> syn::Result< Self >
-    where
-      Vis: Into<Visibility> + VisibilityInterface,
-    {
-      use macro_tools::syn::parse::discouraged::Speculative;
-      use macro_tools::syn::ext::IdentExt;
-      let token = input.parse::<<Vis as VisibilityInterface>::Token>()?;
-
-      if input.peek(syn::token::Paren) {
-        let ahead = input.fork();
-
-        let input2;
-        let paren_token = syn::parenthesized!( input2 in ahead );
-        if input2.peek(Token![crate]) || input2.peek(Token![self]) || input2.peek(Token![super]) {
-          let path = input2.call(syn::Ident::parse_any)?;
-
-          // Ensure there are no additional tokens within `input2`.
-          // Without explicitly checking, we may misinterpret a tuple
-          // field as a restricted visibility, causing a parse error.
-          // e.g. `pub (crate::A, crate::B)` (Issue #720).
-          if input2.is_empty() {
-            input.advance_to(&ahead);
-
-            let restriction = Restriction {
-              paren_token,
-              in_token: None,
-              path: Box::new(syn::Path::from(path)),
-            };
-
-            return Ok(Vis::vis_make(token, Some(restriction)).into());
-          }
-        }
-      }
-
-      Ok(Vis::vis_make(token, None).into())
-    }
-
-    // fn parse_in_crate( input : ParseStream< '_ > ) -> syn::Result<  Self  >
-    // {
-    //   if input.peek2( Token![ :: ] )
-    //   {
-    //     Ok( Visibility::Inherited )
-    //   }
-    //   else
-    //   {
-    //     Ok( Visibility::Crate( VisInCrate
-    //     {
-    //       crate_token : input.parse()?,
-    //     }))
-    //   }
-    // }
-
-    /// Get kind.
-    #[ allow( dead_code ) ]
-    pub fn kind(&self) -> ClauseKind {
-      match self {
-        // Visibility::Private( e ) => e.kind(),
-        // Visibility::Crate( e ) => e.kind(),
-        Visibility::Own(e) => e.kind(),
-        Visibility::Orphan(e) => e.kind(),
-        Visibility::Exposed(e) => e.kind(),
-        Visibility::Prelude(e) => e.kind(),
-        Visibility::Public(e) => e.kind(),
-        // Visibility::Restricted( e ) => e.kind(),
-        Visibility::Inherited => ClauseKind::Private,
-      }
-    }
-
-    /// Get restrictions.
-    #[ allow( dead_code ) ]
-    pub fn restriction(&self) -> Option< &Restriction > {
-      match self
-      {
-        // Visibility::Private( e ) => e.restriction(),
-        // Visibility::Crate( e ) => e.restriction(),
-        Visibility::Own( e ) => e.restriction(),
-        Visibility::Orphan( e ) => e.restriction(),
-        Visibility::Exposed( e ) => e.restriction(),
-        Visibility::Prelude( e ) => e.restriction(),
-        Visibility::Public( _ ) |
-        // Visibility::Restricted( e ) => e.restriction(),
-        Visibility::Inherited => None,
-      }
-    }
-  }
-
-  impl syn::parse::Parse for Visibility {
-    fn parse(input: ParseStream<'_>) -> syn::Result< Self > {
-      // Recognize an empty None-delimited group, as produced by a $:vis
-      // matcher that matched no tokens.
-
-      // if input.peek( syn::token::Group )
-      // {
-      //   let ahead = input.fork();
-      //   let group = syn::group::parse_group( &ahead )?;
-      //   if group.input2.is_empty()
-      //   {
-      //     input.advance_to( &ahead );
-      //     return Ok( Visibility::Inherited );
-      //   }
-      // }
-
-      match () {
-        //_case if input.peek( kw::private ) => Self::parse_private( input ),
-        _case if input.peek(kw::own) => Self::parse_own(input),
-        _case if input.peek(kw::orphan) => Self::parse_orphan(input),
-        _case if input.peek(kw::exposed) => Self::parse_exposed(input),
-        _case if input.peek(kw::prelude) => Self::parse_prelude(input),
-        _case if input.peek(Token![pub]) => Self::parse_pub(input),
-        _default => Ok(Visibility::Inherited),
-      }
-    }
-  }
-
-  impl quote::ToTokens for Visibility {
-    fn to_tokens(&self, tokens: &mut proc_macro2::TokenStream) {
-      match self {
-        //Visibility::Private( e ) => e.to_tokens( tokens ),
-        Visibility::Own(e) => e.to_tokens(tokens),
-        Visibility::Orphan(e) => e.to_tokens(tokens),
-        Visibility::Exposed(e) => e.to_tokens(tokens),
-        Visibility::Prelude(e) => e.to_tokens(tokens),
-        Visibility::Public(e) => e.to_tokens(tokens),
-        Visibility::Inherited => (),
-      }
-    }
-  }
-
-  #[ allow( clippy::derived_hash_with_manual_eq ) ]
-  impl Hash for Visibility {
-    fn hash<H: Hasher>(&self, state: &mut H) {
-      self.kind().hash(state);
-    }
-  }
-
-  impl ValidSubNamespace for Visibility {
-    fn valid_sub_namespace(&self) -> bool {
-      match self {
-        //Visibility::Private( e ) => e.valid_sub_namespace(),
-        Visibility::Own(e) => e.valid_sub_namespace(),
-        Visibility::Orphan(e) => e.valid_sub_namespace(),
-        Visibility::Exposed(e) => e.valid_sub_namespace(),
-        Visibility::Prelude(e) => e.valid_sub_namespace(),
-        Visibility::Public(e) => e.valid_sub_namespace(),
-        Visibility::Inherited => false,
-      }
-    }
-  }
-}
-
-#[ allow( unused_imports ) ]
-pub use own::*;
-
-/// Own namespace of the module.
-#[ allow( unused_imports ) ]
-pub mod own {
-=======
   pub enum Visibility
   {
   //Private( VisPrivate ),
@@ -800,7 +465,6 @@
 #[ allow( unused_imports ) ]
 pub mod own 
 {
->>>>>>> 2840b88f
 
   use super :: *;
   pub use orphan :: *;
@@ -808,12 +472,8 @@
 
 /// Parented namespace of the module.
 #[ allow( unused_imports ) ]
-<<<<<<< HEAD
-pub mod orphan {
-=======
 pub mod orphan 
 {
->>>>>>> 2840b88f
 
   use super :: *;
   pub use exposed :: *;
@@ -821,33 +481,6 @@
 
 /// Exposed namespace of the module.
 #[ allow( unused_imports ) ]
-<<<<<<< HEAD
-pub mod exposed {
-
-  use super::*;
-  pub use prelude::*;
-
-  pub use private::{
-    kw,
-    VALID_VISIBILITY_LIST_STR,
-    ValidSubNamespace,
-    HasClauseKind,
-    // VisPrivate,
-    VisOwn,
-    VisOrphan,
-    VisExposed,
-    VisPrelude,
-    ClauseImmediates,
-    Visibility,
-    ClauseKind,
-  };
-}
-
-/// Prelude to use essentials: `use my_module::prelude::*`.
-#[ allow( unused_imports ) ]
-pub mod prelude {
-  use super::*;
-=======
 pub mod exposed 
 {
 
@@ -875,5 +508,4 @@
 pub mod prelude 
 {
   use super :: *;
->>>>>>> 2840b88f
 }