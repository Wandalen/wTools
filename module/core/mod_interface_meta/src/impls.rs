--- conflicted
+++ resolved
@@ -95,70 +95,15 @@
 
   /// Context for handlign a record. Cotnains clauses map and debug attribute.
   #[ allow( dead_code ) ]
-<<<<<<< HEAD
-  pub struct RecordContext<'clauses_map> {
-    pub has_debug: bool,
-    pub clauses_map: &'clauses_map mut HashMap<ClauseKind, Vec< proc_macro2::TokenStream >>,
-  }
-=======
   pub struct RecordContext< 'clauses_map >
   {
   pub has_debug: bool,
   pub clauses_map: &'clauses_map mut HashMap< ClauseKind, Vec< proc_macro2 ::TokenStream >>,
  }
->>>>>>> 2840b88f
 
   ///
   /// Handle record "use" with implicit visibility.
   ///
-<<<<<<< HEAD
-  fn record_reuse_implicit(record: &Record, c: &'_ mut RecordContext<'_>) -> syn::Result< () > {
-    let attrs1 = &record.attrs;
-    let path = record.use_elements.as_ref().unwrap();
-
-    let path = if let Some(rename) = &path.rename {
-      let pure_path = path.pure_without_super_path()?;
-      c.clauses_map.get_mut(&ClauseImmediates::Kind()).unwrap().push(qt! {
-        pub use #pure_path as #rename;
-      });
-      parse_qt! { #rename }
-    } else {
-      path.clone()
-    };
-
-    let adjsuted_path = path.prefixed_with_all();
-
-    c.clauses_map.get_mut(&VisOwn::Kind()).unwrap().push(qt! {
-      #[ doc( inline ) ]
-      #[ allow( unused_imports ) ]
-      #attrs1
-      pub use #adjsuted_path::own::*;
-    });
-
-    c.clauses_map.get_mut(&VisOrphan::Kind()).unwrap().push(qt! {
-      #[ doc( inline ) ]
-      #[ allow( unused_imports ) ]
-      #attrs1
-      pub use #adjsuted_path::orphan::*;
-    });
-
-    c.clauses_map.get_mut(&VisExposed::Kind()).unwrap().push(qt! {
-      #[ doc( inline ) ]
-      #[ allow( unused_imports ) ]
-      #attrs1
-      pub use #adjsuted_path::exposed::*;
-    });
-
-    c.clauses_map.get_mut(&VisPrelude::Kind()).unwrap().push(qt! {
-      #[ doc( inline ) ]
-      #[ allow( unused_imports ) ]
-      #attrs1
-      pub use #adjsuted_path::prelude::*;
-    });
-
-    Ok(())
-  }
-=======
   fn record_reuse_implicit(record: &Record, c: &'_ mut RecordContext< '_ >) -> syn ::Result< () > 
   {
   let attrs1 = &record.attrs;
@@ -207,61 +152,10 @@
 
   Ok(())
  }
->>>>>>> 2840b88f
 
   ///
   /// Handle record "use" with implicit visibility.
   ///
-<<<<<<< HEAD
-  fn record_use_implicit(record: &Record, c: &'_ mut RecordContext<'_>) -> syn::Result< () > {
-    let attrs1 = &record.attrs;
-    let path = record.use_elements.as_ref().unwrap();
-
-    let path = if let Some(rename) = &path.rename {
-      let pure_path = path.pure_without_super_path()?;
-      c.clauses_map.get_mut(&ClauseImmediates::Kind()).unwrap().push(qt! {
-        pub use #pure_path as #rename;
-      });
-      parse_qt! { #rename }
-    } else {
-      path.clone()
-    };
-
-    let adjsuted_path = path.prefixed_with_all();
-
-    c.clauses_map.get_mut(&VisOwn::Kind()).unwrap().push(qt! {
-      #[ doc( inline ) ]
-      #[ allow( unused_imports ) ]
-      #attrs1
-      pub use #adjsuted_path::orphan::*;
-    });
-
-    // export layer as own field of current layer
-    let prefixed_with_super_maybe = path.prefixed_with_super_maybe();
-    c.clauses_map.get_mut(&VisOwn::Kind()).unwrap().push(qt! {
-      #[ doc( inline ) ]
-      #[ allow( unused_imports ) ]
-      #attrs1
-      pub use #prefixed_with_super_maybe;
-    });
-
-    c.clauses_map.get_mut(&VisExposed::Kind()).unwrap().push(qt! {
-      #[ doc( inline ) ]
-      #[ allow( unused_imports ) ]
-      #attrs1
-      pub use #adjsuted_path::exposed::*;
-    });
-
-    c.clauses_map.get_mut(&VisPrelude::Kind()).unwrap().push(qt! {
-      #[ doc( inline ) ]
-      #[ allow( unused_imports ) ]
-      #attrs1
-      pub use #adjsuted_path::prelude::*;
-    });
-
-    Ok(())
-  }
-=======
   fn record_use_implicit(record: &Record, c: &'_ mut RecordContext< '_ >) -> syn ::Result< () > 
   {
   let attrs1 = &record.attrs;
@@ -312,43 +206,10 @@
 
   Ok(())
  }
->>>>>>> 2840b88f
 
   ///
   /// Handle record "use" with explicit visibility.
   ///
-<<<<<<< HEAD
-  fn record_use_explicit(record: &Record, c: &'_ mut RecordContext<'_>) -> syn::Result< () > {
-    let attrs1 = &record.attrs;
-    let path = record.use_elements.as_ref().unwrap();
-    let vis = record.vis.clone();
-
-    if !vis.valid_sub_namespace() {
-      return Err(syn_err!(
-        record,
-        "Use either {} visibility:\n  {}",
-        VALID_VISIBILITY_LIST_STR,
-        qt! { #record },
-      ));
-    }
-
-    let adjsuted_path = path.prefixed_with_all();
-    let vis2 = if vis.restriction().is_some() {
-      qt! { pub( crate ) }
-    } else {
-      qt! { pub }
-    };
-
-    c.clauses_map.get_mut(&vis.kind()).unwrap().push(qt! {
-      #[ doc( inline ) ]
-      #[ allow( unused_imports ) ]
-      #attrs1
-      #vis2 use #adjsuted_path;
-    });
-
-    Ok(())
-  }
-=======
   fn record_use_explicit(record: &Record, c: &'_ mut RecordContext< '_ >) -> syn ::Result< () > 
   {
   let attrs1 = &record.attrs;
@@ -382,49 +243,11 @@
 
   Ok(())
  }
->>>>>>> 2840b88f
 
   ///
   /// Handle record micro module.
   ///
   fn record_micro_module(
-<<<<<<< HEAD
-    record: &Record,
-    element: &Pair<AttributesOuter, syn::Path>,
-    c: &'_ mut RecordContext<'_>,
-  ) -> syn::Result< () > {
-    let attrs1 = &record.attrs;
-    let attrs2 = &element.0;
-    let path = &element.1;
-
-    c.clauses_map.get_mut(&ClauseImmediates::Kind()).unwrap().push(qt! {
-      #attrs1
-      #attrs2
-      pub mod #path;
-    });
-
-    if !record.vis.valid_sub_namespace() {
-      return Err(syn_err!(
-        record,
-        "To include a non-standard module use either {} visibility:\n  {}",
-        VALID_VISIBILITY_LIST_STR,
-        qt! { #record },
-      ));
-    }
-
-    c.clauses_map.get_mut(&record.vis.kind()).unwrap().push(qt! {
-      #[ doc( inline ) ]
-      #[ allow( unused_imports ) ]
-      #attrs1
-      #attrs2
-      pub use __all__::#path;
-      // pub use super::#path;
-      // xxx : remove super?
-    });
-
-    Ok(())
-  }
-=======
   record: &Record,
   element: &Pair< AttributesOuter, syn ::Path >,
   c: &'_ mut RecordContext< '_ >,
@@ -461,68 +284,11 @@
 
   Ok(())
  }
->>>>>>> 2840b88f
 
   ///
   /// Handle record micro module.
   ///
   #[ allow( dead_code ) ]
-<<<<<<< HEAD
-  fn record_layer(record: &Record, element: &Pair<AttributesOuter, syn::Path>, c: &'_ mut RecordContext<'_>) -> syn::Result< () > {
-    let attrs1 = &record.attrs;
-    let attrs2 = &element.0;
-    let path = &element.1;
-
-    if record.vis != Visibility::Inherited {
-      return Err(syn_err!(
-        record,
-        "Layer should not have explicitly defined visibility because all its subnamespaces are used.\n  {}",
-        qt! { #record },
-      ));
-    }
-
-    c.clauses_map.get_mut(&ClauseImmediates::Kind()).unwrap().push(qt! {
-      #attrs1
-      #attrs2
-      pub mod #path;
-    });
-
-    c.clauses_map.get_mut(&VisOwn::Kind()).unwrap().push(qt! {
-      #[ doc( inline ) ]
-      #[ allow( unused_imports ) ]
-      #attrs1
-      #attrs2
-      pub use __all__::#path::orphan::*;
-    });
-
-    // export layer as own field of current layer
-    // let prefixed_with_super_maybe = path.prefixed_with_super_maybe();
-    c.clauses_map.get_mut(&VisOwn::Kind()).unwrap().push(qt! {
-      #[ doc( inline ) ]
-      #[ allow( unused_imports ) ]
-      #attrs1
-      pub use super::#path;
-    });
-
-    c.clauses_map.get_mut(&VisExposed::Kind()).unwrap().push(qt! {
-      #[ doc( inline ) ]
-      #[ allow( unused_imports ) ]
-      #attrs1
-      #attrs2
-      pub use __all__::#path::exposed::*;
-    });
-
-    c.clauses_map.get_mut(&VisPrelude::Kind()).unwrap().push(qt! {
-      #[ doc( inline ) ]
-      #[ allow( unused_imports ) ]
-      #attrs1
-      #attrs2
-      pub use __all__::#path::prelude::*;
-    });
-
-    Ok(())
-  }
-=======
   fn record_layer(record: &Record, element: &Pair< AttributesOuter, syn ::Path >, c: &'_ mut RecordContext< '_ >) -> syn ::Result< () > 
   {
   let attrs1 = &record.attrs;
@@ -579,177 +345,10 @@
 
   Ok(())
  }
->>>>>>> 2840b88f
 
   ///
   /// Protocol of modularity unifying interface of a module and introducing layers.
   ///
-<<<<<<< HEAD
-  #[ allow( dead_code, clippy::too_many_lines ) ]
-  pub fn mod_interface(input: proc_macro::TokenStream) -> syn::Result< proc_macro2::TokenStream > {
-    #[ allow( clippy::enum_glob_use ) ]
-    use ElementType::*;
-
-    let original_input = input.clone();
-    let document = syn::parse::<Thesis>(input)?;
-    document.inner_attributes_validate()?;
-    let has_debug = document.has_debug();
-
-    // use inspect_type::*;
-    // inspect_type_of!( immediates );
-
-    let mut clauses_map: HashMap<_, Vec< proc_macro2::TokenStream >> = HashMap::new();
-    clauses_map.insert(ClauseImmediates::Kind(), Vec::new());
-    //clauses_map.insert( VisPrivate::Kind(), Vec::new() );
-    clauses_map.insert(VisOwn::Kind(), Vec::new());
-    clauses_map.insert(VisOrphan::Kind(), Vec::new());
-    clauses_map.insert(VisExposed::Kind(), Vec::new());
-    clauses_map.insert(VisPrelude::Kind(), Vec::new());
-
-    // zzz : test case with several attrs
-
-    let mut record_context = RecordContext::<'_> {
-      has_debug,
-      clauses_map: &mut clauses_map,
-    };
-
-    document.records.0.iter().try_for_each(|record| {
-      match record.element_type {
-        Use(_) => {
-          let vis = &record.vis;
-          if vis == &Visibility::Inherited {
-            record_use_implicit(record, &mut record_context)?;
-          } else {
-            record_use_explicit(record, &mut record_context)?;
-          }
-        }
-        Reuse(_) => {
-          let vis = &record.vis;
-          if vis == &Visibility::Inherited {
-            record_reuse_implicit(record, &mut record_context)?;
-          } else {
-            return Err(syn_err!(
-              record,
-              "Using visibility usesd before `reuse` is illegal\n{}",
-              qt! { #record },
-            ));
-          }
-        }
-        _ => {
-          record.elements.iter().try_for_each(|element| -> syn::Result< () > {
-            match record.element_type {
-              MicroModule(_) => {
-                record_micro_module(record, element, &mut record_context)?;
-              }
-              Layer(_) => {
-                record_layer(record, element, &mut record_context)?;
-              }
-              _ => {
-                panic!("Unexpected")
-              }
-            }
-            syn::Result::Ok(())
-          })?;
-        }
-      }
-
-      syn::Result::Ok(())
-    })?;
-
-    let immediates_clause = clauses_map.get(&ClauseImmediates::Kind()).unwrap();
-    let own_clause = clauses_map.get(&VisOwn::Kind()).unwrap();
-    let orphan_clause = clauses_map.get(&VisOrphan::Kind()).unwrap();
-    let exposed_clause = clauses_map.get(&VisExposed::Kind()).unwrap();
-    let prelude_clause = clauses_map.get(&VisPrelude::Kind()).unwrap();
-
-    let result = qt! {
-
-      #( #immediates_clause )*
-
-      // use private as __private__; // this line is necessary for readable error in case private namespace is not present
-
-      #[ doc( inline ) ]
-      #[ allow( unused_imports ) ]
-      pub use own::*;
-
-      /// Own namespace of the module.
-      #[ allow( unused_imports ) ]
-      pub mod own
-      {
-        // There must be internal private namespace
-        // Because it's not possible to direcly make `use super::*;`
-        // Because then items from super can't be exposed publicly complaining:
-        // `error[E0428]: the name `mod1` is defined multiple times`
-        // use super::*;
-        use super::private; // this line is necessary for readable error in case private namespace is not present
-        mod __all__
-        {
-          pub use super::super::*;
-          pub use super::super::private::*;
-        }
-        #[ doc( inline ) ]
-        pub use super::orphan::*;
-        #( #own_clause )*
-      }
-
-      /// Orphan namespace of the module.
-      #[ allow( unused_imports ) ]
-      pub mod orphan
-      {
-        // use super::*;
-        mod __all__
-        {
-          pub use super::super::*;
-          pub use super::super::private::*;
-        }
-        #[ doc( inline ) ]
-        pub use super::exposed::*;
-        #( #orphan_clause )*
-      }
-
-      /// Exposed namespace of the module.
-      #[ allow( unused_imports ) ]
-      pub mod exposed
-      {
-        // use super::*;
-        mod __all__
-        {
-          pub use super::super::*;
-          pub use super::super::private::*;
-        }
-        #[ doc( inline ) ]
-        pub use super::prelude::*;
-        #( #exposed_clause )*
-      }
-
-      /// Prelude to use essentials: `use my_module::prelude::*`.
-      #[ allow( unused_imports ) ]
-      pub mod prelude
-      {
-        // use super::*;
-        mod __all__
-        {
-          pub use super::super::*;
-          pub use super::super::private::*;
-        }
-        #( #prelude_clause )*
-      }
-
-    };
-
-    if has_debug {
-      let about = "derive : mod_interface";
-      diag::report_print(about, &original_input, &result);
-    }
-
-    // if has_debug
-    // {
-    //   diag::report_print( "derive : mod_interface", original_input, &result );
-    // }
-
-    Ok(result)
-  }
-=======
   #[ allow( dead_code, clippy ::too_many_lines ) ]
   pub fn mod_interface(input: proc_macro ::TokenStream) -> syn ::Result< proc_macro2 ::TokenStream >
   {
@@ -926,17 +525,12 @@
 
   Ok(result)
  }
->>>>>>> 2840b88f
 }
 
 /// Own namespace of the module.
 #[ allow( unused_imports ) ]
-<<<<<<< HEAD
-pub mod own {
-=======
 pub mod own 
 {
->>>>>>> 2840b88f
 
   use super :: *;
   pub use orphan :: *;
@@ -946,12 +540,8 @@
 
 /// Parented namespace of the module.
 #[ allow( unused_imports ) ]
-<<<<<<< HEAD
-pub mod orphan {
-=======
 pub mod orphan 
 {
->>>>>>> 2840b88f
 
   use super :: *;
   pub use exposed :: *;
@@ -959,28 +549,18 @@
 
 /// Exposed namespace of the module.
 #[ allow( unused_imports ) ]
-<<<<<<< HEAD
-pub mod exposed {
-=======
 pub mod exposed 
 {
->>>>>>> 2840b88f
 
   use super :: *;
   pub use prelude :: *;
   pub use private :: { };
 }
 
-<<<<<<< HEAD
-/// Prelude to use essentials: `use my_module::prelude::*`.
-#[ allow( unused_imports ) ]
-pub mod prelude {
-=======
 /// Prelude to use essentials: `use my_module ::prelude :: *`.
 #[ allow( unused_imports ) ]
 pub mod prelude 
 {
->>>>>>> 2840b88f
 
   use super :: *;
   pub use private :: { mod_interface };
