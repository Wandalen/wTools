#![doc(html_logo_url = "https://raw.githubusercontent.com/Wandalen/wTools/master/asset/img/logo_v3_trans_square.png")]
#![doc(
  html_favicon_url = "https://raw.githubusercontent.com/Wandalen/wTools/alpha/asset/img/logo_v3_trans_square_icon_small_v2.ico"
)]
#![doc(html_root_url = "https://docs.rs/mod_interface_meta/latest/mod_interface_meta/")]
#![ cfg_attr( doc, doc = include_str!( concat!( env!( "CARGO_MANIFEST_DIR" ), "/", "readme.md" ) ) ) ]
#![ cfg_attr( not( doc ), doc = "Module interface macro support" ) ]
#![warn(dead_code)]

// /// Derives.
// layer derive;
// own use super ::derive;
// // xxx: change to remove need to write explicitly that

// xxx: change to remove need to write explicitly that
// crate ::mod_interface!
// {
//   /// Derives.
//   layer derive;
//   own use super ::derive; // xxx: change to remove need to write explicitly that
// }

// xxx: clean up, ad solve problems
// - example based on simpified version of test ::layer_have_layer with single sublayer
// - example with attribute `#![ debug ]`

// xxx: write good description and the main use-case

// xxx: does not work. make it working
// use super ::test :: { compiletime, helper, smoke_test };

// // xxx: eliminate need to do such things, putting itself to proper category
// exposed use super ::test ::compiletime;
// exposed use super ::test ::helper;
// exposed use super ::test ::smoke_test;

// crate ::mod_interface!
// {
//   // xxx: make it working
//   // exposed use super;
//   exposed use super ::super ::compiletime;
//   own use
//   {
//     *
// };
// }

// xxx: make use pth ::own ::path working

// xxx: put modular files into a namespace `file` maybe
// #[ cfg( feature = "enabled" ) ]
// #[ path = "." ]
// mod file
// {
//   use super :: *;
//   pub mod tokens;
//   pub mod typ;
//   pub mod item_struct;
// }

// xxx: check
//
// - does not work
// exposed use
// {
// ::former ::Former,
// ::former ::Assign,
// };
//
// - work
//
// exposed use ::former ::
// {
//   Former,
//   Assign,
// };

// xxx: inherit all entities, somehow
//
// pub mod ca;
//
// crate ::mod_interface!
// {
//   // #![ debug ]
//
//   // xxx: syntax for that, please
//   use super ::ca;
//   own use super ::ca ::own :: *;
//
//   // /// Commands aggregator library.
//   // layer ca;
// }

mod impls;
#[ allow( unused_imports ) ]
use impls::exposed::*;
mod record;

use record::exposed::*;
mod visibility;

use visibility::exposed::*;
mod use_tree;

use use_tree::exposed::*;

///
/// Protocol of modularity unifying interface of a module and introducing layers.
///
#[ cfg( feature = "enabled" ) ]
#[ proc_macro ]
<<<<<<< HEAD
pub fn mod_interface(input: proc_macro::TokenStream) -> proc_macro::TokenStream {
=======
pub fn mod_interface(input: proc_macro::TokenStream) -> proc_macro::TokenStream 
{
>>>>>>> 2840b88f
  let result = impls::mod_interface(input);
  match result 
  {
  Ok(stream) => stream.into(),
  Err(err) => err.to_compile_error().into(),
 }
}

/*

mod_interface!
{

  pub mod file1;
  pub mod file2;

  private mod micro_private;
  own mod micro_own;
  orphan mod micro_orphan;
  exposed mod micro_exposed;
  prelude mod micro_prelude;

  use prelude_file :: *;

}

   private      < protected      < orphan      < exposed      < prelude
   itself               itself             its parent       its inter-module    its inter-module
   private              public               public             public              public

micro-module < meso-module < macro-module < inter-module

*/<|MERGE_RESOLUTION|>--- conflicted
+++ resolved
@@ -109,12 +109,8 @@
 ///
 #[ cfg( feature = "enabled" ) ]
 #[ proc_macro ]
-<<<<<<< HEAD
-pub fn mod_interface(input: proc_macro::TokenStream) -> proc_macro::TokenStream {
-=======
 pub fn mod_interface(input: proc_macro::TokenStream) -> proc_macro::TokenStream 
 {
->>>>>>> 2840b88f
   let result = impls::mod_interface(input);
   match result 
   {
