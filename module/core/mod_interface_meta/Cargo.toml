[package]
name = "mod_interface_meta"
<<<<<<< HEAD
version = "0.42.0"
=======
version = "0.44.0"
>>>>>>> 63943676
edition = "2021"
authors = [
  "Kostiantyn Wandalen <wandalen@obox.systems>",
  "Dmytro Kryvoruchko <dmytro.kr@obox.systems>",
]
license = "MIT"
readme = "readme.md"
documentation = "https://docs.rs/mod_interface_meta"
repository = "https://github.com/Wandalen/wTools/tree/master/module/core/mod_interface_meta"
homepage = "https://github.com/Wandalen/wTools/tree/master/module/core/mod_interface_meta"
description = """
Protocol of modularity unifying interface of a module and introducing layers.
"""
categories = [ "algorithms", "development-tools" ]
keywords = [ "fundamental", "general-purpose", "builder-pattern" ]

[lints]
workspace = true

[package.metadata.docs.rs]
features = [ "full" ]
all-features = false


include = [
  "/rust/impl/meta/mod_interface_meta_lib.rs",
  "/rust/impl/meta/mod_interface/meta",
  "/Cargo.toml",
  "/readme.md",
  "/License",
]

[features]
default = [ "enabled" ]
full = [ "enabled" ]
enabled = []

[lib]
proc-macro = true

[dependencies]
macro_tools = { workspace = true }
derive_tools = { workspace = true, features = [ "enabled", "derive_is_variant" ] }

[dev-dependencies]
test_tools = { workspace = true, features = [ "full" ] }<|MERGE_RESOLUTION|>--- conflicted
+++ resolved
@@ -1,10 +1,6 @@
 [package]
 name = "mod_interface_meta"
-<<<<<<< HEAD
-version = "0.42.0"
-=======
 version = "0.44.0"
->>>>>>> 63943676
 edition = "2021"
 authors = [
   "Kostiantyn Wandalen <wandalen@obox.systems>",
