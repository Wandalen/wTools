[package]
<<<<<<< HEAD
name = "genfile_core"
version = "0.2.0"
=======
name = "genfile"
version = "0.1.0"
>>>>>>> 4551831a
edition = "2021"
authors = [
  "Kostiantyn Wandalen <wandalen@obox.systems>",
]
license = "MIT"
readme = "readme.md"
documentation = "https://docs.rs/genfile"
repository = "https://github.com/Wandalen/wTools/tree/master/module/core/genfile"
homepage = "https://github.com/Wandalen/wTools/tree/master/module/core/genfile"
description = """
CLI for genfile_core template archive management - create, manage, and materialize code generation templates.
"""
categories = [ "command-line-utilities", "development-tools" ]
keywords = [ "template", "codegen", "cli", "scaffolding", "generator" ]

[lints]
workspace = true

[package.metadata.docs.rs]
features = [ "full" ]
all-features = false

[features]
default = [ "enabled" ]
full = [ "enabled" ]
enabled = []

[dependencies]
# Core functionality
genfile_core = { path = "../genfile_core", features = [ "full" ] }

# CLI framework
unilang = { path = "../unilang", features = [ "enabled", "repl", "enhanced_repl" ] }

# Error handling and utilities
error_tools = { workspace = true, features = [ "enabled", "error_typed" ] }
mod_interface = { workspace = true, features = [ "enabled" ] }

[dev-dependencies]
test_tools = { workspace = true, features = [ "full" ] }
assert_cmd = "2.0"
predicates = "3.0"
assert_fs = "1.0"
tempfile = "3.8"

[[bin]]
name = "genfile"
path = "src/main.rs"<|MERGE_RESOLUTION|>--- conflicted
+++ resolved
@@ -1,11 +1,6 @@
 [package]
-<<<<<<< HEAD
-name = "genfile_core"
-version = "0.2.0"
-=======
 name = "genfile"
 version = "0.1.0"
->>>>>>> 4551831a
 edition = "2021"
 authors = [
   "Kostiantyn Wandalen <wandalen@obox.systems>",
