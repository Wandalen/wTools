--- conflicted
+++ resolved
@@ -29,18 +29,11 @@
   use component_model_types ::Assign;
 
   #[ derive( Default, PartialEq, Debug ) ]
-<<<<<<< HEAD
-  struct Person {
-    age: i32,
-    name: String,
-  }
-=======
   struct Person 
   {
   age: i32,
   name: String,
  }
->>>>>>> 2840b88f
 
   impl< IntoT > Assign< i32, IntoT > for Person
   where
