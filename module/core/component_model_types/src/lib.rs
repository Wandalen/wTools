#![ cfg_attr( feature = "no_std", no_std ) ]
#![ doc( html_logo_url = "https://raw.githubusercontent.com/Wandalen/wTools/master/asset/img/logo_v3_trans_square.png" ) ]
#![ doc(
  html_favicon_url = "https://raw.githubusercontent.com/Wandalen/wTools/alpha/asset/img/logo_v3_trans_square_icon_small_v2.ico"
<<<<<<< HEAD
)]
#![doc(html_root_url = "https://docs.rs/component_model_types/latest/component_model_types/")]
=======
) ]
#![ doc( html_root_url = "https://docs.rs/component_model_types/latest/component_model_types/" ) ]
>>>>>>> 2840b88f
#![ cfg_attr( doc, doc = include_str!( concat!( env!( "CARGO_MANIFEST_DIR" ), "/", "readme.md" ) ) ) ]
#![ cfg_attr( not( doc ), doc = "Component model type definitions" ) ]

/// Component-based forming.
#[ cfg( feature = "enabled" ) ]
#[ cfg( feature = "types_component_assign" ) ]
mod component;

/// Popular type support for common Rust types.
#[ cfg( feature = "enabled" ) ]
#[ cfg( feature = "types_component_assign" ) ]
pub mod popular_types;

/// Namespace with dependencies.
#[ cfg( feature = "enabled" ) ]
<<<<<<< HEAD
pub mod dependency {
=======
pub mod dependency
{
>>>>>>> 2840b88f
  pub use ::collection_tools;
}

#[ doc( inline ) ]
#[ cfg( feature = "enabled" ) ]
#[ allow( unused_imports ) ]
pub use own::*;

/// Own namespace of the module.
#[ cfg( feature = "enabled" ) ]
<<<<<<< HEAD
pub mod own {
=======
pub mod own
{
>>>>>>> 2840b88f
  #[ allow( unused_imports ) ]
  use crate::*;
  #[ doc( inline ) ]
  #[ allow( unused_imports ) ]
  pub use crate::orphan::*; // Changed to crate::orphan::*
}

/// Parented namespace of the module.
#[ cfg( feature = "enabled" ) ]
<<<<<<< HEAD
pub mod orphan {
=======
pub mod orphan
{
>>>>>>> 2840b88f
  #[ allow( unused_imports ) ]
  use crate::*;
  #[ doc( inline ) ]
  #[ allow( unused_imports ) ]
<<<<<<< HEAD
  pub use crate::exposed::*; // Changed to crate::exposed::*
=======
  pub use crate ::exposed :: *; // Changed to crate ::exposed :: *
>>>>>>> 2840b88f
}

/// Exposed namespace of the module.
#[ cfg( feature = "enabled" ) ]
<<<<<<< HEAD
pub mod exposed {
=======
pub mod exposed 
{
>>>>>>> 2840b88f
  #[ allow( unused_imports ) ]
  use crate::*;
  #[ doc( inline ) ]
  #[ allow( unused_imports ) ]
<<<<<<< HEAD
  pub use crate::prelude::*; // Changed to crate::prelude::*
}

/// Prelude to use essentials: `use my_module::prelude::*`.
#[ cfg( feature = "enabled" ) ]
pub mod prelude {
=======
  pub use crate ::prelude :: *; // Changed to crate ::prelude :: *
}

/// Prelude to use essentials: `use my_module ::prelude :: *`.
#[ cfg( feature = "enabled" ) ]
pub mod prelude 
{
>>>>>>> 2840b88f
  #[ allow( unused_imports ) ]
  use crate::*;
  #[ doc( inline ) ]
  #[ cfg( feature = "types_component_assign" ) ]
<<<<<<< HEAD
  pub use crate::component::*; // Changed to crate::component::*
  #[ doc( inline ) ]
  #[ cfg( feature = "types_component_assign" ) ]
  pub use crate::popular_types::*;
=======
  pub use crate ::component :: *; // Changed to crate ::component :: *
  #[ doc( inline ) ]
  #[ cfg( feature = "types_component_assign" ) ]
  pub use crate ::popular_types :: *;
>>>>>>> 2840b88f
}<|MERGE_RESOLUTION|>--- conflicted
+++ resolved
@@ -2,13 +2,8 @@
 #![ doc( html_logo_url = "https://raw.githubusercontent.com/Wandalen/wTools/master/asset/img/logo_v3_trans_square.png" ) ]
 #![ doc(
   html_favicon_url = "https://raw.githubusercontent.com/Wandalen/wTools/alpha/asset/img/logo_v3_trans_square_icon_small_v2.ico"
-<<<<<<< HEAD
-)]
-#![doc(html_root_url = "https://docs.rs/component_model_types/latest/component_model_types/")]
-=======
 ) ]
 #![ doc( html_root_url = "https://docs.rs/component_model_types/latest/component_model_types/" ) ]
->>>>>>> 2840b88f
 #![ cfg_attr( doc, doc = include_str!( concat!( env!( "CARGO_MANIFEST_DIR" ), "/", "readme.md" ) ) ) ]
 #![ cfg_attr( not( doc ), doc = "Component model type definitions" ) ]
 
@@ -24,12 +19,8 @@
 
 /// Namespace with dependencies.
 #[ cfg( feature = "enabled" ) ]
-<<<<<<< HEAD
-pub mod dependency {
-=======
 pub mod dependency
 {
->>>>>>> 2840b88f
   pub use ::collection_tools;
 }
 
@@ -40,12 +31,8 @@
 
 /// Own namespace of the module.
 #[ cfg( feature = "enabled" ) ]
-<<<<<<< HEAD
-pub mod own {
-=======
 pub mod own
 {
->>>>>>> 2840b88f
   #[ allow( unused_imports ) ]
   use crate::*;
   #[ doc( inline ) ]
@@ -55,43 +42,23 @@
 
 /// Parented namespace of the module.
 #[ cfg( feature = "enabled" ) ]
-<<<<<<< HEAD
-pub mod orphan {
-=======
 pub mod orphan
 {
->>>>>>> 2840b88f
   #[ allow( unused_imports ) ]
   use crate::*;
   #[ doc( inline ) ]
   #[ allow( unused_imports ) ]
-<<<<<<< HEAD
-  pub use crate::exposed::*; // Changed to crate::exposed::*
-=======
   pub use crate ::exposed :: *; // Changed to crate ::exposed :: *
->>>>>>> 2840b88f
 }
 
 /// Exposed namespace of the module.
 #[ cfg( feature = "enabled" ) ]
-<<<<<<< HEAD
-pub mod exposed {
-=======
 pub mod exposed 
 {
->>>>>>> 2840b88f
   #[ allow( unused_imports ) ]
   use crate::*;
   #[ doc( inline ) ]
   #[ allow( unused_imports ) ]
-<<<<<<< HEAD
-  pub use crate::prelude::*; // Changed to crate::prelude::*
-}
-
-/// Prelude to use essentials: `use my_module::prelude::*`.
-#[ cfg( feature = "enabled" ) ]
-pub mod prelude {
-=======
   pub use crate ::prelude :: *; // Changed to crate ::prelude :: *
 }
 
@@ -99,20 +66,12 @@
 #[ cfg( feature = "enabled" ) ]
 pub mod prelude 
 {
->>>>>>> 2840b88f
   #[ allow( unused_imports ) ]
   use crate::*;
   #[ doc( inline ) ]
   #[ cfg( feature = "types_component_assign" ) ]
-<<<<<<< HEAD
-  pub use crate::component::*; // Changed to crate::component::*
-  #[ doc( inline ) ]
-  #[ cfg( feature = "types_component_assign" ) ]
-  pub use crate::popular_types::*;
-=======
   pub use crate ::component :: *; // Changed to crate ::component :: *
   #[ doc( inline ) ]
   #[ cfg( feature = "types_component_assign" ) ]
   pub use crate ::popular_types :: *;
->>>>>>> 2840b88f
 }