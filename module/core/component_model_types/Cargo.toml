--- conflicted
+++ resolved
@@ -1,10 +1,6 @@
 [package]
 name = "component_model_types"
-<<<<<<< HEAD
-version = "0.11.0"
-=======
 version = "0.13.0"
->>>>>>> 2840b88f
 edition = "2021"
 authors = [
   "Kostiantyn Wandalen <wandalen@obox.systems>",
