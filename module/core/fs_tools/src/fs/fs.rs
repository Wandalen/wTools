/// Define a private namespace for all its items.
mod private
{
  #[ cfg( all( feature = "enabled", not( feature = "no_std" ) ) ) ]
  extern crate std;

  #[ cfg( all( feature = "enabled", not( feature = "no_std" ) ) ) ]
  use std::path::PathBuf;

  #[ cfg( all( feature = "enabled", not( feature = "no_std" ) ) ) ]
  use std::fs;

  #[ cfg( all( feature = "enabled", not( feature = "no_std" ) ) ) ]
  use std::io;

  /// Temporary directory management structure with RAII cleanup.
  ///
  /// Provides path management for temporary directories with configurable
  /// base, prefix, and postfix components. Directories created via `create()`
  /// or `create_all()` are automatically removed when the struct is dropped.
  ///
  /// # Design
  ///
  /// - **Public fields**: Allow direct path manipulation for flexibility
  /// - **RAII cleanup**: Only cleans up directories created by `create()`/`create_all()`
  /// - **Manual paths**: Setting paths directly (without calling create) won't trigger cleanup
  ///
  /// Only available when `enabled` feature is active and `no_std` feature is disabled.
  ///
  /// # Example
  ///
  /// ```no_run
  /// use fs_tools::TempDir;
  /// use std::path::PathBuf;
  ///
  /// let mut temp = TempDir::new();
  /// temp.base_path = std::env::temp_dir();
  /// temp.prefix_path = PathBuf::from( "my_app" );
  /// temp.postfix_path = PathBuf::from( "session_1" );
  ///
  /// // Create the directory (enables RAII cleanup)
  /// let path = temp.create_all().expect( "failed to create" );
  /// assert!( path.is_dir() );
  ///
  /// // Directory is automatically removed when `temp` goes out of scope
  /// ```
  #[ cfg( all( feature = "enabled", not( feature = "no_std" ) ) ) ]
  #[ derive( Debug ) ]
  pub struct TempDir
  {
    /// Base directory path (e.g., `/tmp`).
    pub base_path : PathBuf,
    /// Prefix path component (e.g., `app_name`).
    pub prefix_path : PathBuf,
    /// Postfix path component (e.g., `unique_id`).
    pub postfix_path : PathBuf,
    /// Internal: tracks path created by `create()`/`create_all()` for RAII cleanup.
    /// None means no auto-cleanup; Some(path) means cleanup on drop.
    created_path : Option< PathBuf >,
  }

  #[ cfg( all( feature = "enabled", not( feature = "no_std" ) ) ) ]
  impl Default for TempDir
  {
    fn default() -> Self
    {
      Self::new()
    }
  }

  #[ cfg( all( feature = "enabled", not( feature = "no_std" ) ) ) ]
  impl Default for TempDir
  {
    fn default() -> Self
    {
      Self::new()
    }
  }

  #[ cfg( all( feature = "enabled", not( feature = "no_std" ) ) ) ]
  impl TempDir
  {
    /// Creates a new `TempDir` instance with empty paths.
<<<<<<< HEAD
=======
    ///
    /// The returned instance has no auto-cleanup enabled. Call `create()` or
    /// `create_all()` to create the directory and enable RAII cleanup.
>>>>>>> 345d7fb2
    ///
    /// # Examples
    ///
    /// ```
    /// # #[cfg(all(feature = "enabled", not(feature = "no_std")))]
    /// # {
    /// use fs_tools::TempDir;
    /// let temp_dir = TempDir::new();
    /// assert!( temp_dir.base_path.as_os_str().is_empty() );
    /// # }
    /// ```
    #[ must_use ]
    pub fn new() -> Self
    {
      Self
      {
        base_path : PathBuf::new(),
        prefix_path : PathBuf::new(),
        postfix_path : PathBuf::new(),
        created_path : None,
      }
    }

    /// Returns the full path by joining base, prefix, and postfix components.
    ///
    /// Empty components are skipped during joining.
    ///
    /// # Examples
    ///
    /// ```
    /// # #[cfg(all(feature = "enabled", not(feature = "no_std")))]
    /// # {
    /// use fs_tools::TempDir;
    /// use std::path::PathBuf;
    ///
    /// let mut temp = TempDir::new();
    /// temp.base_path = PathBuf::from( "/tmp" );
    /// temp.prefix_path = PathBuf::from( "test" );
    /// temp.postfix_path = PathBuf::from( "run_1" );
    ///
    /// assert_eq!( temp.full_path(), PathBuf::from( "/tmp/test/run_1" ) );
    /// # }
    /// ```
    #[ must_use ]
    pub fn full_path( &self ) -> PathBuf
    {
      let mut path = PathBuf::new();

      if !self.base_path.as_os_str().is_empty()
      {
        path.push( &self.base_path );
      }

      if !self.prefix_path.as_os_str().is_empty()
      {
        path.push( &self.prefix_path );
      }

      if !self.postfix_path.as_os_str().is_empty()
      {
        path.push( &self.postfix_path );
      }

      path
    }

    /// Creates the directory at `full_path()`.
    ///
    /// The parent directory must already exist. Use `create_all()` for
    /// recursive creation.
    ///
    /// Enables RAII cleanup: the directory will be removed when this
    /// struct is dropped.
    ///
    /// # Errors
    ///
    /// Returns an error if:
    /// - The parent directory doesn't exist
    /// - The directory already exists
    /// - Permission denied
    ///
    /// # Examples
    ///
    /// ```no_run
    /// # #[cfg(all(feature = "enabled", not(feature = "no_std")))]
    /// # {
    /// use fs_tools::TempDir;
    /// use std::path::PathBuf;
    ///
    /// let mut temp = TempDir::new();
    /// temp.base_path = std::env::temp_dir();
    /// temp.prefix_path = PathBuf::from( "my_test" );
    ///
    /// let path = temp.create().expect( "failed to create" );
    /// assert!( path.is_dir() );
    /// // Cleaned up on drop
    /// # }
    /// ```
    pub fn create( &mut self ) -> io::Result< PathBuf >
    {
      let path = self.full_path();
      fs::create_dir( &path )?;
      self.created_path = Some( path.clone() );
      Ok( path )
    }

    /// Creates the directory at `full_path()` and all parent directories.
    ///
    /// This is the recursive version of `create()`. It will create all
    /// missing parent directories.
    ///
    /// Enables RAII cleanup: the created directory (not parents) will be
    /// removed when this struct is dropped.
    ///
    /// # Errors
    ///
    /// Returns an error if:
    /// - Permission denied
    /// - Path is not valid
    ///
    /// # Examples
    ///
    /// ```no_run
    /// # #[cfg(all(feature = "enabled", not(feature = "no_std")))]
    /// # {
    /// use fs_tools::TempDir;
    /// use std::path::PathBuf;
    ///
    /// let mut temp = TempDir::new();
    /// temp.base_path = std::env::temp_dir();
    /// temp.prefix_path = PathBuf::from( "deep" );
    /// temp.postfix_path = PathBuf::from( "nested/path" );
    ///
    /// let path = temp.create_all().expect( "failed to create" );
    /// assert!( path.is_dir() );
    /// // Cleaned up on drop
    /// # }
    /// ```
    pub fn create_all( &mut self ) -> io::Result< PathBuf >
    {
      let path = self.full_path();
      fs::create_dir_all( &path )?;
      self.created_path = Some( path.clone() );
      Ok( path )
    }
  }

  #[ cfg( all( feature = "enabled", not( feature = "no_std" ) ) ) ]
  impl Drop for TempDir
  {
    /// Removes the directory if it was created by `create()` or `create_all()`.
    ///
    /// Errors during removal are silently ignored (can't panic in Drop).
    /// If the directory was already removed manually, this is a no-op.
    fn drop( &mut self )
    {
      if let Some( ref path ) = self.created_path
      {
        // Use remove_dir_all to handle non-empty directories
        // Ignore errors - can't panic in Drop
        let _ = fs::remove_dir_all( path );
      }
    }
  }
}

/// Own namespace of the module.
#[ allow( unused_imports ) ]
pub mod own
{
  use super :: *;
  #[ doc( inline ) ]
  pub use orphan :: *;
}

#[ doc( inline ) ]
#[ allow( unused_imports ) ]
pub use own :: *;

/// Shared with parent namespace of the module
#[ allow( unused_imports ) ]
pub mod orphan
{
  use super :: *;
  #[ doc( inline ) ]
  pub use exposed :: *;
}

/// Exposed namespace of the module.
#[ allow( unused_imports ) ]
pub mod exposed
{
  use super :: *;
  #[ doc( inline ) ]
  pub use prelude :: *;
  #[ cfg( all( feature = "enabled", not( feature = "no_std" ) ) ) ]
  #[ doc( inline ) ]
  pub use super::private::TempDir;
}

/// Prelude to use essentials: `use my_module ::prelude :: *`.
#[ allow( unused_imports ) ]
pub mod prelude
{
  use super :: *;
}<|MERGE_RESOLUTION|>--- conflicted
+++ resolved
@@ -69,24 +69,12 @@
   }
 
   #[ cfg( all( feature = "enabled", not( feature = "no_std" ) ) ) ]
-  impl Default for TempDir
-  {
-    fn default() -> Self
-    {
-      Self::new()
-    }
-  }
-
-  #[ cfg( all( feature = "enabled", not( feature = "no_std" ) ) ) ]
   impl TempDir
   {
     /// Creates a new `TempDir` instance with empty paths.
-<<<<<<< HEAD
-=======
     ///
     /// The returned instance has no auto-cleanup enabled. Call `create()` or
     /// `create_all()` to create the directory and enable RAII cleanup.
->>>>>>> 345d7fb2
     ///
     /// # Examples
     ///
