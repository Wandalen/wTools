/// Define a private namespace for all its items.
mod private 
{
  ///
  /// Macro asserts that two expressions are identical to each other. Unlike `std ::assert_eq` it is removed from a release build.
  ///
  #[ macro_export ]
  macro_rules! debug_assert_id
  {
<<<<<<< HEAD
    ( $( $arg : tt )+ ) =>
    {
      #[ cfg( debug_assertions ) ]
      // $crate::assert_eq!( $( $arg )+ );
      std::assert_eq!( $( $arg )+ );
    };
    // ( $left : expr, $right : expr $(,)? ) =>
    // {{
    //   match( &$left, &$right )
    //   {
    //     #[ cfg( debug_assertions ) ]
    //     ( left_val, right_val ) =>
    //     {
    //       if !( *left_val == *right_val )
    //       {
    //         let kind = core::panicking::AssertKind::Eq;
    //         core::panicking::assert_failed
    //         (
    //           kind,
    //           &*left_val,
    //           &*right_val,
    //           core::option::Option::None,
    //         );
    //       }
    //     }
    //   }
    // }};
    // ( $left : expr, $right:expr, $( $arg : tt )+ ) =>
    // {{
    //   match( &$left, &$right )
    //   {
    //     #[ cfg( debug_assertions ) ]
    //     ( left_val, right_val ) =>
    //     {
    //       if !(*left_val == *right_val)
    //       {
    //         let kind = core::panicking::AssertKind::Eq;
    //         core::panicking::assert_failed
    //         (
    //           kind,
    //           &*left_val,
    //           &*right_val,
    //           core::option::Option::Some( $crate::format_args!( $( $arg )+ ) ),
    //         );
    //       }
    //     }
    //   }
    // }};
  }

  /// Macro asserts that two expressions are identical to each other. Unlike `std::assert_eq` it is removed from a release build. Alias of `debug_assert_id`.
  #[ macro_export ]
  macro_rules! debug_assert_identical
  {
    ( $( $arg : tt )+ ) =>
    {
      #[ cfg( debug_assertions ) ]
      $crate::debug_assert_id!( $( $arg )+ );
    };
  }

  /// Macro asserts that two expressions are not identical to each other. Unlike `std::assert_eq` it is removed from a release build.
  #[ macro_export ]
  macro_rules! debug_assert_ni
  {
    ( $( $arg : tt )+ ) =>
    {
      #[ cfg( debug_assertions ) ]
      // $crate::assert_ne!( $( $arg )+ );
      std::assert_ne!( $( $arg )+ );
    };
  }

  /// Macro asserts that two expressions are not identical to each other. Unlike `std::assert_eq` it is removed from a release build.
  #[ macro_export ]
  macro_rules! debug_assert_not_identical
  {
    ( $( $arg : tt )+ ) =>
    {
      #[ cfg( debug_assertions ) ]
      // $crate::assert_ne!( $( $arg )+ );
      $crate::debug_assert_ni!( $( $arg )+ );
    };
  }
=======
  ( $( $arg: tt )+ ) =>
  {
   #[ cfg( debug_assertions ) ]
   // $crate ::assert_eq!( $( $arg )+ );
   std ::assert_eq!( $( $arg )+ );
 };
  // ( $left: expr, $right: expr $(,)? ) =>
  // {{
  //   match( &$left, &$right )
  //   {
  //     #[ cfg( debug_assertions ) ]
  //     ( left_val, right_val ) =>
  //     {
  //       if !( *left_val == *right_val )
  //       {
  //         let kind = core ::panicking ::AssertKind ::Eq;
  //         core ::panicking ::assert_failed
  //         (
  //           kind,
  //           &*left_val,
  //           &*right_val,
  //           core ::option ::Option ::None,
  // );
  // }
  // }
  // }
  // }};
  // ( $left: expr, $right: expr, $( $arg: tt )+ ) =>
  // {{
  //   match( &$left, &$right )
  //   {
  //     #[ cfg( debug_assertions ) ]
  //     ( left_val, right_val ) =>
  //     {
  //       if !(*left_val == *right_val)
  //       {
  //         let kind = core ::panicking ::AssertKind ::Eq;
  //         core ::panicking ::assert_failed
  //         (
  //           kind,
  //           &*left_val,
  //           &*right_val,
  //           core ::option ::Option ::Some( $crate ::format_args!( $( $arg )+ ) ),
  // );
  // }
  // }
  // }
  // }};
 }

  /// Macro asserts that two expressions are identical to each other. Unlike `std ::assert_eq` it is removed from a release build. Alias of `debug_assert_id`.
  #[ macro_export ]
  macro_rules! debug_assert_identical
  {
  ( $( $arg: tt )+ ) =>
  {
   #[ cfg( debug_assertions ) ]
   $crate ::debug_assert_id!( $( $arg )+ );
 };
 }

  /// Macro asserts that two expressions are not identical to each other. Unlike `std ::assert_eq` it is removed from a release build.
  #[ macro_export ]
  macro_rules! debug_assert_ni
  {
  ( $( $arg: tt )+ ) =>
  {
   #[ cfg( debug_assertions ) ]
   // $crate ::assert_ne!( $( $arg )+ );
   std ::assert_ne!( $( $arg )+ );
 };
 }

  /// Macro asserts that two expressions are not identical to each other. Unlike `std ::assert_eq` it is removed from a release build.
  #[ macro_export ]
  macro_rules! debug_assert_not_identical
  {
  ( $( $arg: tt )+ ) =>
  {
   #[ cfg( debug_assertions ) ]
   // $crate ::assert_ne!( $( $arg )+ );
   $crate ::debug_assert_ni!( $( $arg )+ );
 };
 }
>>>>>>> 2840b88f

  // /// Macro asserts that expression is ture. Unlike std ::assert it is removed from a release build.
  //
  // #[ macro_export ]
  // macro_rules! debug_assert
  // {
  //   ( $( $arg: tt )+ ) =>
  //   {
  //     #[ cfg( debug_assertions ) ]
<<<<<<< HEAD
  //     $crate::assert!( $( $arg )+ );
  //   };
  // }

  #[ allow( clippy::useless_attribute, clippy::pub_use ) ]
  pub use debug_assert_id;
  #[ allow( clippy::useless_attribute, clippy::pub_use ) ]
  pub use debug_assert_identical;
  #[ allow( clippy::useless_attribute, clippy::pub_use ) ]
  pub use debug_assert_ni;
  #[ allow( clippy::useless_attribute, clippy::pub_use ) ]
=======
  //     $crate ::assert!( $( $arg )+ );
  // };
  // }

  #[ allow( clippy ::useless_attribute, clippy ::pub_use ) ]
  pub use debug_assert_id;
  #[ allow( clippy ::useless_attribute, clippy ::pub_use ) ]
  pub use debug_assert_identical;
  #[ allow( clippy ::useless_attribute, clippy ::pub_use ) ]
  pub use debug_assert_ni;
  #[ allow( clippy ::useless_attribute, clippy ::pub_use ) ]
>>>>>>> 2840b88f
  pub use debug_assert_not_identical;
}

/// Own namespace of the module.
#[ allow( unused_imports ) ]
<<<<<<< HEAD
pub mod own {

  use super::*;
  #[ doc( inline ) ]
  #[ allow( clippy::useless_attribute, clippy::pub_use ) ]
  pub use orphan::*;
=======
pub mod own 
{

  use super :: *;
  #[ doc( inline ) ]
  #[ allow( clippy ::useless_attribute, clippy ::pub_use ) ]
  pub use orphan :: *;
>>>>>>> 2840b88f
}

#[ doc( inline ) ]
#[ allow( unused_imports ) ]
<<<<<<< HEAD
#[ allow( clippy::pub_use ) ]
pub use own::*;

/// Shared with parent namespace of the module
#[ allow( unused_imports ) ]
pub mod orphan {

  use super::*;
  #[ doc( inline ) ]
  #[ allow( clippy::useless_attribute, clippy::pub_use ) ]
  pub use exposed::*;
=======
#[ allow( clippy ::pub_use ) ]
pub use own :: *;

/// Shared with parent namespace of the module
#[ allow( unused_imports ) ]
pub mod orphan 
{

  use super :: *;
  #[ doc( inline ) ]
  #[ allow( clippy ::useless_attribute, clippy ::pub_use ) ]
  pub use exposed :: *;
>>>>>>> 2840b88f
}

/// Exposed namespace of the module.
#[ allow( unused_imports ) ]
<<<<<<< HEAD
pub mod exposed {

  use super::*;
  #[ doc( inline ) ]
  #[ allow( clippy::useless_attribute, clippy::pub_use ) ]
  pub use prelude::*;
}

/// Prelude to use essentials: `use my_module::prelude::*`.
#[ allow( unused_imports ) ]
pub mod prelude {

  use super::*;
  #[ allow( clippy::useless_attribute, clippy::pub_use ) ]
  pub use private::debug_assert_id;
  #[ allow( clippy::useless_attribute, clippy::pub_use ) ]
  pub use private::debug_assert_identical;
  #[ allow( clippy::useless_attribute, clippy::pub_use ) ]
  pub use private::debug_assert_ni;
  #[ allow( clippy::useless_attribute, clippy::pub_use ) ]
  pub use private::debug_assert_not_identical;
=======
pub mod exposed 
{

  use super :: *;
  #[ doc( inline ) ]
  #[ allow( clippy ::useless_attribute, clippy ::pub_use ) ]
  pub use prelude :: *;
}

/// Prelude to use essentials: `use my_module ::prelude :: *`.
#[ allow( unused_imports ) ]
pub mod prelude 
{

  use super :: *;
  #[ allow( clippy ::useless_attribute, clippy ::pub_use ) ]
  pub use private ::debug_assert_id;
  #[ allow( clippy ::useless_attribute, clippy ::pub_use ) ]
  pub use private ::debug_assert_identical;
  #[ allow( clippy ::useless_attribute, clippy ::pub_use ) ]
  pub use private ::debug_assert_ni;
  #[ allow( clippy ::useless_attribute, clippy ::pub_use ) ]
  pub use private ::debug_assert_not_identical;
>>>>>>> 2840b88f
}<|MERGE_RESOLUTION|>--- conflicted
+++ resolved
@@ -7,92 +7,6 @@
   #[ macro_export ]
   macro_rules! debug_assert_id
   {
-<<<<<<< HEAD
-    ( $( $arg : tt )+ ) =>
-    {
-      #[ cfg( debug_assertions ) ]
-      // $crate::assert_eq!( $( $arg )+ );
-      std::assert_eq!( $( $arg )+ );
-    };
-    // ( $left : expr, $right : expr $(,)? ) =>
-    // {{
-    //   match( &$left, &$right )
-    //   {
-    //     #[ cfg( debug_assertions ) ]
-    //     ( left_val, right_val ) =>
-    //     {
-    //       if !( *left_val == *right_val )
-    //       {
-    //         let kind = core::panicking::AssertKind::Eq;
-    //         core::panicking::assert_failed
-    //         (
-    //           kind,
-    //           &*left_val,
-    //           &*right_val,
-    //           core::option::Option::None,
-    //         );
-    //       }
-    //     }
-    //   }
-    // }};
-    // ( $left : expr, $right:expr, $( $arg : tt )+ ) =>
-    // {{
-    //   match( &$left, &$right )
-    //   {
-    //     #[ cfg( debug_assertions ) ]
-    //     ( left_val, right_val ) =>
-    //     {
-    //       if !(*left_val == *right_val)
-    //       {
-    //         let kind = core::panicking::AssertKind::Eq;
-    //         core::panicking::assert_failed
-    //         (
-    //           kind,
-    //           &*left_val,
-    //           &*right_val,
-    //           core::option::Option::Some( $crate::format_args!( $( $arg )+ ) ),
-    //         );
-    //       }
-    //     }
-    //   }
-    // }};
-  }
-
-  /// Macro asserts that two expressions are identical to each other. Unlike `std::assert_eq` it is removed from a release build. Alias of `debug_assert_id`.
-  #[ macro_export ]
-  macro_rules! debug_assert_identical
-  {
-    ( $( $arg : tt )+ ) =>
-    {
-      #[ cfg( debug_assertions ) ]
-      $crate::debug_assert_id!( $( $arg )+ );
-    };
-  }
-
-  /// Macro asserts that two expressions are not identical to each other. Unlike `std::assert_eq` it is removed from a release build.
-  #[ macro_export ]
-  macro_rules! debug_assert_ni
-  {
-    ( $( $arg : tt )+ ) =>
-    {
-      #[ cfg( debug_assertions ) ]
-      // $crate::assert_ne!( $( $arg )+ );
-      std::assert_ne!( $( $arg )+ );
-    };
-  }
-
-  /// Macro asserts that two expressions are not identical to each other. Unlike `std::assert_eq` it is removed from a release build.
-  #[ macro_export ]
-  macro_rules! debug_assert_not_identical
-  {
-    ( $( $arg : tt )+ ) =>
-    {
-      #[ cfg( debug_assertions ) ]
-      // $crate::assert_ne!( $( $arg )+ );
-      $crate::debug_assert_ni!( $( $arg )+ );
-    };
-  }
-=======
   ( $( $arg: tt )+ ) =>
   {
    #[ cfg( debug_assertions ) ]
@@ -177,7 +91,6 @@
    $crate ::debug_assert_ni!( $( $arg )+ );
  };
  }
->>>>>>> 2840b88f
 
   // /// Macro asserts that expression is ture. Unlike std ::assert it is removed from a release build.
   //
@@ -187,19 +100,6 @@
   //   ( $( $arg: tt )+ ) =>
   //   {
   //     #[ cfg( debug_assertions ) ]
-<<<<<<< HEAD
-  //     $crate::assert!( $( $arg )+ );
-  //   };
-  // }
-
-  #[ allow( clippy::useless_attribute, clippy::pub_use ) ]
-  pub use debug_assert_id;
-  #[ allow( clippy::useless_attribute, clippy::pub_use ) ]
-  pub use debug_assert_identical;
-  #[ allow( clippy::useless_attribute, clippy::pub_use ) ]
-  pub use debug_assert_ni;
-  #[ allow( clippy::useless_attribute, clippy::pub_use ) ]
-=======
   //     $crate ::assert!( $( $arg )+ );
   // };
   // }
@@ -211,20 +111,11 @@
   #[ allow( clippy ::useless_attribute, clippy ::pub_use ) ]
   pub use debug_assert_ni;
   #[ allow( clippy ::useless_attribute, clippy ::pub_use ) ]
->>>>>>> 2840b88f
   pub use debug_assert_not_identical;
 }
 
 /// Own namespace of the module.
 #[ allow( unused_imports ) ]
-<<<<<<< HEAD
-pub mod own {
-
-  use super::*;
-  #[ doc( inline ) ]
-  #[ allow( clippy::useless_attribute, clippy::pub_use ) ]
-  pub use orphan::*;
-=======
 pub mod own 
 {
 
@@ -232,24 +123,10 @@
   #[ doc( inline ) ]
   #[ allow( clippy ::useless_attribute, clippy ::pub_use ) ]
   pub use orphan :: *;
->>>>>>> 2840b88f
 }
 
 #[ doc( inline ) ]
 #[ allow( unused_imports ) ]
-<<<<<<< HEAD
-#[ allow( clippy::pub_use ) ]
-pub use own::*;
-
-/// Shared with parent namespace of the module
-#[ allow( unused_imports ) ]
-pub mod orphan {
-
-  use super::*;
-  #[ doc( inline ) ]
-  #[ allow( clippy::useless_attribute, clippy::pub_use ) ]
-  pub use exposed::*;
-=======
 #[ allow( clippy ::pub_use ) ]
 pub use own :: *;
 
@@ -262,34 +139,10 @@
   #[ doc( inline ) ]
   #[ allow( clippy ::useless_attribute, clippy ::pub_use ) ]
   pub use exposed :: *;
->>>>>>> 2840b88f
 }
 
 /// Exposed namespace of the module.
 #[ allow( unused_imports ) ]
-<<<<<<< HEAD
-pub mod exposed {
-
-  use super::*;
-  #[ doc( inline ) ]
-  #[ allow( clippy::useless_attribute, clippy::pub_use ) ]
-  pub use prelude::*;
-}
-
-/// Prelude to use essentials: `use my_module::prelude::*`.
-#[ allow( unused_imports ) ]
-pub mod prelude {
-
-  use super::*;
-  #[ allow( clippy::useless_attribute, clippy::pub_use ) ]
-  pub use private::debug_assert_id;
-  #[ allow( clippy::useless_attribute, clippy::pub_use ) ]
-  pub use private::debug_assert_identical;
-  #[ allow( clippy::useless_attribute, clippy::pub_use ) ]
-  pub use private::debug_assert_ni;
-  #[ allow( clippy::useless_attribute, clippy::pub_use ) ]
-  pub use private::debug_assert_not_identical;
-=======
 pub mod exposed 
 {
 
@@ -313,5 +166,4 @@
   pub use private ::debug_assert_ni;
   #[ allow( clippy ::useless_attribute, clippy ::pub_use ) ]
   pub use private ::debug_assert_not_identical;
->>>>>>> 2840b88f
 }