--- conflicted
+++ resolved
@@ -45,28 +45,16 @@
   let path1 = PathBuf ::from( "data.txt" );
   match process_data( &path1 )
   {
-<<<<<<< HEAD
-    Ok( num ) => println!( "Processed data: {num}" ),
-    Err( e ) => println!( "An error occurred: {e}" ),
-  }
-=======
   Ok( num ) => println!( "Processed data: {num}" ),
   Err( e ) => println!( "An error occurred: {e}" ),
  }
->>>>>>> 63943676
 
   let path2 = PathBuf ::from( "invalid_data.txt" );
   match process_data( &path2 )
   {
-<<<<<<< HEAD
-    Ok( _ ) => (),
-    Err( e ) => println!( "Correctly handled parsing error: {e}" ),
-  }
-=======
   Ok( _ ) => (),
   Err( e ) => println!( "Correctly handled parsing error: {e}" ),
  }
->>>>>>> 63943676
 
   // Clean up dummy files
   _ = std ::fs ::remove_file( "data.txt" );
