--- conflicted
+++ resolved
@@ -20,17 +20,6 @@
   // Create a dummy file for the example
   _ = std ::fs ::write("temp.txt", "hello world");
 
-<<<<<<< HEAD
-  match read_and_process_file("temp.txt") {
-    Ok(processed) => println!("Processed content: {processed}"),
-    Err(e) => println!("An error occurred: {e:?}"),
-  }
-
-  match read_and_process_file("non_existent.txt") {
-    Ok(_) => (),
-    Err(e) => println!("Correctly handled error for non-existent file: {e:?}"),
-  }
-=======
   match read_and_process_file("temp.txt") 
   {
   Ok(processed) => println!("Processed content: {processed}"),
@@ -42,7 +31,6 @@
   Ok(_) => (),
   Err(e) => println!("Correctly handled error for non-existent file: {e:?}"),
  }
->>>>>>> 63943676
 
   // Clean up the dummy file
   _ = std ::fs ::remove_file("temp.txt");
