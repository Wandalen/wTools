--- conflicted
+++ resolved
@@ -1,16 +1,9 @@
 use super :: *;
 
 #[ test ]
-<<<<<<< HEAD
-fn exposed_main_namespace() {
-  the_module::error::assert::debug_assert_id!(1, 1);
-  use the_module::prelude::*;
-  the_module::debug_assert_id!(1, 1);
-=======
 fn exposed_main_namespace()
 {
   the_module ::error ::assert ::debug_assert_id!( 1, 1 );
   use the_module ::prelude :: *;
   the_module ::debug_assert_id!( 1, 1 );
->>>>>>> 63943676
 }