//! ## Test Matrix for `ErrWith` Trait Coverage
//!
//! | ID   | Scenario                               | Expected Behavior                               |
//! |------|----------------------------------------|-------------------------------------------------|
//! | T8.1 | `err_with` on `Ok` result              | Returns `Ok` with original value                |
//! | T8.2 | `err_with` on `Err` result             | Returns `Err` with custom report and original error |
//! | T8.3 | `err_with_report` on `Ok` result       | Returns `Ok` with original value                |
//! | T8.4 | `err_with_report` on `Err` result      | Returns `Err` with cloned report and original error |
//! | T8.5 | `ResultWithReport` type alias usage    | Correctly defines a Result with tuple error     |
//!
use super :: *;
use test_tools ::ErrWith;
use test_tools ::error_tools ::ResultWithReport;
use std ::io;

/// Tests `err_with` on an `Ok` result.
/// Test Combination: T8.1
#[ test ]
<<<<<<< HEAD
fn test_err_with_on_ok() {
  let result: core::result::Result<u32, io::Error> = core::result::Result::Ok(10);
  let processed: core::result::Result<u32, (String, io::Error)> = result.err_with(|| "context".to_string());
=======
fn test_err_with_on_ok() 
{
  let result: core ::result ::Result< u32, io ::Error > = core ::result ::Result ::Ok(10);
  let processed: core ::result ::Result< u32, (String, io ::Error) > = result.err_with(|| "context".to_string());
>>>>>>> 2840b88f
  assert!(processed.is_ok());
  assert_eq!(processed.unwrap(), 10);
}

/// Tests `err_with` on an `Err` result.
/// Test Combination: T8.2
#[ test ]
<<<<<<< HEAD
fn test_err_with_on_err() {
  let error = io::Error::new(io::ErrorKind::NotFound, "file not found");
  let result: core::result::Result<u32, io::Error> = core::result::Result::Err(error);
  let processed: core::result::Result<u32, (String, io::Error)> = result.err_with(|| "custom report".to_string());
  assert_eq!(
    processed.map_err(|(r, e): (String, io::Error)| (r, e.kind(), e.to_string())),
    core::result::Result::Err((
      "custom report".to_string(),
      io::ErrorKind::NotFound,
      "file not found".to_string()
    ))
  );
=======
fn test_err_with_on_err() 
{
  let error = io ::Error ::new(io ::ErrorKind ::NotFound, "file not found");
  let result: core ::result ::Result< u32, io ::Error > = core ::result ::Result ::Err(error);
  let processed: core ::result ::Result< u32, (String, io ::Error) > = result.err_with(|| "custom report".to_string());
  assert_eq!(
  processed.map_err(|(r, e) : (String, io ::Error)| (r, e.kind(), e.to_string())),
  core ::result ::Result ::Err((
   "custom report".to_string(),
   io ::ErrorKind ::NotFound,
   "file not found".to_string()
 ))
 );
>>>>>>> 2840b88f
}

/// Tests `err_with_report` on an `Ok` result.
/// Test Combination: T8.3
#[ test ]
<<<<<<< HEAD
fn test_err_with_report_on_ok() {
  let result: core::result::Result<u32, io::Error> = core::result::Result::Ok(20);
  let report = "fixed report".to_string();
  let processed: core::result::Result<u32, (String, io::Error)> = result.err_with_report(&report);
=======
fn test_err_with_report_on_ok() 
{
  let result: core ::result ::Result< u32, io ::Error > = core ::result ::Result ::Ok(20);
  let report = "fixed report".to_string();
  let processed: core ::result ::Result< u32, (String, io ::Error) > = result.err_with_report(&report);
>>>>>>> 2840b88f
  assert!(processed.is_ok());
  assert_eq!(processed.unwrap(), 20);
}

/// Tests `err_with_report` on an `Err` result.
/// Test Combination: T8.4
#[ test ]
<<<<<<< HEAD
fn test_err_with_report_on_err() {
  let error = io::Error::new(io::ErrorKind::PermissionDenied, "access denied");
  let result: core::result::Result<u32, io::Error> = core::result::Result::Err(error);
  let report = "security issue".to_string();
  let processed: core::result::Result<u32, (String, io::Error)> = result.err_with_report(&report);
  assert_eq!(
    processed.map_err(|(r, e): (String, io::Error)| (r, e.kind(), e.to_string())),
    core::result::Result::Err((
      "security issue".to_string(),
      io::ErrorKind::PermissionDenied,
      "access denied".to_string()
    ))
  );
=======
fn test_err_with_report_on_err() 
{
  let error = io ::Error ::new(io ::ErrorKind ::PermissionDenied, "access denied");
  let result: core ::result ::Result< u32, io ::Error > = core ::result ::Result ::Err(error);
  let report = "security issue".to_string();
  let processed: core ::result ::Result< u32, (String, io ::Error) > = result.err_with_report(&report);
  assert_eq!(
  processed.map_err(|(r, e) : (String, io ::Error)| (r, e.kind(), e.to_string())),
  core ::result ::Result ::Err((
   "security issue".to_string(),
   io ::ErrorKind ::PermissionDenied,
   "access denied".to_string()
 ))
 );
>>>>>>> 2840b88f
}

/// Tests `ResultWithReport` type alias usage.
/// Test Combination: T8.5
#[ test ]
<<<<<<< HEAD
fn test_result_with_report_alias() {
  type MyResult = ResultWithReport<String, io::Error>;
  let ok_val: MyResult = core::result::Result::Ok("30".to_string());
=======
fn test_result_with_report_alias() 
{
  type MyResult = ResultWithReport< String, io ::Error >;
  let ok_val: MyResult = core ::result ::Result ::Ok("30".to_string());
>>>>>>> 2840b88f
  assert!(ok_val.is_ok());
  if let Ok(val) = ok_val 
  {
  assert_eq!(val, "30".to_string());
 }

  let err_val: MyResult =
<<<<<<< HEAD
    core::result::Result::Err(("report".to_string(), io::Error::new(io::ErrorKind::BrokenPipe, "pipe broken")));
  assert_eq!(
    err_val.map_err(|(r, e): (String, io::Error)| (r, e.kind(), e.to_string())),
    core::result::Result::Err(("report".to_string(), io::ErrorKind::BrokenPipe, "pipe broken".to_string()))
  );
=======
  core ::result ::Result ::Err(("report".to_string(), io ::Error ::new(io ::ErrorKind ::BrokenPipe, "pipe broken")));
  assert_eq!(
  err_val.map_err(|(r, e) : (String, io ::Error)| (r, e.kind(), e.to_string())),
  core ::result ::Result ::Err(("report".to_string(), io ::ErrorKind ::BrokenPipe, "pipe broken".to_string()))
 );
>>>>>>> 2840b88f
}<|MERGE_RESOLUTION|>--- conflicted
+++ resolved
@@ -16,16 +16,10 @@
 /// Tests `err_with` on an `Ok` result.
 /// Test Combination: T8.1
 #[ test ]
-<<<<<<< HEAD
-fn test_err_with_on_ok() {
-  let result: core::result::Result<u32, io::Error> = core::result::Result::Ok(10);
-  let processed: core::result::Result<u32, (String, io::Error)> = result.err_with(|| "context".to_string());
-=======
 fn test_err_with_on_ok() 
 {
   let result: core ::result ::Result< u32, io ::Error > = core ::result ::Result ::Ok(10);
   let processed: core ::result ::Result< u32, (String, io ::Error) > = result.err_with(|| "context".to_string());
->>>>>>> 2840b88f
   assert!(processed.is_ok());
   assert_eq!(processed.unwrap(), 10);
 }
@@ -33,20 +27,6 @@
 /// Tests `err_with` on an `Err` result.
 /// Test Combination: T8.2
 #[ test ]
-<<<<<<< HEAD
-fn test_err_with_on_err() {
-  let error = io::Error::new(io::ErrorKind::NotFound, "file not found");
-  let result: core::result::Result<u32, io::Error> = core::result::Result::Err(error);
-  let processed: core::result::Result<u32, (String, io::Error)> = result.err_with(|| "custom report".to_string());
-  assert_eq!(
-    processed.map_err(|(r, e): (String, io::Error)| (r, e.kind(), e.to_string())),
-    core::result::Result::Err((
-      "custom report".to_string(),
-      io::ErrorKind::NotFound,
-      "file not found".to_string()
-    ))
-  );
-=======
 fn test_err_with_on_err() 
 {
   let error = io ::Error ::new(io ::ErrorKind ::NotFound, "file not found");
@@ -60,24 +40,16 @@
    "file not found".to_string()
  ))
  );
->>>>>>> 2840b88f
 }
 
 /// Tests `err_with_report` on an `Ok` result.
 /// Test Combination: T8.3
 #[ test ]
-<<<<<<< HEAD
-fn test_err_with_report_on_ok() {
-  let result: core::result::Result<u32, io::Error> = core::result::Result::Ok(20);
-  let report = "fixed report".to_string();
-  let processed: core::result::Result<u32, (String, io::Error)> = result.err_with_report(&report);
-=======
 fn test_err_with_report_on_ok() 
 {
   let result: core ::result ::Result< u32, io ::Error > = core ::result ::Result ::Ok(20);
   let report = "fixed report".to_string();
   let processed: core ::result ::Result< u32, (String, io ::Error) > = result.err_with_report(&report);
->>>>>>> 2840b88f
   assert!(processed.is_ok());
   assert_eq!(processed.unwrap(), 20);
 }
@@ -85,21 +57,6 @@
 /// Tests `err_with_report` on an `Err` result.
 /// Test Combination: T8.4
 #[ test ]
-<<<<<<< HEAD
-fn test_err_with_report_on_err() {
-  let error = io::Error::new(io::ErrorKind::PermissionDenied, "access denied");
-  let result: core::result::Result<u32, io::Error> = core::result::Result::Err(error);
-  let report = "security issue".to_string();
-  let processed: core::result::Result<u32, (String, io::Error)> = result.err_with_report(&report);
-  assert_eq!(
-    processed.map_err(|(r, e): (String, io::Error)| (r, e.kind(), e.to_string())),
-    core::result::Result::Err((
-      "security issue".to_string(),
-      io::ErrorKind::PermissionDenied,
-      "access denied".to_string()
-    ))
-  );
-=======
 fn test_err_with_report_on_err() 
 {
   let error = io ::Error ::new(io ::ErrorKind ::PermissionDenied, "access denied");
@@ -114,22 +71,15 @@
    "access denied".to_string()
  ))
  );
->>>>>>> 2840b88f
 }
 
 /// Tests `ResultWithReport` type alias usage.
 /// Test Combination: T8.5
 #[ test ]
-<<<<<<< HEAD
-fn test_result_with_report_alias() {
-  type MyResult = ResultWithReport<String, io::Error>;
-  let ok_val: MyResult = core::result::Result::Ok("30".to_string());
-=======
 fn test_result_with_report_alias() 
 {
   type MyResult = ResultWithReport< String, io ::Error >;
   let ok_val: MyResult = core ::result ::Result ::Ok("30".to_string());
->>>>>>> 2840b88f
   assert!(ok_val.is_ok());
   if let Ok(val) = ok_val 
   {
@@ -137,17 +87,9 @@
  }
 
   let err_val: MyResult =
-<<<<<<< HEAD
-    core::result::Result::Err(("report".to_string(), io::Error::new(io::ErrorKind::BrokenPipe, "pipe broken")));
-  assert_eq!(
-    err_val.map_err(|(r, e): (String, io::Error)| (r, e.kind(), e.to_string())),
-    core::result::Result::Err(("report".to_string(), io::ErrorKind::BrokenPipe, "pipe broken".to_string()))
-  );
-=======
   core ::result ::Result ::Err(("report".to_string(), io ::Error ::new(io ::ErrorKind ::BrokenPipe, "pipe broken")));
   assert_eq!(
   err_val.map_err(|(r, e) : (String, io ::Error)| (r, e.kind(), e.to_string())),
   core ::result ::Result ::Err(("report".to_string(), io ::ErrorKind ::BrokenPipe, "pipe broken".to_string()))
  );
->>>>>>> 2840b88f
 }