--- conflicted
+++ resolved
@@ -1,13 +1,7 @@
 #[ allow( unused_imports ) ]
-<<<<<<< HEAD
-use super::*;
-// use test_tools::exposed::*;
-use test_tools::{tests_impls, tests_index, a_id};
-=======
 use super :: *;
 // use test_tools ::exposed :: *;
 use test_tools :: { tests_impls, tests_index, a_id };
->>>>>>> 63943676
 
 mod basic_test;
 mod namespace_test;
