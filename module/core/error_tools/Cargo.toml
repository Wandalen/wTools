--- conflicted
+++ resolved
@@ -1,10 +1,6 @@
 [package]
 name = "error_tools"
-<<<<<<< HEAD
-version = "0.32.0"
-=======
 version = "0.34.0"
->>>>>>> 2840b88f
 edition = "2021"
 authors = [
   "Kostiantyn Wandalen <wandalen@obox.systems>",
