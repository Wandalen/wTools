#![doc(html_logo_url = "https://raw.githubusercontent.com/Wandalen/wTools/master/asset/img/logo_v3_trans_square.png")]
#![doc(
  html_favicon_url = "https://raw.githubusercontent.com/Wandalen/wTools/alpha/asset/img/logo_v3_trans_square_icon_small_v2.ico"
)]
#![doc(html_root_url = "https://docs.rs/component_model_derive_meta/latest/component_model_derive_meta/")]
#![ cfg_attr( doc, doc = include_str!( concat!( env!( "CARGO_MANIFEST_DIR" ), "/", "readme.md" ) ) ) ]
#![ cfg_attr( not( doc ), doc = "Component model macro support" ) ]

#[ allow( unused_imports ) ]
use macro_tools::prelude::*;

/// Popular type support for derive macro generation
mod popular_types;

#[ cfg( feature = "enabled" ) ]
<<<<<<< HEAD
#[cfg(any(
=======
#[ cfg( any(
>>>>>>> 2840b88f
  feature = "derive_components",
  feature = "derive_component_from",
  feature = "derive_from_components",
  feature = "derive_component_assign",
  feature = "derive_component_assign",
  feature = "derive_components_assign"
))]
mod component
{

  //!
  //! Implement couple of derives of general-purpose.
  //!

  #[ allow( unused_imports ) ]
  use macro_tools::prelude::*;

  #[ cfg( feature = "derive_component_assign" ) ]
  pub mod component_assign;
  #[ cfg( feature = "derive_component_from" ) ]
  pub mod component_from;
  #[ cfg(all(feature = "derive_component_assign", feature = "derive_components_assign")) ]
  pub mod components_assign;
  #[ cfg( feature = "derive_from_components" ) ]
  pub mod from_components;
  #[ cfg( feature = "derive_component_model" ) ]
  pub mod component_model;
}

///
/// Macro to implement `From` for each component (field) of a structure.
/// This macro simplifies the creation of `From` trait implementations for struct fields,
/// enabling easy conversion from a struct reference to its field types.
///
/// # Features
///
/// - Requires the `derive_component_from` feature to be enabled for use.
/// - The `ComponentFrom` derive macro can be applied to structs to automatically generate
///   `From` implementations for each field.
///
/// # Attributes
///
/// - `debug` : Optional attribute to enable debug-level output during the macro expansion process.
///
/// # Examples
///
/// Assuming the `derive_component_from` feature is enabled in your `Cargo.toml`, you can use the macro as follows :
///
/// ```rust
/// # fn main()
/// # {
/// use component_model_meta ::ComponentFrom;
///
/// #[ derive( ComponentFrom ) ]
/// struct Person
/// {
///   pub age: i32,
///   pub name: String,
/// }
///
/// let my_struct = Person { age: 10, name: "Hello".into() };
/// let age: i32 = From ::from( &my_struct );
/// let name: String = From ::from( &my_struct );
/// dbg!( age );
/// dbg!( name );
/// // > age = 10
/// // > name = "Hello"
/// # }
/// ```
///
#[ cfg( feature = "enabled" ) ]
#[ cfg( feature = "derive_component_from" ) ]
<<<<<<< HEAD
#[proc_macro_derive(ComponentFrom, attributes(debug))]
pub fn component_from(input: proc_macro::TokenStream) -> proc_macro::TokenStream {
=======
#[ proc_macro_derive(ComponentFrom, attributes(debug)) ]
pub fn component_from(input: proc_macro::TokenStream) -> proc_macro::TokenStream 
{
>>>>>>> 2840b88f
  let result = component::component_from::component_from(input);
  match result 
  {
  Ok(stream) => stream.into(),
  Err(err) => err.to_compile_error().into(),
 }
}

/// Derives the `Assign` trait for struct fields, allowing each field to be set
/// with a value that can be converted into the field's type.
///
/// This macro facilitates the automatic implementation of the `Assign` trait for all
/// fields within a struct, leveraging the power of Rust's type system to ensure type safety
/// and conversion logic. It is particularly useful for builder patterns or mutating instances
/// of data structures in a fluent and ergonomic manner.
///
/// # Attributes
///
/// - `debug` : An optional attribute to enable debugging of the trait derivation process.
///
/// # Conditions
///
/// - This macro is only enabled when the `derive_component_assign` feature is active in your `Cargo.toml`.
///
/// # Input Code Example
///
/// Given a struct definition annotated with `#[ derive( Assign ) ]` :
///
/// ```rust
/// use component_model_types ::Assign;
/// use component_model_meta ::Assign;
///
/// #[ derive( Default, PartialEq, Debug, Assign ) ]
/// struct Person
/// {
///   age: i32,
///   name: String,
/// }
///
/// let mut person: Person = Default ::default();
/// person.assign( 13 );
/// person.assign( "John" );
/// assert_eq!( person, Person { age: 13, name: "John".to_string() } );
/// ```
///
/// # Generated Code Example
///
/// The procedural macro generates the following implementations for `Person` :
///
/// ```rust
/// use component_model_types ::Assign;
/// use component_model_meta ::Assign;
///
/// #[ derive( Default, PartialEq, Debug ) ]
/// struct Person
/// {
///   age: i32,
///   name: String,
/// }
///
/// impl< IntoT > Assign< i32, IntoT > for Person
/// where
///   IntoT: Into< i32 >,
/// {
///   fn assign( &mut self, component: IntoT )
///   {
///     self.age = component.into();
/// }
/// }
///
/// impl< IntoT > Assign< String, IntoT > for Person
/// where
///   IntoT: Into< String >,
/// {
///   fn assign( &mut self, component: IntoT )
///   {
///     self.name = component.into();
/// }
/// }
///
/// let mut person: Person = Default ::default();
/// person.assign( 13 );
/// person.assign( "John" );
/// assert_eq!( person, Person { age: 13, name: "John".to_string() } );
/// ```
/// This allows any type that can be converted into an `i32` or `String` to be set as
/// the value of the `age` or `name` fields of `Person` instances, respectively.
#[ cfg( feature = "enabled" ) ]
#[ cfg( feature = "derive_component_assign" ) ]
<<<<<<< HEAD
#[proc_macro_derive(Assign, attributes(debug))]
pub fn component_assign(input: proc_macro::TokenStream) -> proc_macro::TokenStream {
=======
#[ proc_macro_derive(Assign, attributes(debug)) ]
pub fn component_assign(input: proc_macro::TokenStream) -> proc_macro::TokenStream 
{
>>>>>>> 2840b88f
  let result = component::component_assign::component_assign(input);
  match result 
  {
  Ok(stream) => stream.into(),
  Err(err) => err.to_compile_error().into(),
 }
}

///
/// Derives the `ComponentsAssign` trait for a struct, enabling `components_assign` which set all fields at once.
///
/// This will work only if every field can be acquired from the passed value.
/// In other words, the type passed as an argument to `components_assign` must implement `Into< T >` for each field type.
///
/// # Attributes
///
/// - `debug` : An optional attribute to enable debugging of the trait derivation process.
///
/// # Conditions
///
/// - This macro is only enabled when the `derive_components_assign` feature is active in your `Cargo.toml`.
/// - The type must implement `Assign` (`derive( Assign )`)
///
/// # Limitations
/// This trait cannot be derived, if the struct has fields with identical types
///
/// # Input Code Example
///
/// An example when we encapsulate parameters passed to a function in a struct.
///
/// ```rust, ignore
/// use component_model :: { Assign, ComponentsAssign };
///
/// #[ derive( Default, Assign, ComponentsAssign ) ]
/// struct BigOpts
/// {
///   cond: bool,
///   int: i32,
///   str: String,
/// }
///
/// #[ derive( Default, Assign, ComponentsAssign ) ]
/// struct SmallerOpts
/// {
///   cond: bool,
///   int: i32,
/// }
///
/// impl From< &BigOpts > for bool
/// {
///   fn from( value: &BigOpts ) -> Self
///   {
///     value.cond
/// }
/// }
///
/// impl From< &BigOpts > for i32
/// {
///   fn from( value: &BigOpts ) -> Self
///   {
///     value.int
/// }
/// }
///
/// fn take_big_opts( options: &BigOpts ) -> &String
/// {
///   &options.str
/// }
///
/// fn take_smaller_opts( options: &SmallerOpts ) -> bool
/// {
///   !options.cond
/// }
///
/// let options1 = BigOpts
/// {
///   cond: true,
///   int: -14,
///   ..Default ::default()
/// };
/// take_big_opts( &options1 );
///
/// let mut options2 = SmallerOpts ::default();
/// options2.smaller_opts_assign( &options1 );
/// take_smaller_opts( &options2 );
/// ```
///
/// Which expands approximately into :
///
/// ```rust, ignore
/// use component_model :: { Assign, ComponentsAssign };
///
/// #[ derive( Default ) ]
/// struct BigOpts
/// {
///   cond: bool,
///   int: i32,
///   str: String,
/// }
///
/// impl< IntoT > Assign< bool, IntoT > for BigOpts
/// where
///   IntoT: Into< bool >,
/// {
///   fn assign( &mut self, component: IntoT )
///   {
///     self.cond = component.into();
/// }
/// }
///
/// impl< IntoT > Assign< i32, IntoT > for BigOpts
/// where
///   IntoT: Into< i32 >,
/// {
///   fn assign( &mut self, component: IntoT )
///   {
///     self.int = component.into();
/// }
/// }
///
/// impl< IntoT > Assign< String, IntoT > for BigOpts
/// where
///   IntoT: Into< String >,
/// {
///   fn assign( &mut self, component: IntoT )
///   {
///     self.str = component.into();
/// }
/// }
///
/// pub trait BigOptsComponentsAssign< IntoT >
/// where
///   IntoT: Into< bool >,
///   IntoT: Into< i32 >,
///   IntoT: Into< String >,
///   IntoT: Clone,
/// {
///   fn components_assign( &mut self, component: IntoT );
/// }
///
/// impl< T, IntoT > BigOptsComponentsAssign< IntoT > for T
/// where
///   T: component_model ::Assign< bool, IntoT >,
///   T: component_model ::Assign< i32, IntoT >,
///   T: component_model ::Assign< String, IntoT >,
///   IntoT: Into< bool >,
///   IntoT: Into< i32 >,
///   IntoT: Into< String >,
///   IntoT: Clone,
/// {
///   fn components_assign( &mut self, component: IntoT )
///   {
///     component_model ::Assign :: < bool, _ > ::assign( self, component.clone() );
///     component_model ::Assign :: < i32, _ > ::assign( self, component.clone() );
///     component_model ::Assign :: < String, _ > ::assign( self, component.clone() );
/// }
/// }
///
/// #[ derive( Default ) ]
/// struct SmallerOpts
/// {
///   cond: bool,
///   int: i32,
/// }
///
/// impl< IntoT > Assign< bool, IntoT > for SmallerOpts
/// where
///   IntoT: Into< bool >,
/// {
///   fn assign( &mut self, component: IntoT )
///   {
///     self.cond = component.into();
/// }
/// }
///
/// impl< IntoT > Assign< i32, IntoT > for SmallerOpts
/// where
///     IntoT: Into< i32 >,
/// {
///   fn assign( &mut self, component: IntoT )
///   {
///     self.int = component.into();
/// }
/// }
///
/// pub trait SmallerOptsComponentsAssign< IntoT >
/// where
///   IntoT: Into< bool >,
///   IntoT: Into< i32 >,
///   IntoT: Clone,
/// {
///   fn smaller_opts_assign( &mut self, component: IntoT );
/// }
///
/// impl< T, IntoT > SmallerOptsComponentsAssign< IntoT > for T
/// where
///   T: component_model ::Assign< bool, IntoT >,
///   T: component_model ::Assign< i32, IntoT >,
///   IntoT: Into< bool >,
///   IntoT: Into< i32 >,
///   IntoT: Clone,
/// {
///   fn smaller_opts_assign( &mut self, component: IntoT )
///   {
///     component_model ::Assign :: < bool, _ > ::assign( self, component.clone() );
///     component_model ::Assign :: < i32, _ > ::assign( self, component.clone() );
/// }
/// }
///
/// impl From< &BigOpts > for bool
/// {
///   fn from( value: &BigOpts ) -> Self
///   {
///     value.cond
/// }
/// }
///
/// impl From< &BigOpts > for i32
/// {
///   fn from( value: &BigOpts ) -> Self
///   {
///     value.int
/// }
/// }
///
/// fn take_big_opts( options: &BigOpts ) -> &String
/// {
///   &options.str
/// }
///
/// fn take_smaller_opts( options: &SmallerOpts ) -> bool
/// {
///   !options.cond
/// }
///
/// let options1 = BigOpts
/// {
///   cond: true,
///   int: -14,
///   ..Default ::default()
/// };
/// take_big_opts( &options1 );
/// let mut options2 = SmallerOpts ::default();
/// options2.smaller_opts_assign( &options1 );
/// take_smaller_opts( &options2 );
/// ```
///
#[ cfg( feature = "enabled" ) ]
<<<<<<< HEAD
#[cfg(all(feature = "derive_component_assign", feature = "derive_components_assign"))]
#[proc_macro_derive(ComponentsAssign, attributes(debug))]
pub fn components_assign(input: proc_macro::TokenStream) -> proc_macro::TokenStream {
=======
#[ cfg(all(feature = "derive_component_assign", feature = "derive_components_assign")) ]
#[ proc_macro_derive(ComponentsAssign, attributes(debug)) ]
pub fn components_assign(input: proc_macro::TokenStream) -> proc_macro::TokenStream 
{
>>>>>>> 2840b88f
  let result = component::components_assign::components_assign(input);
  match result 
  {
  Ok(stream) => stream.into(),
  Err(err) => err.to_compile_error().into(),
 }
}

/// A procedural macro to automatically derive the `From< T >` trait implementation for a struct,
/// enabling instances of one type to be converted from instances of another type.
///
/// It is part of type-based forming approach which requires each field having an unique type. Each field
/// of the target struct must be capable of being individually converted from the source type `T`.
/// This macro simplifies the implementation of type conversions, particularly useful for
/// constructing a struct from another type with compatible fields. The source type `T` must
/// implement `Into< FieldType >` for each field type of the target struct.
///
/// # Attributes
///
/// - `debug` : Optional. Enables debug printing during macro expansion.
///
/// # Requirements
///
/// - Available only when the feature flags `enabled` and `derive_from_components`
///   are activated in your Cargo.toml. It's activated by default.
///
/// # Examples
///
/// Given the structs `Options1` and `Options2`, where `Options2` is a subset of `Options1` :
///
/// ```rust
/// use component_model_meta ::FromComponents;
///
/// #[ derive( Debug, Default, PartialEq ) ]
/// pub struct Options1
/// {
///   field1: i32,
///   field2: String,
///   field3: f32,
/// }
///
/// impl From< &Options1 > for i32
/// {
///   #[ inline( always ) ]
///   fn from( src: &Options1 ) -> Self
///   {
///     src.field1.clone()
/// }
/// }
///
/// impl From< &Options1 > for String
/// {
///   #[ inline( always ) ]
///   fn from( src: &Options1 ) -> Self
///   {
///     src.field2.clone()
/// }
/// }
///
/// impl From< &Options1 > for f32
/// {
///   #[ inline( always ) ]
///   fn from( src: &Options1 ) -> Self
///   {
///     src.field3.clone()
/// }
/// }
///
/// #[ derive( Debug, Default, PartialEq, FromComponents ) ]
/// pub struct Options2
/// {
///   field1: i32,
///   field2: String,
/// }
///
/// let o1 = Options1 { field1: 42, field2: "Hello, world!".to_string(), field3: 13.01 };
///
/// // Demonstrating conversion from Options1 to Options2
/// let o2: Options2 = Into :: < Options2 > ::into( &o1 );
/// let expected = Options2 { field1: 42, field2: "Hello, world!".to_string() };
/// assert_eq!( o2, expected );
///
/// // Alternative way using `.into()`
/// let o2: Options2 = ( &o1 ).into();
/// assert_eq!( o2, expected );
///
/// // Alternative way using `.from()`
/// let o2 = Options2 ::from( &o1 );
/// assert_eq!( o2, expected );
/// ```
///
/// This demonstrates how `Options2` can be derived from `Options1` using the `FromComponents` macro,
/// automatically generating the necessary `From< &Options1 >` implementation for `Options2`, facilitating
/// an easy conversion between these types based on their compatible fields.
///
#[ cfg( feature = "enabled" ) ]
#[ cfg( feature = "derive_from_components" ) ]
<<<<<<< HEAD
#[proc_macro_derive(FromComponents, attributes(debug))]
pub fn from_components(input: proc_macro::TokenStream) -> proc_macro::TokenStream {
=======
#[ proc_macro_derive(FromComponents, attributes(debug)) ]
pub fn from_components(input: proc_macro::TokenStream) -> proc_macro::TokenStream 
{
>>>>>>> 2840b88f
  let result = component::from_components::from_components(input);
  match result 
  {
  Ok(stream) => stream.into(),
  Err(err) => err.to_compile_error().into(),
 }
}

/// Unified derive macro that combines all component model functionality into a single annotation.
/// 
/// The `ComponentModel` derive automatically generates implementations for :
/// - `Assign` : Basic component assignment with type-safe field setting
/// - `ComponentsAssign` : Multiple component assignment from tuples (when applicable) 
/// - `ComponentFrom` : Create objects from single components (when applicable)
/// - `FromComponents` : Create objects from multiple components (when applicable)
/// 
/// This eliminates the need to apply multiple individual derives and reduces boilerplate.
/// 
/// # Features
/// 
/// - Requires the `derive_component_model` feature to be enabled for use.
/// - Automatically detects which trait implementations are appropriate for the struct.
/// - Handles type conflicts gracefully by skipping conflicting implementations.
/// 
/// # Attributes
/// 
/// - `debug` : Optional attribute to enable debug-level output during macro expansion.
/// - `component` : Optional field-level attribute for customizing component behavior.
/// 
/// # Examples
/// 
/// ```rust
/// use component_model_meta ::ComponentModel;
/// use component_model_types ::Assign;
/// 
/// #[ derive( Default, ComponentModel ) ]
/// struct Config
/// {
///   host: String,
///   port: i32,
///   enabled: bool,
/// }
/// 
/// let mut config = Config ::default();
/// 
/// // Use Assign trait (auto-generated)
/// config.assign( "localhost".to_string() );
/// config.assign( 8080i32 );
/// config.enabled_set( true ); // Use field-specific method to avoid type ambiguity
/// 
/// // Use fluent builder pattern (auto-generated)
/// let config2 = Config ::default()
///   .impute( "api.example.com".to_string() )
///   .impute( 3000i32 )
///   .enabled_with( false ); // Use field-specific method to avoid type ambiguity
/// ```
#[ cfg( feature = "enabled" ) ]
#[ cfg( feature = "derive_component_model" ) ]
#[ proc_macro_derive(ComponentModel, attributes(debug, component)) ]
pub fn component_model(input: proc_macro::TokenStream) -> proc_macro::TokenStream 
{
  let result = component::component_model::component_model(input);
  match result 
  {
  Ok(stream) => stream.into(),
  Err(err) => err.to_compile_error().into(),
 }
}

/// Unified derive macro that combines all component model functionality into a single annotation.
/// 
/// The `ComponentModel` derive automatically generates implementations for:
/// - `Assign`: Basic component assignment with type-safe field setting
/// - `ComponentsAssign`: Multiple component assignment from tuples (when applicable) 
/// - `ComponentFrom`: Create objects from single components (when applicable)
/// - `FromComponents`: Create objects from multiple components (when applicable)
/// 
/// This eliminates the need to apply multiple individual derives and reduces boilerplate.
/// 
/// # Features
/// 
/// - Requires the `derive_component_model` feature to be enabled for use.
/// - Automatically detects which trait implementations are appropriate for the struct.
/// - Handles type conflicts gracefully by skipping conflicting implementations.
/// 
/// # Attributes
/// 
/// - `debug` : Optional attribute to enable debug-level output during macro expansion.
/// - `component` : Optional field-level attribute for customizing component behavior.
/// 
/// # Examples
/// 
/// ```rust
/// use component_model_meta::ComponentModel;
/// use component_model_types::Assign;
/// 
/// #[ derive( Default, ComponentModel ) ]
/// struct Config
/// {
///   host : String,
///   port : i32,
///   enabled : bool,
/// }
/// 
/// let mut config = Config::default();
/// 
/// // Use Assign trait (auto-generated)
/// config.assign( "localhost".to_string() );
/// config.assign( 8080i32 );
/// config.enabled_set( true ); // Use field-specific method to avoid type ambiguity
/// 
/// // Use fluent builder pattern (auto-generated)
/// let config2 = Config::default()
///   .impute( "api.example.com".to_string() )
///   .impute( 3000i32 )
///   .enabled_with( false ); // Use field-specific method to avoid type ambiguity
/// ```
#[ cfg( feature = "enabled" ) ]
#[ cfg( feature = "derive_component_model" ) ]
#[proc_macro_derive(ComponentModel, attributes(debug, component))]
pub fn component_model(input: proc_macro::TokenStream) -> proc_macro::TokenStream {
  let result = component::component_model::component_model(input);
  match result {
    Ok(stream) => stream.into(),
    Err(err) => err.to_compile_error().into(),
  }
}

/// Unified derive macro that combines all component model functionality into a single annotation.
/// 
/// The `ComponentModel` derive automatically generates implementations for:
/// - `Assign`: Basic component assignment with type-safe field setting
/// - `ComponentsAssign`: Multiple component assignment from tuples (when applicable) 
/// - `ComponentFrom`: Create objects from single components (when applicable)
/// - `FromComponents`: Create objects from multiple components (when applicable)
/// 
/// This eliminates the need to apply multiple individual derives and reduces boilerplate.
/// 
/// # Features
/// 
/// - Requires the `derive_component_model` feature to be enabled for use.
/// - Automatically detects which trait implementations are appropriate for the struct.
/// - Handles type conflicts gracefully by skipping conflicting implementations.
/// 
/// # Attributes
/// 
/// - `debug` : Optional attribute to enable debug-level output during macro expansion.
/// - `component` : Optional field-level attribute for customizing component behavior.
/// 
/// # Examples
/// 
/// ```rust
/// use component_model_meta::ComponentModel;
/// use component_model_types::Assign;
/// 
/// #[ derive( Default, ComponentModel ) ]
/// struct Config
/// {
///   host : String,
///   port : i32,
///   enabled : bool,
/// }
/// 
/// let mut config = Config::default();
/// 
/// // Use Assign trait (auto-generated)
/// config.assign( "localhost".to_string() );
/// config.assign( 8080i32 );
/// config.enabled_set( true ); // Use field-specific method to avoid type ambiguity
/// 
/// // Use fluent builder pattern (auto-generated)
/// let config2 = Config::default()
///   .impute( "api.example.com".to_string() )
///   .impute( 3000i32 )
///   .enabled_with( false ); // Use field-specific method to avoid type ambiguity
/// ```
#[ cfg( feature = "enabled" ) ]
#[ cfg( feature = "derive_component_model" ) ]
#[proc_macro_derive(ComponentModel, attributes(debug, component))]
pub fn component_model(input: proc_macro::TokenStream) -> proc_macro::TokenStream {
  let result = component::component_model::component_model(input);
  match result {
    Ok(stream) => stream.into(),
    Err(err) => err.to_compile_error().into(),
  }
}<|MERGE_RESOLUTION|>--- conflicted
+++ resolved
@@ -13,11 +13,7 @@
 mod popular_types;
 
 #[ cfg( feature = "enabled" ) ]
-<<<<<<< HEAD
-#[cfg(any(
-=======
 #[ cfg( any(
->>>>>>> 2840b88f
   feature = "derive_components",
   feature = "derive_component_from",
   feature = "derive_from_components",
@@ -90,14 +86,9 @@
 ///
 #[ cfg( feature = "enabled" ) ]
 #[ cfg( feature = "derive_component_from" ) ]
-<<<<<<< HEAD
-#[proc_macro_derive(ComponentFrom, attributes(debug))]
-pub fn component_from(input: proc_macro::TokenStream) -> proc_macro::TokenStream {
-=======
 #[ proc_macro_derive(ComponentFrom, attributes(debug)) ]
 pub fn component_from(input: proc_macro::TokenStream) -> proc_macro::TokenStream 
 {
->>>>>>> 2840b88f
   let result = component::component_from::component_from(input);
   match result 
   {
@@ -187,14 +178,9 @@
 /// the value of the `age` or `name` fields of `Person` instances, respectively.
 #[ cfg( feature = "enabled" ) ]
 #[ cfg( feature = "derive_component_assign" ) ]
-<<<<<<< HEAD
-#[proc_macro_derive(Assign, attributes(debug))]
-pub fn component_assign(input: proc_macro::TokenStream) -> proc_macro::TokenStream {
-=======
 #[ proc_macro_derive(Assign, attributes(debug)) ]
 pub fn component_assign(input: proc_macro::TokenStream) -> proc_macro::TokenStream 
 {
->>>>>>> 2840b88f
   let result = component::component_assign::component_assign(input);
   match result 
   {
@@ -443,16 +429,10 @@
 /// ```
 ///
 #[ cfg( feature = "enabled" ) ]
-<<<<<<< HEAD
-#[cfg(all(feature = "derive_component_assign", feature = "derive_components_assign"))]
-#[proc_macro_derive(ComponentsAssign, attributes(debug))]
-pub fn components_assign(input: proc_macro::TokenStream) -> proc_macro::TokenStream {
-=======
 #[ cfg(all(feature = "derive_component_assign", feature = "derive_components_assign")) ]
 #[ proc_macro_derive(ComponentsAssign, attributes(debug)) ]
 pub fn components_assign(input: proc_macro::TokenStream) -> proc_macro::TokenStream 
 {
->>>>>>> 2840b88f
   let result = component::components_assign::components_assign(input);
   match result 
   {
@@ -550,14 +530,9 @@
 ///
 #[ cfg( feature = "enabled" ) ]
 #[ cfg( feature = "derive_from_components" ) ]
-<<<<<<< HEAD
-#[proc_macro_derive(FromComponents, attributes(debug))]
-pub fn from_components(input: proc_macro::TokenStream) -> proc_macro::TokenStream {
-=======
 #[ proc_macro_derive(FromComponents, attributes(debug)) ]
 pub fn from_components(input: proc_macro::TokenStream) -> proc_macro::TokenStream 
 {
->>>>>>> 2840b88f
   let result = component::from_components::from_components(input);
   match result 
   {
