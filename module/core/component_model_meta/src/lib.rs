#![doc(html_logo_url = "https://raw.githubusercontent.com/Wandalen/wTools/master/asset/img/logo_v3_trans_square.png")]
#![doc(
  html_favicon_url = "https://raw.githubusercontent.com/Wandalen/wTools/alpha/asset/img/logo_v3_trans_square_icon_small_v2.ico"
)]
#![doc(html_root_url = "https://docs.rs/component_model_derive_meta/latest/component_model_derive_meta/")]
#![ cfg_attr( doc, doc = include_str!( concat!( env!( "CARGO_MANIFEST_DIR" ), "/", "readme.md" ) ) ) ]
#![ cfg_attr( not( doc ), doc = "Component model macro support" ) ]

#[ allow( unused_imports ) ]
use macro_tools::prelude::*;

/// Popular type support for derive macro generation
mod popular_types;

#[ cfg( feature = "enabled" ) ]
<<<<<<< HEAD
#[cfg(any(
=======
#[ cfg( any(
>>>>>>> 63943676
  feature = "derive_components",
  feature = "derive_component_from",
  feature = "derive_from_components",
  feature = "derive_component_assign",
  feature = "derive_component_assign",
  feature = "derive_components_assign"
))]
mod component
{

  //!
  //! Implement couple of derives of general-purpose.
  //!

  #[ allow( unused_imports ) ]
  use macro_tools::prelude::*;

  #[ cfg( feature = "derive_component_assign" ) ]
  pub mod component_assign;
  #[ cfg( feature = "derive_component_from" ) ]
  pub mod component_from;
  #[ cfg(all(feature = "derive_component_assign", feature = "derive_components_assign")) ]
  pub mod components_assign;
  #[ cfg( feature = "derive_from_components" ) ]
  pub mod from_components;
  #[ cfg( feature = "derive_component_model" ) ]
  pub mod component_model;
}

///
/// Macro to implement `From` for each component (field) of a structure.
/// This macro simplifies the creation of `From` trait implementations for struct fields,
/// enabling easy conversion from a struct reference to its field types.
///
/// # Features
///
/// - Requires the `derive_component_from` feature to be enabled for use.
/// - The `ComponentFrom` derive macro can be applied to structs to automatically generate
///   `From` implementations for each field.
///
/// # Attributes
///
/// - `debug` : Optional attribute to enable debug-level output during the macro expansion process.
///
/// # Examples
///
/// Assuming the `derive_component_from` feature is enabled in your `Cargo.toml`, you can use the macro as follows :
///
/// ```rust
/// # fn main()
/// # {
/// use component_model_meta ::ComponentFrom;
///
/// #[ derive( ComponentFrom ) ]
/// struct Person
/// {
///   pub age: i32,
///   pub name: String,
/// }
///
/// let my_struct = Person { age: 10, name: "Hello".into() };
/// let age: i32 = From ::from( &my_struct );
/// let name: String = From ::from( &my_struct );
/// dbg!( age );
/// dbg!( name );
/// // > age = 10
/// // > name = "Hello"
/// # }
/// ```
///
#[ cfg( feature = "enabled" ) ]
#[ cfg( feature = "derive_component_from" ) ]
<<<<<<< HEAD
#[proc_macro_derive(ComponentFrom, attributes(debug))]
pub fn component_from(input: proc_macro::TokenStream) -> proc_macro::TokenStream {
=======
#[ proc_macro_derive(ComponentFrom, attributes(debug)) ]
pub fn component_from(input: proc_macro::TokenStream) -> proc_macro::TokenStream 
{
>>>>>>> 63943676
  let result = component::component_from::component_from(input);
  match result 
  {
  Ok(stream) => stream.into(),
  Err(err) => err.to_compile_error().into(),
 }
}

/// Derives the `Assign` trait for struct fields, allowing each field to be set
/// with a value that can be converted into the field's type.
///
/// This macro facilitates the automatic implementation of the `Assign` trait for all
/// fields within a struct, leveraging the power of Rust's type system to ensure type safety
/// and conversion logic. It is particularly useful for builder patterns or mutating instances
/// of data structures in a fluent and ergonomic manner.
///
/// # Attributes
///
/// - `debug` : An optional attribute to enable debugging of the trait derivation process.
///
/// # Conditions
///
/// - This macro is only enabled when the `derive_component_assign` feature is active in your `Cargo.toml`.
///
/// # Input Code Example
///
/// Given a struct definition annotated with `#[ derive( Assign ) ]` :
///
/// ```rust
/// use component_model_types ::Assign;
/// use component_model_meta ::Assign;
///
/// #[ derive( Default, PartialEq, Debug, Assign ) ]
/// struct Person
/// {
///   age: i32,
///   name: String,
/// }
///
/// let mut person: Person = Default ::default();
/// person.assign( 13 );
/// person.assign( "John" );
/// assert_eq!( person, Person { age: 13, name: "John".to_string() } );
/// ```
///
/// # Generated Code Example
///
/// The procedural macro generates the following implementations for `Person` :
///
/// ```rust
/// use component_model_types ::Assign;
/// use component_model_meta ::Assign;
///
/// #[ derive( Default, PartialEq, Debug ) ]
/// struct Person
/// {
///   age: i32,
///   name: String,
/// }
///
/// impl< IntoT > Assign< i32, IntoT > for Person
/// where
///   IntoT: Into< i32 >,
/// {
///   fn assign( &mut self, component: IntoT )
///   {
///     self.age = component.into();
/// }
/// }
///
/// impl< IntoT > Assign< String, IntoT > for Person
/// where
///   IntoT: Into< String >,
/// {
///   fn assign( &mut self, component: IntoT )
///   {
///     self.name = component.into();
/// }
/// }
///
/// let mut person: Person = Default ::default();
/// person.assign( 13 );
/// person.assign( "John" );
/// assert_eq!( person, Person { age: 13, name: "John".to_string() } );
/// ```
/// This allows any type that can be converted into an `i32` or `String` to be set as
/// the value of the `age` or `name` fields of `Person` instances, respectively.
#[ cfg( feature = "enabled" ) ]
#[ cfg( feature = "derive_component_assign" ) ]
<<<<<<< HEAD
#[proc_macro_derive(Assign, attributes(debug))]
pub fn component_assign(input: proc_macro::TokenStream) -> proc_macro::TokenStream {
=======
#[ proc_macro_derive(Assign, attributes(debug)) ]
pub fn component_assign(input: proc_macro::TokenStream) -> proc_macro::TokenStream 
{
>>>>>>> 63943676
  let result = component::component_assign::component_assign(input);
  match result 
  {
  Ok(stream) => stream.into(),
  Err(err) => err.to_compile_error().into(),
 }
}

///
/// Derives the `ComponentsAssign` trait for a struct, enabling `components_assign` which set all fields at once.
///
/// This will work only if every field can be acquired from the passed value.
/// In other words, the type passed as an argument to `components_assign` must implement `Into< T >` for each field type.
///
/// # Attributes
///
/// - `debug` : An optional attribute to enable debugging of the trait derivation process.
///
/// # Conditions
///
/// - This macro is only enabled when the `derive_components_assign` feature is active in your `Cargo.toml`.
/// - The type must implement `Assign` (`derive( Assign )`)
///
/// # Limitations
/// This trait cannot be derived, if the struct has fields with identical types
///
/// # Input Code Example
///
/// An example when we encapsulate parameters passed to a function in a struct.
///
/// ```rust, ignore
/// use component_model :: { Assign, ComponentsAssign };
///
/// #[ derive( Default, Assign, ComponentsAssign ) ]
/// struct BigOpts
/// {
///   cond: bool,
///   int: i32,
///   str: String,
/// }
///
/// #[ derive( Default, Assign, ComponentsAssign ) ]
/// struct SmallerOpts
/// {
///   cond: bool,
///   int: i32,
/// }
///
/// impl From< &BigOpts > for bool
/// {
///   fn from( value: &BigOpts ) -> Self
///   {
///     value.cond
/// }
/// }
///
/// impl From< &BigOpts > for i32
/// {
///   fn from( value: &BigOpts ) -> Self
///   {
///     value.int
/// }
/// }
///
/// fn take_big_opts( options: &BigOpts ) -> &String
/// {
///   &options.str
/// }
///
/// fn take_smaller_opts( options: &SmallerOpts ) -> bool
/// {
///   !options.cond
/// }
///
/// let options1 = BigOpts
/// {
///   cond: true,
///   int: -14,
///   ..Default ::default()
/// };
/// take_big_opts( &options1 );
///
/// let mut options2 = SmallerOpts ::default();
/// options2.smaller_opts_assign( &options1 );
/// take_smaller_opts( &options2 );
/// ```
///
/// Which expands approximately into :
///
/// ```rust, ignore
/// use component_model :: { Assign, ComponentsAssign };
///
/// #[ derive( Default ) ]
/// struct BigOpts
/// {
///   cond: bool,
///   int: i32,
///   str: String,
/// }
///
/// impl< IntoT > Assign< bool, IntoT > for BigOpts
/// where
///   IntoT: Into< bool >,
/// {
///   fn assign( &mut self, component: IntoT )
///   {
///     self.cond = component.into();
/// }
/// }
///
/// impl< IntoT > Assign< i32, IntoT > for BigOpts
/// where
///   IntoT: Into< i32 >,
/// {
///   fn assign( &mut self, component: IntoT )
///   {
///     self.int = component.into();
/// }
/// }
///
/// impl< IntoT > Assign< String, IntoT > for BigOpts
/// where
///   IntoT: Into< String >,
/// {
///   fn assign( &mut self, component: IntoT )
///   {
///     self.str = component.into();
/// }
/// }
///
/// pub trait BigOptsComponentsAssign< IntoT >
/// where
///   IntoT: Into< bool >,
///   IntoT: Into< i32 >,
///   IntoT: Into< String >,
///   IntoT: Clone,
/// {
///   fn components_assign( &mut self, component: IntoT );
/// }
///
/// impl< T, IntoT > BigOptsComponentsAssign< IntoT > for T
/// where
///   T: component_model ::Assign< bool, IntoT >,
///   T: component_model ::Assign< i32, IntoT >,
///   T: component_model ::Assign< String, IntoT >,
///   IntoT: Into< bool >,
///   IntoT: Into< i32 >,
///   IntoT: Into< String >,
///   IntoT: Clone,
/// {
///   fn components_assign( &mut self, component: IntoT )
///   {
///     component_model ::Assign :: < bool, _ > ::assign( self, component.clone() );
///     component_model ::Assign :: < i32, _ > ::assign( self, component.clone() );
///     component_model ::Assign :: < String, _ > ::assign( self, component.clone() );
/// }
/// }
///
/// #[ derive( Default ) ]
/// struct SmallerOpts
/// {
///   cond: bool,
///   int: i32,
/// }
///
/// impl< IntoT > Assign< bool, IntoT > for SmallerOpts
/// where
///   IntoT: Into< bool >,
/// {
///   fn assign( &mut self, component: IntoT )
///   {
///     self.cond = component.into();
/// }
/// }
///
/// impl< IntoT > Assign< i32, IntoT > for SmallerOpts
/// where
///     IntoT: Into< i32 >,
/// {
///   fn assign( &mut self, component: IntoT )
///   {
///     self.int = component.into();
/// }
/// }
///
/// pub trait SmallerOptsComponentsAssign< IntoT >
/// where
///   IntoT: Into< bool >,
///   IntoT: Into< i32 >,
///   IntoT: Clone,
/// {
///   fn smaller_opts_assign( &mut self, component: IntoT );
/// }
///
/// impl< T, IntoT > SmallerOptsComponentsAssign< IntoT > for T
/// where
///   T: component_model ::Assign< bool, IntoT >,
///   T: component_model ::Assign< i32, IntoT >,
///   IntoT: Into< bool >,
///   IntoT: Into< i32 >,
///   IntoT: Clone,
/// {
///   fn smaller_opts_assign( &mut self, component: IntoT )
///   {
///     component_model ::Assign :: < bool, _ > ::assign( self, component.clone() );
///     component_model ::Assign :: < i32, _ > ::assign( self, component.clone() );
/// }
/// }
///
/// impl From< &BigOpts > for bool
/// {
///   fn from( value: &BigOpts ) -> Self
///   {
///     value.cond
/// }
/// }
///
/// impl From< &BigOpts > for i32
/// {
///   fn from( value: &BigOpts ) -> Self
///   {
///     value.int
/// }
/// }
///
/// fn take_big_opts( options: &BigOpts ) -> &String
/// {
///   &options.str
/// }
///
/// fn take_smaller_opts( options: &SmallerOpts ) -> bool
/// {
///   !options.cond
/// }
///
/// let options1 = BigOpts
/// {
///   cond: true,
///   int: -14,
///   ..Default ::default()
/// };
/// take_big_opts( &options1 );
/// let mut options2 = SmallerOpts ::default();
/// options2.smaller_opts_assign( &options1 );
/// take_smaller_opts( &options2 );
/// ```
///
#[ cfg( feature = "enabled" ) ]
<<<<<<< HEAD
#[cfg(all(feature = "derive_component_assign", feature = "derive_components_assign"))]
#[proc_macro_derive(ComponentsAssign, attributes(debug))]
pub fn components_assign(input: proc_macro::TokenStream) -> proc_macro::TokenStream {
=======
#[ cfg(all(feature = "derive_component_assign", feature = "derive_components_assign")) ]
#[ proc_macro_derive(ComponentsAssign, attributes(debug)) ]
pub fn components_assign(input: proc_macro::TokenStream) -> proc_macro::TokenStream 
{
>>>>>>> 63943676
  let result = component::components_assign::components_assign(input);
  match result 
  {
  Ok(stream) => stream.into(),
  Err(err) => err.to_compile_error().into(),
 }
}

/// A procedural macro to automatically derive the `From< T >` trait implementation for a struct,
/// enabling instances of one type to be converted from instances of another type.
///
/// It is part of type-based forming approach which requires each field having an unique type. Each field
/// of the target struct must be capable of being individually converted from the source type `T`.
/// This macro simplifies the implementation of type conversions, particularly useful for
/// constructing a struct from another type with compatible fields. The source type `T` must
/// implement `Into< FieldType >` for each field type of the target struct.
///
/// # Attributes
///
/// - `debug` : Optional. Enables debug printing during macro expansion.
///
/// # Requirements
///
/// - Available only when the feature flags `enabled` and `derive_from_components`
///   are activated in your Cargo.toml. It's activated by default.
///
/// # Examples
///
/// Given the structs `Options1` and `Options2`, where `Options2` is a subset of `Options1` :
///
/// ```rust
/// use component_model_meta ::FromComponents;
///
/// #[ derive( Debug, Default, PartialEq ) ]
/// pub struct Options1
/// {
///   field1: i32,
///   field2: String,
///   field3: f32,
/// }
///
/// impl From< &Options1 > for i32
/// {
///   #[ inline( always ) ]
///   fn from( src: &Options1 ) -> Self
///   {
///     src.field1.clone()
/// }
/// }
///
/// impl From< &Options1 > for String
/// {
///   #[ inline( always ) ]
///   fn from( src: &Options1 ) -> Self
///   {
///     src.field2.clone()
/// }
/// }
///
/// impl From< &Options1 > for f32
/// {
///   #[ inline( always ) ]
///   fn from( src: &Options1 ) -> Self
///   {
///     src.field3.clone()
/// }
/// }
///
/// #[ derive( Debug, Default, PartialEq, FromComponents ) ]
/// pub struct Options2
/// {
///   field1: i32,
///   field2: String,
/// }
///
/// let o1 = Options1 { field1: 42, field2: "Hello, world!".to_string(), field3: 13.01 };
///
/// // Demonstrating conversion from Options1 to Options2
/// let o2: Options2 = Into :: < Options2 > ::into( &o1 );
/// let expected = Options2 { field1: 42, field2: "Hello, world!".to_string() };
/// assert_eq!( o2, expected );
///
/// // Alternative way using `.into()`
/// let o2: Options2 = ( &o1 ).into();
/// assert_eq!( o2, expected );
///
/// // Alternative way using `.from()`
/// let o2 = Options2 ::from( &o1 );
/// assert_eq!( o2, expected );
/// ```
///
/// This demonstrates how `Options2` can be derived from `Options1` using the `FromComponents` macro,
/// automatically generating the necessary `From< &Options1 >` implementation for `Options2`, facilitating
/// an easy conversion between these types based on their compatible fields.
///
#[ cfg( feature = "enabled" ) ]
#[ cfg( feature = "derive_from_components" ) ]
<<<<<<< HEAD
#[proc_macro_derive(FromComponents, attributes(debug))]
pub fn from_components(input: proc_macro::TokenStream) -> proc_macro::TokenStream {
  let result = component::from_components::from_components(input);
  match result {
    Ok(stream) => stream.into(),
    Err(err) => err.to_compile_error().into(),
  }
=======
#[ proc_macro_derive(FromComponents, attributes(debug)) ]
pub fn from_components(input: proc_macro::TokenStream) -> proc_macro::TokenStream 
{
  let result = component::from_components::from_components(input);
  match result 
  {
  Ok(stream) => stream.into(),
  Err(err) => err.to_compile_error().into(),
 }
>>>>>>> 63943676
}

/// Unified derive macro that combines all component model functionality into a single annotation.
/// 
<<<<<<< HEAD
/// The `ComponentModel` derive automatically generates implementations for:
/// - `Assign`: Basic component assignment with type-safe field setting
/// - `ComponentsAssign`: Multiple component assignment from tuples (when applicable) 
/// - `ComponentFrom`: Create objects from single components (when applicable)
/// - `FromComponents`: Create objects from multiple components (when applicable)
=======
/// The `ComponentModel` derive automatically generates implementations for :
/// - `Assign` : Basic component assignment with type-safe field setting
/// - `ComponentsAssign` : Multiple component assignment from tuples (when applicable) 
/// - `ComponentFrom` : Create objects from single components (when applicable)
/// - `FromComponents` : Create objects from multiple components (when applicable)
>>>>>>> 63943676
/// 
/// This eliminates the need to apply multiple individual derives and reduces boilerplate.
/// 
/// # Features
/// 
/// - Requires the `derive_component_model` feature to be enabled for use.
/// - Automatically detects which trait implementations are appropriate for the struct.
/// - Handles type conflicts gracefully by skipping conflicting implementations.
/// 
/// # Attributes
/// 
/// - `debug` : Optional attribute to enable debug-level output during macro expansion.
/// - `component` : Optional field-level attribute for customizing component behavior.
/// 
/// # Examples
/// 
/// ```rust
<<<<<<< HEAD
/// use component_model_meta::ComponentModel;
/// use component_model_types::Assign;
=======
/// use component_model_meta ::ComponentModel;
/// use component_model_types ::Assign;
>>>>>>> 63943676
/// 
/// #[ derive( Default, ComponentModel ) ]
/// struct Config
/// {
<<<<<<< HEAD
///   host : String,
///   port : i32,
///   enabled : bool,
/// }
/// 
/// let mut config = Config::default();
=======
///   host: String,
///   port: i32,
///   enabled: bool,
/// }
/// 
/// let mut config = Config ::default();
>>>>>>> 63943676
/// 
/// // Use Assign trait (auto-generated)
/// config.assign( "localhost".to_string() );
/// config.assign( 8080i32 );
/// config.enabled_set( true ); // Use field-specific method to avoid type ambiguity
/// 
/// // Use fluent builder pattern (auto-generated)
<<<<<<< HEAD
/// let config2 = Config::default()
=======
/// let config2 = Config ::default()
>>>>>>> 63943676
///   .impute( "api.example.com".to_string() )
///   .impute( 3000i32 )
///   .enabled_with( false ); // Use field-specific method to avoid type ambiguity
/// ```
#[ cfg( feature = "enabled" ) ]
#[ cfg( feature = "derive_component_model" ) ]
<<<<<<< HEAD
#[proc_macro_derive(ComponentModel, attributes(debug, component))]
pub fn component_model(input: proc_macro::TokenStream) -> proc_macro::TokenStream {
  let result = component::component_model::component_model(input);
  match result {
    Ok(stream) => stream.into(),
    Err(err) => err.to_compile_error().into(),
  }
=======
#[ proc_macro_derive(ComponentModel, attributes(debug, component)) ]
pub fn component_model(input: proc_macro::TokenStream) -> proc_macro::TokenStream 
{
  let result = component::component_model::component_model(input);
  match result 
  {
  Ok(stream) => stream.into(),
  Err(err) => err.to_compile_error().into(),
 }
>>>>>>> 63943676
}<|MERGE_RESOLUTION|>--- conflicted
+++ resolved
@@ -13,11 +13,7 @@
 mod popular_types;
 
 #[ cfg( feature = "enabled" ) ]
-<<<<<<< HEAD
-#[cfg(any(
-=======
 #[ cfg( any(
->>>>>>> 63943676
   feature = "derive_components",
   feature = "derive_component_from",
   feature = "derive_from_components",
@@ -90,14 +86,9 @@
 ///
 #[ cfg( feature = "enabled" ) ]
 #[ cfg( feature = "derive_component_from" ) ]
-<<<<<<< HEAD
-#[proc_macro_derive(ComponentFrom, attributes(debug))]
-pub fn component_from(input: proc_macro::TokenStream) -> proc_macro::TokenStream {
-=======
 #[ proc_macro_derive(ComponentFrom, attributes(debug)) ]
 pub fn component_from(input: proc_macro::TokenStream) -> proc_macro::TokenStream 
 {
->>>>>>> 63943676
   let result = component::component_from::component_from(input);
   match result 
   {
@@ -187,14 +178,9 @@
 /// the value of the `age` or `name` fields of `Person` instances, respectively.
 #[ cfg( feature = "enabled" ) ]
 #[ cfg( feature = "derive_component_assign" ) ]
-<<<<<<< HEAD
-#[proc_macro_derive(Assign, attributes(debug))]
-pub fn component_assign(input: proc_macro::TokenStream) -> proc_macro::TokenStream {
-=======
 #[ proc_macro_derive(Assign, attributes(debug)) ]
 pub fn component_assign(input: proc_macro::TokenStream) -> proc_macro::TokenStream 
 {
->>>>>>> 63943676
   let result = component::component_assign::component_assign(input);
   match result 
   {
@@ -443,16 +429,10 @@
 /// ```
 ///
 #[ cfg( feature = "enabled" ) ]
-<<<<<<< HEAD
-#[cfg(all(feature = "derive_component_assign", feature = "derive_components_assign"))]
-#[proc_macro_derive(ComponentsAssign, attributes(debug))]
-pub fn components_assign(input: proc_macro::TokenStream) -> proc_macro::TokenStream {
-=======
 #[ cfg(all(feature = "derive_component_assign", feature = "derive_components_assign")) ]
 #[ proc_macro_derive(ComponentsAssign, attributes(debug)) ]
 pub fn components_assign(input: proc_macro::TokenStream) -> proc_macro::TokenStream 
 {
->>>>>>> 63943676
   let result = component::components_assign::components_assign(input);
   match result 
   {
@@ -550,15 +530,6 @@
 ///
 #[ cfg( feature = "enabled" ) ]
 #[ cfg( feature = "derive_from_components" ) ]
-<<<<<<< HEAD
-#[proc_macro_derive(FromComponents, attributes(debug))]
-pub fn from_components(input: proc_macro::TokenStream) -> proc_macro::TokenStream {
-  let result = component::from_components::from_components(input);
-  match result {
-    Ok(stream) => stream.into(),
-    Err(err) => err.to_compile_error().into(),
-  }
-=======
 #[ proc_macro_derive(FromComponents, attributes(debug)) ]
 pub fn from_components(input: proc_macro::TokenStream) -> proc_macro::TokenStream 
 {
@@ -568,24 +539,15 @@
   Ok(stream) => stream.into(),
   Err(err) => err.to_compile_error().into(),
  }
->>>>>>> 63943676
 }
 
 /// Unified derive macro that combines all component model functionality into a single annotation.
 /// 
-<<<<<<< HEAD
-/// The `ComponentModel` derive automatically generates implementations for:
-/// - `Assign`: Basic component assignment with type-safe field setting
-/// - `ComponentsAssign`: Multiple component assignment from tuples (when applicable) 
-/// - `ComponentFrom`: Create objects from single components (when applicable)
-/// - `FromComponents`: Create objects from multiple components (when applicable)
-=======
 /// The `ComponentModel` derive automatically generates implementations for :
 /// - `Assign` : Basic component assignment with type-safe field setting
 /// - `ComponentsAssign` : Multiple component assignment from tuples (when applicable) 
 /// - `ComponentFrom` : Create objects from single components (when applicable)
 /// - `FromComponents` : Create objects from multiple components (when applicable)
->>>>>>> 63943676
 /// 
 /// This eliminates the need to apply multiple individual derives and reduces boilerplate.
 /// 
@@ -603,32 +565,18 @@
 /// # Examples
 /// 
 /// ```rust
-<<<<<<< HEAD
-/// use component_model_meta::ComponentModel;
-/// use component_model_types::Assign;
-=======
 /// use component_model_meta ::ComponentModel;
 /// use component_model_types ::Assign;
->>>>>>> 63943676
 /// 
 /// #[ derive( Default, ComponentModel ) ]
 /// struct Config
 /// {
-<<<<<<< HEAD
-///   host : String,
-///   port : i32,
-///   enabled : bool,
-/// }
-/// 
-/// let mut config = Config::default();
-=======
 ///   host: String,
 ///   port: i32,
 ///   enabled: bool,
 /// }
 /// 
 /// let mut config = Config ::default();
->>>>>>> 63943676
 /// 
 /// // Use Assign trait (auto-generated)
 /// config.assign( "localhost".to_string() );
@@ -636,26 +584,13 @@
 /// config.enabled_set( true ); // Use field-specific method to avoid type ambiguity
 /// 
 /// // Use fluent builder pattern (auto-generated)
-<<<<<<< HEAD
-/// let config2 = Config::default()
-=======
 /// let config2 = Config ::default()
->>>>>>> 63943676
 ///   .impute( "api.example.com".to_string() )
 ///   .impute( 3000i32 )
 ///   .enabled_with( false ); // Use field-specific method to avoid type ambiguity
 /// ```
 #[ cfg( feature = "enabled" ) ]
 #[ cfg( feature = "derive_component_model" ) ]
-<<<<<<< HEAD
-#[proc_macro_derive(ComponentModel, attributes(debug, component))]
-pub fn component_model(input: proc_macro::TokenStream) -> proc_macro::TokenStream {
-  let result = component::component_model::component_model(input);
-  match result {
-    Ok(stream) => stream.into(),
-    Err(err) => err.to_compile_error().into(),
-  }
-=======
 #[ proc_macro_derive(ComponentModel, attributes(debug, component)) ]
 pub fn component_model(input: proc_macro::TokenStream) -> proc_macro::TokenStream 
 {
@@ -665,5 +600,63 @@
   Ok(stream) => stream.into(),
   Err(err) => err.to_compile_error().into(),
  }
->>>>>>> 63943676
+}
+
+/// Unified derive macro that combines all component model functionality into a single annotation.
+/// 
+/// The `ComponentModel` derive automatically generates implementations for:
+/// - `Assign`: Basic component assignment with type-safe field setting
+/// - `ComponentsAssign`: Multiple component assignment from tuples (when applicable) 
+/// - `ComponentFrom`: Create objects from single components (when applicable)
+/// - `FromComponents`: Create objects from multiple components (when applicable)
+/// 
+/// This eliminates the need to apply multiple individual derives and reduces boilerplate.
+/// 
+/// # Features
+/// 
+/// - Requires the `derive_component_model` feature to be enabled for use.
+/// - Automatically detects which trait implementations are appropriate for the struct.
+/// - Handles type conflicts gracefully by skipping conflicting implementations.
+/// 
+/// # Attributes
+/// 
+/// - `debug` : Optional attribute to enable debug-level output during macro expansion.
+/// - `component` : Optional field-level attribute for customizing component behavior.
+/// 
+/// # Examples
+/// 
+/// ```rust
+/// use component_model_meta::ComponentModel;
+/// use component_model_types::Assign;
+/// 
+/// #[ derive( Default, ComponentModel ) ]
+/// struct Config
+/// {
+///   host : String,
+///   port : i32,
+///   enabled : bool,
+/// }
+/// 
+/// let mut config = Config::default();
+/// 
+/// // Use Assign trait (auto-generated)
+/// config.assign( "localhost".to_string() );
+/// config.assign( 8080i32 );
+/// config.enabled_set( true ); // Use field-specific method to avoid type ambiguity
+/// 
+/// // Use fluent builder pattern (auto-generated)
+/// let config2 = Config::default()
+///   .impute( "api.example.com".to_string() )
+///   .impute( 3000i32 )
+///   .enabled_with( false ); // Use field-specific method to avoid type ambiguity
+/// ```
+#[ cfg( feature = "enabled" ) ]
+#[ cfg( feature = "derive_component_model" ) ]
+#[proc_macro_derive(ComponentModel, attributes(debug, component))]
+pub fn component_model(input: proc_macro::TokenStream) -> proc_macro::TokenStream {
+  let result = component::component_model::component_model(input);
+  match result {
+    Ok(stream) => stream.into(),
+    Err(err) => err.to_compile_error().into(),
+  }
 }