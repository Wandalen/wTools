--- conflicted
+++ resolved
@@ -2,31 +2,19 @@
 
 // Define a simple POD struct for testing
 #[ repr( C ) ]
-<<<<<<< HEAD
-#[ derive( Clone, Copy, Debug, PartialEq, bytemuck::Pod, bytemuck::Zeroable ) ]
-struct Point {
-=======
 #[ derive( Clone, Copy, Debug, PartialEq, bytemuck ::Pod, bytemuck ::Zeroable ) ]
 struct Point 
 {
->>>>>>> 63943676
   x: i32,
   y: i32,
 }
 
 #[ test ]
-<<<<<<< HEAD
-fn test_tuple_scalar_as_bytes() {
-  {
-    use asbytes::AsBytes;
-    use core::mem;
-=======
 fn test_tuple_scalar_as_bytes() 
 {
   {
   use asbytes ::AsBytes;
   use core ::mem;
->>>>>>> 63943676
 
   let scalar_tuple = (123u32,);
   let bytes = scalar_tuple.as_bytes();
@@ -42,18 +30,11 @@
 }
 
 #[ test ]
-<<<<<<< HEAD
-fn test_tuple_struct_as_bytes() {
-  {
-    use asbytes::AsBytes;
-    use core::mem;
-=======
 fn test_tuple_struct_as_bytes() 
 {
   {
   use asbytes ::AsBytes;
   use core ::mem;
->>>>>>> 63943676
 
   let point = Point { x: 10, y: -20 };
   let struct_tuple = (point,);
@@ -70,60 +51,6 @@
 }
 
 #[ test ]
-<<<<<<< HEAD
-fn test_vec_as_bytes() {
-  {
-    use asbytes::AsBytes;
-    use core::mem;
-    let v = vec![1u32, 2, 3, 4];
-    let bytes = v.as_bytes();
-    let expected_length = v.len() * mem::size_of::<u32>();
-    assert_eq!(bytes.len(), expected_length);
-    assert_eq!(v.byte_size(), expected_length);
-    assert_eq!(v.len(), 4); // Length of Vec is number of elements
-  }
-}
-
-#[ test ]
-fn test_slice_as_bytes() {
-  {
-    use asbytes::exposed::AsBytes; // Using exposed path
-    use core::mem;
-    let slice: &[u32] = &[10, 20, 30];
-    let bytes = slice.as_bytes();
-    let expected_length = core::mem::size_of_val(slice);
-    assert_eq!(bytes.len(), expected_length);
-    assert_eq!(slice.byte_size(), expected_length);
-    assert_eq!(slice.len(), 3); // Length of slice is number of elements
-  }
-}
-
-#[ test ]
-fn test_array_as_bytes() {
-  {
-    use asbytes::own::AsBytes; // Using own path
-    use core::mem;
-    let arr: [u32; 3] = [100, 200, 300];
-    let bytes = arr.as_bytes();
-    let expected_length = arr.len() * mem::size_of::<u32>();
-    assert_eq!(bytes.len(), expected_length);
-    assert_eq!(arr.byte_size(), expected_length);
-    assert_eq!(arr.len(), 3); // Length of array is compile-time size N
-  }
-}
-
-#[ test ]
-fn test_vec_struct_as_bytes() {
-  {
-    use asbytes::AsBytes;
-    use core::mem;
-    let points = vec![Point { x: 1, y: 2 }, Point { x: 3, y: 4 }];
-    let bytes = points.as_bytes();
-    let expected_length = points.len() * mem::size_of::<Point>();
-    assert_eq!(bytes.len(), expected_length);
-    assert_eq!(points.byte_size(), expected_length);
-    assert_eq!(points.len(), 2);
-=======
 fn test_vec_as_bytes() 
 {
   {
@@ -180,7 +107,6 @@
   assert_eq!(bytes.len(), expected_length);
   assert_eq!(points.byte_size(), expected_length);
   assert_eq!(points.len(), 2);
->>>>>>> 63943676
 
   // Verify content using bytemuck ::cast_slice for comparison
   assert_eq!(bytes, bytemuck ::cast_slice(&points[..]));
