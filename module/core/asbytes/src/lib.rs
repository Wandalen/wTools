#![doc(html_logo_url = "https://raw.githubusercontent.com/Wandalen/wTools/master/asset/img/logo_v3_trans_square.png")]
#![doc(
  html_favicon_url = "https://raw.githubusercontent.com/Wandalen/wTools/alpha/asset/img/logo_v3_trans_square_icon_small_v2.ico"
)]
#![doc(html_root_url = "https://docs.rs/asbytes/latest/asbytes/")]
#![ cfg_attr( doc, doc = include_str!( concat!( env!( "CARGO_MANIFEST_DIR" ), "/", "readme.md" ) ) ) ]
#![ cfg_attr( not( doc ), doc = "Byte conversion utilities" ) ]

/// Namespace with dependencies.
#[ cfg( feature = "enabled" ) ]
<<<<<<< HEAD
pub mod dependency {
=======
pub mod dependency
{
>>>>>>> 63943676
  // Only include bytemuck if either as_bytes or into_bytes is enabled
  #[ cfg(any(feature = "as_bytes", feature = "into_bytes")) ]
  pub use ::bytemuck;
}

/// Define a private namespace for all its items.
#[ cfg( feature = "enabled" ) ]
<<<<<<< HEAD
mod private {}
=======
mod private
{
}
>>>>>>> 63943676

#[ cfg( feature = "as_bytes" ) ]
mod as_bytes;
#[ cfg( feature = "into_bytes" ) ]
mod into_bytes;

#[ cfg( feature = "enabled" ) ]
#[ doc( inline ) ]
#[ allow( unused_imports ) ]
pub use own::*;

/// Own namespace of the module.
#[ cfg( feature = "enabled" ) ]
#[ allow( unused_imports ) ]
<<<<<<< HEAD
pub mod own {
=======
pub mod own
{
>>>>>>> 63943676
  use super::*;

  #[ doc( inline ) ]
  pub use orphan::*;

  #[ doc( inline ) ]
  #[ cfg( feature = "as_bytes" ) ]
  pub use as_bytes::orphan::*;
  #[ doc( inline ) ]
  #[ cfg( feature = "into_bytes" ) ]
  pub use into_bytes::orphan::*;

  // Re-export bytemuck items only if a feature needing it is enabled
<<<<<<< HEAD
  #[cfg(any(feature = "as_bytes", feature = "into_bytes"))]
  #[ doc( inline ) ]
  pub use bytemuck::{
    checked, offset_of, bytes_of, bytes_of_mut, cast, cast_mut, cast_ref, cast_slice, cast_slice_mut, fill_zeroes, from_bytes,
    from_bytes_mut, pod_align_to, pod_align_to_mut, pod_read_unaligned, try_cast, try_cast_mut, try_cast_ref, try_cast_slice,
    try_cast_slice_mut, try_from_bytes, try_from_bytes_mut, try_pod_read_unaligned, write_zeroes, CheckedBitPattern,
    PodCastError, AnyBitPattern, Contiguous, NoUninit, Pod, PodInOption, TransparentWrapper, Zeroable, ZeroableInOption,
  };
=======
  #[ cfg(any(feature = "as_bytes", feature = "into_bytes")) ]
  #[ doc( inline ) ]
  pub use bytemuck :: {
  checked, offset_of, bytes_of, bytes_of_mut, cast, cast_mut, cast_ref, cast_slice, cast_slice_mut, fill_zeroes, from_bytes,
  from_bytes_mut, pod_align_to, pod_align_to_mut, pod_read_unaligned, try_cast, try_cast_mut, try_cast_ref, try_cast_slice,
  try_cast_slice_mut, try_from_bytes, try_from_bytes_mut, try_pod_read_unaligned, write_zeroes, CheckedBitPattern,
  PodCastError, AnyBitPattern, Contiguous, NoUninit, Pod, PodInOption, TransparentWrapper, Zeroable, ZeroableInOption,
 };
>>>>>>> 63943676

  // Expose allocation submodule if into_bytes and extern_crate_alloc are enabled
  #[ cfg(all(feature = "into_bytes", feature = "extern_crate_alloc")) ]
  pub use bytemuck ::allocation;
}

#[ cfg( feature = "enabled" ) ]
#[ doc( inline ) ]
#[ allow( unused_imports ) ]
pub use own::*;

/// Orphan namespace of the module.
#[ cfg( feature = "enabled" ) ]
#[ allow( unused_imports ) ]
<<<<<<< HEAD
pub mod orphan {
  use super::*;

  #[ doc( inline ) ]
  pub use exposed::*;
=======
pub mod orphan 
{
  use super::*;

  #[ doc( inline ) ]
  pub use exposed :: *;
>>>>>>> 63943676
}

/// Exposed namespace of the module.
#[ cfg( feature = "enabled" ) ]
#[ allow( unused_imports ) ]
<<<<<<< HEAD
pub mod exposed {
=======
pub mod exposed 
{
>>>>>>> 63943676
  use super::*;

  #[ doc( inline ) ]
  #[ cfg( feature = "as_bytes" ) ]
<<<<<<< HEAD
  pub use as_bytes::exposed::*;
  #[ doc( inline ) ]
  #[ cfg( feature = "into_bytes" ) ]
  pub use into_bytes::exposed::*;

  #[ doc( inline ) ]
  pub use prelude::*;
}

/// Prelude to use essentials: `use my_module::prelude::*`.
#[ cfg( feature = "enabled" ) ]
#[ allow( unused_imports ) ]
pub mod prelude {
  use super::*;
  #[ doc( inline ) ]
  #[ cfg( feature = "as_bytes" ) ]
  pub use as_bytes::prelude::*;
  #[ doc( inline ) ]
  #[ cfg( feature = "into_bytes" ) ]
  pub use into_bytes::prelude::*;
=======
  pub use as_bytes ::exposed :: *;
  #[ doc( inline ) ]
  #[ cfg( feature = "into_bytes" ) ]
  pub use into_bytes ::exposed :: *;

  #[ doc( inline ) ]
  pub use prelude :: *;
}

/// Prelude to use essentials: `use my_module ::prelude :: *`.
#[ cfg( feature = "enabled" ) ]
#[ allow( unused_imports ) ]
pub mod prelude 
{
  use super::*;
  #[ doc( inline ) ]
  #[ cfg( feature = "as_bytes" ) ]
  pub use as_bytes ::prelude :: *;
  #[ doc( inline ) ]
  #[ cfg( feature = "into_bytes" ) ]
  pub use into_bytes ::prelude :: *;
>>>>>>> 63943676
}<|MERGE_RESOLUTION|>--- conflicted
+++ resolved
@@ -8,12 +8,8 @@
 
 /// Namespace with dependencies.
 #[ cfg( feature = "enabled" ) ]
-<<<<<<< HEAD
-pub mod dependency {
-=======
 pub mod dependency
 {
->>>>>>> 63943676
   // Only include bytemuck if either as_bytes or into_bytes is enabled
   #[ cfg(any(feature = "as_bytes", feature = "into_bytes")) ]
   pub use ::bytemuck;
@@ -21,13 +17,9 @@
 
 /// Define a private namespace for all its items.
 #[ cfg( feature = "enabled" ) ]
-<<<<<<< HEAD
-mod private {}
-=======
 mod private
 {
 }
->>>>>>> 63943676
 
 #[ cfg( feature = "as_bytes" ) ]
 mod as_bytes;
@@ -42,12 +34,8 @@
 /// Own namespace of the module.
 #[ cfg( feature = "enabled" ) ]
 #[ allow( unused_imports ) ]
-<<<<<<< HEAD
-pub mod own {
-=======
 pub mod own
 {
->>>>>>> 63943676
   use super::*;
 
   #[ doc( inline ) ]
@@ -61,16 +49,6 @@
   pub use into_bytes::orphan::*;
 
   // Re-export bytemuck items only if a feature needing it is enabled
-<<<<<<< HEAD
-  #[cfg(any(feature = "as_bytes", feature = "into_bytes"))]
-  #[ doc( inline ) ]
-  pub use bytemuck::{
-    checked, offset_of, bytes_of, bytes_of_mut, cast, cast_mut, cast_ref, cast_slice, cast_slice_mut, fill_zeroes, from_bytes,
-    from_bytes_mut, pod_align_to, pod_align_to_mut, pod_read_unaligned, try_cast, try_cast_mut, try_cast_ref, try_cast_slice,
-    try_cast_slice_mut, try_from_bytes, try_from_bytes_mut, try_pod_read_unaligned, write_zeroes, CheckedBitPattern,
-    PodCastError, AnyBitPattern, Contiguous, NoUninit, Pod, PodInOption, TransparentWrapper, Zeroable, ZeroableInOption,
-  };
-=======
   #[ cfg(any(feature = "as_bytes", feature = "into_bytes")) ]
   #[ doc( inline ) ]
   pub use bytemuck :: {
@@ -79,7 +57,6 @@
   try_cast_slice_mut, try_from_bytes, try_from_bytes_mut, try_pod_read_unaligned, write_zeroes, CheckedBitPattern,
   PodCastError, AnyBitPattern, Contiguous, NoUninit, Pod, PodInOption, TransparentWrapper, Zeroable, ZeroableInOption,
  };
->>>>>>> 63943676
 
   // Expose allocation submodule if into_bytes and extern_crate_alloc are enabled
   #[ cfg(all(feature = "into_bytes", feature = "extern_crate_alloc")) ]
@@ -94,57 +71,23 @@
 /// Orphan namespace of the module.
 #[ cfg( feature = "enabled" ) ]
 #[ allow( unused_imports ) ]
-<<<<<<< HEAD
-pub mod orphan {
-  use super::*;
-
-  #[ doc( inline ) ]
-  pub use exposed::*;
-=======
 pub mod orphan 
 {
   use super::*;
 
   #[ doc( inline ) ]
   pub use exposed :: *;
->>>>>>> 63943676
 }
 
 /// Exposed namespace of the module.
 #[ cfg( feature = "enabled" ) ]
 #[ allow( unused_imports ) ]
-<<<<<<< HEAD
-pub mod exposed {
-=======
 pub mod exposed 
 {
->>>>>>> 63943676
   use super::*;
 
   #[ doc( inline ) ]
   #[ cfg( feature = "as_bytes" ) ]
-<<<<<<< HEAD
-  pub use as_bytes::exposed::*;
-  #[ doc( inline ) ]
-  #[ cfg( feature = "into_bytes" ) ]
-  pub use into_bytes::exposed::*;
-
-  #[ doc( inline ) ]
-  pub use prelude::*;
-}
-
-/// Prelude to use essentials: `use my_module::prelude::*`.
-#[ cfg( feature = "enabled" ) ]
-#[ allow( unused_imports ) ]
-pub mod prelude {
-  use super::*;
-  #[ doc( inline ) ]
-  #[ cfg( feature = "as_bytes" ) ]
-  pub use as_bytes::prelude::*;
-  #[ doc( inline ) ]
-  #[ cfg( feature = "into_bytes" ) ]
-  pub use into_bytes::prelude::*;
-=======
   pub use as_bytes ::exposed :: *;
   #[ doc( inline ) ]
   #[ cfg( feature = "into_bytes" ) ]
@@ -166,5 +109,4 @@
   #[ doc( inline ) ]
   #[ cfg( feature = "into_bytes" ) ]
   pub use into_bytes ::prelude :: *;
->>>>>>> 63943676
 }