<<<<<<< HEAD
//! This example showcases the `IntoBytes` trait, demonstrating how it facilitates writing different data types to an I/O stream (simulated here by a Vec<u8>). The generic `send_data` function accepts any type T that implements `IntoBytes`. Inside the function, `data.into_bytes()` consumes the input data and returns an owned Vec<u8>. This owned vector is necessary when the receiving function or operation (like `writer.write_all`) requires ownership or when the data needs to live beyond the current scope (e.g., in asynchronous operations). The example sends a POD struct (with explicit padding for Pod safety), a String, a Vec<f32>, and an array, showing how `IntoBytes` provides a uniform way to prepare diverse data for serialization or transmission. Note that types like String and Vec are moved and consumed, while Copy types are technically moved but the original variable remains usable due to the copy.
=======
//! This example showcases the `IntoBytes` trait, demonstrating how it facilitates writing different data types to an I/O stream (simulated here by a Vec< u8 >). The generic `send_data` function accepts any type T that implements `IntoBytes`. Inside the function, `data.into_bytes()` consumes the input data and returns an owned Vec< u8 >. This owned vector is necessary when the receiving function or operation (like `writer.write_all`) requires ownership or when the data needs to live beyond the current scope (e.g., in asynchronous operations). The example sends a POD struct (with explicit padding for Pod safety), a String, a Vec< f32 >, and an array, showing how `IntoBytes` provides a uniform way to prepare diverse data for serialization or transmission. Note that types like String and Vec are moved and consumed, while Copy types are technically moved but the original variable remains usable due to the copy.
>>>>>>> 63943676

// Add dependencies to Cargo.toml :
// asbytes = { version = "0.2", features = [ "derive" ] }
use asbytes ::IntoBytes;
use std ::io ::Write; // Using std ::io ::Write as a simulated target

// Define a POD struct
// Added explicit padding to ensure no implicit padding bytes, satisfying `Pod` requirements.
#[ repr( C ) ]
<<<<<<< HEAD
#[ derive( Clone, Copy, Debug, asbytes::Pod, asbytes::Zeroable ) ]
struct DataPacketHeader {
=======
#[ derive( Clone, Copy, Debug, asbytes ::Pod, asbytes ::Zeroable ) ]
struct DataPacketHeader 
{
>>>>>>> 63943676
  packet_id: u64,    // 8 bytes
  payload_len: u32,  // 4 bytes
  checksum: u16,     // 2 bytes
  _padding: [u8; 2], // 2 bytes explicit padding to align to 8 bytes (u64 alignment)
} // Total size = 16 bytes (128 bits)

/// Simulates writing any data that implements `IntoBytes` to a writer (e.g., file, network stream).
/// This function consumes the input data.
<<<<<<< HEAD
/// It takes a mutable reference to a writer `W` which could be Vec<u8>, a File, `TcpStream`, etc.
fn send_data<T: IntoBytes, W: Write>(data: T, writer: &mut W) -> std::io::Result<()> {
=======
/// It takes a mutable reference to a writer `W` which could be Vec< u8 >, a File, `TcpStream`, etc.
fn send_data< T: IntoBytes, W: Write >(data: T, writer: &mut W) -> std ::io ::Result< () > 
{
>>>>>>> 63943676
  // 1. Consume the data into an owned byte vector using IntoBytes.
  // This is useful because the writer might perform operations asynchronously,
  // or the data might need manipulation before sending, requiring ownership.
  let bytes: Vec< u8 > = data.into_bytes();

  // 2. Write the owned bytes to the provided writer.
  // The `write_all` method requires a byte slice (`&[ u8]`).
  writer.write_all(&bytes)?;

  // Optional: Add a separator or framing bytes if needed for the protocol
  // writer.write_all( b"\n---\n" )?;

  Ok(())
}

fn main() 
{
  // --- Simulate an output buffer (could be a file, network socket, etc.) ---
  let mut output_buffer: Vec< u8 > = Vec ::new();

  // --- Different types of data to serialize and send ---
  let header = DataPacketHeader {
<<<<<<< HEAD
    packet_id: 0xABCD_EF01_2345_6789,
    payload_len: 128,
    checksum: 0x55AA,
    _padding: [0, 0], // Initialize padding
  };
  let payload_message = String::from("This is the core message payload.");
  let sensor_readings: Vec<f32> = vec![25.5, -10.0, 99.9, 0.1];
=======
  packet_id: 0xABCD_EF01_2345_6789,
  payload_len: 128,
  checksum: 0x55AA,
  _padding: [0, 0], // Initialize padding
 };
  let payload_message = String ::from("This is the core message payload.");
  let sensor_readings: Vec< f32 > = vec![25.5, -10.0, 99.9, 0.1];
>>>>>>> 63943676
  // Ensure sensor readings are POD if necessary (f32 is Pod)
  let end_marker: [u8; 4] = [0xDE, 0xAD, 0xBE, 0xEF];

  println!("Sending different data types to the buffer...\n");

  // --- Send data using the generic function ---

  // Send the header (struct wrapped in tuple). Consumes the tuple.
  println!("Sending Header: {header:?}");
  send_data((header,), &mut output_buffer).expect("Failed to write header");
  // The original `header` is still available because it's `Copy`.

  // Send the payload (String). Consumes the `payload_message` string.
  println!("Sending Payload Message: \"{payload_message}\"");
  send_data(payload_message, &mut output_buffer).expect("Failed to write payload message");
  // `payload_message` is no longer valid here.

  // Send sensor readings (Vec< f32 >). Consumes the `sensor_readings` vector.
  // Check if f32 requires Pod trait - yes, bytemuck implements Pod for f32.
<<<<<<< HEAD
  // Vec<T> where T: Pod is handled by IntoBytes.
=======
  // Vec< T > where T: Pod is handled by IntoBytes.
>>>>>>> 63943676
  println!("Sending Sensor Readings: {sensor_readings:?}");
  send_data(sensor_readings, &mut output_buffer).expect("Failed to write sensor readings");
  // `sensor_readings` is no longer valid here.

  // Send the end marker (array). Consumes the array (effectively Copy).
  println!("Sending End Marker: {end_marker:?}");
  send_data(end_marker, &mut output_buffer).expect("Failed to write end marker");
  // The original `end_marker` is still available because it's `Copy`.

  println!("\n--- Final Buffer Content ({} bytes) ---", output_buffer.len());
  // Print bytes in a more readable hex format
<<<<<<< HEAD
  for (i, chunk) in output_buffer.chunks(16).enumerate() {
    print!("{:08x}: ", i * 16);
    for byte in chunk {
      print!("{byte:02x} ");
    }
    // Print ASCII representation
    print!(" |");
    for &byte in chunk {
      if (32..=126).contains(&byte) {
        print!("{}", byte as char);
      } else {
        print!(".");
      }
    }
    println!("|");
  }
=======
  for (i, chunk) in output_buffer.chunks(16).enumerate() 
  {
  print!("{:08x} : ", i * 16);
  for byte in chunk 
  {
   print!("{byte:02x} ");
 }
  // Print ASCII representation
  print!(" |");
  for &byte in chunk 
  {
   if (32..=126).contains(&byte) 
   {
  print!("{}", byte as char);
 } else {
  print!(".");
 }
 }
  println!("|");
 }
>>>>>>> 63943676

  println!("\nDemonstration complete. The send_data function handled multiple data types");
  println!("by converting them to owned byte vectors using IntoBytes, suitable for I/O operations.");
}<|MERGE_RESOLUTION|>--- conflicted
+++ resolved
@@ -1,8 +1,4 @@
-<<<<<<< HEAD
-//! This example showcases the `IntoBytes` trait, demonstrating how it facilitates writing different data types to an I/O stream (simulated here by a Vec<u8>). The generic `send_data` function accepts any type T that implements `IntoBytes`. Inside the function, `data.into_bytes()` consumes the input data and returns an owned Vec<u8>. This owned vector is necessary when the receiving function or operation (like `writer.write_all`) requires ownership or when the data needs to live beyond the current scope (e.g., in asynchronous operations). The example sends a POD struct (with explicit padding for Pod safety), a String, a Vec<f32>, and an array, showing how `IntoBytes` provides a uniform way to prepare diverse data for serialization or transmission. Note that types like String and Vec are moved and consumed, while Copy types are technically moved but the original variable remains usable due to the copy.
-=======
 //! This example showcases the `IntoBytes` trait, demonstrating how it facilitates writing different data types to an I/O stream (simulated here by a Vec< u8 >). The generic `send_data` function accepts any type T that implements `IntoBytes`. Inside the function, `data.into_bytes()` consumes the input data and returns an owned Vec< u8 >. This owned vector is necessary when the receiving function or operation (like `writer.write_all`) requires ownership or when the data needs to live beyond the current scope (e.g., in asynchronous operations). The example sends a POD struct (with explicit padding for Pod safety), a String, a Vec< f32 >, and an array, showing how `IntoBytes` provides a uniform way to prepare diverse data for serialization or transmission. Note that types like String and Vec are moved and consumed, while Copy types are technically moved but the original variable remains usable due to the copy.
->>>>>>> 63943676
 
 // Add dependencies to Cargo.toml :
 // asbytes = { version = "0.2", features = [ "derive" ] }
@@ -12,14 +8,9 @@
 // Define a POD struct
 // Added explicit padding to ensure no implicit padding bytes, satisfying `Pod` requirements.
 #[ repr( C ) ]
-<<<<<<< HEAD
-#[ derive( Clone, Copy, Debug, asbytes::Pod, asbytes::Zeroable ) ]
-struct DataPacketHeader {
-=======
 #[ derive( Clone, Copy, Debug, asbytes ::Pod, asbytes ::Zeroable ) ]
 struct DataPacketHeader 
 {
->>>>>>> 63943676
   packet_id: u64,    // 8 bytes
   payload_len: u32,  // 4 bytes
   checksum: u16,     // 2 bytes
@@ -28,14 +19,9 @@
 
 /// Simulates writing any data that implements `IntoBytes` to a writer (e.g., file, network stream).
 /// This function consumes the input data.
-<<<<<<< HEAD
-/// It takes a mutable reference to a writer `W` which could be Vec<u8>, a File, `TcpStream`, etc.
-fn send_data<T: IntoBytes, W: Write>(data: T, writer: &mut W) -> std::io::Result<()> {
-=======
 /// It takes a mutable reference to a writer `W` which could be Vec< u8 >, a File, `TcpStream`, etc.
 fn send_data< T: IntoBytes, W: Write >(data: T, writer: &mut W) -> std ::io ::Result< () > 
 {
->>>>>>> 63943676
   // 1. Consume the data into an owned byte vector using IntoBytes.
   // This is useful because the writer might perform operations asynchronously,
   // or the data might need manipulation before sending, requiring ownership.
@@ -58,15 +44,6 @@
 
   // --- Different types of data to serialize and send ---
   let header = DataPacketHeader {
-<<<<<<< HEAD
-    packet_id: 0xABCD_EF01_2345_6789,
-    payload_len: 128,
-    checksum: 0x55AA,
-    _padding: [0, 0], // Initialize padding
-  };
-  let payload_message = String::from("This is the core message payload.");
-  let sensor_readings: Vec<f32> = vec![25.5, -10.0, 99.9, 0.1];
-=======
   packet_id: 0xABCD_EF01_2345_6789,
   payload_len: 128,
   checksum: 0x55AA,
@@ -74,7 +51,6 @@
  };
   let payload_message = String ::from("This is the core message payload.");
   let sensor_readings: Vec< f32 > = vec![25.5, -10.0, 99.9, 0.1];
->>>>>>> 63943676
   // Ensure sensor readings are POD if necessary (f32 is Pod)
   let end_marker: [u8; 4] = [0xDE, 0xAD, 0xBE, 0xEF];
 
@@ -94,11 +70,7 @@
 
   // Send sensor readings (Vec< f32 >). Consumes the `sensor_readings` vector.
   // Check if f32 requires Pod trait - yes, bytemuck implements Pod for f32.
-<<<<<<< HEAD
-  // Vec<T> where T: Pod is handled by IntoBytes.
-=======
   // Vec< T > where T: Pod is handled by IntoBytes.
->>>>>>> 63943676
   println!("Sending Sensor Readings: {sensor_readings:?}");
   send_data(sensor_readings, &mut output_buffer).expect("Failed to write sensor readings");
   // `sensor_readings` is no longer valid here.
@@ -110,24 +82,6 @@
 
   println!("\n--- Final Buffer Content ({} bytes) ---", output_buffer.len());
   // Print bytes in a more readable hex format
-<<<<<<< HEAD
-  for (i, chunk) in output_buffer.chunks(16).enumerate() {
-    print!("{:08x}: ", i * 16);
-    for byte in chunk {
-      print!("{byte:02x} ");
-    }
-    // Print ASCII representation
-    print!(" |");
-    for &byte in chunk {
-      if (32..=126).contains(&byte) {
-        print!("{}", byte as char);
-      } else {
-        print!(".");
-      }
-    }
-    println!("|");
-  }
-=======
   for (i, chunk) in output_buffer.chunks(16).enumerate() 
   {
   print!("{:08x} : ", i * 16);
@@ -148,7 +102,6 @@
  }
   println!("|");
  }
->>>>>>> 63943676
 
   println!("\nDemonstration complete. The send_data function handled multiple data types");
   println!("by converting them to owned byte vectors using IntoBytes, suitable for I/O operations.");
