--- conflicted
+++ resolved
@@ -22,40 +22,6 @@
   generics: &'a syn::Generics,
 }
 
-<<<<<<< HEAD
-impl<'a> VariadicFromContext<'a> {
-  fn new(ast: &'a DeriveInput) -> syn::Result< Self > {
-    let name = &ast.ident;
-
-    let (field_types, field_names_or_indices, is_tuple_struct): (Vec< &Type >, Vec< proc_macro2::TokenStream >, bool) =
-      match &ast.data {
-        Data::Struct(data) => match &data.fields {
-          Fields::Named(fields) => {
-            let types = fields.named.iter().map(|f| &f.ty).collect();
-            let names = fields
-              .named
-              .iter()
-              .map(|f| f.ident.as_ref().unwrap().to_token_stream())
-              .collect();
-            (types, names, false)
-          }
-          Fields::Unnamed(fields) => {
-            let types = fields.unnamed.iter().map(|f| &f.ty).collect();
-            let indices = (0..fields.unnamed.len())
-              .map(|i| syn::Index::from(i).to_token_stream())
-              .collect();
-            (types, indices, true)
-          }
-          Fields::Unit => {
-            return Err(syn::Error::new_spanned(
-              ast,
-              "VariadicFrom can only be derived for structs with named or unnamed fields.",
-            ))
-          }
-        },
-        _ => return Err(syn::Error::new_spanned(ast, "VariadicFrom can only be derived for structs.")),
-      };
-=======
 impl< 'a > VariadicFromContext< 'a > 
 {
   fn new(ast: &'a DeriveInput) -> syn::Result< Self > 
@@ -95,7 +61,6 @@
  },
   _ => return Err(syn::Error::new_spanned(ast, "VariadicFrom can only be derived for structs.")),
  };
->>>>>>> 63943676
 
   let num_fields = field_types.len();
 
@@ -110,40 +75,6 @@
  }
 
   /// Generates the constructor for the struct based on its type (tuple or named).
-<<<<<<< HEAD
-  fn constructor(&self, args: &[proc_macro2::Ident]) -> proc_macro2::TokenStream {
-    if self.is_tuple_struct {
-      quote! { ( #( #args ),* ) }
-    } else {
-      let named_field_inits = self
-        .field_names_or_indices
-        .iter()
-        .zip(args.iter())
-        .map(|(name, arg)| {
-          quote! { #name : #arg }
-        })
-        .collect::<Vec< _ >>();
-      quote! { { #( #named_field_inits ),* } }
-    }
-  }
-
-  /// Generates the constructor for the struct when all fields are the same type.
-  fn constructor_uniform(&self, arg: &proc_macro2::Ident) -> proc_macro2::TokenStream {
-    if self.is_tuple_struct {
-      let repeated_args = (0..self.num_fields).map(|_| arg).collect::<Vec< _ >>();
-      quote! { ( #( #repeated_args ),* ) }
-    } else {
-      let named_field_inits = self
-        .field_names_or_indices
-        .iter()
-        .map(|name| {
-          quote! { #name : #arg }
-        })
-        .collect::<Vec< _ >>();
-      quote! { { #( #named_field_inits ),* } }
-    }
-  }
-=======
   fn constructor(&self, args: &[ proc_macro2::Ident]) -> proc_macro2::TokenStream 
   {
   if self.is_tuple_struct 
@@ -180,7 +111,6 @@
    quote! { { #( #named_field_inits ),* } }
  }
  }
->>>>>>> 63943676
 
   /// Checks if all field types are identical.
   fn are_all_field_types_identical( &self ) -> bool 
@@ -217,14 +147,9 @@
 }
 
 /// Generates `FromN` trait implementations.
-<<<<<<< HEAD
-#[ allow( clippy::similar_names ) ]
-fn generate_from_n_impls(context: &VariadicFromContext<'_>, from_fn_args: &[proc_macro2::Ident]) -> proc_macro2::TokenStream {
-=======
 #[ allow( clippy ::similar_names ) ]
 fn generate_from_n_impls(context: &VariadicFromContext< '_ >, from_fn_args: &[ proc_macro2::Ident]) -> proc_macro2::TokenStream 
 {
->>>>>>> 63943676
   let mut impls = quote! {};
   let name = context.name;
   let num_fields = context.num_fields;
@@ -285,16 +210,10 @@
   impls
 }
 
-<<<<<<< HEAD
-/// Generates `From<T>` or `From<(T1, ..., TN)>` trait implementations.
-#[ allow( clippy::similar_names ) ]
-fn generate_from_tuple_impl(context: &VariadicFromContext<'_>, from_fn_args: &[proc_macro2::Ident]) -> proc_macro2::TokenStream {
-=======
 /// Generates `From< T >` or `From< (T1, ..., TN) >` trait implementations.
 #[ allow( clippy ::similar_names ) ]
 fn generate_from_tuple_impl(context: &VariadicFromContext< '_ >, from_fn_args: &[ proc_macro2::Ident]) -> proc_macro2::TokenStream 
 {
->>>>>>> 63943676
   let mut impls = quote! {};
   let name = context.name;
   let num_fields = context.num_fields;
@@ -363,11 +282,7 @@
 }
 
 /// Generates convenience `FromN` implementations.
-<<<<<<< HEAD
-#[ allow( clippy::similar_names ) ]
-=======
 #[ allow( clippy ::similar_names ) ]
->>>>>>> 63943676
 fn generate_convenience_impls(
   context: &VariadicFromContext< '_ >,
   from_fn_args: &[ proc_macro2::Ident],
@@ -473,12 +388,8 @@
 
 /// Derive macro for `VariadicFrom`.
 #[ proc_macro_derive( VariadicFrom ) ]
-<<<<<<< HEAD
-pub fn variadic_from_derive(input: proc_macro::TokenStream) -> proc_macro::TokenStream {
-=======
 pub fn variadic_from_derive(input: proc_macro::TokenStream) -> proc_macro::TokenStream 
 {
->>>>>>> 63943676
   let ast = parse_macro_input!(input as DeriveInput);
   let context =  match VariadicFromContext::new(&ast) 
   {
@@ -495,13 +406,8 @@
 
   // Generate argument names once
   let from_fn_args: Vec< proc_macro2::Ident > = (0..context.num_fields)
-<<<<<<< HEAD
-    .map(|i| proc_macro2::Ident::new(&format!("__a{}", i + 1), proc_macro2::Span::call_site()))
-    .collect();
-=======
   .map(|i| proc_macro2::Ident::new(&format!("__a{}", i + 1), proc_macro2::Span::call_site()))
   .collect();
->>>>>>> 63943676
 
   impls.extend(generate_from_n_impls(&context, &from_fn_args));
   impls.extend(generate_from_tuple_impl(&context, &from_fn_args));
