#[ allow( unused_imports ) ]
use super :: *;

use the_module ::
{
  Fields,
};

// xxx: implement for other collections

use std ::
{
  borrow ::Cow,
  collections ::BTreeSet,
};

#[ test ]
fn bset_string_fields()
{
<<<<<<< HEAD
  let collection : BTreeSet<  String  >  = bset!
  [
    "a".to_string(),
    "b".to_string(),
  ];

  // k, v
  let got : BTreeSet<  _  > = Fields::< usize, &str >::fields( &collection ).collect();
=======
  let mut collection = BTreeSet :: < String > ::new();
  collection.insert( "a".to_string() );
  collection.insert( "b".to_string() );

  // k, v
  let got: BTreeSet< _ > = Fields :: < usize, &str > ::fields( &collection ).collect();
>>>>>>> 2840b88f
  assert_eq!( got.len(), 2 );
  let exp = bset![ ( 0, "a" ), ( 1, "b" ) ];
  assert_eq!( got, exp );

  // k, Option< Cow< '_, str > >
<<<<<<< HEAD
  let got : BTreeSet<  _  > = Fields::< usize, Option< Cow< '_, str > > >::fields( &collection ).collect();
=======
  let got: BTreeSet< _ > = Fields :: < usize, Option< Cow< '_, str > > > ::fields( &collection ).collect();
>>>>>>> 2840b88f
  assert_eq!( got.len(), 2 );
  let exp = bset![ ( 0, Some( Cow ::Borrowed( "a" ) ) ), ( 1, Some( Cow ::Borrowed( "b" ) ) ) ];
  assert_eq!( got, exp );

}

#[ test ]
fn bset_str_fields()
{
<<<<<<< HEAD
  let collection : BTreeSet<  &str  > = bset!
=======
  let collection: BTreeSet< &str > = bset!
>>>>>>> 2840b88f
  [
  "a",
  "b"
 ];

  // k, v
<<<<<<< HEAD
  let got : BTreeSet<  _  > = Fields::< usize, &str >::fields( &collection ).collect();
=======
  let got: BTreeSet< _ > = Fields :: < usize, &str > ::fields( &collection ).collect();
>>>>>>> 2840b88f
  assert_eq!( got.len(), 2 );
  let exp = bset![ ( 0, "a" ), ( 1, "b" ) ];
  assert_eq!( got, exp );

  // k, Option< Cow< '_, str > >
<<<<<<< HEAD
  let got : BTreeSet<  _  > = Fields::< usize, Option< Cow< '_, str > > >::fields( &collection ).collect();
=======
  let got: BTreeSet< _ > = Fields :: < usize, Option< Cow< '_, str > > > ::fields( &collection ).collect();
>>>>>>> 2840b88f
  assert_eq!( got.len(), 2 );
  let exp = bset![ ( 0, Some( Cow ::Borrowed( "a" ) ) ), ( 1, Some( Cow ::Borrowed( "b" ) ) ) ];
  assert_eq!( got, exp );

}<|MERGE_RESOLUTION|>--- conflicted
+++ resolved
@@ -17,33 +17,18 @@
 #[ test ]
 fn bset_string_fields()
 {
-<<<<<<< HEAD
-  let collection : BTreeSet<  String  >  = bset!
-  [
-    "a".to_string(),
-    "b".to_string(),
-  ];
-
-  // k, v
-  let got : BTreeSet<  _  > = Fields::< usize, &str >::fields( &collection ).collect();
-=======
   let mut collection = BTreeSet :: < String > ::new();
   collection.insert( "a".to_string() );
   collection.insert( "b".to_string() );
 
   // k, v
   let got: BTreeSet< _ > = Fields :: < usize, &str > ::fields( &collection ).collect();
->>>>>>> 2840b88f
   assert_eq!( got.len(), 2 );
   let exp = bset![ ( 0, "a" ), ( 1, "b" ) ];
   assert_eq!( got, exp );
 
   // k, Option< Cow< '_, str > >
-<<<<<<< HEAD
-  let got : BTreeSet<  _  > = Fields::< usize, Option< Cow< '_, str > > >::fields( &collection ).collect();
-=======
   let got: BTreeSet< _ > = Fields :: < usize, Option< Cow< '_, str > > > ::fields( &collection ).collect();
->>>>>>> 2840b88f
   assert_eq!( got.len(), 2 );
   let exp = bset![ ( 0, Some( Cow ::Borrowed( "a" ) ) ), ( 1, Some( Cow ::Borrowed( "b" ) ) ) ];
   assert_eq!( got, exp );
@@ -53,32 +38,20 @@
 #[ test ]
 fn bset_str_fields()
 {
-<<<<<<< HEAD
-  let collection : BTreeSet<  &str  > = bset!
-=======
   let collection: BTreeSet< &str > = bset!
->>>>>>> 2840b88f
   [
   "a",
   "b"
  ];
 
   // k, v
-<<<<<<< HEAD
-  let got : BTreeSet<  _  > = Fields::< usize, &str >::fields( &collection ).collect();
-=======
   let got: BTreeSet< _ > = Fields :: < usize, &str > ::fields( &collection ).collect();
->>>>>>> 2840b88f
   assert_eq!( got.len(), 2 );
   let exp = bset![ ( 0, "a" ), ( 1, "b" ) ];
   assert_eq!( got, exp );
 
   // k, Option< Cow< '_, str > >
-<<<<<<< HEAD
-  let got : BTreeSet<  _  > = Fields::< usize, Option< Cow< '_, str > > >::fields( &collection ).collect();
-=======
   let got: BTreeSet< _ > = Fields :: < usize, Option< Cow< '_, str > > > ::fields( &collection ).collect();
->>>>>>> 2840b88f
   assert_eq!( got.len(), 2 );
   let exp = bset![ ( 0, Some( Cow ::Borrowed( "a" ) ) ), ( 1, Some( Cow ::Borrowed( "b" ) ) ) ];
   assert_eq!( got, exp );
