#[ allow( unused_imports ) ]
use super :: *;

use the_module ::
{
  Fields,
};

// xxx: implement for other collections

use std ::
{
  borrow ::Cow,
  collections ::HashSet,
};

#[ test ]
fn hset_string_fields()
{
<<<<<<< HEAD
  let collection : HashSet<  String  > = hset!
  [
    "a".to_string(),
    "b".to_string(),
  ];

  // k, v
  let got : HashSet<  _  > = Fields::< usize, &str >::fields( &collection ).collect();
=======
  let mut collection = HashSet :: < String > ::new();
  collection.insert( "a".to_string() );
  collection.insert( "b".to_string() );

  // k, v
  let got: HashSet< _ > = Fields :: < usize, &str > ::fields( &collection ).collect();
>>>>>>> 63943676
  assert_eq!( got.len(), 2 );
  assert!( got.contains(&( 0, "a" ) ) || got.contains(&( 1, "a" ) ) );
  assert!( got.contains(&( 0, "b" ) ) || got.contains(&( 1, "b" ) ) );

  // k, Option< Cow< '_, str > >
<<<<<<< HEAD
  let got : HashSet<  _  > = Fields::< usize, Option< Cow< '_, str > > >::fields( &collection ).collect();
=======
  let got: HashSet< _ > = Fields :: < usize, Option< Cow< '_, str > > > ::fields( &collection ).collect();
>>>>>>> 63943676
  assert_eq!( got.len(), 2 );
  assert!( got.contains(&( 0, Some( Cow ::Borrowed( "a" ) ) ) ) || got.contains(&( 1, Some( Cow ::Borrowed( "a" ) ) ) ) );
  assert!( got.contains(&( 0, Some( Cow ::Borrowed( "b" ) ) ) ) || got.contains(&( 1, Some( Cow ::Borrowed( "b" ) ) ) ) );

}

#[ test ]
fn hset_str_fields()
{
<<<<<<< HEAD
  let collection : HashSet<  &str  > = hset!
  [
    "a",
    "b",
  ];

  // k, v
  let got : HashSet<  _  > = Fields::< usize, &str >::fields( &collection ).collect();
=======
  let mut collection = HashSet :: < &str > ::new();
  collection.insert( "a" );
  collection.insert( "b" );

  // k, v
  let got: HashSet< _ > = Fields :: < usize, &str > ::fields( &collection ).collect();
>>>>>>> 63943676
  assert_eq!( got.len(), 2 );
  assert!( got.contains(&( 0, "a" ) ) || got.contains(&( 1, "a" ) ) );
  assert!( got.contains(&( 0, "b" ) ) || got.contains(&( 1, "b" ) ) );

  // k, Option< Cow< '_, str > >
<<<<<<< HEAD
  let got : HashSet<  _  > = Fields::< usize, Option< Cow< '_, str > > >::fields( &collection ).collect();
=======
  let got: HashSet< _ > = Fields :: < usize, Option< Cow< '_, str > > > ::fields( &collection ).collect();
>>>>>>> 63943676
  assert_eq!( got.len(), 2 );
  assert!( got.contains(&( 0, Some( Cow ::Borrowed( "a" ) ) ) ) || got.contains(&( 1, Some( Cow ::Borrowed( "a" ) ) ) ) );
  assert!( got.contains(&( 0, Some( Cow ::Borrowed( "b" ) ) ) ) || got.contains(&( 1, Some( Cow ::Borrowed( "b" ) ) ) ) );

}<|MERGE_RESOLUTION|>--- conflicted
+++ resolved
@@ -17,33 +17,18 @@
 #[ test ]
 fn hset_string_fields()
 {
-<<<<<<< HEAD
-  let collection : HashSet<  String  > = hset!
-  [
-    "a".to_string(),
-    "b".to_string(),
-  ];
-
-  // k, v
-  let got : HashSet<  _  > = Fields::< usize, &str >::fields( &collection ).collect();
-=======
   let mut collection = HashSet :: < String > ::new();
   collection.insert( "a".to_string() );
   collection.insert( "b".to_string() );
 
   // k, v
   let got: HashSet< _ > = Fields :: < usize, &str > ::fields( &collection ).collect();
->>>>>>> 63943676
   assert_eq!( got.len(), 2 );
   assert!( got.contains(&( 0, "a" ) ) || got.contains(&( 1, "a" ) ) );
   assert!( got.contains(&( 0, "b" ) ) || got.contains(&( 1, "b" ) ) );
 
   // k, Option< Cow< '_, str > >
-<<<<<<< HEAD
-  let got : HashSet<  _  > = Fields::< usize, Option< Cow< '_, str > > >::fields( &collection ).collect();
-=======
   let got: HashSet< _ > = Fields :: < usize, Option< Cow< '_, str > > > ::fields( &collection ).collect();
->>>>>>> 63943676
   assert_eq!( got.len(), 2 );
   assert!( got.contains(&( 0, Some( Cow ::Borrowed( "a" ) ) ) ) || got.contains(&( 1, Some( Cow ::Borrowed( "a" ) ) ) ) );
   assert!( got.contains(&( 0, Some( Cow ::Borrowed( "b" ) ) ) ) || got.contains(&( 1, Some( Cow ::Borrowed( "b" ) ) ) ) );
@@ -53,33 +38,18 @@
 #[ test ]
 fn hset_str_fields()
 {
-<<<<<<< HEAD
-  let collection : HashSet<  &str  > = hset!
-  [
-    "a",
-    "b",
-  ];
-
-  // k, v
-  let got : HashSet<  _  > = Fields::< usize, &str >::fields( &collection ).collect();
-=======
   let mut collection = HashSet :: < &str > ::new();
   collection.insert( "a" );
   collection.insert( "b" );
 
   // k, v
   let got: HashSet< _ > = Fields :: < usize, &str > ::fields( &collection ).collect();
->>>>>>> 63943676
   assert_eq!( got.len(), 2 );
   assert!( got.contains(&( 0, "a" ) ) || got.contains(&( 1, "a" ) ) );
   assert!( got.contains(&( 0, "b" ) ) || got.contains(&( 1, "b" ) ) );
 
   // k, Option< Cow< '_, str > >
-<<<<<<< HEAD
-  let got : HashSet<  _  > = Fields::< usize, Option< Cow< '_, str > > >::fields( &collection ).collect();
-=======
   let got: HashSet< _ > = Fields :: < usize, Option< Cow< '_, str > > > ::fields( &collection ).collect();
->>>>>>> 63943676
   assert_eq!( got.len(), 2 );
   assert!( got.contains(&( 0, Some( Cow ::Borrowed( "a" ) ) ) ) || got.contains(&( 1, Some( Cow ::Borrowed( "a" ) ) ) ) );
   assert!( got.contains(&( 0, Some( Cow ::Borrowed( "b" ) ) ) ) || got.contains(&( 1, Some( Cow ::Borrowed( "b" ) ) ) ) );
