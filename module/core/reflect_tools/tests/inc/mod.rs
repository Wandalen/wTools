--- conflicted
+++ resolved
@@ -9,11 +9,6 @@
   use super::*;
 
   mod fields_test;
-<<<<<<< HEAD
-  // mod to_string_test;
-  // mod to_string_example;
-  // mod to_string_with_fallback_test;
-=======
   mod fields_vec;
   mod fields_hmap;
   mod fields_bmap;
@@ -21,7 +16,6 @@
   mod fields_deque;
   mod fields_hset;
   mod fields_llist;
->>>>>>> b3e3acc8
 
 }
 
