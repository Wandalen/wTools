//!
//! Implementation of Entity for a HashMap.
//!

use super :: *;

/// Define a private namespace for all its items.
pub mod private
{
  use super :: *;
  // qqq: xxx: implement for HashMap
  // aaa: added implementation of Instance trait for HashMap
  use std ::collections ::HashMap;
  impl< K, V > Instance for HashMap< K, V >
  where
  KeyedCollectionDescriptor< HashMap< K, V > > : Entity,
  primitive ::Primitive: From< K >,
  K: Clone,
  {
<<<<<<< HEAD
    type Entity = KeyedCollectionDescriptor::< HashMap< K, V > >;
    fn _reflect( &self ) -> Self::Entity
    {
      KeyedCollectionDescriptor::< Self >::new
      (
        self.len(),
        self.keys().into_iter().map( | k | primitive::Primitive::from( k.clone() ) ).collect::< Vec<  _  > >(),
      )
    }
    #[ inline( always ) ]
    fn Reflect() -> Self::Entity
    {
      KeyedCollectionDescriptor::< Self >::new( 0, Vec::new() )
    }
  }
=======
  type Entity = KeyedCollectionDescriptor :: < HashMap< K, V > >;
  fn _reflect( &self ) -> Self ::Entity
  {
   KeyedCollectionDescriptor :: < Self > ::new
   (
  self.len(),
  self.keys().into_iter().map( | k | primitive ::Primitive ::from( k.clone() ) ).collect :: < Vec< _ > >(),
 )
 }
  #[ inline( always ) ]
  fn Reflect() -> Self ::Entity
  {
   KeyedCollectionDescriptor :: < Self > ::new( 0, Vec ::new() )
 }
 }
>>>>>>> 2840b88f

  impl< K, V > Entity for KeyedCollectionDescriptor< HashMap< K, V > >
  where
  K: 'static + Instance + IsScalar + Clone,
  primitive ::Primitive: From< K >,
  V: 'static + Instance,
  {
  #[ inline( always ) ]
  fn is_container( &self ) -> bool
  {
   true
 }

  #[ inline( always ) ]
  fn len( &self ) -> usize
  {
   self.len
 }

  #[ inline( always ) ]
  fn type_name( &self ) -> &'static str
  {
   core ::any ::type_name :: < HashMap< K, V > >()
 }

  #[ inline( always ) ]
  fn type_id( &self ) -> core ::any ::TypeId
  {
   core ::any ::TypeId ::of :: < HashMap< K, V > >()
 }

<<<<<<< HEAD
    #[ inline( always ) ]
    fn elements( &self ) -> Box< dyn Iterator< Item = KeyVal > >
    {
      let mut result : Vec<  KeyVal  > = ( 0 .. self.len() )
      .map( | k | KeyVal { key : Primitive::usize( k ), val : Box::new( < V as Instance >::Reflect() ) } )
      .collect();
=======
  #[ inline( always ) ]
  fn elements( &self ) -> Box< dyn Iterator< Item = KeyVal > >
  {
   let mut result: Vec< KeyVal > = ( 0 .. self.len() )
   .map( | k | KeyVal { key: Primitive ::usize( k ), val: Box ::new( < V as Instance > ::Reflect() ) } )
   .collect();
>>>>>>> 2840b88f

   for i in 0..self.len()
   {
   result[ i ] = KeyVal { key: self.keys[ i ].clone(), val: Box ::new( < V as Instance > ::Reflect() ) }
 }

   Box ::new( result.into_iter() )
 }
 }
}

#[ doc( inline ) ]
#[ allow( unused_imports ) ]
pub use own :: *;

/// Own namespace of the module.
#[ allow( unused_imports ) ]
pub mod own
{
  use super :: *;
  #[ doc( inline ) ]
  pub use orphan :: *;
}

/// Orphan namespace of the module.
#[ allow( unused_imports ) ]
pub mod orphan
{
  use super :: *;
  #[ doc( inline ) ]
  pub use exposed :: *;
  // pub use private ::
  // {
  // };
}

/// Exposed namespace of the module.
#[ allow( unused_imports ) ]
pub mod exposed
{
  use super :: *;
  #[ doc( inline ) ]
  pub use prelude :: *;
}

#[ doc( inline ) ]
#[ allow( unused_imports ) ]
pub use exposed :: *;

/// Prelude to use essentials: `use my_module ::prelude :: *`.
#[ allow( unused_imports ) ]
pub mod prelude
{
  use super :: *;
}<|MERGE_RESOLUTION|>--- conflicted
+++ resolved
@@ -17,23 +17,6 @@
   primitive ::Primitive: From< K >,
   K: Clone,
   {
-<<<<<<< HEAD
-    type Entity = KeyedCollectionDescriptor::< HashMap< K, V > >;
-    fn _reflect( &self ) -> Self::Entity
-    {
-      KeyedCollectionDescriptor::< Self >::new
-      (
-        self.len(),
-        self.keys().into_iter().map( | k | primitive::Primitive::from( k.clone() ) ).collect::< Vec<  _  > >(),
-      )
-    }
-    #[ inline( always ) ]
-    fn Reflect() -> Self::Entity
-    {
-      KeyedCollectionDescriptor::< Self >::new( 0, Vec::new() )
-    }
-  }
-=======
   type Entity = KeyedCollectionDescriptor :: < HashMap< K, V > >;
   fn _reflect( &self ) -> Self ::Entity
   {
@@ -49,7 +32,6 @@
    KeyedCollectionDescriptor :: < Self > ::new( 0, Vec ::new() )
  }
  }
->>>>>>> 2840b88f
 
   impl< K, V > Entity for KeyedCollectionDescriptor< HashMap< K, V > >
   where
@@ -81,21 +63,12 @@
    core ::any ::TypeId ::of :: < HashMap< K, V > >()
  }
 
-<<<<<<< HEAD
-    #[ inline( always ) ]
-    fn elements( &self ) -> Box< dyn Iterator< Item = KeyVal > >
-    {
-      let mut result : Vec<  KeyVal  > = ( 0 .. self.len() )
-      .map( | k | KeyVal { key : Primitive::usize( k ), val : Box::new( < V as Instance >::Reflect() ) } )
-      .collect();
-=======
   #[ inline( always ) ]
   fn elements( &self ) -> Box< dyn Iterator< Item = KeyVal > >
   {
    let mut result: Vec< KeyVal > = ( 0 .. self.len() )
    .map( | k | KeyVal { key: Primitive ::usize( k ), val: Box ::new( < V as Instance > ::Reflect() ) } )
    .collect();
->>>>>>> 2840b88f
 
    for i in 0..self.len()
    {
