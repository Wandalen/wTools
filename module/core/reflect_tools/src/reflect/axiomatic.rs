//!
//! Mechanism for reflection.
//!

use super :: *;

/// Define a private namespace for all its items.
mod private
{
  use super :: *;

  /// Provides a reflection of an instance that implements the `Instance` trait.
  ///
  /// This function is required to distinguish between instances of a type and references to an instance
  /// in contexts where `self` is used. Without this function, associated trait functions would not differentiate
  /// between `i32` and `&i32`, treating both identically.
  ///
  /// # Arguments
  ///
  /// * `src` - A reference to an instance that implements the `Instance` trait.
  ///
  /// # Returns
  ///
  /// Returns an entity descriptor that implements the `Entity` trait, providing
  /// runtime reflection capabilities for the given instance.
  pub fn reflect( src: &impl Instance ) -> impl Entity
  {
  src._reflect()
 }

  ///
  /// Trait indicating that an entity is a container.
  ///
  /// Implementors of `IsContainer` are considered to be container types,
  /// which can hold zero or more elements. This trait is typically used in
  /// conjunction with reflection mechanisms to dynamically inspect, access,
  /// or modify the contents of a container at runtime.
  pub trait IsContainer: Instance
  {
 }

  ///
  /// Trait indicating that an entity is a scalar value.
  ///
  /// Implementors of `IsScalar` are considered to be scalar types,
  /// representing single, indivisible values as opposed to composite entities
  /// like arrays or structs. This distinction can be useful in reflection-based
  /// APIs or generic programming to treat scalar values differently from containers
  /// or other complex types.
  pub trait IsScalar: Instance
  {
 }

  ///
  /// Represents a trait for enabling runtime reflection of entities.
  ///
  /// This trait is designed to equip implementing structs with the ability to introspect
  /// their properties, type names, and any contained elements. It facilitates runtime inspection
  /// and manipulation of entities in a dynamic manner.
  ///
  pub trait Instance
  {
  /// The entity descriptor associated with this instance.
  type Entity: Entity;
  /// Returns a descriptor for the current instance.
  ///
  /// Don't use manually.
  fn _reflect( &self ) -> Self ::Entity
  {
   Self ::Reflect()
 }
  /// Returns a descriptor for the type of the instance.
  #[ allow( non_snake_case ) ]
  fn Reflect() -> Self ::Entity;
 }

  impl< T > Instance for T
  where
  EntityDescriptor< T > : Entity,
  T: InstanceMarker,
  {
  type Entity = EntityDescriptor :: < Self >;
  #[ inline( always ) ]
  fn Reflect() -> Self ::Entity
  {
   EntityDescriptor :: < Self > ::new()
 }
 }

  ///
  /// The `Entity` trait defines a common interface for entities within a system, enabling
  /// runtime reflection, inspection, and manipulation of their properties and elements. It
  /// serves as a foundational component for dynamic entity handling, where entities can
  /// represent data structures, components, or other logical units with introspectable
  /// and manipulable state.
  ///
  /// ## Usage
  ///
  /// Implementing the `Entity` trait allows a type to be integrated into systems that require
  /// dynamic type inspection and manipulation, such as serialization frameworks, object-relational
  /// mapping (ORM) systems, or generic containers and algorithms that operate on heterogeneous
  /// entity collections.
  ///
  /// ## Key Concepts
  ///
  /// - **Containment** : Entities can act as containers for other entities, enabling hierarchical
  ///   or composite data models.
  ///
  /// - **Ordering** : The trait distinguishes between ordered and unordered entities, affecting
  ///   how their elements are iterated over or accessed.
  ///
  /// - **Reflection** : Through type metadata and element access methods, entities support
  ///   reflection, allowing programmatic querying and manipulation of their structure and state.
  ///
  /// ## Implementing `Entity`
  ///
  /// To implement the `Entity` trait, a type must provide implementations for all non-default
  /// methods (`type_name`, `type_id`). The default method implementations assume non-container
  /// entities with no elements and predictable ordering. Implementers should override these
  /// defaults as appropriate to accurately reflect their specific semantics and behavior.
  ///
  /// ## Example
  ///
  /// ```
  /// # use reflect_tools ::reflect ::Entity;
  ///
  /// #[ derive(Debug) ]
  /// struct MyEntity
  /// {
  ///   // Entity fields
  /// }
  ///
  /// impl Entity for MyEntity
  /// {
  ///
  ///   #[ inline ]
  ///   fn type_name( &self ) -> &'static str
  ///   {
  ///     "MyEntity"
  /// }
  ///
  ///   #[ inline ]
  ///   fn type_id( &self ) -> core ::any ::TypeId
  ///   {
  ///     core ::any ::TypeId ::of :: < MyEntity >()
  /// }
  ///
  ///   // Additional method implementations as necessary...
  /// }
  /// ```
  ///
  /// This trait is designed to be flexible and extensible, accommodating a wide variety of entity
  /// types and use cases. Implementers are encouraged to leverage Rust's type system and trait
  /// mechanisms to provide rich, dynamic behavior in a type-safe manner.
  ///
  pub trait Entity: core ::fmt ::Debug
  {

  /// Determines if the entity acts as a container for other entities.
  ///
  /// # Returns
  ///
  /// Returns `true` if the entity can contain other entities (like a struct, vector, etc.),
  /// otherwise `false`.
  ///
  /// By default, this method returns `false`, assuming that the entity does not act as a container.
  #[ inline( always ) ]
  fn is_container( &self ) -> bool
  {
   false
 }

  /// Determines if the elements of the container are maintained in a specific order.
  ///
  /// This method indicates whether the container preserves a specific order of its elements.
  /// The concept of "order" can refer to :
  /// - **Sorted Order** : Where elements are arranged based on a sorting criterion, typically
  ///   through comparison operations.
  /// - **Insertion Order** : Where elements retain the order in which they were added to the container.
  ///
  /// It is important to distinguish this property in collections to understand how iteration over
  /// the elements will proceed and what expectations can be held about the sequence of elements
  /// when accessed.
  ///
  /// # Returns
  ///
  /// - `true` if the container maintains its elements in a predictable order. This is typically
  ///   true for data structures like arrays, slices, and vectors, where elements are accessed
  ///   sequentially or are sorted based on inherent or specified criteria.
  /// - `false` for collections where the arrangement of elements does not follow a predictable
  ///   sequence from the perspective of an observer, such as sets and maps implemented via hashing.
  ///   In these structures, the order of elements is determined by their hash and internal state,
  ///   rather than the order of insertion or sorting.
  ///
  /// By default, this method returns `true`, assuming that the entity behaves like an array, slice,
  /// or vector, where the order of elements is consistent and predictable. Implementers should override
  /// this behavior for collections where element order is not maintained or is irrelevant.
  #[ inline( always ) ]
  fn is_ordered( &self ) -> bool
  {
   true
 }

  /// Returns the number of elements contained in the entity.
  ///
  /// # Returns
  ///
  /// Returns the count of elements if the entity is a container, otherwise `0`.
  ///
  /// This method is particularly useful for collections or composite entities.
  /// By default, this method returns `0`, assuming the entity contains no elements.
  #[ inline( always ) ]
  fn len( &self ) -> usize
  {
   0
 }

  /// Retrieves the type name.
  ///
  /// # Returns
  ///
  /// Returns the type name of the implementing entity as a static string slice.
  ///
  /// This method leverages Rust's `type_name` function to provide the name at runtime,
  /// aiding in debugging and logging purposes.
  fn type_name( &self ) -> &'static str;

  /// Retrives the typ id.
  fn type_id( &self ) -> core ::any ::TypeId;

  /// Provides an iterator over the elements contained within the entity, if any.
  ///
  /// # Returns
  ///
  /// Returns a boxed iterator over `KeyVal` pairs representing the key-value mappings
  /// of the entity's elements. For non-container entities, an empty iterator is returned.
  ///
  /// This method is crucial for traversing composite entities or collections at runtime,
  /// allowing for dynamic inspection and manipulation.
  #[ inline( always ) ]
  fn elements( &self ) -> Box< dyn Iterator< Item = KeyVal > >
  {
   Box ::new( [].into_iter() )
 }

  /// Returns a descriptor for the type of the instance.
  ///
  /// # Returns
  ///
  /// Returns an entity descriptor that implements the `Entity` trait.
  #[ inline( always ) ]
  fn element( &self, i: usize ) -> KeyVal
  {
   debug_assert!( i < self.len() );
   self.elements().skip( i ).next().unwrap()
 }

 }

  ///
  /// Type descriptor
  ///
  #[ derive( PartialEq, Default, Clone ) ]
  pub struct EntityDescriptor< I: Instance >
  {
  _phantom: core ::marker ::PhantomData< I >,
 }

  impl< I: Instance > EntityDescriptor< I >
  {
  /// Constructor of the descriptor.
  #[ inline( always ) ]
  pub fn new() -> Self
  {
   let _phantom = core ::marker ::PhantomData :: < I >;
   Self { _phantom }
 }
 }

  ///
  /// Dynamically sized collection descriptor
  ///
  #[ derive( PartialEq, Default, Clone ) ]
  pub struct CollectionDescriptor< I: Instance >
  {
  /// Container length.
  pub len: usize,
  _phantom: core ::marker ::PhantomData< I >,
 }

  impl< I: Instance > CollectionDescriptor< I >
  {
  /// Constructor of the descriptor of container type.
  pub fn new( size: usize ) -> Self
  {
   let _phantom = core ::marker ::PhantomData :: < I >;
   Self
   {
  _phantom,
  len: size,
 }
 }
 }

  ///
  /// Dynamically sized key-value collection descriptor
  ///
  #[ derive( PartialEq, Default, Clone ) ]
<<<<<<< HEAD
  pub struct KeyedCollectionDescriptor< I : Instance >
  {
    /// Container length.
    pub len : usize,
    /// Container keys.
    pub keys : Vec<  primitive::Primitive  >,
    _phantom : core::marker::PhantomData< I >,
  }

  impl< I : Instance > KeyedCollectionDescriptor< I >
  {
    /// Constructor of the descriptor of container type.
    pub fn new( size : usize, keys : Vec<  primitive::Primitive  > ) -> Self
    {
      let _phantom = core::marker::PhantomData::< I >;
      Self
      {
        _phantom,
        len : size,
        keys,
      }
    }
  }
=======
  pub struct KeyedCollectionDescriptor< I: Instance >
  {
  /// Container length.
  pub len: usize,
  /// Container keys.
  pub keys: Vec< primitive ::Primitive >,
  _phantom: core ::marker ::PhantomData< I >,
 }

  impl< I: Instance > KeyedCollectionDescriptor< I >
  {
  /// Constructor of the descriptor of container type.
  pub fn new( size: usize, keys: Vec< primitive ::Primitive > ) -> Self
  {
   let _phantom = core ::marker ::PhantomData :: < I >;
   Self
   {
  _phantom,
  len: size,
  keys,
 }
 }
 }
>>>>>>> 2840b88f

  /// Auto-implement descriptor for this type.
  trait InstanceMarker {}

  impl< T > Entity for EntityDescriptor< T >
  where
  T: InstanceMarker + 'static,
  {
  #[ inline( always ) ]
  fn type_name( &self ) -> &'static str
  {
   core ::any ::type_name :: < T >()
 }
  #[ inline( always ) ]
  fn type_id( &self ) -> core ::any ::TypeId
  {
   core ::any ::TypeId ::of :: < T >()
 }
 }

  impl< T > core ::fmt ::Debug for EntityDescriptor< T >
  where
  T: Instance + 'static,
  EntityDescriptor< T > : Entity,
  {
  fn fmt( &self, f: &mut core ::fmt ::Formatter< '_ > ) -> core ::fmt ::Result
  {
   f
   .write_str( &format!( "{}#{:?}", Entity ::type_name( self ), self.type_id() ) )
 }
 }

  impl< T > core ::fmt ::Debug for CollectionDescriptor< T >
  where
  T: Instance + 'static,
  CollectionDescriptor< T > : Entity,
  {
  fn fmt( &self, f: &mut core ::fmt ::Formatter< '_ > ) -> core ::fmt ::Result
  {
   f
   .write_str( &format!( "{}#{:?}", Entity ::type_name( self ), self.type_id() ) )
 }
 }

  impl< T > core ::fmt ::Debug for KeyedCollectionDescriptor< T >
  where
  T: Instance + 'static,
  KeyedCollectionDescriptor< T > : Entity,
  {
  fn fmt( &self, f: &mut core ::fmt ::Formatter< '_ > ) -> core ::fmt ::Result
  {
   f
   .write_str( &format!( "{}#{:?}", Entity ::type_name( self ), self.type_id() ) )
 }
 }

  /// Represents a key-value pair where the key is a static string slice
  /// and the value is a boxed entity that implements the `AnyEntity` trait.
  ///
  /// This struct is typically used in the context of reflecting over the properties
  /// or members of a container entity, allowing for dynamic access and inspection
  /// of its contents.
  ///
  // #[ derive( PartialEq, Debug ) ]
  // #[ derive( Default ) ]
  pub struct KeyVal
  {
  /// The key associated with the value in the key-value pair.
  pub key: primitive ::Primitive,
  // pub key: &'static str,
  /// The value associated with the key in the key-value pair.
  pub val: Box< dyn Entity >,
 }

  impl Default for KeyVal
  {
  fn default() -> Self
  {
   Self
   {
  key: primitive ::Primitive ::default(),
  val: Box ::new( EntityDescriptor :: < i8 > ::new() ) as Box :: < dyn Entity >,
 }
 }
 }

  impl core ::fmt ::Debug for KeyVal
  {
  fn fmt( &self, f: &mut core ::fmt ::Formatter< '_ > ) -> core ::fmt ::Result
  {
   f
   .debug_struct( "KeyVal" )
   .field( "key", &self.key )
   .field( "val", &format_args!( "{:?}", &self.val ) )
   .finish()
 }
 }

  // qqq aaa: added comparison by val
  impl PartialEq for KeyVal
  {
  fn eq( &self, other: &Self ) -> bool
  {
   let mut equal = self.key == other.key
  && self.val.type_id() == other.val.type_id()
  && self.val.type_name() == other.val.type_name()
  && self.val.len() == other.val.len();

   if equal
   {
  for i in 0..self.val.len()
  {
   equal = equal && ( self.val.element( i ) == other.val.element( i ) )
 }
 }
   equal
 }
 }

  impl InstanceMarker for i8 {}
  impl InstanceMarker for i16 {}
  impl InstanceMarker for i32 {}
  impl InstanceMarker for i64 {}
  impl InstanceMarker for u8 {}
  impl InstanceMarker for u16 {}
  impl InstanceMarker for u32 {}
  impl InstanceMarker for u64 {}
  impl InstanceMarker for f32 {}
  impl InstanceMarker for f64 {}
  impl InstanceMarker for String {}
  impl InstanceMarker for &'static str {}

  impl< T > InstanceMarker for &T
  where T: InstanceMarker
  {}

  impl IsScalar for i8 {}
  impl IsScalar for i16 {}
  impl IsScalar for i32 {}
  impl IsScalar for i64 {}
  impl IsScalar for u8 {}
  impl IsScalar for u16 {}
  impl IsScalar for u32 {}
  impl IsScalar for u64 {}
  impl IsScalar for f32 {}
  impl IsScalar for f64 {}
  impl IsScalar for String {}
  impl IsScalar for &'static str {}

<<<<<<< HEAD
  impl< T : Instance + 'static, const N : usize > IsContainer for [ T ; N ] {}
  // qqq : aaa : added implementation for slice
  impl< T : Instance > IsContainer for &'static [ T ] {}
  // qqq : aaa : added implementation for Vec
  impl< T : Instance + 'static > IsContainer for Vec<  T  > {}
  // qqq : aaa : added implementation for HashMap
  impl< K : IsScalar + Clone + 'static, V : Instance + 'static > IsContainer for std::collections::HashMap< K, V >
  where primitive::Primitive : From< K > {}
  // qqq : aaa : added implementation for HashSet
  impl< V : Instance + 'static > IsContainer for std::collections::HashSet< V > {}
=======
  impl< T: Instance + 'static, const N: usize > IsContainer for [ T ; N ] {}
  // qqq: aaa: added implementation for slice
  impl< T: Instance > IsContainer for &'static [ T ] {}
  // qqq: aaa: added implementation for Vec
  impl< T: Instance + 'static > IsContainer for Vec< T > {}
  // qqq: aaa: added implementation for HashMap
  impl< K: IsScalar + Clone + 'static, V: Instance + 'static > IsContainer for std ::collections ::HashMap< K, V >
  where primitive ::Primitive: From< K > {}
  // qqq: aaa: added implementation for HashSet
  impl< V: Instance + 'static > IsContainer for std ::collections ::HashSet< V > {}
>>>>>>> 2840b88f

}

#[ doc( inline ) ]
#[ allow( unused_imports ) ]
pub use own :: *;

/// Own namespace of the module.
#[ allow( unused_imports ) ]
pub mod own
{
  use super :: *;
  #[ doc( inline ) ]
  pub use orphan :: *;
}

/// Orphan namespace of the module.
#[ allow( unused_imports ) ]
pub mod orphan
{
  use super :: *;
  #[ doc( inline ) ]
  pub use exposed :: *;
  #[ doc( inline ) ]
  pub use private ::
  {
  // reflect,
  IsContainer,
  IsScalar,
  Instance,
  // InstanceMarker,
  Entity,
  EntityDescriptor,
  CollectionDescriptor,
  KeyedCollectionDescriptor,
  KeyVal,
 };
}

/// Exposed namespace of the module.
#[ allow( unused_imports ) ]
pub mod exposed
{
  use super :: *;
  #[ doc( inline ) ]
  pub use prelude :: *;
  #[ doc( inline ) ]
  pub use private ::
  {
  reflect,
 };
}

#[ doc( inline ) ]
#[ allow( unused_imports ) ]
pub use exposed :: *;

/// Prelude to use essentials: `use my_module ::prelude :: *`.
#[ allow( unused_imports ) ]
pub mod prelude
{
  use super :: *;
}<|MERGE_RESOLUTION|>--- conflicted
+++ resolved
@@ -306,31 +306,6 @@
   /// Dynamically sized key-value collection descriptor
   ///
   #[ derive( PartialEq, Default, Clone ) ]
-<<<<<<< HEAD
-  pub struct KeyedCollectionDescriptor< I : Instance >
-  {
-    /// Container length.
-    pub len : usize,
-    /// Container keys.
-    pub keys : Vec<  primitive::Primitive  >,
-    _phantom : core::marker::PhantomData< I >,
-  }
-
-  impl< I : Instance > KeyedCollectionDescriptor< I >
-  {
-    /// Constructor of the descriptor of container type.
-    pub fn new( size : usize, keys : Vec<  primitive::Primitive  > ) -> Self
-    {
-      let _phantom = core::marker::PhantomData::< I >;
-      Self
-      {
-        _phantom,
-        len : size,
-        keys,
-      }
-    }
-  }
-=======
   pub struct KeyedCollectionDescriptor< I: Instance >
   {
   /// Container length.
@@ -354,7 +329,6 @@
  }
  }
  }
->>>>>>> 2840b88f
 
   /// Auto-implement descriptor for this type.
   trait InstanceMarker {}
@@ -504,18 +478,6 @@
   impl IsScalar for String {}
   impl IsScalar for &'static str {}
 
-<<<<<<< HEAD
-  impl< T : Instance + 'static, const N : usize > IsContainer for [ T ; N ] {}
-  // qqq : aaa : added implementation for slice
-  impl< T : Instance > IsContainer for &'static [ T ] {}
-  // qqq : aaa : added implementation for Vec
-  impl< T : Instance + 'static > IsContainer for Vec<  T  > {}
-  // qqq : aaa : added implementation for HashMap
-  impl< K : IsScalar + Clone + 'static, V : Instance + 'static > IsContainer for std::collections::HashMap< K, V >
-  where primitive::Primitive : From< K > {}
-  // qqq : aaa : added implementation for HashSet
-  impl< V : Instance + 'static > IsContainer for std::collections::HashSet< V > {}
-=======
   impl< T: Instance + 'static, const N: usize > IsContainer for [ T ; N ] {}
   // qqq: aaa: added implementation for slice
   impl< T: Instance > IsContainer for &'static [ T ] {}
@@ -526,7 +488,6 @@
   where primitive ::Primitive: From< K > {}
   // qqq: aaa: added implementation for HashSet
   impl< V: Instance + 'static > IsContainer for std ::collections ::HashSet< V > {}
->>>>>>> 2840b88f
 
 }
 
