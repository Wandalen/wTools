--- conflicted
+++ resolved
@@ -9,25 +9,6 @@
 {
   use super :: *;
 
-<<<<<<< HEAD
-  // qqq : xxx : implement for Vec
-  // aaa : added implementation of Instance trait for Vec
-  impl< T > Instance for Vec<  T  >
-  where
-    CollectionDescriptor< Vec<  T  > > : Entity,
-  {
-    type Entity = CollectionDescriptor::< Vec<  T  > >;
-    fn _reflect( &self ) -> Self::Entity
-    {
-      CollectionDescriptor::< Self >::new( self.len() )
-    }
-    #[ inline( always ) ]
-    fn Reflect() -> Self::Entity
-    {
-      CollectionDescriptor::< Self >::new( 0 )
-    }
-  }
-=======
   // qqq: xxx: implement for Vec
   // aaa: added implementation of Instance trait for Vec
   impl< T > Instance for Vec< T >
@@ -45,7 +26,6 @@
    CollectionDescriptor :: < Self > ::new( 0 )
  }
  }
->>>>>>> 2840b88f
 
   impl< T > Entity for CollectionDescriptor< Vec<  T  > >
   where
@@ -83,46 +63,9 @@
    .map( | k | KeyVal { key: Primitive ::usize( k ), val: Box ::new( < T as Instance > ::Reflect() ) } )
    .collect();
 
-<<<<<<< HEAD
-    #[ inline( always ) ]
-    fn is_container( &self ) -> bool
-    {
-      true
-    }
-
-    #[ inline( always ) ]
-    fn len( &self ) -> usize
-    {
-      self.len
-    }
-
-    #[ inline( always ) ]
-    fn type_name( &self ) -> &'static str
-    {
-      core::any::type_name::< Vec<  T  > >()
-    }
-
-    #[ inline( always ) ]
-    fn type_id( &self ) -> core::any::TypeId
-    {
-      core::any::TypeId::of::< Vec<  T  > >()
-    }
-
-    #[ inline( always ) ]
-    fn elements( &self ) -> Box< dyn Iterator< Item = KeyVal > >
-    {
-      let result : Vec<  KeyVal  > = ( 0 .. self.len() )
-      .map( | k | KeyVal { key : Primitive::usize( k ), val : Box::new( < T as Instance >::Reflect() ) } )
-      .collect();
-
-      Box::new( result.into_iter() )
-    }
-  }
-=======
    Box ::new( result.into_iter() )
  }
  }
->>>>>>> 2840b88f
 }
 
 #[ doc( inline ) ]
