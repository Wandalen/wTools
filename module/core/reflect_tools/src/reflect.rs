--- conflicted
+++ resolved
@@ -66,11 +66,6 @@
 pub mod primitive;
 
 pub mod fields;
-<<<<<<< HEAD
-// pub mod to_string;
-// pub mod to_string_with_fallback;
-=======
->>>>>>> b3e3acc8
 pub mod wrapper;
 
 #[ doc( inline ) ]
@@ -110,24 +105,11 @@
   #[ doc( inline ) ]
   #[ allow( unused_imports ) ]
   pub use super::fields::orphan::*;
-<<<<<<< HEAD
-  // #[ doc( inline ) ]
-  // #[ allow( unused_imports ) ]
-  // pub use super::to_string::orphan::*;
-  // #[ doc( inline ) ]
-  // #[ allow( unused_imports ) ]
-  // pub use super::to_string_with_fallback::orphan::*;
-=======
->>>>>>> b3e3acc8
   #[ doc( inline ) ]
   #[ allow( unused_imports ) ]
   pub use super::wrapper::orphan::*;
 
-<<<<<<< HEAD
-  // pub use super::private::
-=======
   // pub use private::
->>>>>>> b3e3acc8
   // {
   // };
 }
@@ -173,15 +155,6 @@
   #[ doc( inline ) ]
   #[ allow( unused_imports ) ]
   pub use super::fields::exposed::*;
-<<<<<<< HEAD
-  // #[ doc( inline ) ]
-  // #[ allow( unused_imports ) ]
-  // pub use super::to_string::exposed::*;
-  // #[ doc( inline ) ]
-  // #[ allow( unused_imports ) ]
-  // pub use super::to_string_with_fallback::exposed::*;
-=======
->>>>>>> b3e3acc8
   #[ doc( inline ) ]
   #[ allow( unused_imports ) ]
   pub use super::wrapper::exposed::*;
@@ -192,10 +165,7 @@
 #[ allow( unused_imports ) ]
 pub mod prelude
 {
-<<<<<<< HEAD
-=======
   use super::*;
->>>>>>> b3e3acc8
 
   #[ doc( inline ) ]
   #[ allow( unused_imports ) ]
@@ -222,15 +192,6 @@
   #[ doc( inline ) ]
   #[ allow( unused_imports ) ]
   pub use super::fields::prelude::*;
-<<<<<<< HEAD
-  // #[ doc( inline ) ]
-  // #[ allow( unused_imports ) ]
-  // pub use super::to_string::prelude::*;
-  // #[ doc( inline ) ]
-  // #[ allow( unused_imports ) ]
-  // pub use super::to_string_with_fallback::prelude::*;
-=======
->>>>>>> b3e3acc8
   #[ doc( inline ) ]
   #[ allow( unused_imports ) ]
   pub use super::wrapper::prelude::*;
