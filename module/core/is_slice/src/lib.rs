--- conflicted
+++ resolved
@@ -8,12 +8,8 @@
 #![ cfg_attr( not( doc ), doc = "Slice checking utilities" ) ]
 
 #[ cfg( feature = "enabled" ) ]
-<<<<<<< HEAD
-mod private {
-=======
 mod private
 {
->>>>>>> 63943676
   /// Macro to answer the question: is it a slice?
   ///
   /// ### Basic use-case.
@@ -69,12 +65,8 @@
 /// Own namespace of the module.
 #[ cfg( feature = "enabled" ) ]
 #[ allow( unused_imports ) ]
-<<<<<<< HEAD
-pub mod own {
-=======
 pub mod own
 {
->>>>>>> 63943676
   use super::*;
   #[ doc( inline ) ]
   pub use orphan::*;
@@ -83,12 +75,8 @@
 /// Orphan namespace of the module.
 #[ cfg( feature = "enabled" ) ]
 #[ allow( unused_imports ) ]
-<<<<<<< HEAD
-pub mod orphan {
-=======
 pub mod orphan
 {
->>>>>>> 63943676
   use super::*;
   #[ doc( inline ) ]
   pub use exposed::*;
@@ -97,12 +85,8 @@
 /// Exposed namespace of the module.
 #[ cfg( feature = "enabled" ) ]
 #[ allow( unused_imports ) ]
-<<<<<<< HEAD
-pub mod exposed {
-=======
 pub mod exposed
 {
->>>>>>> 63943676
   use super::*;
   #[ doc( inline ) ]
   pub use prelude::*;
@@ -111,16 +95,9 @@
 #[ cfg( feature = "enabled" ) ]
 /// Prelude to use essentials: `use my_module::prelude::*`.
 #[ allow( unused_imports ) ]
-<<<<<<< HEAD
-pub mod prelude {
-  use super::*;
-  #[ doc( inline ) ]
-  pub use private::{is_slice};
-=======
 pub mod prelude
 {
   use super::*;
   #[ doc( inline ) ]
   pub use private :: { is_slice  };
->>>>>>> 63943676
 }