<<<<<<< HEAD
//! qqq : write proper descriptionuse `is_slice::`*;
=======
//! qqq: write proper descriptionuse `is_slice :: `*;
>>>>>>> 63943676

use is_slice ::is_slice;

fn main() 
{
  dbg!(is_slice!(Box ::new(true)));
  // < is_slice!(Box ::new(true)) = false
  dbg!(is_slice!(&[ 1, 2, 3]));
  // < is_slice!(& [[ 1, 2, 3]) = false
  dbg!(is_slice!(&[ 1, 2, 3][..]));
  // < is_slice!(& [[ 1, 2, 3] [..]) = true
}<|MERGE_RESOLUTION|>--- conflicted
+++ resolved
@@ -1,8 +1,4 @@
-<<<<<<< HEAD
-//! qqq : write proper descriptionuse `is_slice::`*;
-=======
 //! qqq: write proper descriptionuse `is_slice :: `*;
->>>>>>> 63943676
 
 use is_slice ::is_slice;
 
