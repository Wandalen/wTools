--- conflicted
+++ resolved
@@ -1,8 +1,4 @@
-<<<<<<< HEAD
-//! qqq : write proper descriptionuse `is_slice::`*;
-=======
 //! qqq: write proper descriptionuse `is_slice :: `*;
->>>>>>> 2840b88f
 
 use is_slice ::is_slice;
 
