--- conflicted
+++ resolved
@@ -26,10 +26,6 @@
 [features]
 default = [ "enabled" ]
 full = [ "enabled" ]
-<<<<<<< HEAD
-enabled = []
-=======
->>>>>>> 07b129e9
 no_std = []
 use_alloc = []
 enabled = []
