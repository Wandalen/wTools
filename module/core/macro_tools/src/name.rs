--- conflicted
+++ resolved
@@ -224,56 +224,32 @@
 
 #[ doc( inline ) ]
 #[ allow( unused_imports ) ]
-<<<<<<< HEAD
-pub use own::*;
+pub use own :: *;
 
 /// Own namespace of the module.
 #[ allow( unused_imports ) ]
-pub mod own {
-
-  use super::*;
-  #[ doc( inline ) ]
-  pub use orphan::*;
-=======
-pub use own :: *;
-
-/// Own namespace of the module.
-#[ allow( unused_imports ) ]
 pub mod own 
 {
 
   use super :: *;
   #[ doc( inline ) ]
   pub use orphan :: *;
->>>>>>> 63943676
 }
 
 /// Orphan namespace of the module.
 #[ allow( unused_imports ) ]
-<<<<<<< HEAD
-pub mod orphan {
-
-  use super::*;
-  #[ doc( inline ) ]
-  pub use exposed::*;
-=======
 pub mod orphan 
 {
 
   use super :: *;
   #[ doc( inline ) ]
   pub use exposed :: *;
->>>>>>> 63943676
 }
 
 /// Exposed namespace of the module.
 #[ allow( unused_imports ) ]
-<<<<<<< HEAD
-pub mod exposed {
-=======
 pub mod exposed 
 {
->>>>>>> 63943676
 
   use super :: *;
 
@@ -281,19 +257,6 @@
   // pub use super ::own as name;
 
   #[ doc( inline ) ]
-<<<<<<< HEAD
-  pub use prelude::*;
-}
-
-/// Prelude to use essentials: `use my_module::prelude::*`.
-#[ allow( unused_imports ) ]
-pub mod prelude {
-
-  use super::*;
-  #[ doc( inline ) ]
-  #[ allow( unused_imports ) ]
-  pub use private::Name;
-=======
   pub use prelude :: *;
 }
 
@@ -306,5 +269,4 @@
   #[ doc( inline ) ]
   #[ allow( unused_imports ) ]
   pub use private ::Name;
->>>>>>> 63943676
 }