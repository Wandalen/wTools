//!
//! Attributes analyzys and manipulation.
//!

/// Define a private namespace for all its items.
mod private 
{

  use crate :: *;

  /// Represents an equation parsed from a procedural macro input.
  ///
  /// This struct models an equation consisting of a left-hand side, an operator,
  /// and a right-hand side. The `Equation` is typically constructed during the
  /// parsing process of macro input, where the `left` and `op` fields are expected
  /// to be syntactically represented by `syn ::Path` and `syn ::BinOp` respectively,
  /// indicating the variable and operation involved. The `right` field is a
  /// `proc_macro2 ::TokenStream`, which can represent more complex expressions
  /// including, but not limited to, literals, function calls, or further operations.
  ///
  /// # Fields
  /// - `left` : The left-hand side of the equation, represented as a path.
  ///   This could be a variable or a more complex path in the code being
  ///   processed by the macro.
  ///
  /// - `op` : The binary operator used in the equation, such as addition,
  ///   subtraction, multiplication, etc.
  ///
  /// - `right` : The right-hand side of the equation. Given the potential
  ///   complexity of expressions on this side, it is represented as a
  ///   `proc_macro2 ::TokenStream` to accommodate any valid Rust expression.
  ///
  /// # Examples
  ///
  /// Parsing an equation from macro input :
  ///
  /// ```rust
  /// use macro_tools ::equation;
  /// let got: equation ::Equation = syn ::parse_quote!( default = 31 );
  /// macro_tools ::tree_print!( got );
  /// assert_eq!( macro_tools ::code_to_str!( got ), "default = 31".to_string() );
  /// ```
  #[ derive( Debug ) ]
<<<<<<< HEAD
  pub struct Equation {
    /// The LHS of the equation, represented by a syntactic path.
    pub left: syn::Path,
    // /// The binary operator (e.g., +, -, *, /) of the equation.
    // pub op : syn::BinOp,
    /// Equality token.
    pub op: syn::Token![ = ],
    /// The RHS of the equation, capable of holding complex expressions.
    pub right: proc_macro2::TokenStream,
  }

  impl syn::parse::Parse for Equation {
    fn parse(input: syn::parse::ParseStream<'_>) -> Result< Self > {
      let left: syn::Path = input.parse()?;
      let op: syn::Token![ = ] = input.parse()?;
      let right: proc_macro2::TokenStream = input.parse()?;
      Ok(Equation { left, op, right })
    }
  }

  impl quote::ToTokens for Equation {
    fn to_tokens(&self, tokens: &mut proc_macro2::TokenStream) {
      self.left.to_tokens(tokens);
      self.op.to_tokens(tokens);
      self.right.to_tokens(tokens);
    }
  }

  // impl core::fmt::Display for Equation
=======
  pub struct Equation
  {
  /// The LHS of the equation, represented by a syntactic path.
  pub left: syn ::Path,
  // /// The binary operator (e.g., +, -, *, /) of the equation.
  // pub op: syn ::BinOp,
  /// Equality token.
  pub op: syn ::Token![ = ],
  /// The RHS of the equation, capable of holding complex expressions.
  pub right: proc_macro2 ::TokenStream,
 }

  impl syn ::parse ::Parse for Equation 
  {
  fn parse(input: syn ::parse ::ParseStream< '_ >) -> Result< Self > 
  {
   let left: syn ::Path = input.parse()?;
   let op: syn ::Token![ = ] = input.parse()?;
   let right: proc_macro2 ::TokenStream = input.parse()?;
   Ok(Equation { left, op, right })
 }
 }

  impl quote ::ToTokens for Equation 
  {
  fn to_tokens(&self, tokens: &mut proc_macro2 ::TokenStream) 
  {
   self.left.to_tokens(tokens);
   self.op.to_tokens(tokens);
   self.right.to_tokens(tokens);
 }
 }

  // impl core ::fmt ::Display for Equation
>>>>>>> 2840b88f
  // {
  //   fn fmt( &self, f: &mut core ::fmt ::Formatter< '_ > ) -> core ::fmt ::Result
  //   {
  //     write!( f, "{}", self.left.to_string() );
  //     write!( f, "{}", self.op.to_string() );
  //     write!( f, "{}", self.right.to_string() )
  // }
  // }

  ///
  /// For attribute like `#[ former( default = 31 ) ]` return key `default` and value `31`,
  /// as well as `syn ::Meta` as the last element of result tuple.
  ///
  /// ### Basic use-case.
  ///
  /// ```rust
  /// use macro_tools ::equation;
  /// let attr: syn ::Attribute = syn ::parse_quote!( #[ former( default = 31 ) ] );
  /// // tree_print!( attr );
  /// let got = equation ::from_meta( &attr ).unwrap();
  /// assert_eq!( macro_tools ::code_to_str!( got ), "default = 31".to_string() );
  /// ```
  /// # Errors
  /// qqq: doc
<<<<<<< HEAD
  pub fn from_meta(attr: &syn::Attribute) -> Result< Equation > {
    let meta = &attr.meta;
    match meta {
      syn::Meta::List(ref meta_list) => {
        let eq: Equation = syn::parse2(meta_list.tokens.clone())?;
        Ok(eq)
      }
      _ => Err(syn::Error::new(
        attr.span(),
        "Unknown format of attribute, expected syn::Meta::List( meta_list )",
      )),
    }
  }
=======
  pub fn from_meta(attr: &syn ::Attribute) -> Result< Equation >
  {
  let meta = &attr.meta;
  match meta 
  {
   syn ::Meta ::List(ref meta_list) =>
  {
  let eq: Equation = syn ::parse2(meta_list.tokens.clone())?;
  Ok(eq)
 }
   _ => Err(syn ::Error ::new(
  attr.span(),
  "Unknown format of attribute, expected syn ::Meta ::List( meta_list )",
 )),
 }
 }
>>>>>>> 2840b88f
}

#[ doc( inline ) ]
#[ allow( unused_imports ) ]
<<<<<<< HEAD
pub use own::*;

/// Own namespace of the module.
#[ allow( unused_imports ) ]
pub mod own {

  use super::*;
  #[ doc( inline ) ]
  pub use orphan::*;
  #[ doc( inline ) ]
  pub use private::{from_meta};
=======
pub use own :: *;

/// Own namespace of the module.
#[ allow( unused_imports ) ]
pub mod own 
{

  use super :: *;
  #[ doc( inline ) ]
  pub use orphan :: *;
  #[ doc( inline ) ]
  pub use private :: { from_meta };
>>>>>>> 2840b88f
}

/// Orphan namespace of the module.
#[ allow( unused_imports ) ]
<<<<<<< HEAD
pub mod orphan {

  use super::*;
  #[ doc( inline ) ]
  pub use exposed::*;
=======
pub mod orphan 
{

  use super :: *;
  #[ doc( inline ) ]
  pub use exposed :: *;
>>>>>>> 2840b88f
}

/// Exposed namespace of the module.
#[ allow( unused_imports ) ]
<<<<<<< HEAD
pub mod exposed {
=======
pub mod exposed 
{
>>>>>>> 2840b88f

  use super :: *;
  pub use super ::super ::equation;

  #[ doc( inline ) ]
<<<<<<< HEAD
  pub use prelude::*;
  #[ doc( inline ) ]
  pub use private::{Equation};
}

/// Prelude to use essentials: `use my_module::prelude::*`.
#[ allow( unused_imports ) ]
pub mod prelude {
  use super::*;
=======
  pub use prelude :: *;
  #[ doc( inline ) ]
  pub use private :: { Equation };
}

/// Prelude to use essentials: `use my_module ::prelude :: *`.
#[ allow( unused_imports ) ]
pub mod prelude 
{
  use super :: *;
>>>>>>> 2840b88f
}<|MERGE_RESOLUTION|>--- conflicted
+++ resolved
@@ -41,37 +41,6 @@
   /// assert_eq!( macro_tools ::code_to_str!( got ), "default = 31".to_string() );
   /// ```
   #[ derive( Debug ) ]
-<<<<<<< HEAD
-  pub struct Equation {
-    /// The LHS of the equation, represented by a syntactic path.
-    pub left: syn::Path,
-    // /// The binary operator (e.g., +, -, *, /) of the equation.
-    // pub op : syn::BinOp,
-    /// Equality token.
-    pub op: syn::Token![ = ],
-    /// The RHS of the equation, capable of holding complex expressions.
-    pub right: proc_macro2::TokenStream,
-  }
-
-  impl syn::parse::Parse for Equation {
-    fn parse(input: syn::parse::ParseStream<'_>) -> Result< Self > {
-      let left: syn::Path = input.parse()?;
-      let op: syn::Token![ = ] = input.parse()?;
-      let right: proc_macro2::TokenStream = input.parse()?;
-      Ok(Equation { left, op, right })
-    }
-  }
-
-  impl quote::ToTokens for Equation {
-    fn to_tokens(&self, tokens: &mut proc_macro2::TokenStream) {
-      self.left.to_tokens(tokens);
-      self.op.to_tokens(tokens);
-      self.right.to_tokens(tokens);
-    }
-  }
-
-  // impl core::fmt::Display for Equation
-=======
   pub struct Equation
   {
   /// The LHS of the equation, represented by a syntactic path.
@@ -106,7 +75,6 @@
  }
 
   // impl core ::fmt ::Display for Equation
->>>>>>> 2840b88f
   // {
   //   fn fmt( &self, f: &mut core ::fmt ::Formatter< '_ > ) -> core ::fmt ::Result
   //   {
@@ -131,21 +99,6 @@
   /// ```
   /// # Errors
   /// qqq: doc
-<<<<<<< HEAD
-  pub fn from_meta(attr: &syn::Attribute) -> Result< Equation > {
-    let meta = &attr.meta;
-    match meta {
-      syn::Meta::List(ref meta_list) => {
-        let eq: Equation = syn::parse2(meta_list.tokens.clone())?;
-        Ok(eq)
-      }
-      _ => Err(syn::Error::new(
-        attr.span(),
-        "Unknown format of attribute, expected syn::Meta::List( meta_list )",
-      )),
-    }
-  }
-=======
   pub fn from_meta(attr: &syn ::Attribute) -> Result< Equation >
   {
   let meta = &attr.meta;
@@ -162,24 +115,10 @@
  )),
  }
  }
->>>>>>> 2840b88f
 }
 
 #[ doc( inline ) ]
 #[ allow( unused_imports ) ]
-<<<<<<< HEAD
-pub use own::*;
-
-/// Own namespace of the module.
-#[ allow( unused_imports ) ]
-pub mod own {
-
-  use super::*;
-  #[ doc( inline ) ]
-  pub use orphan::*;
-  #[ doc( inline ) ]
-  pub use private::{from_meta};
-=======
 pub use own :: *;
 
 /// Own namespace of the module.
@@ -192,51 +131,27 @@
   pub use orphan :: *;
   #[ doc( inline ) ]
   pub use private :: { from_meta };
->>>>>>> 2840b88f
 }
 
 /// Orphan namespace of the module.
 #[ allow( unused_imports ) ]
-<<<<<<< HEAD
-pub mod orphan {
-
-  use super::*;
-  #[ doc( inline ) ]
-  pub use exposed::*;
-=======
 pub mod orphan 
 {
 
   use super :: *;
   #[ doc( inline ) ]
   pub use exposed :: *;
->>>>>>> 2840b88f
 }
 
 /// Exposed namespace of the module.
 #[ allow( unused_imports ) ]
-<<<<<<< HEAD
-pub mod exposed {
-=======
 pub mod exposed 
 {
->>>>>>> 2840b88f
 
   use super :: *;
   pub use super ::super ::equation;
 
   #[ doc( inline ) ]
-<<<<<<< HEAD
-  pub use prelude::*;
-  #[ doc( inline ) ]
-  pub use private::{Equation};
-}
-
-/// Prelude to use essentials: `use my_module::prelude::*`.
-#[ allow( unused_imports ) ]
-pub mod prelude {
-  use super::*;
-=======
   pub use prelude :: *;
   #[ doc( inline ) ]
   pub use private :: { Equation };
@@ -247,5 +162,4 @@
 pub mod prelude 
 {
   use super :: *;
->>>>>>> 2840b88f
 }