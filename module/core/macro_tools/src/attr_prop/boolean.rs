--- conflicted
+++ resolved
@@ -51,11 +51,7 @@
 ///
 /// impl syn ::parse ::Parse for MyAttributes
 /// {
-<<<<<<< HEAD
-///   fn parse( input : syn::parse::ParseStream< '_ > ) -> syn::Result<  Self  >
-=======
 ///   fn parse( input: syn ::parse ::ParseStream< '_ > ) -> syn ::Result< Self >
->>>>>>> 63943676
 ///   {
 ///     let mut debug = AttributePropertyBoolean :: < DebugMarker > ::default();
 ///     let mut enabled = AttributePropertyBoolean :: < EnabledMarker > ::default();
@@ -114,17 +110,6 @@
 /// The `parse_quote!` macro is used to create a `syn ::Attribute` instance with the attribute syntax,
 /// which is then parsed into the `MyAttributes` struct. The resulting `MyAttributes` instance is printed to the console.
 #[ derive( Debug, Default, Clone, Copy ) ]
-<<<<<<< HEAD
-pub struct AttributePropertyBoolean<Marker = AttributePropertyBooleanMarker>(bool, ::core::marker::PhantomData<Marker>);
-
-impl<Marker> AttributePropertyBoolean<Marker> {
-  /// Just unwraps and returns the internal data.
-  #[ must_use ]
-  #[ inline( always ) ]
-  pub fn internal(self) -> bool {
-    self.0
-  }
-=======
 pub struct AttributePropertyBoolean< Marker = AttributePropertyBooleanMarker >(bool, ::core ::marker ::PhantomData< Marker >);
 
 impl< Marker > AttributePropertyBoolean< Marker > 
@@ -136,21 +121,14 @@
   {
   self.0
  }
->>>>>>> 63943676
 
   /// Returns a reference to the internal boolean value.
   #[ inline( always ) ]
   #[ must_use ]
-<<<<<<< HEAD
-  pub fn ref_internal(&self) -> &bool {
-    &self.0
-  }
-=======
   pub fn ref_internal( &self ) -> &bool
   {
   &self.0
  }
->>>>>>> 63943676
 }
 
 impl< Marker, IntoT > Assign< AttributePropertyBoolean<Marker >, IntoT> for AttributePropertyBoolean< Marker >
@@ -158,16 +136,10 @@
   IntoT: Into< AttributePropertyBoolean<Marker >>,
 {
   #[ inline( always ) ]
-<<<<<<< HEAD
-  fn assign(&mut self, component: IntoT) {
-    *self = component.into();
-  }
-=======
   fn assign(&mut self, component: IntoT) 
   {
   *self = component.into();
  }
->>>>>>> 63943676
 }
 
 impl< Marker > AttributePropertyComponent for AttributePropertyBoolean< Marker >
@@ -177,29 +149,6 @@
   const KEYWORD: &'static str = Marker ::KEYWORD;
 }
 
-<<<<<<< HEAD
-impl<Marker> syn::parse::Parse for AttributePropertyBoolean<Marker> {
-  fn parse(input: syn::parse::ParseStream<'_>) -> syn::Result< Self > {
-    input.parse::<syn::Token![ = ]>()?;
-    let value: syn::LitBool = input.parse()?;
-    Ok(value.value.into())
-  }
-}
-
-impl<Marker> From<bool> for AttributePropertyBoolean<Marker> {
-  #[ inline( always ) ]
-  #[ allow( clippy::default_constructed_unit_structs ) ]
-  fn from(src: bool) -> Self {
-    Self(src, PhantomData::default())
-  }
-}
-
-impl<Marker> From<AttributePropertyBoolean<Marker>> for bool {
-  #[ inline( always ) ]
-  fn from(src: AttributePropertyBoolean<Marker>) -> Self {
-    src.0
-  }
-=======
 impl< Marker > syn ::parse ::Parse for AttributePropertyBoolean< Marker > 
 {
   fn parse(input: syn ::parse ::ParseStream< '_ >) -> syn ::Result< Self > 
@@ -227,7 +176,6 @@
   {
   src.0
  }
->>>>>>> 63943676
 }
 
 impl< Marker > core ::ops ::Deref for AttributePropertyBoolean< Marker > 
@@ -235,18 +183,6 @@
   type Target = bool;
 
   #[ inline( always ) ]
-<<<<<<< HEAD
-  fn deref(&self) -> &bool {
-    &self.0
-  }
-}
-
-impl<Marker> AsRef<bool> for AttributePropertyBoolean<Marker> {
-  #[ inline( always ) ]
-  fn as_ref(&self) -> &bool {
-    &self.0
-  }
-=======
   fn deref( &self ) -> &bool 
   {
   &self.0
@@ -260,5 +196,4 @@
   {
   &self.0
  }
->>>>>>> 63943676
 }