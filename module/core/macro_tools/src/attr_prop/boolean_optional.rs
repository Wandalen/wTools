--- conflicted
+++ resolved
@@ -15,15 +15,9 @@
 /// A generic optional boolean attribute property: `Option<  bool  >`.
 /// Defaults to `false`.
 #[ derive( Debug, Default, Clone, Copy ) ]
-<<<<<<< HEAD
-pub struct AttributePropertyOptionalBoolean<Marker = AttributePropertyOptionalBooleanMarker>(
-  Option< bool >,
-  ::core::marker::PhantomData<Marker>,
-=======
 pub struct AttributePropertyOptionalBoolean< Marker = AttributePropertyOptionalBooleanMarker >(
   Option< bool >,
   ::core ::marker ::PhantomData< Marker >,
->>>>>>> 63943676
 );
 
 impl< Marker > AttributePropertyOptionalBoolean< Marker > 
@@ -31,30 +25,18 @@
   /// Just unwraps and returns the internal data.
   #[ must_use ]
   #[ inline( always ) ]
-<<<<<<< HEAD
-  pub fn internal(self) -> Option< bool > {
-    self.0
-  }
-=======
   pub fn internal(self) -> Option< bool >
   {
   self.0
  }
->>>>>>> 63943676
 
   /// Returns a reference to the internal optional boolean value.
   #[ must_use ]
   #[ inline( always ) ]
-<<<<<<< HEAD
-  pub fn ref_internal(&self) -> Option< &bool > {
-    self.0.as_ref()
-  }
-=======
   pub fn ref_internal( &self ) -> Option< &bool >
   {
   self.0.as_ref()
  }
->>>>>>> 63943676
 }
 
 impl< Marker, IntoT > Assign< AttributePropertyOptionalBoolean<Marker >, IntoT> for AttributePropertyOptionalBoolean< Marker >
@@ -64,18 +46,6 @@
   /// Inserts value of another instance into the option if it is None, then returns a mutable reference to the contained value.
   /// If another instance does is None then do nothing.
   #[ inline( always ) ]
-<<<<<<< HEAD
-  #[ allow( clippy::single_match ) ]
-  fn assign(&mut self, component: IntoT) {
-    let component = component.into();
-    match component.0 {
-      Some(val) => {
-        self.0 = Some(val);
-      }
-      None => {}
-    }
-  }
-=======
   #[ allow( clippy ::single_match ) ]
   fn assign(&mut self, component: IntoT) 
   {
@@ -89,7 +59,6 @@
    None => {}
  }
  }
->>>>>>> 63943676
 }
 
 impl< Marker > AttributePropertyComponent for AttributePropertyOptionalBoolean< Marker >
@@ -99,52 +68,6 @@
   const KEYWORD: &'static str = Marker ::KEYWORD;
 }
 
-<<<<<<< HEAD
-impl<Marker> syn::parse::Parse for AttributePropertyOptionalBoolean<Marker> {
-  fn parse(input: syn::parse::ParseStream<'_>) -> syn::Result< Self > {
-    input.parse::<syn::Token![ = ]>()?;
-    let value: syn::LitBool = input.parse()?;
-    Ok(value.value.into())
-  }
-}
-
-impl<Marker> From<bool> for AttributePropertyOptionalBoolean<Marker> {
-  #[ inline( always ) ]
-  #[ allow( clippy::default_constructed_unit_structs ) ]
-  fn from(src: bool) -> Self {
-    Self(Some(src), PhantomData::default())
-  }
-}
-
-impl<Marker> From<Option< bool >> for AttributePropertyOptionalBoolean<Marker> {
-  #[ inline( always ) ]
-  #[ allow( clippy::default_constructed_unit_structs ) ]
-  fn from(src: Option< bool >) -> Self {
-    Self(src, PhantomData::default())
-  }
-}
-
-impl<Marker> From<AttributePropertyOptionalBoolean<Marker>> for Option< bool > {
-  #[ inline( always ) ]
-  fn from(src: AttributePropertyOptionalBoolean<Marker>) -> Self {
-    src.0
-  }
-}
-
-impl<Marker> core::ops::Deref for AttributePropertyOptionalBoolean<Marker> {
-  type Target = Option< bool >;
-  #[ inline( always ) ]
-  fn deref(&self) -> &Option< bool > {
-    &self.0
-  }
-}
-
-impl<Marker> AsRef<Option< bool >> for AttributePropertyOptionalBoolean<Marker> {
-  #[ inline( always ) ]
-  fn as_ref(&self) -> &Option< bool > {
-    &self.0
-  }
-=======
 impl< Marker > syn ::parse ::Parse for AttributePropertyOptionalBoolean< Marker > 
 {
   fn parse(input: syn ::parse ::ParseStream< '_ >) -> syn ::Result< Self > 
@@ -201,5 +124,4 @@
   {
   &self.0
  }
->>>>>>> 63943676
 }