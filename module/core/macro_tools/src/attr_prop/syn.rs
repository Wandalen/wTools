//!
//! Property of an attribute which simply wraps one of the standard `syn` types.
//!

use core ::marker ::PhantomData;

use crate :: *;
// use component_model_types ::Assign;

/// Default marker for `AttributePropertySyn`.
/// Used if no marker is defined as parameter.
#[ derive( Debug, Default, Clone, Copy ) ]
pub struct AttributePropertySynMarker;

///
/// Property of an attribute which simply wraps one of the standard `syn` types.
///
#[ derive( Debug, Clone ) ]
<<<<<<< HEAD
pub struct AttributePropertySyn<T, Marker = AttributePropertySynMarker>(T, ::core::marker::PhantomData<Marker>)
=======
pub struct AttributePropertySyn< T, Marker = AttributePropertySynMarker >(T, ::core ::marker ::PhantomData< Marker >)
>>>>>>> 2840b88f
where
  T: syn ::parse ::Parse + quote ::ToTokens;

impl< T, Marker > AttributePropertySyn< T, Marker >
where
  T: syn ::parse ::Parse + quote ::ToTokens,
{
  /// Just unwraps and returns the internal data.
  // #[ allow( dead_code ) ]
  #[ inline( always ) ]
<<<<<<< HEAD
  pub fn internal(self) -> T {
    self.0
  }
=======
  pub fn internal(self) -> T
  {
  self.0
 }
>>>>>>> 2840b88f

  /// Returns a reference to the internal data.
  // #[ allow( dead_code ) ]
  #[ inline( always ) ]
<<<<<<< HEAD
  pub fn ref_internal(&self) -> &T {
    &self.0
  }
=======
  pub fn ref_internal( &self ) -> &T
  {
  &self.0
 }
>>>>>>> 2840b88f
}

impl< T, Marker, IntoT > Assign< AttributePropertySyn<T, Marker >, IntoT> for AttributePropertySyn< T, Marker >
where
  T: syn ::parse ::Parse + quote ::ToTokens,
  IntoT: Into< AttributePropertySyn<T, Marker >>,
{
  #[ inline( always ) ]
<<<<<<< HEAD
  fn assign(&mut self, component: IntoT) {
    *self = component.into();
  }
=======
  fn assign(&mut self, component: IntoT) 
  {
  *self = component.into();
 }
>>>>>>> 2840b88f
}

impl< T, Marker > AttributePropertyComponent for AttributePropertySyn< T, Marker >
where
  T: syn ::parse ::Parse + quote ::ToTokens,
  Marker: AttributePropertyComponent,
{
  const KEYWORD: &'static str = Marker ::KEYWORD;
}

impl< T, Marker > syn ::parse ::Parse for AttributePropertySyn< T, Marker >
where
  T: syn ::parse ::Parse + quote ::ToTokens,
{
<<<<<<< HEAD
  fn parse(input: syn::parse::ParseStream<'_>) -> syn::Result< Self > {
    input.parse::<syn::Token![ = ]>()?;
    let value: T = input.parse()?;
    Ok(value.into())
  }
=======
  fn parse(input: syn ::parse ::ParseStream< '_ >) -> syn ::Result< Self > 
  {
  input.parse :: < syn ::Token![ = ] >()?;
  let value: T = input.parse()?;
  Ok(value.into())
 }
>>>>>>> 2840b88f
}

impl< T, Marker > quote ::ToTokens for AttributePropertySyn< T, Marker >
where
  T: syn ::parse ::Parse + quote ::ToTokens,
{
  fn to_tokens(&self, tokens: &mut proc_macro2 ::TokenStream) 
  {
  self.0.to_tokens(tokens);
 }
}

impl< T, Marker > core ::ops ::Deref for AttributePropertySyn< T, Marker >
where
  T: syn ::parse ::Parse + quote ::ToTokens,
{
  type Target = T;
  #[ inline( always ) ]
<<<<<<< HEAD
  fn deref(&self) -> &T {
    &self.0
  }
=======
  fn deref( &self ) -> &T 
  {
  &self.0
 }
>>>>>>> 2840b88f
}

impl< T, Marker > AsRef< T > for AttributePropertySyn< T, Marker >
where
  T: syn ::parse ::Parse + quote ::ToTokens,
{
  #[ inline( always ) ]
<<<<<<< HEAD
  fn as_ref(&self) -> &T {
    &self.0
  }
=======
  fn as_ref( &self ) -> &T 
  {
  &self.0
 }
>>>>>>> 2840b88f
}

impl< T, Marker > From< T > for AttributePropertySyn< T, Marker >
where
  T: syn ::parse ::Parse + quote ::ToTokens,
{
  #[ inline( always ) ]
<<<<<<< HEAD
  #[ allow( clippy::default_constructed_unit_structs ) ]
  fn from(src: T) -> Self {
    Self(src, PhantomData::default())
  }
=======
  #[ allow( clippy ::default_constructed_unit_structs ) ]
  fn from(src: T) -> Self 
  {
  Self(src, PhantomData ::default())
 }
>>>>>>> 2840b88f
}<|MERGE_RESOLUTION|>--- conflicted
+++ resolved
@@ -16,11 +16,7 @@
 /// Property of an attribute which simply wraps one of the standard `syn` types.
 ///
 #[ derive( Debug, Clone ) ]
-<<<<<<< HEAD
-pub struct AttributePropertySyn<T, Marker = AttributePropertySynMarker>(T, ::core::marker::PhantomData<Marker>)
-=======
 pub struct AttributePropertySyn< T, Marker = AttributePropertySynMarker >(T, ::core ::marker ::PhantomData< Marker >)
->>>>>>> 2840b88f
 where
   T: syn ::parse ::Parse + quote ::ToTokens;
 
@@ -31,30 +27,18 @@
   /// Just unwraps and returns the internal data.
   // #[ allow( dead_code ) ]
   #[ inline( always ) ]
-<<<<<<< HEAD
-  pub fn internal(self) -> T {
-    self.0
-  }
-=======
   pub fn internal(self) -> T
   {
   self.0
  }
->>>>>>> 2840b88f
 
   /// Returns a reference to the internal data.
   // #[ allow( dead_code ) ]
   #[ inline( always ) ]
-<<<<<<< HEAD
-  pub fn ref_internal(&self) -> &T {
-    &self.0
-  }
-=======
   pub fn ref_internal( &self ) -> &T
   {
   &self.0
  }
->>>>>>> 2840b88f
 }
 
 impl< T, Marker, IntoT > Assign< AttributePropertySyn<T, Marker >, IntoT> for AttributePropertySyn< T, Marker >
@@ -63,16 +47,10 @@
   IntoT: Into< AttributePropertySyn<T, Marker >>,
 {
   #[ inline( always ) ]
-<<<<<<< HEAD
-  fn assign(&mut self, component: IntoT) {
-    *self = component.into();
-  }
-=======
   fn assign(&mut self, component: IntoT) 
   {
   *self = component.into();
  }
->>>>>>> 2840b88f
 }
 
 impl< T, Marker > AttributePropertyComponent for AttributePropertySyn< T, Marker >
@@ -87,20 +65,12 @@
 where
   T: syn ::parse ::Parse + quote ::ToTokens,
 {
-<<<<<<< HEAD
-  fn parse(input: syn::parse::ParseStream<'_>) -> syn::Result< Self > {
-    input.parse::<syn::Token![ = ]>()?;
-    let value: T = input.parse()?;
-    Ok(value.into())
-  }
-=======
   fn parse(input: syn ::parse ::ParseStream< '_ >) -> syn ::Result< Self > 
   {
   input.parse :: < syn ::Token![ = ] >()?;
   let value: T = input.parse()?;
   Ok(value.into())
  }
->>>>>>> 2840b88f
 }
 
 impl< T, Marker > quote ::ToTokens for AttributePropertySyn< T, Marker >
@@ -119,16 +89,10 @@
 {
   type Target = T;
   #[ inline( always ) ]
-<<<<<<< HEAD
-  fn deref(&self) -> &T {
-    &self.0
-  }
-=======
   fn deref( &self ) -> &T 
   {
   &self.0
  }
->>>>>>> 2840b88f
 }
 
 impl< T, Marker > AsRef< T > for AttributePropertySyn< T, Marker >
@@ -136,16 +100,10 @@
   T: syn ::parse ::Parse + quote ::ToTokens,
 {
   #[ inline( always ) ]
-<<<<<<< HEAD
-  fn as_ref(&self) -> &T {
-    &self.0
-  }
-=======
   fn as_ref( &self ) -> &T 
   {
   &self.0
  }
->>>>>>> 2840b88f
 }
 
 impl< T, Marker > From< T > for AttributePropertySyn< T, Marker >
@@ -153,16 +111,9 @@
   T: syn ::parse ::Parse + quote ::ToTokens,
 {
   #[ inline( always ) ]
-<<<<<<< HEAD
-  #[ allow( clippy::default_constructed_unit_structs ) ]
-  fn from(src: T) -> Self {
-    Self(src, PhantomData::default())
-  }
-=======
   #[ allow( clippy ::default_constructed_unit_structs ) ]
   fn from(src: T) -> Self 
   {
   Self(src, PhantomData ::default())
  }
->>>>>>> 2840b88f
 }