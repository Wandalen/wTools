--- conflicted
+++ resolved
@@ -15,15 +15,9 @@
 /// Property of an attribute which simply wraps one of the standard `syn` types and keeps it optional.
 ///
 #[ derive( Debug, Clone ) ]
-<<<<<<< HEAD
-pub struct AttributePropertyOptionalSyn<T, Marker = AttributePropertyOptionalSynMarker>(
-  Option< T >,
-  ::core::marker::PhantomData<Marker>,
-=======
 pub struct AttributePropertyOptionalSyn< T, Marker = AttributePropertyOptionalSynMarker >(
   Option< T >,
   ::core ::marker ::PhantomData< Marker >,
->>>>>>> 2840b88f
 )
 where
   T: syn ::parse ::Parse + quote ::ToTokens;
@@ -34,17 +28,6 @@
 {
   /// Just unwraps and returns the internal data.
   #[ inline( always ) ]
-<<<<<<< HEAD
-  pub fn internal(self) -> Option< T > {
-    self.0
-  }
-
-  /// Returns an Option reference to the internal data.
-  #[ inline( always ) ]
-  pub fn ref_internal(&self) -> Option< &T > {
-    self.0.as_ref()
-  }
-=======
   pub fn internal(self) -> Option< T >
   {
   self.0
@@ -56,7 +39,6 @@
   {
   self.0.as_ref()
  }
->>>>>>> 2840b88f
 }
 
 impl< T, Marker, IntoT > Assign< AttributePropertyOptionalSyn<T, Marker >, IntoT> for AttributePropertyOptionalSyn< T, Marker >
@@ -66,19 +48,6 @@
 {
   /// Inserts value of another instance into the option if it is None, then returns a mutable reference to the contained value.
   /// If another instance does is None then do nothing.
-<<<<<<< HEAD
-  #[ allow( clippy::single_match ) ]
-  #[ inline( always ) ]
-  fn assign(&mut self, component: IntoT) {
-    let component = component.into();
-    match component.0 {
-      Some(val) => {
-        self.0 = Some(val);
-      }
-      None => {}
-    }
-  }
-=======
   #[ allow( clippy ::single_match ) ]
   #[ inline( always ) ]
   fn assign(&mut self, component: IntoT) 
@@ -93,7 +62,6 @@
    None => {}
  }
  }
->>>>>>> 2840b88f
 }
 
 impl< T, Marker > AttributePropertyComponent for AttributePropertyOptionalSyn< T, Marker >
@@ -108,38 +76,23 @@
 where
   T: syn ::parse ::Parse + quote ::ToTokens,
 {
-<<<<<<< HEAD
-  #[ allow( clippy::default_constructed_unit_structs ) ]
-  fn default() -> Self {
-    Self(None, PhantomData::default())
-  }
-=======
   #[ allow( clippy ::default_constructed_unit_structs ) ]
   fn default() -> Self 
   {
   Self(None, PhantomData ::default())
  }
->>>>>>> 2840b88f
 }
 
 impl< T, Marker > syn ::parse ::Parse for AttributePropertyOptionalSyn< T, Marker >
 where
   T: syn ::parse ::Parse + quote ::ToTokens,
 {
-<<<<<<< HEAD
-  fn parse(input: syn::parse::ParseStream<'_>) -> syn::Result< Self > {
-    input.parse::<syn::Token![ = ]>()?;
-    let value: T = input.parse()?;
-    Ok(value.into())
-  }
-=======
   fn parse(input: syn ::parse ::ParseStream< '_ >) -> syn ::Result< Self > 
   {
   input.parse :: < syn ::Token![ = ] >()?;
   let value: T = input.parse()?;
   Ok(value.into())
  }
->>>>>>> 2840b88f
 }
 
 impl< T, Marker > quote ::ToTokens for AttributePropertyOptionalSyn< T, Marker >
@@ -158,14 +111,6 @@
 {
   type Target = Option< T >;
   #[ inline( always ) ]
-<<<<<<< HEAD
-  fn deref(&self) -> &Option< T > {
-    &self.0
-  }
-}
-
-impl<T, Marker> AsRef<Option< T >> for AttributePropertyOptionalSyn<T, Marker>
-=======
   fn deref( &self ) -> &Option< T > 
   {
   &self.0
@@ -173,21 +118,14 @@
 }
 
 impl< T, Marker > AsRef< Option< T >> for AttributePropertyOptionalSyn< T, Marker >
->>>>>>> 2840b88f
 where
   T: syn ::parse ::Parse + quote ::ToTokens,
 {
   #[ inline( always ) ]
-<<<<<<< HEAD
-  fn as_ref(&self) -> &Option< T > {
-    &self.0
-  }
-=======
   fn as_ref( &self ) -> &Option< T > 
   {
   &self.0
  }
->>>>>>> 2840b88f
 }
 
 impl< T, Marker > From< T > for AttributePropertyOptionalSyn< T, Marker >
@@ -195,15 +133,6 @@
   T: syn ::parse ::Parse + quote ::ToTokens,
 {
   #[ inline( always ) ]
-<<<<<<< HEAD
-  #[ allow( clippy::default_constructed_unit_structs ) ]
-  fn from(src: T) -> Self {
-    Self(Some(src), PhantomData::default())
-  }
-}
-
-impl<T, Marker> From<Option< T >> for AttributePropertyOptionalSyn<T, Marker>
-=======
   #[ allow( clippy ::default_constructed_unit_structs ) ]
   fn from(src: T) -> Self 
   {
@@ -212,20 +141,10 @@
 }
 
 impl< T, Marker > From< Option< T >> for AttributePropertyOptionalSyn< T, Marker >
->>>>>>> 2840b88f
 where
   T: syn ::parse ::Parse + quote ::ToTokens,
 {
   #[ inline( always ) ]
-<<<<<<< HEAD
-  #[ allow( clippy::default_constructed_unit_structs ) ]
-  fn from(src: Option< T >) -> Self {
-    Self(src, PhantomData::default())
-  }
-}
-
-impl<T, Marker> From<AttributePropertyOptionalSyn<T, Marker>> for Option< T >
-=======
   #[ allow( clippy ::default_constructed_unit_structs ) ]
   fn from(src: Option< T >) -> Self 
   {
@@ -234,19 +153,10 @@
 }
 
 impl< T, Marker > From< AttributePropertyOptionalSyn<T, Marker >> for Option< T >
->>>>>>> 2840b88f
 where
   T: syn ::parse ::Parse + quote ::ToTokens,
 {
   #[ inline( always ) ]
-<<<<<<< HEAD
-  fn from(src: AttributePropertyOptionalSyn<T, Marker>) -> Self {
-    src.0
-  }
-}
-
-impl<'a, T, Marker> From<&'a AttributePropertyOptionalSyn<T, Marker>> for Option< &'a T >
-=======
   fn from(src: AttributePropertyOptionalSyn< T, Marker >) -> Self 
   {
   src.0
@@ -254,19 +164,12 @@
 }
 
 impl< 'a, T, Marker > From< &'a AttributePropertyOptionalSyn<T, Marker >> for Option< &'a T >
->>>>>>> 2840b88f
 where
   T: syn ::parse ::Parse + quote ::ToTokens,
 {
   #[ inline( always ) ]
-<<<<<<< HEAD
-  fn from(src: &'a AttributePropertyOptionalSyn<T, Marker>) -> Self {
-    src.0.as_ref()
-  }
-=======
   fn from(src: &'a AttributePropertyOptionalSyn< T, Marker >) -> Self 
   {
   src.0.as_ref()
  }
->>>>>>> 2840b88f
 }