//! A generic `Option<  bool  >` attribute property which consists of only keyword.
//! Defaults to `None`.
//!
//! This property can have three states: `None`, `Some( true )`, or `Some( false )`.
//! It parses `on` and `off` keywords to represent `Some( true )` and `Some( false )` respectively.
//!
//! # Example
//!
//! ```ignore
//! #[ attribute( on) ]
//! #[ attribute( off ) ]
//! ```
//!
//! This is useful for attributes that need to enable or disable features or flags.
use core ::marker ::PhantomData;

use crate :: *;
// use component_model_types ::Assign;

/// Default marker for `AttributePropertyOptionalSingletone`.
/// Used if no marker is defined as parameter.
#[ derive( Debug, Default, Clone, Copy ) ]
pub struct AttributePropertyOptionalSingletoneMarker;

/// A generic attribute property for switching on/off.
/// Has 3 states: `None`, `Some( true )`, `Some( false )`.
/// Defaults to `None`.
///
/// Unlike [`AttributePropertyOptionalBoolean`], it "understands" `on`, `off` keywords during parsing.
/// For example: `#[ attribute( on ) ]` and `#[ attribute( off ) ]`.
/// As a consequence, the property has two keywords.
#[ derive( Debug, Default, Clone, Copy ) ]
<<<<<<< HEAD
pub struct AttributePropertyOptionalSingletone<Marker = AttributePropertyOptionalSingletoneMarker>(
  Option< bool >,
  ::core::marker::PhantomData<Marker>,
=======
pub struct AttributePropertyOptionalSingletone< Marker = AttributePropertyOptionalSingletoneMarker >(
  Option< bool >,
  ::core ::marker ::PhantomData< Marker >,
>>>>>>> 2840b88f
);

impl< Marker > AttributePropertyOptionalSingletone< Marker > 
{
  /// Return bool value: on/off, use argument as default if it's `None`.
  /// # Panics
  /// qqq: doc
  #[ inline ]
  #[ must_use ]
<<<<<<< HEAD
  pub fn value(self, default: bool) -> bool {
    if self.0.is_none() {
      return default;
    }
    self.0.unwrap()
  }
=======
  pub fn value(self, default: bool) -> bool
  {
  if self.0.is_none() 
  {
   return default;
 }
  self.0.unwrap()
 }
>>>>>>> 2840b88f

  /// Unwraps and returns the internal optional boolean value.
  #[ inline( always ) ]
  #[ must_use ]
<<<<<<< HEAD
  pub fn internal(self) -> Option< bool > {
    self.0
  }
=======
  pub fn internal(self) -> Option< bool >
  {
  self.0
 }
>>>>>>> 2840b88f

  /// Returns a reference to the internal optional boolean value.
  #[ must_use ]
  #[ inline( always ) ]
<<<<<<< HEAD
  pub fn ref_internal(&self) -> Option< &bool > {
    self.0.as_ref()
  }
=======
  pub fn ref_internal( &self ) -> Option< &bool >
  {
  self.0.as_ref()
 }
>>>>>>> 2840b88f
}

impl< Marker, IntoT > Assign< AttributePropertyOptionalSingletone<Marker >, IntoT> for AttributePropertyOptionalSingletone< Marker >
where
  IntoT: Into< AttributePropertyOptionalSingletone<Marker >>,
{
  /// Inserts value of another instance into the option if it is None, then returns a mutable reference to the contained value.
  /// If another instance does is None then do nothing.
  #[ inline( always ) ]
<<<<<<< HEAD
  #[ allow( clippy::single_match ) ]
  fn assign(&mut self, component: IntoT) {
    let component = component.into();
    match component.0 {
      Some(val) => {
        self.0 = Some(val);
      }
      None => {}
    }
  }
=======
  #[ allow( clippy ::single_match ) ]
  fn assign(&mut self, component: IntoT) 
  {
  let component = component.into();
  match component.0 
  {
   Some(val) =>
  {
  self.0 = Some(val);
 }
   None => {}
 }
 }
>>>>>>> 2840b88f
}

impl< Marker > AttributePropertyComponent for AttributePropertyOptionalSingletone< Marker >
where
  Marker: AttributePropertyComponent,
{
  const KEYWORD: &'static str = Marker ::KEYWORD;
}

<<<<<<< HEAD
impl<Marker> From<bool> for AttributePropertyOptionalSingletone<Marker> {
  #[ inline( always ) ]
  #[ allow( clippy::default_constructed_unit_structs ) ]
  fn from(src: bool) -> Self {
    Self(Some(src), PhantomData::default())
  }
}

impl<Marker> From<Option< bool >> for AttributePropertyOptionalSingletone<Marker> {
  #[ inline( always ) ]
  #[ allow( clippy::default_constructed_unit_structs ) ]
  fn from(src: Option< bool >) -> Self {
    Self(src, PhantomData::default())
  }
}

impl<Marker> From<AttributePropertyOptionalSingletone<Marker>> for Option< bool > {
  #[ inline( always ) ]
  fn from(src: AttributePropertyOptionalSingletone<Marker>) -> Self {
    src.0
  }
}

impl<Marker> core::ops::Deref for AttributePropertyOptionalSingletone<Marker> {
  type Target = Option< bool >;

  #[ inline( always ) ]
  fn deref(&self) -> &Option< bool > {
    &self.0
  }
}

impl<Marker> AsRef<Option< bool >> for AttributePropertyOptionalSingletone<Marker> {
  #[ inline( always ) ]
  fn as_ref(&self) -> &Option< bool > {
    &self.0
  }
=======
impl< Marker > From< bool > for AttributePropertyOptionalSingletone< Marker > 
{
  #[ inline( always ) ]
  #[ allow( clippy ::default_constructed_unit_structs ) ]
  fn from(src: bool) -> Self 
  {
  Self(Some(src), PhantomData ::default())
 }
}

impl< Marker > From< Option< bool >> for AttributePropertyOptionalSingletone< Marker > 
{
  #[ inline( always ) ]
  #[ allow( clippy ::default_constructed_unit_structs ) ]
  fn from(src: Option< bool >) -> Self 
  {
  Self(src, PhantomData ::default())
 }
}

impl< Marker > From< AttributePropertyOptionalSingletone<Marker >> for Option< bool > 
{
  #[ inline( always ) ]
  fn from(src: AttributePropertyOptionalSingletone< Marker >) -> Self 
  {
  src.0
 }
}

impl< Marker > core ::ops ::Deref for AttributePropertyOptionalSingletone< Marker > 
{
  type Target = Option< bool >;

  #[ inline( always ) ]
  fn deref( &self ) -> &Option< bool > 
  {
  &self.0
 }
}

impl< Marker > AsRef< Option< bool >> for AttributePropertyOptionalSingletone< Marker > 
{
  #[ inline( always ) ]
  fn as_ref( &self ) -> &Option< bool > 
  {
  &self.0
 }
>>>>>>> 2840b88f
}<|MERGE_RESOLUTION|>--- conflicted
+++ resolved
@@ -30,15 +30,9 @@
 /// For example: `#[ attribute( on ) ]` and `#[ attribute( off ) ]`.
 /// As a consequence, the property has two keywords.
 #[ derive( Debug, Default, Clone, Copy ) ]
-<<<<<<< HEAD
-pub struct AttributePropertyOptionalSingletone<Marker = AttributePropertyOptionalSingletoneMarker>(
-  Option< bool >,
-  ::core::marker::PhantomData<Marker>,
-=======
 pub struct AttributePropertyOptionalSingletone< Marker = AttributePropertyOptionalSingletoneMarker >(
   Option< bool >,
   ::core ::marker ::PhantomData< Marker >,
->>>>>>> 2840b88f
 );
 
 impl< Marker > AttributePropertyOptionalSingletone< Marker > 
@@ -48,14 +42,6 @@
   /// qqq: doc
   #[ inline ]
   #[ must_use ]
-<<<<<<< HEAD
-  pub fn value(self, default: bool) -> bool {
-    if self.0.is_none() {
-      return default;
-    }
-    self.0.unwrap()
-  }
-=======
   pub fn value(self, default: bool) -> bool
   {
   if self.0.is_none() 
@@ -64,35 +50,22 @@
  }
   self.0.unwrap()
  }
->>>>>>> 2840b88f
 
   /// Unwraps and returns the internal optional boolean value.
   #[ inline( always ) ]
   #[ must_use ]
-<<<<<<< HEAD
-  pub fn internal(self) -> Option< bool > {
-    self.0
-  }
-=======
   pub fn internal(self) -> Option< bool >
   {
   self.0
  }
->>>>>>> 2840b88f
 
   /// Returns a reference to the internal optional boolean value.
   #[ must_use ]
   #[ inline( always ) ]
-<<<<<<< HEAD
-  pub fn ref_internal(&self) -> Option< &bool > {
-    self.0.as_ref()
-  }
-=======
   pub fn ref_internal( &self ) -> Option< &bool >
   {
   self.0.as_ref()
  }
->>>>>>> 2840b88f
 }
 
 impl< Marker, IntoT > Assign< AttributePropertyOptionalSingletone<Marker >, IntoT> for AttributePropertyOptionalSingletone< Marker >
@@ -102,18 +75,6 @@
   /// Inserts value of another instance into the option if it is None, then returns a mutable reference to the contained value.
   /// If another instance does is None then do nothing.
   #[ inline( always ) ]
-<<<<<<< HEAD
-  #[ allow( clippy::single_match ) ]
-  fn assign(&mut self, component: IntoT) {
-    let component = component.into();
-    match component.0 {
-      Some(val) => {
-        self.0 = Some(val);
-      }
-      None => {}
-    }
-  }
-=======
   #[ allow( clippy ::single_match ) ]
   fn assign(&mut self, component: IntoT) 
   {
@@ -127,7 +88,6 @@
    None => {}
  }
  }
->>>>>>> 2840b88f
 }
 
 impl< Marker > AttributePropertyComponent for AttributePropertyOptionalSingletone< Marker >
@@ -137,45 +97,6 @@
   const KEYWORD: &'static str = Marker ::KEYWORD;
 }
 
-<<<<<<< HEAD
-impl<Marker> From<bool> for AttributePropertyOptionalSingletone<Marker> {
-  #[ inline( always ) ]
-  #[ allow( clippy::default_constructed_unit_structs ) ]
-  fn from(src: bool) -> Self {
-    Self(Some(src), PhantomData::default())
-  }
-}
-
-impl<Marker> From<Option< bool >> for AttributePropertyOptionalSingletone<Marker> {
-  #[ inline( always ) ]
-  #[ allow( clippy::default_constructed_unit_structs ) ]
-  fn from(src: Option< bool >) -> Self {
-    Self(src, PhantomData::default())
-  }
-}
-
-impl<Marker> From<AttributePropertyOptionalSingletone<Marker>> for Option< bool > {
-  #[ inline( always ) ]
-  fn from(src: AttributePropertyOptionalSingletone<Marker>) -> Self {
-    src.0
-  }
-}
-
-impl<Marker> core::ops::Deref for AttributePropertyOptionalSingletone<Marker> {
-  type Target = Option< bool >;
-
-  #[ inline( always ) ]
-  fn deref(&self) -> &Option< bool > {
-    &self.0
-  }
-}
-
-impl<Marker> AsRef<Option< bool >> for AttributePropertyOptionalSingletone<Marker> {
-  #[ inline( always ) ]
-  fn as_ref(&self) -> &Option< bool > {
-    &self.0
-  }
-=======
 impl< Marker > From< bool > for AttributePropertyOptionalSingletone< Marker > 
 {
   #[ inline( always ) ]
@@ -223,5 +144,4 @@
   {
   &self.0
  }
->>>>>>> 2840b88f
 }