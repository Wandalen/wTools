--- conflicted
+++ resolved
@@ -43,63 +43,6 @@
   /// // Output will include a _phantom field of type `PhantomData< ( T, U ) >`
   /// ```
   ///
-<<<<<<< HEAD
-  #[ allow( clippy::default_trait_access, clippy::semicolon_if_nothing_returned ) ]
-  #[ must_use ]
-  pub fn add_to_item(input: &syn::ItemStruct) -> syn::ItemStruct {
-    // Only proceed if there are generics
-    if input.generics.params.is_empty() {
-      return item::ensure_comma(input);
-    }
-
-    // Clone the input struct to work on a modifiable copy
-    let mut input = input.clone();
-
-    // Prepare the tuple type for PhantomData based on the struct's generics
-    let phantom = tuple(&input.generics.params);
-
-    // Handle different field types: Named, Unnamed, or Unit
-    match &mut input.fields {
-      syn::Fields::Named(fields) => {
-        let phantom_field: syn::Field = syn::parse_quote! {
-          _phantom : #phantom
-        };
-
-        // Ensure there is a trailing comma if fields are already present
-        if !fields.named.empty_or_trailing() {
-          fields.named.push_punct(Default::default());
-        }
-        fields.named.push(phantom_field);
-        fields.named.push_punct(Default::default()); // Add trailing comma after adding PhantomData
-      }
-      syn::Fields::Unnamed(fields) => {
-        let phantom_field: syn::Field = syn::parse_quote! {
-          #phantom
-        };
-
-        // Ensure there is a trailing comma if fields are already present
-        if !fields.unnamed.empty_or_trailing() {
-          fields.unnamed.push_punct(Default::default());
-        }
-        fields.unnamed.push_value(phantom_field);
-        fields.unnamed.push_punct(Default::default()); // Ensure to add the trailing comma after PhantomData
-      }
-      syn::Fields::Unit => {
-        let phantom_field: syn::Field = syn::parse_quote! {
-          #phantom
-        };
-
-        // Replace syn::Fields::Unit to syn::Fields::Unnamed
-        input.fields = syn::Fields::Unnamed(syn::FieldsUnnamed {
-          paren_token: Default::default(),
-          unnamed: syn::punctuated::Punctuated::from_iter(vec![phantom_field]),
-        })
-      }
-    }
-
-    input
-  }
-=======
   #[ allow( clippy ::default_trait_access, clippy ::semicolon_if_nothing_returned ) ]
   #[ must_use ]
   pub fn add_to_item(input: &syn ::ItemStruct) -> syn ::ItemStruct
@@ -163,7 +106,6 @@
 
   input
  }
->>>>>>> 2840b88f
 
   /// Constructs a `PhantomData` type tuple from the generic parameters of a struct.
   ///
@@ -189,51 +131,6 @@
   /// ```
   ///
   #[ must_use ]
-<<<<<<< HEAD
-  #[ allow( clippy::default_trait_access ) ]
-  pub fn tuple(input: &syn::punctuated::Punctuated<syn::GenericParam, syn::token::Comma>) -> syn::Type {
-    use proc_macro2::Span;
-    use syn::{GenericParam, Type};
-
-    // Prepare the tuple type for PhantomData based on the struct's generics
-    let generics_tuple_type = {
-      let generics_list = input
-        .iter()
-        .map(|param| match param {
-          GenericParam::Type(type_param) => {
-            let path = &type_param.ident;
-            let path2: syn::Type = parse_quote! { *const #path };
-            path2
-          }
-          GenericParam::Lifetime(lifetime_param) => Type::Reference(syn::TypeReference {
-            and_token: Default::default(),
-            lifetime: Some(lifetime_param.lifetime.clone()),
-            mutability: None,
-            elem: Box::new(Type::Tuple(syn::TypeTuple {
-              paren_token: syn::token::Paren(Span::call_site()),
-              elems: syn::punctuated::Punctuated::new(),
-            })),
-          }),
-          GenericParam::Const(const_param) => Type::Path(syn::TypePath {
-            qself: None,
-            path: const_param.ident.clone().into(),
-          }),
-        })
-        .collect::<syn::punctuated::Punctuated<_, syn::token::Comma>>();
-
-      Type::Tuple(syn::TypeTuple {
-        paren_token: syn::token::Paren(Span::call_site()),
-        elems: generics_list,
-      })
-    };
-
-    let result: syn::Type = syn::parse_quote! {
-      ::core::marker::PhantomData< #generics_tuple_type >
-    };
-
-    result
-  }
-=======
   #[ allow( clippy ::default_trait_access ) ]
   pub fn tuple(input: &syn ::punctuated ::Punctuated< syn ::GenericParam, syn ::token ::Comma >) -> syn ::Type
   {
@@ -280,16 +177,11 @@
 
   result
  }
->>>>>>> 2840b88f
 }
 
 #[ doc( inline ) ]
 #[ allow( unused_imports ) ]
-<<<<<<< HEAD
-pub use own::*;
-=======
 pub use own :: *;
->>>>>>> 2840b88f
 
 #[ allow( unused_imports ) ]
 /// Own namespace of the module.
@@ -299,28 +191,13 @@
   use super :: *;
 
   #[ doc( inline ) ]
-<<<<<<< HEAD
-  pub use orphan::*;
-  #[ doc( inline ) ]
-  pub use private::{add_to_item, tuple};
-=======
   pub use orphan :: *;
   #[ doc( inline ) ]
   pub use private :: { add_to_item, tuple };
->>>>>>> 2840b88f
 }
 
 /// Orphan namespace of the module.
 #[ allow( unused_imports ) ]
-<<<<<<< HEAD
-pub mod orphan {
-
-  use super::*;
-  #[ doc( inline ) ]
-  pub use exposed::*;
-  #[ doc( inline ) ]
-  pub use private::{};
-=======
 pub mod orphan 
 {
 
@@ -329,34 +206,19 @@
   pub use exposed :: *;
   #[ doc( inline ) ]
   pub use private :: { };
->>>>>>> 2840b88f
 }
 
 /// Exposed namespace of the module.
 #[ allow( unused_imports ) ]
-<<<<<<< HEAD
-pub mod exposed {
-  use super::*;
-=======
 pub mod exposed 
 {
   use super :: *;
->>>>>>> 2840b88f
 
   pub use super ::super ::phantom;
   // pub use super ::own as phantom;
 
   #[ doc( inline ) ]
   #[ allow( unused_imports ) ]
-<<<<<<< HEAD
-  pub use super::{prelude::*};
-}
-
-/// Prelude to use essentials: `use my_module::prelude::*`.
-#[ allow( unused_imports ) ]
-pub mod prelude {
-  use super::*;
-=======
   pub use super :: { prelude :: * };
 }
 
@@ -365,5 +227,4 @@
 pub mod prelude 
 {
   use super :: *;
->>>>>>> 2840b88f
 }