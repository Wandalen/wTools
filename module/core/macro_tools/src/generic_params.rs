--- conflicted
+++ resolved
@@ -214,107 +214,6 @@
     }
   }
 
-<<<<<<< HEAD
-  // Helper function similar to the original `decompose`.
-  #[allow(clippy::type_complexity)]
-  #[allow(dead_code)]
-  fn decompose_item_soft
-  (
-    generics: &syn::Generics,
-  ) ->
-  (
-    syn::punctuated::Punctuated<syn::GenericParam, syn::token::Comma>, // with_defaults
-    syn::punctuated::Punctuated<syn::GenericParam, syn::token::Comma>, // for_impl
-    syn::punctuated::Punctuated<syn::GenericParam, syn::token::Comma>, // for_ty
-    syn::punctuated::Punctuated<syn::WherePredicate, syn::token::Comma>, // where_clause
-  )
-  {
-    let mut generics_with_defaults = generics.params.clone();
-    punctuated::ensure_trailing_comma(&mut generics_with_defaults);
-
-    let mut generics_for_impl = syn::punctuated::Punctuated::new();
-    let mut generics_for_ty = syn::punctuated::Punctuated::new();
-
-    for param in &generics.params {
-        match param {
-            syn::GenericParam::Type(type_param) => {
-                let impl_param = syn::GenericParam::Type(syn::TypeParam {
-                    attrs: vec![],
-                    ident: type_param.ident.clone(),
-                    colon_token: type_param.colon_token,
-                    bounds: type_param.bounds.clone(),
-                    eq_token: None,
-                    default: None,
-                });
-                generics_for_impl.push_value(impl_param);
-                generics_for_impl.push_punct(syn::token::Comma::default());
-
-                let ty_param = syn::GenericParam::Type(syn::TypeParam {
-                    attrs: vec![],
-                    ident: type_param.ident.clone(),
-                    colon_token: None,
-                    bounds: syn::punctuated::Punctuated::new(),
-                    eq_token: None,
-                    default: None,
-                });
-                generics_for_ty.push_value(ty_param);
-                generics_for_ty.push_punct(syn::token::Comma::default());
-            }
-            syn::GenericParam::Const(const_param) => {
-                let impl_param = syn::GenericParam::Const(syn::ConstParam {
-                    attrs: vec![],
-                    const_token: const_param.const_token,
-                    ident: const_param.ident.clone(),
-                    colon_token: const_param.colon_token,
-                    ty: const_param.ty.clone(),
-                    eq_token: None,
-                    default: None,
-                });
-                generics_for_impl.push_value(impl_param);
-                generics_for_impl.push_punct(syn::token::Comma::default());
-
-                let ty_param = syn::GenericParam::Const(syn::ConstParam {
-                    attrs: vec![],
-                    const_token: const_param.const_token,
-                    ident: const_param.ident.clone(),
-                    colon_token: const_param.colon_token,
-                    ty: const_param.ty.clone(),
-                    eq_token: None,
-                    default: None,
-                });
-                generics_for_ty.push_value(ty_param);
-                generics_for_ty.push_punct(syn::token::Comma::default());
-            }
-            syn::GenericParam::Lifetime(lifetime_param) => {
-                generics_for_impl.push_value(syn::GenericParam::Lifetime(lifetime_param.clone()));
-                generics_for_impl.push_punct(syn::token::Comma::default());
-
-                let ty_param = syn::GenericParam::Lifetime(syn::LifetimeParam {
-                    attrs: vec![],
-                    lifetime: lifetime_param.lifetime.clone(),
-                    colon_token: None,
-                    bounds: syn::punctuated::Punctuated::new(),
-                });
-                generics_for_ty.push_value(ty_param);
-                generics_for_ty.push_punct(syn::token::Comma::default());
-            }
-        }
-    }
-
-    let generics_where = if let Some(where_clause) = &generics.where_clause {
-        let mut predicates = where_clause.predicates.clone();
-        punctuated::ensure_trailing_comma(&mut predicates);
-        predicates
-    } else {
-        syn::punctuated::Punctuated::new()
-    };
-
-    (generics_with_defaults, generics_for_impl, generics_for_ty, generics_where)
-  }
-
-
-=======
->>>>>>> 003b4a03
   /// Merges two `syn::Generics` instances into a new one.
   ///
   /// This function takes two references to `syn::Generics` and combines their
