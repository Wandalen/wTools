--- conflicted
+++ resolved
@@ -7,20 +7,6 @@
 
 #[ doc( inline ) ]
 #[ allow( unused_imports ) ]
-<<<<<<< HEAD
-pub use own::*;
-
-/// Tailoted iterator.
-#[ allow( unused_imports ) ]
-pub mod own {
-
-  use super::*;
-  #[ doc( inline ) ]
-  pub use orphan::*;
-  #[ doc( inline ) ]
-  #[ allow( unused_imports ) ]
-  pub use iter_tools::own::*;
-=======
 pub use own :: *;
 
 /// Tailoted iterator.
@@ -34,57 +20,27 @@
   #[ doc( inline ) ]
   #[ allow( unused_imports ) ]
   pub use iter_tools ::own :: *;
->>>>>>> 2840b88f
 }
 
 /// Orphan namespace of the module.
 #[ allow( unused_imports ) ]
-<<<<<<< HEAD
-pub mod orphan {
-
-  use super::*;
-  #[ doc( inline ) ]
-  pub use exposed::*;
-=======
 pub mod orphan 
 {
 
   use super :: *;
   #[ doc( inline ) ]
   pub use exposed :: *;
->>>>>>> 2840b88f
 }
 
 /// Exposed namespace of the module.
 #[ allow( unused_imports ) ]
-<<<<<<< HEAD
-pub mod exposed {
-=======
 pub mod exposed 
 {
->>>>>>> 2840b88f
 
   use super :: *;
   // pub use super ::super ::iter;
 
   #[ doc( inline ) ]
-<<<<<<< HEAD
-  pub use prelude::*;
-
-  #[ doc( inline ) ]
-  #[ allow( unused_imports ) ]
-  pub use iter_tools::exposed::*;
-}
-
-/// Prelude to use essentials: `use my_module::prelude::*`.
-#[ allow( unused_imports ) ]
-pub mod prelude {
-  use super::*;
-
-  #[ doc( inline ) ]
-  #[ allow( unused_imports ) ]
-  pub use iter_tools::prelude::*;
-=======
   pub use prelude :: *;
 
   #[ doc( inline ) ]
@@ -101,5 +57,4 @@
   #[ doc( inline ) ]
   #[ allow( unused_imports ) ]
   pub use iter_tools ::prelude :: *;
->>>>>>> 2840b88f
 }