//!
//! Macro helpers.
//!

/// Define a private namespace for all its items.
mod private 
{

  use crate :: *;

  /// Adds indentation and optional prefix/postfix to each line of the given string.
  ///
  /// This function iterates over each line in the input string and applies the specified
  /// prefix and postfix to it, effectively indenting the string and optionally wrapping
  /// each line with additional content.
  ///
  /// # Parameters
  /// - `prefix` : The string to prepend to each line, typically used for indentation.
  /// - `src` : The source string to be indented and modified.
  /// - `postfix` : The string to append to each line, can be used for line terminators or other suffixes.
  ///
  /// # Type Parameters
  /// - `Prefix` : A type that can be referenced as a string slice, for the prefix.
  /// - `Src` : A type that can be referenced as a string slice, for the source string.
  /// - `Postfix` : A type that can be referenced as a string slice, for the postfix.
  ///
  /// # Returns
  /// A `String` that represents the original `src` string with `prefix` and `postfix` applied to each line.
  ///
  /// # Example
  /// ```
  /// use macro_tools ::diag;
  ///
  /// let input = "Line 1\nLine 2\nLine 3";
  /// let indented = diag ::indentation( "  ", input, ";" );
  /// assert_eq!( indented, "  Line 1;\n  Line 2;\n  Line 3;" );
  ///
  /// // Demonstrating the function's handling of trailing newlines
  /// let input_with_newline = "Line 1\nLine 2\nLine 3\n";
  /// let indented_with_newline = diag ::indentation( "  ", input_with_newline, ";" );
  /// assert_eq!( indented_with_newline, "  Line 1;\n  Line 2;\n  Line 3;\n  ;" );
  /// ```
  ///
  /// In the example above, `indentation` is used to add two spaces before each line
  /// and a semicolon at the end of each line. The function also demonstrates handling
  /// of input strings that end with a newline character by appending an additional line
  /// consisting only of the prefix and postfix.
  pub fn indentation< Prefix, Src, Postfix >(prefix: Prefix, src: Src, postfix: Postfix) -> String
  where
  Prefix: AsRef< str >,
  Src: AsRef< str >,
  Postfix: AsRef< str >,
  {
  let prefix = prefix.as_ref();
  let postfix = postfix.as_ref();
  let src = src.as_ref();

  let mut result = src.lines().enumerate().fold(String ::new(), |mut a, b| {
   if b.0 > 0 
   {
  a.push('\n');
 }
   a.push_str(prefix);
   a.push_str(b.1);
   a.push_str(postfix);
   a
 });

  if src.ends_with('\n') || src.ends_with("\n\r") || src.ends_with("\r\n") 
  {
   result.push('\n');
   result.push_str(prefix);
   result.push_str(postfix);
 }

  result
 }

  /// Formats a debugging report for code transformation processes, detailing both the original and generated code for easy comparison and review.
  ///
  /// This function creates a structured report comprising the initial input code, the resulting generated code, and an explanatory context. It is designed to facilitate debugging and documentation of code transformations, such as those performed in procedural macros or similar code generation tasks. The report categorizes the information into labeled sections to enhance readability and traceability.
  ///
  /// This function helps visualize the changes from the original to the generated code, assisting developers in verifying and understanding the transformations applied during code generation processes.
  ///
  /// # Parameters
  ///
  /// - `about` : A description or context explaining the purpose or nature of the transformation. This information is displayed at the beginning of the report to provide an overview of the code transformation context.
  /// - `input` : The original code before transformation. This is typically the code that is subject to processing by macros or other code generation tools.
  /// - `output` : The code generated as a result of the transformation. This reflects the changes or enhancements made to the original code.
  ///
  /// # Type Parameters
  ///
  /// - `IntoAbout` : A type that can be converted into a string representation, providing a descriptive context for the report.
  /// - `IntoInput` : A type representing the original code, which can be converted into a string format for display.
  /// - `IntoOutput` : A type representing the generated code, which can be converted into a string format for display.
  ///
  /// # Returns
  ///
  /// A string containing the formatted debug report, organized into sections with appropriate labels and indentation to distinguish between the original and generated code segments.
  ///
  /// # Examples
  ///
  /// ```
  /// use macro_tools ::exposed :: *;
  ///
  /// let original_input: proc_macro2 ::TokenStream = quote!
  /// {
  ///   #[ derive( Debug, PartialEq ) ]
  ///   pub struct MyStruct
  ///   {
  ///     pub field: i32,
  /// }
  /// };
  ///
  /// let generated_code: proc_macro2 ::TokenStream = quote!
  /// {
  ///   impl MyStruct
  ///   {
  ///     pub fn new( field: i32 ) -> Self
  ///     {
  ///       MyStruct { field }
  /// }
  /// }
  /// };
  ///
  /// // Format the debug report for printing or logging
  /// let formatted_report = report_format( &"Code Transformation for MyStruct", &original_input, generated_code );
  /// println!( "{}", formatted_report );
  /// ```
  ///
<<<<<<< HEAD
  #[ allow( clippy::needless_pass_by_value ) ]
  pub fn report_format<IntoAbout, IntoInput, IntoOutput>(about: IntoAbout, input: IntoInput, output: IntoOutput) -> String
=======
  #[ allow( clippy ::needless_pass_by_value ) ]
  pub fn report_format< IntoAbout, IntoInput, IntoOutput >(about: IntoAbout, input: IntoInput, output: IntoOutput) -> String
>>>>>>> 63943676
  where
  IntoAbout: ToString,
  IntoInput: ToString,
  IntoOutput: ToString,
  {
  "\n".to_string()
   + &format!(" = context\n\n{}\n\n", indentation("  ", about.to_string(), ""))
   + &format!(" = original\n\n{}\n\n", indentation("  ", input.to_string(), ""))
   + &format!(" = generated\n\n{}\n", indentation("  ", output.to_string(), ""))
 }

  /// Prints a debugging report for a pair of token streams to the standard output.
  ///
  /// This function acts as a utility for debugging transformations in procedural macros or other code generation scenarios.
  /// It provides an immediate visual comparison of the original code versus the generated code by utilizing the `report_format`
  /// function to format the output and then printing it directly to the standard output. This can be particularly helpful for
  /// real-time debugging and quick assessments without requiring additional output management.
  ///
  /// # Parameters and Type Parameters
  /// - `about` : A description of the code transformation context or operation. This is used to headline the generated report.
  /// - `input` : The original code or token stream before transformation. This is what the code looked like prior to any procedural manipulations.
  /// - `output` : The transformed or generated code or token stream as a result of the macro or code transformation process.
  ///
  /// The types for these parameters are expected to be convertible to strings, matching the `report_format` function's requirements.
  ///
  /// # Examples
  ///
  /// ```rust
  /// use macro_tools ::exposed :: *;
  ///
  /// let original_input: proc_macro2 ::TokenStream = quote!
  /// {
  ///   #[ derive( Debug, PartialEq ) ]
  ///   pub struct MyStruct
  ///   {
  ///     pub field: i32,
  /// }
  /// };
  ///
  /// let generated_code: proc_macro2 ::TokenStream = quote!
  /// {
  ///   impl MyStruct
  ///   {
  ///     pub fn new( field: i32 ) -> Self
  ///     {
  ///       MyStruct { field }
  /// }
  /// }
  /// };
  ///
  /// // Directly print the debug report
  /// report_print( "Code Transformation for MyStruct", original_input, generated_code );
  /// ```
  ///
  /// The above example demonstrates how the `report_print` function can be used to visualize the changes from original input code to the generated code,
  /// helping developers to verify and understand the modifications made during code generation processes. The output is formatted to show clear distinctions
  /// between the 'original' and 'generated' sections, providing an easy-to-follow comparison.
  pub fn report_print< IntoAbout, IntoInput, IntoOutput >(about: IntoAbout, input: IntoInput, output: IntoOutput)
  where
  IntoAbout: ToString,
  IntoInput: ToString,
  IntoOutput: ToString,
  {
  println!("{}", report_format(about, input, output));
 }

  ///
  /// Macro for diagnostics purpose to print both syntax tree and source code behind it with syntax tree.
  ///
  /// ### Basic use-case.
  /// ```
  /// use macro_tools ::prelude :: *;
  ///
  /// let code = qt!( std ::collections ::HashMap< i32, i32 > );
  /// let tree_type = syn ::parse2 :: < syn ::Type >( code ).unwrap();
  /// tree_print!( tree_type );
  /// ```
  ///
  #[ macro_export ]
  macro_rules! tree_print
  {
  ( $src: expr ) =>
  {{
   let result = $crate ::tree_diagnostics_str!( $src );
   println!( "{}", result );
   result
 }};
  ( $( $src: expr ),+ $(,)? ) =>
  {{
   $( $crate ::tree_print!( $src ) );+
 }};
 }

  ///
  /// Macro for diagnostics purpose to print both syntax tree and source code behind it without syntax tree.
  ///
  /// ### Basic use-case.
  /// ```
  /// use macro_tools ::prelude :: *;
  ///
  /// let code = qt!( std ::collections ::HashMap< i32, i32 > );
  /// let tree_type = syn ::parse2 :: < syn ::Type >( code ).unwrap();
  /// tree_print!( tree_type );
  /// ```
  ///
  #[ macro_export ]
  macro_rules! code_print
  {
  ( $src: expr ) =>
  {{
   let result = $crate ::code_diagnostics_str!( $src );
   println!( "{}", result );
   result
 }};
  ( $( $src: expr ),+ $(,)? ) =>
  {{
   $( $crate ::code_print!( $src ) );+
 }};
 }

  /// Custom debug formatter that uses 2-space indentation per project style requirements.
  ///
  /// This function formats debug output using 2-space indentation instead of Rust's
  /// default 4-space indentation, ensuring compliance with the project's codestyle rulebook.
  ///
  /// # Parameters
  /// * `value` - Any type implementing Debug trait to be formatted
  ///
  /// # Returns
  /// A String containing the debug representation with 2-space indentation
  ///
  /// # Examples
  /// ```
  /// use macro_tools ::diag ::debug_2_space;
  /// use std ::collections ::HashMap;
  ///
  /// let mut map = HashMap ::new();
  /// map.insert("key", "value");
  /// let formatted = debug_2_space(&map);
  /// // Output uses 2-space indentation instead of default 4-space
  /// ```
  ///
  /// **Rationale** : Satisfies the codestyle rulebook requirement for 2-space indentation
  /// universally applied to all code, including debug output formatting.
  pub fn debug_2_space< T: core ::fmt ::Debug >(value: &T) -> String
  {
  let standard_debug = format!("{value:#?}");
  // Convert all 4-space indentation to 2-space per codestyle rules
  // Process line by line to handle nested indentation correctly
  standard_debug
  .lines()
  .map(|line| {
  let leading_spaces = line.len() - line.trim_start().len();
  let indent_level = leading_spaces / 4;
  let remainder_spaces = leading_spaces % 4;
  let new_indent = "  ".repeat(indent_level) + &" ".repeat(remainder_spaces);
  format!("{}{}", new_indent, line.trim_start())
 })
  .collect :: < Vec<_ >>()
  .join("\n")
 }

  ///
  /// Macro for diagnostics purpose to export both syntax tree and source code behind it into a string.
  ///
  #[ macro_export ]
  macro_rules! tree_diagnostics_str {
  ( $src: expr ) => {{
   let src2 = &$src;
   format!("{} : {} :\n{}", stringify!($src), $crate ::qt! { #src2 }, $crate ::diag ::debug_2_space(&$src))
 }};
 }

  ///
  /// Macro for diagnostics purpose to diagnose source code behind it and export it into a string.
  ///
  #[ macro_export ]
  macro_rules! code_diagnostics_str {
  ( $src: expr ) => {{
   let src2 = &$src;
   format!("{} : {}", stringify!($src), $crate ::qt! { #src2 })
 }};
 }

  ///
  /// Macro to export source code behind a syntax tree into a string.
  ///
  #[ macro_export ]
  macro_rules! code_to_str {
  ( $src: expr ) => {{
   let src2 = &$src;
   format!("{}", $crate ::qt! { #src2 })
 }};
 }

  ///
  /// Macro to generate syn error either with span of a syntax tree element or with default one `proc_macro2 ::Span ::call_site()`.
  ///
  /// ### Basic use-case.
  /// ```
  /// # use macro_tools ::exposed :: *;
  /// syn_err!( "No attr" );
  /// # ()
  /// ```
  ///
  #[ macro_export ]
  macro_rules! syn_err
  {

  ( $msg: expr $(,)? ) =>
  {
   $crate ::syn ::Error ::new( proc_macro2 ::Span ::call_site(), $msg )
 };
  ( _, $msg: expr $(,)? ) =>
  {
   $crate ::syn ::Error ::new( proc_macro2 ::Span ::call_site(), $msg )
 };
  ( $span: expr, $msg: expr $(,)? ) =>
  {
   $crate ::syn ::Error ::new( syn ::spanned ::Spanned ::span( &( $span ) ), $msg )
 };
  ( $span: expr, $msg: expr, $( $arg: expr ),+ $(,)? ) =>
  {
   $crate ::syn ::Error ::new( syn ::spanned ::Spanned ::span( &( $span ) ), format!( $msg, $( $arg ),+ ) )
 };
  ( _, $msg: expr, $( $arg: expr ),+ $(,)? ) =>
  {
   $crate ::syn ::Error ::new( proc_macro2 ::Span ::call_site(), format!( $msg, $( $arg ),+ ) )
 };

 }

  ///
  /// Macro to generate syn error either with span of a syntax tree element or with default one `proc_macro2 ::Span ::call_site()`.
  ///
  /// ### Basic use-case.
  /// ```
  /// # use macro_tools ::exposed :: *;
  /// syn_err!( "No attr" );
  /// # ()
  /// ```
  ///
  #[ macro_export ]
  macro_rules! return_syn_err
  {
  ( $( $Arg: tt )* ) =>
  {
   return Result ::Err( $crate ::syn_err!( $( $Arg )* ) )
 };
 }

  pub use { tree_print, code_print, tree_diagnostics_str, code_diagnostics_str, code_to_str, syn_err, return_syn_err };
}

#[ doc( inline ) ]
#[ allow( unused_imports ) ]
<<<<<<< HEAD
pub use own::*;

/// Own namespace of the module.
#[ allow( unused_imports ) ]
pub mod own {
=======
pub use own :: *;

/// Own namespace of the module.
#[ allow( unused_imports ) ]
pub mod own 
{
>>>>>>> 63943676

  use super :: *;

  #[ doc( inline ) ]
<<<<<<< HEAD
  pub use orphan::*;
=======
  pub use orphan :: *;
>>>>>>> 63943676
}

/// Parented namespace of the module.
#[ allow( unused_imports ) ]
<<<<<<< HEAD
pub mod orphan {

  use super::*;
  #[ doc( inline ) ]
  pub use exposed::*;
=======
pub mod orphan 
{

  use super :: *;
  #[ doc( inline ) ]
  pub use exposed :: *;
>>>>>>> 63943676

  // #[ doc( inline ) ]
  // #[ allow( unused_imports ) ]
  // pub use private ::
  // {
  //   Result,
  // };
}

/// Exposed namespace of the module.
#[ allow( unused_imports ) ]
<<<<<<< HEAD
pub mod exposed {
=======
pub mod exposed 
{
>>>>>>> 63943676

  use super :: *;
  pub use super ::super ::diag;

  #[ doc( inline ) ]
<<<<<<< HEAD
  pub use prelude::*;

  #[ doc( inline ) ]
  pub use private::{indentation, report_format, report_print};
}

/// Prelude to use essentials: `use my_module::prelude::*`.
#[ allow( unused_imports ) ]
pub mod prelude {
=======
  pub use prelude :: *;

  #[ doc( inline ) ]
  pub use private :: { indentation, report_format, report_print, debug_2_space };
}

/// Prelude to use essentials: `use my_module ::prelude :: *`.
#[ allow( unused_imports ) ]
pub mod prelude 
{
>>>>>>> 63943676

  use super :: *;

  #[ doc( inline ) ]
<<<<<<< HEAD
  pub use private::{tree_print, code_print, tree_diagnostics_str, code_diagnostics_str, code_to_str, syn_err, return_syn_err};
=======
  pub use private :: { tree_print, code_print, tree_diagnostics_str, code_diagnostics_str, code_to_str, syn_err, return_syn_err };
>>>>>>> 63943676

  // #[ doc( inline ) ]
  // pub use private ::Result;
}<|MERGE_RESOLUTION|>--- conflicted
+++ resolved
@@ -128,13 +128,8 @@
   /// println!( "{}", formatted_report );
   /// ```
   ///
-<<<<<<< HEAD
-  #[ allow( clippy::needless_pass_by_value ) ]
-  pub fn report_format<IntoAbout, IntoInput, IntoOutput>(about: IntoAbout, input: IntoInput, output: IntoOutput) -> String
-=======
   #[ allow( clippy ::needless_pass_by_value ) ]
   pub fn report_format< IntoAbout, IntoInput, IntoOutput >(about: IntoAbout, input: IntoInput, output: IntoOutput) -> String
->>>>>>> 63943676
   where
   IntoAbout: ToString,
   IntoInput: ToString,
@@ -391,47 +386,27 @@
 
 #[ doc( inline ) ]
 #[ allow( unused_imports ) ]
-<<<<<<< HEAD
-pub use own::*;
-
-/// Own namespace of the module.
-#[ allow( unused_imports ) ]
-pub mod own {
-=======
 pub use own :: *;
 
 /// Own namespace of the module.
 #[ allow( unused_imports ) ]
 pub mod own 
 {
->>>>>>> 63943676
 
   use super :: *;
 
   #[ doc( inline ) ]
-<<<<<<< HEAD
-  pub use orphan::*;
-=======
   pub use orphan :: *;
->>>>>>> 63943676
 }
 
 /// Parented namespace of the module.
 #[ allow( unused_imports ) ]
-<<<<<<< HEAD
-pub mod orphan {
-
-  use super::*;
-  #[ doc( inline ) ]
-  pub use exposed::*;
-=======
 pub mod orphan 
 {
 
   use super :: *;
   #[ doc( inline ) ]
   pub use exposed :: *;
->>>>>>> 63943676
 
   // #[ doc( inline ) ]
   // #[ allow( unused_imports ) ]
@@ -443,28 +418,13 @@
 
 /// Exposed namespace of the module.
 #[ allow( unused_imports ) ]
-<<<<<<< HEAD
-pub mod exposed {
-=======
 pub mod exposed 
 {
->>>>>>> 63943676
 
   use super :: *;
   pub use super ::super ::diag;
 
   #[ doc( inline ) ]
-<<<<<<< HEAD
-  pub use prelude::*;
-
-  #[ doc( inline ) ]
-  pub use private::{indentation, report_format, report_print};
-}
-
-/// Prelude to use essentials: `use my_module::prelude::*`.
-#[ allow( unused_imports ) ]
-pub mod prelude {
-=======
   pub use prelude :: *;
 
   #[ doc( inline ) ]
@@ -475,16 +435,11 @@
 #[ allow( unused_imports ) ]
 pub mod prelude 
 {
->>>>>>> 63943676
 
   use super :: *;
 
   #[ doc( inline ) ]
-<<<<<<< HEAD
-  pub use private::{tree_print, code_print, tree_diagnostics_str, code_diagnostics_str, code_to_str, syn_err, return_syn_err};
-=======
   pub use private :: { tree_print, code_print, tree_diagnostics_str, code_diagnostics_str, code_to_str, syn_err, return_syn_err };
->>>>>>> 63943676
 
   // #[ doc( inline ) ]
   // pub use private ::Result;
