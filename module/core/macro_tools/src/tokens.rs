--- conflicted
+++ resolved
@@ -24,45 +24,6 @@
   /// let tokens = tokens ::Tokens ::new( ts );
   /// ```
   #[ derive( Default ) ]
-<<<<<<< HEAD
-  pub struct Tokens {
-    /// `proc_macro2::TokenStream`
-    pub inner: proc_macro2::TokenStream,
-  }
-
-  impl Tokens {
-    /// Constructor from `proc_macro2::TokenStream`.
-    #[ must_use ]
-    pub fn new(inner: proc_macro2::TokenStream) -> Self {
-      Tokens { inner }
-    }
-  }
-
-  impl syn::parse::Parse for Tokens {
-    fn parse(input: syn::parse::ParseStream<'_>) -> syn::Result< Self > {
-      let inner: proc_macro2::TokenStream = input.parse()?;
-      Ok(Tokens::new(inner))
-    }
-  }
-
-  impl quote::ToTokens for Tokens {
-    fn to_tokens(&self, tokens: &mut proc_macro2::TokenStream) {
-      self.inner.to_tokens(tokens);
-    }
-  }
-
-  impl fmt::Debug for Tokens {
-    fn fmt(&self, f: &mut fmt::Formatter<'_>) -> fmt::Result {
-      write!(f, "{}", self.inner)
-    }
-  }
-
-  impl core::fmt::Display for Tokens {
-    fn fmt(&self, f: &mut core::fmt::Formatter<'_>) -> core::fmt::Result {
-      write!(f, "{}", self.inner)
-    }
-  }
-=======
   pub struct Tokens
   {
   /// `proc_macro2 ::TokenStream`
@@ -111,22 +72,10 @@
    write!(f, "{}", self.inner)
  }
  }
->>>>>>> 63943676
 }
 
 #[ doc( inline ) ]
 #[ allow( unused_imports ) ]
-<<<<<<< HEAD
-pub use own::*;
-
-/// Own namespace of the module.
-#[ allow( unused_imports ) ]
-pub mod own {
-
-  use super::*;
-  #[ doc( inline ) ]
-  pub use orphan::*;
-=======
 pub use own :: *;
 
 /// Own namespace of the module.
@@ -137,35 +86,22 @@
   use super :: *;
   #[ doc( inline ) ]
   pub use orphan :: *;
->>>>>>> 63943676
 }
 
 /// Orphan namespace of the module.
 #[ allow( unused_imports ) ]
-<<<<<<< HEAD
-pub mod orphan {
-
-  use super::*;
-  #[ doc( inline ) ]
-  pub use exposed::*;
-=======
 pub mod orphan 
 {
 
   use super :: *;
   #[ doc( inline ) ]
   pub use exposed :: *;
->>>>>>> 63943676
 }
 
 /// Exposed namespace of the module.
 #[ allow( unused_imports ) ]
-<<<<<<< HEAD
-pub mod exposed {
-=======
 pub mod exposed 
 {
->>>>>>> 63943676
 
   use super :: *;
 
@@ -173,17 +109,6 @@
   // pub use super ::own as tokens;
 
   #[ doc( inline ) ]
-<<<<<<< HEAD
-  pub use prelude::*;
-  #[ doc( inline ) ]
-  pub use private::{Tokens};
-}
-
-/// Prelude to use essentials: `use my_module::prelude::*`.
-#[ allow( unused_imports ) ]
-pub mod prelude {
-  use super::*;
-=======
   pub use prelude :: *;
   #[ doc( inline ) ]
   pub use private :: { Tokens };
@@ -194,5 +119,4 @@
 pub mod prelude 
 {
   use super :: *;
->>>>>>> 63943676
 }