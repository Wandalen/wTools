//!
//! Parse structures, like `struct { a: i32 }`.
//!

/// Define a private namespace for all its items.
mod private 
{

  use crate :: *;
  // use iter_tools :: { IterTrait, BoxedIter };

  /// Extracts the types of each field into a vector.
  #[ must_use ]
<<<<<<< HEAD
  pub fn field_types(t: &syn::ItemStruct) -> impl IterTrait<'_, &syn::Type>
// -> std::iter::Map
=======
  pub fn field_types(t: &syn ::ItemStruct) -> impl IterTrait< '_, &syn ::Type >
// -> std ::iter ::Map
>>>>>>> 63943676
  // <
  //   syn ::punctuated ::Iter< 'a, syn ::Field >,
  //   impl FnMut( &'a syn ::Field ) -> &'a syn ::Type + 'a,
  // >
  {
  t.fields.iter().map(|field| &field.ty)
 }

  /// Retrieves the names of each field, if they exist.
  /// # Errors
  /// qqq: doc
  /// # Panics
  /// qqq: error
<<<<<<< HEAD
  #[ allow( clippy::match_wildcard_for_single_variants ) ]
  #[ must_use ]
  pub fn field_names(t: &syn::ItemStruct) -> Option<BoxedIter<'_, &syn::Ident>> {
    match &t.fields {
      syn::Fields::Named(fields) => Some(Box::new(fields.named.iter().map(|field| field.ident.as_ref().unwrap()))),
      syn::Fields::Unit => Some(Box::new(core::iter::empty())),
      _ => None,
    }
  }
=======
  #[ allow( clippy ::match_wildcard_for_single_variants ) ]
  #[ must_use ]
  pub fn field_names(t: &syn ::ItemStruct) -> Option< BoxedIter<'_, &syn ::Ident >>
  {
  match &t.fields 
  {
   syn ::Fields ::Named(fields) => Some(Box ::new(fields.named.iter().map(|field| field.ident.as_ref().unwrap()))),
   syn ::Fields ::Unit => Some(Box ::new(core ::iter ::empty())),
   _ => None,
 }
 }
>>>>>>> 63943676

  /// Retrieves the type of the first field of the struct.
  ///
  /// Returns the type if the struct has at least one field, otherwise returns an error.
  /// # Errors
  /// qqq
<<<<<<< HEAD
  #[ allow( clippy::match_wildcard_for_single_variants ) ]
  pub fn first_field_type(t: &syn::ItemStruct) -> Result< syn::Type > {
    let maybe_field = match t.fields {
      syn::Fields::Named(ref fields) => fields.named.first(),
      syn::Fields::Unnamed(ref fields) => fields.unnamed.first(),
      _ => return Err(syn_err!(t.fields.span(), "Expects either named or unnamed field")),
    };
=======
  #[ allow( clippy ::match_wildcard_for_single_variants ) ]
  pub fn first_field_type(t: &syn ::ItemStruct) -> Result< syn ::Type >
  {
  let maybe_field =  match t.fields 
  {
   syn ::Fields ::Named(ref fields) => fields.named.first(),
   syn ::Fields ::Unnamed(ref fields) => fields.unnamed.first(),
   _ => return Err(syn_err!(t.fields.span(), "Expects either named or unnamed field")),
 };
>>>>>>> 63943676

  if let Some(field) = maybe_field 
  {
   return Ok(field.ty.clone());
 }

  Err(syn_err!(t.span(), "Expects at least one field"))
 }

  /// Retrieves the name of the first field of the struct, if available.
  ///
  /// Returns `Some` with the field identifier for named fields, or `None` for unnamed fields.
  /// Returns an error if the struct has no fields
  /// # Errors
  /// qqq: doc
<<<<<<< HEAD
  #[ allow( clippy::match_wildcard_for_single_variants ) ]
  pub fn first_field_name(t: &syn::ItemStruct) -> Result<Option< syn::Ident >> {
    let maybe_field = match t.fields {
      syn::Fields::Named(ref fields) => fields.named.first(),
      syn::Fields::Unnamed(ref fields) => fields.unnamed.first(),
      _ => return Err(syn_err!(t.fields.span(), "Expects fields")),
    };

    if let Some(field) = maybe_field {
      return Ok(field.ident.clone());
    }

    Err(syn_err!(t.span(), "Expects type for fields"))
  }
=======
  #[ allow( clippy ::match_wildcard_for_single_variants ) ]
  pub fn first_field_name(t: &syn ::ItemStruct) -> Result< Option< syn ::Ident >>
  {
  let maybe_field =  match t.fields 
  {
   syn ::Fields ::Named(ref fields) => fields.named.first(),
   syn ::Fields ::Unnamed(ref fields) => fields.unnamed.first(),
   _ => return Err(syn_err!(t.fields.span(), "Expects fields")),
 };

  if let Some(field) = maybe_field 
  {
   return Ok(field.ident.clone());
 }

  Err(syn_err!(t.span(), "Expects type for fields"))
 }
>>>>>>> 63943676
}

#[ doc( inline ) ]
#[ allow( unused_imports ) ]
<<<<<<< HEAD
pub use own::*;

/// Own namespace of the module.
#[ allow( unused_imports ) ]
pub mod own {

  use super::*;
  #[ doc( inline ) ]
  pub use orphan::*;
  #[ doc( inline ) ]
  pub use private::{field_types, field_names, first_field_type, first_field_name};
=======
pub use own :: *;

/// Own namespace of the module.
#[ allow( unused_imports ) ]
pub mod own 
{

  use super :: *;
  #[ doc( inline ) ]
  pub use orphan :: *;
  #[ doc( inline ) ]
  pub use private :: { field_types, field_names, first_field_type, first_field_name };
>>>>>>> 63943676
}

/// Orphan namespace of the module.
#[ allow( unused_imports ) ]
<<<<<<< HEAD
pub mod orphan {

  use super::*;
  #[ doc( inline ) ]
  pub use exposed::*;
=======
pub mod orphan 
{

  use super :: *;
  #[ doc( inline ) ]
  pub use exposed :: *;
>>>>>>> 63943676
}

/// Exposed namespace of the module.
#[ allow( unused_imports ) ]
<<<<<<< HEAD
pub mod exposed {
=======
pub mod exposed 
{
>>>>>>> 63943676

  use super :: *;
  pub use super ::super ::item_struct;

  #[ doc( inline ) ]
<<<<<<< HEAD
  pub use prelude::*;
}

/// Prelude to use essentials: `use my_module::prelude::*`.
#[ allow( unused_imports ) ]
pub mod prelude {
  use super::*;
=======
  pub use prelude :: *;
}

/// Prelude to use essentials: `use my_module ::prelude :: *`.
#[ allow( unused_imports ) ]
pub mod prelude 
{
  use super :: *;
>>>>>>> 63943676
}<|MERGE_RESOLUTION|>--- conflicted
+++ resolved
@@ -11,13 +11,8 @@
 
   /// Extracts the types of each field into a vector.
   #[ must_use ]
-<<<<<<< HEAD
-  pub fn field_types(t: &syn::ItemStruct) -> impl IterTrait<'_, &syn::Type>
-// -> std::iter::Map
-=======
   pub fn field_types(t: &syn ::ItemStruct) -> impl IterTrait< '_, &syn ::Type >
 // -> std ::iter ::Map
->>>>>>> 63943676
   // <
   //   syn ::punctuated ::Iter< 'a, syn ::Field >,
   //   impl FnMut( &'a syn ::Field ) -> &'a syn ::Type + 'a,
@@ -31,17 +26,6 @@
   /// qqq: doc
   /// # Panics
   /// qqq: error
-<<<<<<< HEAD
-  #[ allow( clippy::match_wildcard_for_single_variants ) ]
-  #[ must_use ]
-  pub fn field_names(t: &syn::ItemStruct) -> Option<BoxedIter<'_, &syn::Ident>> {
-    match &t.fields {
-      syn::Fields::Named(fields) => Some(Box::new(fields.named.iter().map(|field| field.ident.as_ref().unwrap()))),
-      syn::Fields::Unit => Some(Box::new(core::iter::empty())),
-      _ => None,
-    }
-  }
-=======
   #[ allow( clippy ::match_wildcard_for_single_variants ) ]
   #[ must_use ]
   pub fn field_names(t: &syn ::ItemStruct) -> Option< BoxedIter<'_, &syn ::Ident >>
@@ -53,22 +37,12 @@
    _ => None,
  }
  }
->>>>>>> 63943676
 
   /// Retrieves the type of the first field of the struct.
   ///
   /// Returns the type if the struct has at least one field, otherwise returns an error.
   /// # Errors
   /// qqq
-<<<<<<< HEAD
-  #[ allow( clippy::match_wildcard_for_single_variants ) ]
-  pub fn first_field_type(t: &syn::ItemStruct) -> Result< syn::Type > {
-    let maybe_field = match t.fields {
-      syn::Fields::Named(ref fields) => fields.named.first(),
-      syn::Fields::Unnamed(ref fields) => fields.unnamed.first(),
-      _ => return Err(syn_err!(t.fields.span(), "Expects either named or unnamed field")),
-    };
-=======
   #[ allow( clippy ::match_wildcard_for_single_variants ) ]
   pub fn first_field_type(t: &syn ::ItemStruct) -> Result< syn ::Type >
   {
@@ -78,7 +52,6 @@
    syn ::Fields ::Unnamed(ref fields) => fields.unnamed.first(),
    _ => return Err(syn_err!(t.fields.span(), "Expects either named or unnamed field")),
  };
->>>>>>> 63943676
 
   if let Some(field) = maybe_field 
   {
@@ -94,22 +67,6 @@
   /// Returns an error if the struct has no fields
   /// # Errors
   /// qqq: doc
-<<<<<<< HEAD
-  #[ allow( clippy::match_wildcard_for_single_variants ) ]
-  pub fn first_field_name(t: &syn::ItemStruct) -> Result<Option< syn::Ident >> {
-    let maybe_field = match t.fields {
-      syn::Fields::Named(ref fields) => fields.named.first(),
-      syn::Fields::Unnamed(ref fields) => fields.unnamed.first(),
-      _ => return Err(syn_err!(t.fields.span(), "Expects fields")),
-    };
-
-    if let Some(field) = maybe_field {
-      return Ok(field.ident.clone());
-    }
-
-    Err(syn_err!(t.span(), "Expects type for fields"))
-  }
-=======
   #[ allow( clippy ::match_wildcard_for_single_variants ) ]
   pub fn first_field_name(t: &syn ::ItemStruct) -> Result< Option< syn ::Ident >>
   {
@@ -127,24 +84,10 @@
 
   Err(syn_err!(t.span(), "Expects type for fields"))
  }
->>>>>>> 63943676
 }
 
 #[ doc( inline ) ]
 #[ allow( unused_imports ) ]
-<<<<<<< HEAD
-pub use own::*;
-
-/// Own namespace of the module.
-#[ allow( unused_imports ) ]
-pub mod own {
-
-  use super::*;
-  #[ doc( inline ) ]
-  pub use orphan::*;
-  #[ doc( inline ) ]
-  pub use private::{field_types, field_names, first_field_type, first_field_name};
-=======
 pub use own :: *;
 
 /// Own namespace of the module.
@@ -157,49 +100,27 @@
   pub use orphan :: *;
   #[ doc( inline ) ]
   pub use private :: { field_types, field_names, first_field_type, first_field_name };
->>>>>>> 63943676
 }
 
 /// Orphan namespace of the module.
 #[ allow( unused_imports ) ]
-<<<<<<< HEAD
-pub mod orphan {
-
-  use super::*;
-  #[ doc( inline ) ]
-  pub use exposed::*;
-=======
 pub mod orphan 
 {
 
   use super :: *;
   #[ doc( inline ) ]
   pub use exposed :: *;
->>>>>>> 63943676
 }
 
 /// Exposed namespace of the module.
 #[ allow( unused_imports ) ]
-<<<<<<< HEAD
-pub mod exposed {
-=======
 pub mod exposed 
 {
->>>>>>> 63943676
 
   use super :: *;
   pub use super ::super ::item_struct;
 
   #[ doc( inline ) ]
-<<<<<<< HEAD
-  pub use prelude::*;
-}
-
-/// Prelude to use essentials: `use my_module::prelude::*`.
-#[ allow( unused_imports ) ]
-pub mod prelude {
-  use super::*;
-=======
   pub use prelude :: *;
 }
 
@@ -208,5 +129,4 @@
 pub mod prelude 
 {
   use super :: *;
->>>>>>> 63943676
 }