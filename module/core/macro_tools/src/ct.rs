//!
//! Compile-time tools.
//!

/// Define a private namespace for all its items.
mod private {}

/// Compile-time const expressions for strings.
pub mod str;

/// Compile-time tools.
#[ doc( inline ) ]
#[ allow( unused_imports ) ]
<<<<<<< HEAD
pub use own::*;

/// Own namespace of the module.
#[ allow( unused_imports ) ]
pub mod own {

  use super::*;

  #[ doc( inline ) ]
  pub use orphan::*;
  #[ doc( inline ) ]
  pub use private::{};
  #[ doc( inline ) ]
  pub use ::const_format::*;
=======
pub use own :: *;

/// Own namespace of the module.
#[ allow( unused_imports ) ]
pub mod own 
{

  use super :: *;

  #[ doc( inline ) ]
  pub use orphan :: *;
  #[ doc( inline ) ]
  pub use private :: { };
  #[ doc( inline ) ]
  pub use ::const_format :: *;
>>>>>>> 2840b88f
}

/// Orphan namespace of the module.
#[ allow( unused_imports ) ]
<<<<<<< HEAD
pub mod orphan {

  use super::*;
  #[ doc( inline ) ]
  pub use exposed::*;
=======
pub mod orphan 
{

  use super :: *;
  #[ doc( inline ) ]
  pub use exposed :: *;
>>>>>>> 2840b88f
}

/// Exposed namespace of the module.
#[ allow( unused_imports ) ]
<<<<<<< HEAD
pub mod exposed {

  use super::*;
  pub use super::super::ct;

  // pub use super::own as ct;
  #[ doc( inline ) ]
  pub use prelude::*;
  #[ doc( inline ) ]
  pub use private::{};
}

/// Prelude to use essentials: `use my_module::prelude::*`.
#[ allow( unused_imports ) ]
pub mod prelude {
  use super::*;
=======
pub mod exposed 
{

  use super :: *;
  pub use super ::super ::ct;

  // pub use super ::own as ct;
  #[ doc( inline ) ]
  pub use prelude :: *;
  #[ doc( inline ) ]
  pub use private :: { };
}

/// Prelude to use essentials: `use my_module ::prelude :: *`.
#[ allow( unused_imports ) ]
pub mod prelude 
{
  use super :: *;
>>>>>>> 2840b88f
}<|MERGE_RESOLUTION|>--- conflicted
+++ resolved
@@ -11,22 +11,6 @@
 /// Compile-time tools.
 #[ doc( inline ) ]
 #[ allow( unused_imports ) ]
-<<<<<<< HEAD
-pub use own::*;
-
-/// Own namespace of the module.
-#[ allow( unused_imports ) ]
-pub mod own {
-
-  use super::*;
-
-  #[ doc( inline ) ]
-  pub use orphan::*;
-  #[ doc( inline ) ]
-  pub use private::{};
-  #[ doc( inline ) ]
-  pub use ::const_format::*;
-=======
 pub use own :: *;
 
 /// Own namespace of the module.
@@ -42,47 +26,20 @@
   pub use private :: { };
   #[ doc( inline ) ]
   pub use ::const_format :: *;
->>>>>>> 2840b88f
 }
 
 /// Orphan namespace of the module.
 #[ allow( unused_imports ) ]
-<<<<<<< HEAD
-pub mod orphan {
-
-  use super::*;
-  #[ doc( inline ) ]
-  pub use exposed::*;
-=======
 pub mod orphan 
 {
 
   use super :: *;
   #[ doc( inline ) ]
   pub use exposed :: *;
->>>>>>> 2840b88f
 }
 
 /// Exposed namespace of the module.
 #[ allow( unused_imports ) ]
-<<<<<<< HEAD
-pub mod exposed {
-
-  use super::*;
-  pub use super::super::ct;
-
-  // pub use super::own as ct;
-  #[ doc( inline ) ]
-  pub use prelude::*;
-  #[ doc( inline ) ]
-  pub use private::{};
-}
-
-/// Prelude to use essentials: `use my_module::prelude::*`.
-#[ allow( unused_imports ) ]
-pub mod prelude {
-  use super::*;
-=======
 pub mod exposed 
 {
 
@@ -101,5 +58,4 @@
 pub mod prelude 
 {
   use super :: *;
->>>>>>> 2840b88f
 }