//!
//! Generic parameter classification utilities.
//!

use crate :: *;

/// Classification of generic parameters by their type.
///
/// This struct provides a detailed breakdown of generic parameters into their constituent types
/// (lifetimes, type parameters, and const parameters) and includes convenience flags for common queries.
///
/// # Example
///
/// ```
/// use macro_tools ::generic_params;
/// use syn ::parse_quote;
///
/// let generics: syn ::Generics = parse_quote! { < 'a, T: Clone, const N: usize > };
/// let classification = generic_params ::classify_generics(&generics);
///
/// assert_eq!(classification.lifetimes.len(), 1);
/// assert_eq!(classification.types.len(), 1);
/// assert_eq!(classification.consts.len(), 1);
/// assert!(classification.has_mixed);
/// ```
<<<<<<< HEAD
#[ allow( clippy::struct_excessive_bools ) ]
#[ derive( Debug, Clone ) ]
pub struct GenericsClassification<'a> {
  /// Vector of references to lifetime parameters
  pub lifetimes: Vec< &'a syn::LifetimeParam >,
  /// Vector of references to type parameters
  pub types: Vec< &'a syn::TypeParam >,
  /// Vector of references to const parameters
  pub consts: Vec< &'a syn::ConstParam >,
=======
#[ allow( clippy ::struct_excessive_bools ) ]
#[ derive( Debug, Clone ) ]
pub struct GenericsClassification< 'a > 
{
  /// Vector of references to lifetime parameters
  pub lifetimes: Vec< &'a syn ::LifetimeParam >,
  /// Vector of references to type parameters
  pub types: Vec< &'a syn ::TypeParam >,
  /// Vector of references to const parameters
  pub consts: Vec< &'a syn ::ConstParam >,
>>>>>>> 63943676
  /// True if generics contain only lifetime parameters
  pub has_only_lifetimes: bool,
  /// True if generics contain only type parameters
  pub has_only_types: bool,
  /// True if generics contain only const parameters
  pub has_only_consts: bool,
  /// True if generics contain a mix of parameter types
  pub has_mixed: bool,
  /// True if generics are empty
  pub is_empty: bool,
}

/// Classify generic parameters by their type.
///
/// This function analyzes a `syn ::Generics` struct and categorizes its parameters
/// into lifetimes, types, and const parameters, providing useful metadata about
/// the composition of the generics.
///
/// # Arguments
///
/// * `generics` - A reference to the `syn ::Generics` to classify
///
/// # Returns
///
/// A `GenericsClassification` struct containing the categorized parameters and metadata
///
/// # Example
///
/// ```
/// use macro_tools ::generic_params;
/// use syn ::parse_quote;
///
/// let generics: syn ::Generics = parse_quote! { < 'a, 'b, T > };
/// let classification = generic_params ::classify_generics(&generics);
///
/// assert_eq!(classification.lifetimes.len(), 2);
/// assert_eq!(classification.types.len(), 1);
/// assert!(!classification.has_only_lifetimes);
/// assert!(classification.has_mixed);
/// ```
#[ must_use ]
<<<<<<< HEAD
pub fn classify_generics(generics: &syn::Generics) -> GenericsClassification<'_> {
  let mut lifetimes = Vec::new();
  let mut types = Vec::new();
  let mut consts = Vec::new();
=======
pub fn classify_generics(generics: &syn ::Generics) -> GenericsClassification< '_ > 
{
  let mut lifetimes = Vec ::new();
  let mut types = Vec ::new();
  let mut consts = Vec ::new();
>>>>>>> 63943676

  for param in &generics.params 
  {
  match param 
  {
   syn ::GenericParam ::Lifetime(lt) => lifetimes.push(lt),
   syn ::GenericParam ::Type(ty) => types.push(ty),
   syn ::GenericParam ::Const(ct) => consts.push(ct),
 }
 }

  let total = lifetimes.len() + types.len() + consts.len();
  let is_empty = total == 0;
  let has_only_lifetimes = !is_empty && lifetimes.len() == total;
  let has_only_types = !is_empty && types.len() == total;
  let has_only_consts = !is_empty && consts.len() == total;
  let has_mixed = !is_empty && !has_only_lifetimes && !has_only_types && !has_only_consts;

  GenericsClassification {
  lifetimes,
  types,
  consts,
  has_only_lifetimes,
  has_only_types,
  has_only_consts,
  has_mixed,
  is_empty,
 }
}

/// Extended decomposition result that includes classification and pre-filtered common cases.
///
/// This struct builds upon the basic `decompose` function by providing additional
/// classification information and pre-computed filtered parameter lists for common use cases.
#[ derive( Debug, Clone ) ]
<<<<<<< HEAD
pub struct DecomposedClassified {
=======
pub struct DecomposedClassified 
{
>>>>>>> 63943676
  /// Original fields from decompose - generics with defaults preserved and trailing comma
  pub generics_with_defaults: syn ::punctuated ::Punctuated< syn ::GenericParam, syn ::token ::Comma >,
  /// Original fields from decompose - generics for impl without defaults
  pub generics_impl: syn ::punctuated ::Punctuated< syn ::GenericParam, syn ::token ::Comma >,
  /// Original fields from decompose - generics for type usage (simplified)
  pub generics_ty: syn ::punctuated ::Punctuated< syn ::GenericParam, syn ::token ::Comma >,
  /// Original fields from decompose - where clause predicates
  pub generics_where: syn ::punctuated ::Punctuated< syn ::WherePredicate, syn ::token ::Comma >,
  
  /// Classification information about the original generics
  pub classification: GenericsClassification< 'static >,
  
  /// Pre-filtered common cases for convenience
  /// Impl generics containing only type parameters
  pub generics_impl_only_types: syn ::punctuated ::Punctuated< syn ::GenericParam, syn ::token ::Comma >,
  /// Impl generics with lifetime parameters filtered out
  pub generics_impl_no_lifetimes: syn ::punctuated ::Punctuated< syn ::GenericParam, syn ::token ::Comma >,
  /// Type generics containing only type parameters
  pub generics_ty_only_types: syn ::punctuated ::Punctuated< syn ::GenericParam, syn ::token ::Comma >,
  /// Type generics with lifetime parameters filtered out
  pub generics_ty_no_lifetimes: syn ::punctuated ::Punctuated< syn ::GenericParam, syn ::token ::Comma >,
}

/// Extended decompose that provides classified parameters.
///
/// This function combines the functionality of `decompose` with `classify_generics`
/// and provides pre-filtered parameter lists for common use cases.
///
/// # Arguments
///
/// * `generics` - The generics to decompose and classify
///
/// # Returns
///
/// A `DecomposedClassified` struct containing all decomposed forms, classification,
/// and pre-filtered common cases.
///
/// # Example
///
/// ```
/// use macro_tools ::generic_params;
/// use syn ::parse_quote;
///
/// let generics: syn ::Generics = parse_quote! { < 'a, T: Clone, const N: usize > };
/// let decomposed = generic_params ::decompose_classified(&generics);
///
/// assert!(decomposed.classification.has_mixed);
/// assert_eq!(decomposed.generics_impl_only_types.len(), 1);
/// assert_eq!(decomposed.generics_impl_no_lifetimes.len(), 2); // T and const N
/// ```
#[ must_use ]
<<<<<<< HEAD
pub fn decompose_classified(generics: &syn::Generics) -> DecomposedClassified {
  use super::{decompose, filter};
=======
pub fn decompose_classified(generics: &syn ::Generics) -> DecomposedClassified 
{
  // use super :: { decompose, filter };
  use super ::filter;
>>>>>>> 63943676
  
  let (with_defaults, impl_params, ty_params, where_clause) = crate::generic_params::decompose(generics);
  
  // Create an owned classification for the original generics
  // We need to leak the memory to get 'static lifetime, but this is acceptable
  // for the classification use case as these are typically used in proc macros
  let generics_leaked = Box ::leak(Box ::new(generics.clone()));
  let classification = classify_generics(generics_leaked);
  
  // Pre-compute common filtered cases
  let generics_impl_only_types = filter ::filter_params(&impl_params, filter ::filter_types);
  let generics_impl_no_lifetimes = filter ::filter_params(&impl_params, filter ::filter_non_lifetimes);
  let generics_ty_only_types = filter ::filter_params(&ty_params, filter ::filter_types);
  let generics_ty_no_lifetimes = filter ::filter_params(&ty_params, filter ::filter_non_lifetimes);
  
  DecomposedClassified {
  generics_with_defaults: with_defaults,
  generics_impl: impl_params,
  generics_ty: ty_params,
  generics_where: where_clause,
  classification,
  generics_impl_only_types,
  generics_impl_no_lifetimes,
  generics_ty_only_types,
  generics_ty_no_lifetimes,
 }
}<|MERGE_RESOLUTION|>--- conflicted
+++ resolved
@@ -23,17 +23,6 @@
 /// assert_eq!(classification.consts.len(), 1);
 /// assert!(classification.has_mixed);
 /// ```
-<<<<<<< HEAD
-#[ allow( clippy::struct_excessive_bools ) ]
-#[ derive( Debug, Clone ) ]
-pub struct GenericsClassification<'a> {
-  /// Vector of references to lifetime parameters
-  pub lifetimes: Vec< &'a syn::LifetimeParam >,
-  /// Vector of references to type parameters
-  pub types: Vec< &'a syn::TypeParam >,
-  /// Vector of references to const parameters
-  pub consts: Vec< &'a syn::ConstParam >,
-=======
 #[ allow( clippy ::struct_excessive_bools ) ]
 #[ derive( Debug, Clone ) ]
 pub struct GenericsClassification< 'a > 
@@ -44,7 +33,6 @@
   pub types: Vec< &'a syn ::TypeParam >,
   /// Vector of references to const parameters
   pub consts: Vec< &'a syn ::ConstParam >,
->>>>>>> 63943676
   /// True if generics contain only lifetime parameters
   pub has_only_lifetimes: bool,
   /// True if generics contain only type parameters
@@ -86,18 +74,11 @@
 /// assert!(classification.has_mixed);
 /// ```
 #[ must_use ]
-<<<<<<< HEAD
-pub fn classify_generics(generics: &syn::Generics) -> GenericsClassification<'_> {
-  let mut lifetimes = Vec::new();
-  let mut types = Vec::new();
-  let mut consts = Vec::new();
-=======
 pub fn classify_generics(generics: &syn ::Generics) -> GenericsClassification< '_ > 
 {
   let mut lifetimes = Vec ::new();
   let mut types = Vec ::new();
   let mut consts = Vec ::new();
->>>>>>> 63943676
 
   for param in &generics.params 
   {
@@ -133,12 +114,8 @@
 /// This struct builds upon the basic `decompose` function by providing additional
 /// classification information and pre-computed filtered parameter lists for common use cases.
 #[ derive( Debug, Clone ) ]
-<<<<<<< HEAD
-pub struct DecomposedClassified {
-=======
 pub struct DecomposedClassified 
 {
->>>>>>> 63943676
   /// Original fields from decompose - generics with defaults preserved and trailing comma
   pub generics_with_defaults: syn ::punctuated ::Punctuated< syn ::GenericParam, syn ::token ::Comma >,
   /// Original fields from decompose - generics for impl without defaults
@@ -190,15 +167,10 @@
 /// assert_eq!(decomposed.generics_impl_no_lifetimes.len(), 2); // T and const N
 /// ```
 #[ must_use ]
-<<<<<<< HEAD
-pub fn decompose_classified(generics: &syn::Generics) -> DecomposedClassified {
-  use super::{decompose, filter};
-=======
 pub fn decompose_classified(generics: &syn ::Generics) -> DecomposedClassified 
 {
   // use super :: { decompose, filter };
   use super ::filter;
->>>>>>> 63943676
   
   let (with_defaults, impl_params, ty_params, where_clause) = crate::generic_params::decompose(generics);
   
