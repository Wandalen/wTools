//!
//! Macro helpers around derive macro and structure [`syn ::DeriveInput`].
//!

/// Define a private namespace for all its items.
mod private 
{

  use crate :: *;
  use syn ::punctuated ::Punctuated;

  ///
  /// Extracts the named fields from a struct defined in a `syn ::DeriveInput`.
  ///
  /// This function specifically handles `syn ::DeriveInput` that represent structs
  /// with named fields. It will return an error if the provided AST does not conform to these expectations.
  ///
  /// # Example
  ///
  /// ```rust, ignore
  /// let ast = match syn ::parse :: < syn ::DeriveInput >( input )
  /// {
  ///   Ok( syntax_tree ) => syntax_tree,
  ///   Err( err ) => return Err( err ),
  /// };
  /// let fields = derive.named_fields( &ast );
  /// ```
  /// # Errors
  /// qqq: doc
  pub fn named_fields(ast: &syn ::DeriveInput) -> crate ::Result< &Punctuated<syn ::Field, syn ::token ::Comma >>
  {
  let fields =  match ast.data 
  {
   syn ::Data ::Struct(ref data_struct) =>  match data_struct.fields 
  {
  syn ::Fields ::Named(ref fields_named) => &fields_named.named,
  _ =>
  {
   return Err(syn_err!(
  ast,
  "Unknown format of data, expected syn ::Fields ::Named( ref fields_named )\n  {}",
  qt! { #ast }
 ))
 }
 },
   _ =>
  {
  return Err(syn_err!(
   ast,
   "Unknown format of data, expected syn ::Data ::Struct( ref data_struct )\n  {}",
   qt! { #ast }
 ))
 }
 };

  Ok(fields)
 }
}

#[ doc( inline ) ]
#[ allow( unused_imports ) ]
<<<<<<< HEAD
pub use own::*;

/// Own namespace of the module.
#[ allow( unused_imports ) ]
pub mod own {

  use super::*;
  #[ doc( inline ) ]
  pub use orphan::*;

  #[ doc( inline ) ]
  pub use private::{named_fields};
=======
pub use own :: *;

/// Own namespace of the module.
#[ allow( unused_imports ) ]
pub mod own 
{

  use super :: *;
  #[ doc( inline ) ]
  pub use orphan :: *;

  #[ doc( inline ) ]
  pub use private :: { named_fields };
>>>>>>> 63943676
}

/// Parented namespace of the module.
#[ allow( unused_imports ) ]
<<<<<<< HEAD
pub mod orphan {

  use super::*;
  #[ doc( inline ) ]
  pub use exposed::*;
=======
pub mod orphan 
{

  use super :: *;
  #[ doc( inline ) ]
  pub use exposed :: *;
>>>>>>> 63943676
}

/// Exposed namespace of the module.
#[ allow( unused_imports ) ]
<<<<<<< HEAD
pub mod exposed {
=======
pub mod exposed 
{
>>>>>>> 63943676

  use super :: *;
  pub use super ::super ::derive;

  #[ doc( inline ) ]
<<<<<<< HEAD
  pub use prelude::*;

  #[ doc( inline ) ]
  pub use private::{};
}

/// Prelude to use essentials: `use my_module::prelude::*`.
#[ allow( unused_imports ) ]
pub mod prelude {
=======
  pub use prelude :: *;

  #[ doc( inline ) ]
  pub use private :: { };
}

/// Prelude to use essentials: `use my_module ::prelude :: *`.
#[ allow( unused_imports ) ]
pub mod prelude 
{
>>>>>>> 63943676

  use super :: *;

  #[ doc( inline ) ]
<<<<<<< HEAD
  pub use private::{};
=======
  pub use private :: { };
>>>>>>> 63943676
}<|MERGE_RESOLUTION|>--- conflicted
+++ resolved
@@ -59,20 +59,6 @@
 
 #[ doc( inline ) ]
 #[ allow( unused_imports ) ]
-<<<<<<< HEAD
-pub use own::*;
-
-/// Own namespace of the module.
-#[ allow( unused_imports ) ]
-pub mod own {
-
-  use super::*;
-  #[ doc( inline ) ]
-  pub use orphan::*;
-
-  #[ doc( inline ) ]
-  pub use private::{named_fields};
-=======
 pub use own :: *;
 
 /// Own namespace of the module.
@@ -86,51 +72,27 @@
 
   #[ doc( inline ) ]
   pub use private :: { named_fields };
->>>>>>> 63943676
 }
 
 /// Parented namespace of the module.
 #[ allow( unused_imports ) ]
-<<<<<<< HEAD
-pub mod orphan {
-
-  use super::*;
-  #[ doc( inline ) ]
-  pub use exposed::*;
-=======
 pub mod orphan 
 {
 
   use super :: *;
   #[ doc( inline ) ]
   pub use exposed :: *;
->>>>>>> 63943676
 }
 
 /// Exposed namespace of the module.
 #[ allow( unused_imports ) ]
-<<<<<<< HEAD
-pub mod exposed {
-=======
 pub mod exposed 
 {
->>>>>>> 63943676
 
   use super :: *;
   pub use super ::super ::derive;
 
   #[ doc( inline ) ]
-<<<<<<< HEAD
-  pub use prelude::*;
-
-  #[ doc( inline ) ]
-  pub use private::{};
-}
-
-/// Prelude to use essentials: `use my_module::prelude::*`.
-#[ allow( unused_imports ) ]
-pub mod prelude {
-=======
   pub use prelude :: *;
 
   #[ doc( inline ) ]
@@ -141,14 +103,9 @@
 #[ allow( unused_imports ) ]
 pub mod prelude 
 {
->>>>>>> 63943676
 
   use super :: *;
 
   #[ doc( inline ) ]
-<<<<<<< HEAD
-  pub use private::{};
-=======
   pub use private :: { };
->>>>>>> 63943676
 }