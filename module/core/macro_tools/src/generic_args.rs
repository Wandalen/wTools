--- conflicted
+++ resolved
@@ -13,51 +13,6 @@
   /// useful when working with Rust syntax trees in procedural macros, allowing for the manipulation
   /// and merging of generic parameters from different syntactic elements.
   pub trait IntoGenericArgs {
-<<<<<<< HEAD
-    /// Converts a reference of the implementing type into `syn::AngleBracketedGenericArguments`.
-    ///
-    /// This method should handle the conversion logic necessary to transform the implementing
-    /// type's generic parameter representations into the structured format required by
-    /// `syn::AngleBracketedGenericArguments`, which is commonly used to represent generic parameters
-    /// enclosed in angle brackets.
-    ///
-    /// # Returns
-    /// A new instance of `syn::AngleBracketedGenericArguments` representing the generic parameters
-    /// of the original type.
-    #[ allow( clippy::wrong_self_convention ) ]
-    fn into_generic_args(&self) -> syn::AngleBracketedGenericArguments;
-  }
-
-  impl IntoGenericArgs for syn::Generics {
-    fn into_generic_args(&self) -> syn::AngleBracketedGenericArguments {
-      let args = self
-        .params
-        .iter()
-        .map(|param| match param {
-          syn::GenericParam::Type(ty) => syn::GenericArgument::Type(syn::Type::Path(syn::TypePath {
-            qself: None,
-            path: ty.ident.clone().into(),
-          })),
-          syn::GenericParam::Lifetime(lifetime) => syn::GenericArgument::Lifetime(lifetime.lifetime.clone()),
-          syn::GenericParam::Const(const_param) => syn::GenericArgument::Const(syn::Expr::Path(syn::ExprPath {
-            attrs: vec![],
-            qself: None,
-            path: const_param.ident.clone().into(),
-          })),
-        })
-        .collect();
-
-      syn::AngleBracketedGenericArguments {
-        colon2_token: None,
-        lt_token: syn::token::Lt::default(),
-        args,
-        gt_token: syn::token::Gt::default(),
-      }
-    }
-  }
-
-  /// Merges two `syn::AngleBracketedGenericArguments` instances into a new one,
-=======
   /// Converts a reference of the implementing type into `syn ::AngleBracketedGenericArguments`.
   ///
   /// This method should handle the conversion logic necessary to transform the implementing
@@ -104,7 +59,6 @@
  }
 
   /// Merges two `syn ::AngleBracketedGenericArguments` instances into a new one,
->>>>>>> 63943676
   /// prioritizing lifetime parameters before other types of generic arguments.
   ///
   /// This function takes two references to `syn ::AngleBracketedGenericArguments` and
@@ -182,46 +136,23 @@
 
 #[ doc( inline ) ]
 #[ allow( unused_imports ) ]
-<<<<<<< HEAD
-pub use own::*;
-
-/// Own namespace of the module.
-#[ allow( unused_imports ) ]
-pub mod own {
-=======
 pub use own :: *;
 
 /// Own namespace of the module.
 #[ allow( unused_imports ) ]
 pub mod own 
 {
->>>>>>> 63943676
 
   use super :: *;
 
   #[ doc( inline ) ]
-<<<<<<< HEAD
-  pub use orphan::*;
-  #[ doc( inline ) ]
-  pub use private::{merge};
-=======
   pub use orphan :: *;
   #[ doc( inline ) ]
   pub use private :: { merge };
->>>>>>> 63943676
 }
 
 /// Orphan namespace of the module.
 #[ allow( unused_imports ) ]
-<<<<<<< HEAD
-pub mod orphan {
-
-  use super::*;
-  #[ doc( inline ) ]
-  pub use exposed::*;
-  #[ doc( inline ) ]
-  pub use private::{IntoGenericArgs};
-=======
 pub mod orphan 
 {
 
@@ -230,26 +161,10 @@
   pub use exposed :: *;
   #[ doc( inline ) ]
   pub use private :: { IntoGenericArgs };
->>>>>>> 63943676
 }
 
 /// Exposed namespace of the module.
 #[ allow( unused_imports ) ]
-<<<<<<< HEAD
-pub mod exposed {
-  use super::*;
-  pub use super::super::generic_args;
-
-  #[ doc( inline ) ]
-  #[ allow( unused_imports ) ]
-  pub use super::{prelude::*};
-}
-
-/// Prelude to use essentials: `use my_module::prelude::*`.
-#[ allow( unused_imports ) ]
-pub mod prelude {
-  use super::*;
-=======
 pub mod exposed 
 {
   use super :: *;
@@ -265,5 +180,4 @@
 pub mod prelude 
 {
   use super :: *;
->>>>>>> 63943676
 }