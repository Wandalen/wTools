--- conflicted
+++ resolved
@@ -11,48 +11,21 @@
 
   /// Check is the rightmost item of path refering a type is specified type.
   ///
-<<<<<<< HEAD
-  /// Good to verify `core::option::Option<  i32  >` is optional.
-  /// Good to verify `alloc::vec::Vec<  i32  >` is vector.
-=======
   /// Good to verify `core ::option ::Option< i32 >` is optional.
   /// Good to verify `alloc ::vec ::Vec< i32 >` is vector.
->>>>>>> 2840b88f
   ///
   /// ### Basic use-case.
   /// ```rust
   /// use macro_tools ::exposed :: *;
   ///
-<<<<<<< HEAD
-  /// let code = qt!( core::option::Option<  i32  > );
-  /// let tree_type = syn::parse2::< syn::Type >( code ).unwrap();
-  /// let got = typ::type_rightmost( &tree_type );
-=======
   /// let code = qt!( core ::option ::Option< i32 > );
   /// let tree_type = syn ::parse2 :: < syn ::Type >( code ).unwrap();
   /// let got = typ ::type_rightmost( &tree_type );
->>>>>>> 2840b88f
   /// assert_eq!( got, Some( "Option".to_string() ) );
   /// ```
   /// # Panics
   /// qqq: doc
   #[ must_use ]
-<<<<<<< HEAD
-  pub fn type_rightmost(ty: &syn::Type) -> Option< String > {
-    if let syn::Type::Path(path) = ty {
-      let last = &path.path.segments.last();
-      if last.is_none() {
-        return None;
-      }
-      return Some(last.unwrap().ident.to_string());
-    }
-    None
-  }
-
-  /// Return the specified number of parameters of the type.
-  ///
-  /// Good to getting `i32` from `core::option::Option<  i32  >` or `alloc::vec::Vec<  i32  >`
-=======
   pub fn type_rightmost(ty: &syn ::Type) -> Option< String >
   {
   if let syn ::Type ::Path(path) = ty 
@@ -70,21 +43,14 @@
   /// Return the specified number of parameters of the type.
   ///
   /// Good to getting `i32` from `core ::option ::Option< i32 >` or `alloc ::vec ::Vec< i32 >`
->>>>>>> 2840b88f
   ///
   /// ### Basic use-case.
   /// ```
   /// use macro_tools :: { typ, qt };
   ///
-<<<<<<< HEAD
-  /// let code = qt!( core::option::Option<  i8, i16, i32, i64  > );
-  /// let tree_type = syn::parse2::< syn::Type >( code ).unwrap();
-  /// let got = typ::type_parameters( &tree_type, 0..=2 );
-=======
   /// let code = qt!( core ::option ::Option< i8, i16, i32, i64 > );
   /// let tree_type = syn ::parse2 :: < syn ::Type >( code ).unwrap();
   /// let got = typ ::type_parameters( &tree_type, 0..=2 );
->>>>>>> 2840b88f
   /// got.iter().for_each( | e | println!( "{}", qt!( #e ) ) );
   /// // < i8
   /// // < i16
@@ -92,51 +58,6 @@
   /// ```
   /// # Panics
   /// qqq: doc
-<<<<<<< HEAD
-  #[ allow( clippy::cast_possible_wrap, clippy::needless_pass_by_value ) ]
-  pub fn type_parameters(ty: &syn::Type, range: impl NonIterableInterval) -> Vec< &syn::Type > {
-    if let syn::Type::Path(syn::TypePath {
-      path: syn::Path { ref segments, .. },
-      ..
-    }) = ty
-    {
-      let last = &segments.last();
-      if last.is_none() {
-        return vec![ty];
-      }
-      let args = &last.unwrap().arguments;
-      if let syn::PathArguments::AngleBracketed(ref args2) = args {
-        let args3 = &args2.args;
-        let left = range.left().into_left_closed();
-        let mut right = range.right().into_right_closed();
-        let len = args3.len();
-        if right == isize::MAX {
-          right = len as isize;
-        }
-        // dbg!( left );
-        // dbg!( right );
-        // dbg!( len );
-        let selected: Vec< &syn::Type > = args3
-          .iter()
-          .skip_while(|e| !matches!(e, syn::GenericArgument::Type(_)))
-          .skip(usize::try_from(left.max(0)).unwrap())
-          .take(usize::try_from((right - left + 1).min(len as isize - left).max(0)).unwrap())
-          .map(|e| {
-            if let syn::GenericArgument::Type(ty) = e {
-              ty
-            } else {
-              unreachable!("Expects Type")
-            }
-          })
-          .collect();
-        return selected;
-      }
-    }
-    vec![ty]
-  }
-
-  /// Checks if a given [`syn::Type`] is an `Option` type.
-=======
   #[ allow( clippy ::cast_possible_wrap, clippy ::needless_pass_by_value ) ]
   pub fn type_parameters(ty: &syn ::Type, range: impl NonIterableInterval) -> Vec< &syn ::Type >
   {
@@ -186,7 +107,6 @@
  }
 
   /// Checks if a given [`syn ::Type`] is an `Option` type.
->>>>>>> 2840b88f
   ///
   /// This function examines a type to determine if it represents an `Option`.
   /// It is useful for scenarios where type-specific behavior needs to be conditional
@@ -195,17 +115,6 @@
   /// # Example
   ///
   /// ```rust
-<<<<<<< HEAD
-  /// let type_string = "Option<  i32  >";
-  /// let parsed_type : syn::Type = syn::parse_str( type_string ).expect( "Type should parse correctly" );
-  /// assert!( macro_tools::typ::is_optional( &parsed_type ) );
-  /// ```
-  ///
-  #[ must_use ]
-  pub fn is_optional(ty: &syn::Type) -> bool {
-    typ::type_rightmost(ty) == Some("Option".to_string())
-  }
-=======
   /// let type_string = "Option< i32 >";
   /// let parsed_type: syn ::Type = syn ::parse_str( type_string ).expect( "Type should parse correctly" );
   /// assert!( macro_tools ::typ ::is_optional( &parsed_type ) );
@@ -216,7 +125,6 @@
   {
   typ ::type_rightmost(ty) == Some("Option".to_string())
  }
->>>>>>> 2840b88f
 
   /// Extracts the first generic parameter from a given `syn ::Type` if any exists.
   ///
@@ -227,21 +135,6 @@
   ///
   /// # Example
   /// ```rust
-<<<<<<< HEAD
-  /// let type_string = "Result< Option<  i32  >, Error >";
-  /// let parsed_type : syn::Type = syn::parse_str( type_string ).expect( "Type should parse correctly" );
-  /// let first_param = macro_tools::typ::parameter_first( &parsed_type ).expect( "Should have at least one parameter" );
-  /// // Option<  i32  >
-  /// ```
-  /// # Errors
-  /// qqq: docs
-  pub fn parameter_first(ty: &syn::Type) -> Result< &syn::Type > {
-    typ::type_parameters(ty, 0..=0)
-      .first()
-      .copied()
-      .ok_or_else(|| syn_err!(ty, "Expects at least one parameter here:\n  {}", qt! { #ty }))
-  }
-=======
   /// let type_string = "Result< Option< i32 >, Error >";
   /// let parsed_type: syn ::Type = syn ::parse_str( type_string ).expect( "Type should parse correctly" );
   /// let first_param = macro_tools ::typ ::parameter_first( &parsed_type ).expect( "Should have at least one parameter" );
@@ -256,28 +149,14 @@
    .copied()
    .ok_or_else(|| syn_err!(ty, "Expects at least one parameter here: \n  {}", qt! { #ty }))
  }
->>>>>>> 2840b88f
 }
 
 #[ doc( inline ) ]
 #[ allow( unused_imports ) ]
-<<<<<<< HEAD
-pub use own::*;
+pub use own :: *;
 
 /// Own namespace of the module.
 #[ allow( unused_imports ) ]
-pub mod own {
-
-  use super::*;
-  #[ doc( inline ) ]
-  pub use orphan::*;
-  #[ doc( inline ) ]
-  pub use private::{type_rightmost, type_parameters, is_optional, parameter_first};
-=======
-pub use own :: *;
-
-/// Own namespace of the module.
-#[ allow( unused_imports ) ]
 pub mod own 
 {
 
@@ -286,35 +165,22 @@
   pub use orphan :: *;
   #[ doc( inline ) ]
   pub use private :: { type_rightmost, type_parameters, is_optional, parameter_first };
->>>>>>> 2840b88f
 }
 
 /// Orphan namespace of the module.
 #[ allow( unused_imports ) ]
-<<<<<<< HEAD
-pub mod orphan {
-
-  use super::*;
-  #[ doc( inline ) ]
-  pub use exposed::*;
-=======
 pub mod orphan 
 {
 
   use super :: *;
   #[ doc( inline ) ]
   pub use exposed :: *;
->>>>>>> 2840b88f
 }
 
 /// Exposed namespace of the module.
 #[ allow( unused_imports ) ]
-<<<<<<< HEAD
-pub mod exposed {
-=======
 pub mod exposed 
 {
->>>>>>> 2840b88f
 
   use super :: *;
 
@@ -323,15 +189,6 @@
   // pub use super ::own as typ;
 
   #[ doc( inline ) ]
-<<<<<<< HEAD
-  pub use prelude::*;
-}
-
-/// Prelude to use essentials: `use my_module::prelude::*`.
-#[ allow( unused_imports ) ]
-pub mod prelude {
-  use super::*;
-=======
   pub use prelude :: *;
 }
 
@@ -340,5 +197,4 @@
 pub mod prelude 
 {
   use super :: *;
->>>>>>> 2840b88f
 }