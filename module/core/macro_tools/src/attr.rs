--- conflicted
+++ resolved
@@ -43,11 +43,7 @@
   /// use macro_tools ::exposed :: *;
   ///
   /// // Example struct attribute
-<<<<<<< HEAD
-  /// let attrs : Vec<  syn::Attribute  > = vec![ syn::parse_quote!( #[ debug ] ) ];
-=======
   /// let attrs: Vec< syn ::Attribute > = vec![ syn ::parse_quote!( #[ debug ] ) ];
->>>>>>> 63943676
   ///
   /// // Checking for 'debug' attribute
   /// let contains_debug = attr ::has_debug( ( &attrs ).into_iter() ).unwrap();
@@ -56,21 +52,6 @@
   /// ```
   /// # Errors
   /// qqq: doc
-<<<<<<< HEAD
-  pub fn has_debug<'a>(attrs: impl Iterator<Item = &'a syn::Attribute>) -> syn::Result< bool > {
-    for attr in attrs {
-      if let Some(ident) = attr.path().get_ident() {
-        let ident_string = format!("{ident}");
-        if ident_string == "debug" {
-          return Ok(true);
-        }
-      } else {
-        return_syn_err!("Unknown structure attribute:\n{}", qt! { attr });
-      }
-    }
-    Ok(false)
-  }
-=======
   pub fn has_debug< 'a >(attrs: impl Iterator< Item = &'a syn ::Attribute >) -> syn ::Result< bool >
   {
   for attr in attrs 
@@ -88,7 +69,6 @@
  }
   Ok(false)
  }
->>>>>>> 63943676
 
   /// Checks if the given attribute name is a standard Rust attribute.
   ///
@@ -131,13 +111,6 @@
   /// ```
   ///
   #[ must_use ]
-<<<<<<< HEAD
-  #[ allow( clippy::match_same_arms ) ]
-  pub fn is_standard(attr_name: &str) -> bool {
-    match attr_name {
-      // Conditional compilation
-      "cfg" | "cfg_attr" => true,
-=======
   #[ allow( clippy ::match_same_arms ) ]
   pub fn is_standard(attr_name: &str) -> bool
   {
@@ -145,7 +118,6 @@
   {
    // Conditional compilation
    "cfg" | "cfg_attr" => true,
->>>>>>> 63943676
 
    // Compiler instructions and optimizations
    "inline" | "repr" | "derive" | "allow" | "warn" | "deny" | "forbid" => true,
@@ -223,21 +195,6 @@
   ///
   /// # Errors
   /// qqq: doc
-<<<<<<< HEAD
-  pub fn has_deref<'a>(attrs: impl Iterator<Item = &'a syn::Attribute>) -> syn::Result< bool > {
-    for attr in attrs {
-      if let Some(ident) = attr.path().get_ident() {
-        let ident_string = format!("{ident}");
-        if ident_string == "deref" {
-          return Ok(true);
-        }
-      } else {
-        return_syn_err!("Unknown structure attribute:\n{}", qt! { attr });
-      }
-    }
-    Ok(false)
-  }
-=======
   pub fn has_deref< 'a >(attrs: impl Iterator< Item = &'a syn ::Attribute >) -> syn ::Result< bool >
   {
   for attr in attrs 
@@ -255,7 +212,6 @@
  }
   Ok(false)
  }
->>>>>>> 63943676
 
   /// Checks if the given iterator of attributes contains an attribute named `deref_mut`.
   ///
@@ -274,21 +230,6 @@
   ///
   /// # Errors
   /// qqq: doc
-<<<<<<< HEAD
-  pub fn has_deref_mut<'a>(attrs: impl Iterator<Item = &'a syn::Attribute>) -> syn::Result< bool > {
-    for attr in attrs {
-      if let Some(ident) = attr.path().get_ident() {
-        let ident_string = format!("{ident}");
-        if ident_string == "deref_mut" {
-          return Ok(true);
-        }
-      } else {
-        return_syn_err!("Unknown structure attribute:\n{}", qt! { attr });
-      }
-    }
-    Ok(false)
-  }
-=======
   pub fn has_deref_mut< 'a >(attrs: impl Iterator< Item = &'a syn ::Attribute >) -> syn ::Result< bool >
   {
   for attr in attrs 
@@ -306,7 +247,6 @@
  }
   Ok(false)
  }
->>>>>>> 63943676
 
   /// Checks if the given iterator of attributes contains an attribute named `from`.
   ///
@@ -325,21 +265,6 @@
   ///
   /// # Errors
   /// qqq: doc
-<<<<<<< HEAD
-  pub fn has_from<'a>(attrs: impl Iterator<Item = &'a syn::Attribute>) -> syn::Result< bool > {
-    for attr in attrs {
-      if let Some(ident) = attr.path().get_ident() {
-        let ident_string = format!("{ident}");
-        if ident_string == "from" {
-          return Ok(true);
-        }
-      } else {
-        return_syn_err!("Unknown structure attribute:\n{}", qt! { attr });
-      }
-    }
-    Ok(false)
-  }
-=======
   pub fn has_from< 'a >(attrs: impl Iterator< Item = &'a syn ::Attribute >) -> syn ::Result< bool >
   {
   for attr in attrs 
@@ -357,7 +282,6 @@
  }
   Ok(false)
  }
->>>>>>> 63943676
 
   /// Checks if the given iterator of attributes contains an attribute named `index_mut`.
   ///
@@ -376,21 +300,6 @@
   ///
   /// # Errors
   /// qqq: doc
-<<<<<<< HEAD
-  pub fn has_index_mut<'a>(attrs: impl Iterator<Item = &'a syn::Attribute>) -> syn::Result< bool > {
-    for attr in attrs {
-      if let Some(ident) = attr.path().get_ident() {
-        let ident_string = format!("{ident}");
-        if ident_string == "index_mut" {
-          return Ok(true);
-        }
-      } else {
-        return_syn_err!("Unknown structure attribute:\n{}", qt! { attr });
-      }
-    }
-    Ok(false)
-  }
-=======
   pub fn has_index_mut< 'a >(attrs: impl Iterator< Item = &'a syn ::Attribute >) -> syn ::Result< bool >
   {
   for attr in attrs 
@@ -408,7 +317,6 @@
  }
   Ok(false)
  }
->>>>>>> 63943676
   /// Checks if the given iterator of attributes contains an attribute named `as_mut`.
   ///
   /// This function iterates over an input sequence of `syn ::Attribute`, typically associated with a struct,
@@ -426,21 +334,6 @@
   ///
   /// # Errors
   /// qqq: doc
-<<<<<<< HEAD
-  pub fn has_as_mut<'a>(attrs: impl Iterator<Item = &'a syn::Attribute>) -> syn::Result< bool > {
-    for attr in attrs {
-      if let Some(ident) = attr.path().get_ident() {
-        let ident_string = format!("{ident}");
-        if ident_string == "as_mut" {
-          return Ok(true);
-        }
-      } else {
-        return_syn_err!("Unknown structure attribute:\n{}", qt! { attr });
-      }
-    }
-    Ok(false)
-  }
-=======
   pub fn has_as_mut< 'a >(attrs: impl Iterator< Item = &'a syn ::Attribute >) -> syn ::Result< bool >
   {
   for attr in attrs 
@@ -458,73 +351,12 @@
  }
   Ok(false)
  }
->>>>>>> 63943676
   ///
   /// Attribute which is inner.
   ///
   /// For example: `// #![ deny( missing_docs ) ]`.
   ///
   #[ derive( Debug, PartialEq, Eq, Clone, Default ) ]
-<<<<<<< HEAD
-  pub struct AttributesInner(pub Vec<  syn::Attribute  >);
-
-  impl From< Vec<  syn::Attribute  > > for AttributesInner {
-    #[ inline( always ) ]
-    fn from(src: Vec<  syn::Attribute  >) -> Self {
-      Self(src)
-    }
-  }
-
-  impl From< AttributesInner > for Vec<  syn::Attribute  > {
-    #[ inline( always ) ]
-    fn from(src: AttributesInner) -> Self {
-      src.0
-    }
-  }
-
-  #[ allow( clippy::iter_without_into_iter ) ]
-  impl AttributesInner {
-    /// Iterator
-    pub fn iter(&self) -> core::slice::Iter<'_, syn::Attribute> {
-      self.0.iter()
-    }
-  }
-
-  #[ allow( clippy::default_trait_access ) ]
-  impl syn::parse::Parse for AttributesInner {
-    fn parse(input: ParseStream<'_>) -> syn::Result< Self > {
-      // let mut result : Self = from!();
-      let mut result: Self = Default::default();
-      loop {
-        if !input.peek(Token![ # ]) || !input.peek2(Token![!]) {
-          break;
-        }
-        let input2;
-        let element = syn::Attribute {
-          pound_token: input.parse()?,
-          style: syn::AttrStyle::Inner(input.parse()?),
-          bracket_token: bracketed!( input2 in input ),
-          // path : input2.call( syn::Path::parse_mod_style )?,
-          // tokens : input2.parse()?,
-          meta: input2.parse()?,
-        };
-        result.0.push(element);
-      }
-      Ok(result)
-    }
-  }
-
-  impl quote::ToTokens for AttributesInner {
-    fn to_tokens(&self, tokens: &mut proc_macro2::TokenStream) {
-      use crate::quote::TokenStreamExt;
-      tokens.append_all(self.0.iter());
-    }
-  }
-
-  /// Represents a collection of outer attributes.
-  ///
-  /// This struct wraps a `Vec<  syn::Attribute  >`, providing utility methods for parsing,
-=======
   pub struct AttributesInner(pub Vec< syn ::Attribute >);
 
   impl From< Vec< syn ::Attribute > > for AttributesInner 
@@ -595,96 +427,10 @@
   /// Represents a collection of outer attributes.
   ///
   /// This struct wraps a `Vec< syn ::Attribute >`, providing utility methods for parsing,
->>>>>>> 63943676
   /// converting, and iterating over outer attributes. Outer attributes are those that
   /// appear outside of an item, such as `#[ ... ]` annotations in Rust.
   ///
   #[ derive( Debug, PartialEq, Eq, Clone, Default ) ]
-<<<<<<< HEAD
-  pub struct AttributesOuter(pub Vec<  syn::Attribute  >);
-
-  impl From< Vec<  syn::Attribute  > > for AttributesOuter {
-    #[ inline( always ) ]
-    fn from(src: Vec<  syn::Attribute  >) -> Self {
-      Self(src)
-    }
-  }
-
-  impl From< AttributesOuter > for Vec<  syn::Attribute  > {
-    #[ inline( always ) ]
-    fn from(src: AttributesOuter) -> Self {
-      src.0
-    }
-  }
-
-  #[ allow( clippy::iter_without_into_iter ) ]
-  impl AttributesOuter {
-    /// Iterator
-    pub fn iter(&self) -> core::slice::Iter<'_, syn::Attribute> {
-      self.0.iter()
-    }
-  }
-
-  #[ allow( clippy::default_trait_access ) ]
-  impl syn::parse::Parse for AttributesOuter {
-    fn parse(input: ParseStream<'_>) -> syn::Result< Self > {
-      let mut result: Self = Default::default();
-      loop {
-        if !input.peek(Token![ # ]) || input.peek2(Token![!]) {
-          break;
-        }
-        let input2;
-        let element = syn::Attribute {
-          pound_token: input.parse()?,
-          style: syn::AttrStyle::Outer,
-          bracket_token: bracketed!( input2 in input ),
-          // path : input2.call( syn::Path::parse_mod_style )?,
-          // tokens : input2.parse()?,
-          meta: input2.parse()?,
-        };
-        result.0.push(element);
-      }
-      Ok(result)
-    }
-  }
-
-  impl quote::ToTokens for AttributesOuter {
-    fn to_tokens(&self, tokens: &mut proc_macro2::TokenStream) {
-      use crate::quote::TokenStreamExt;
-      tokens.append_all(self.0.iter());
-    }
-  }
-
-  impl syn::parse::Parse for Many<AttributesInner> {
-    fn parse(input: ParseStream<'_>) -> syn::Result< Self > {
-      let mut result = Self::new();
-      loop {
-        // let lookahead = input.lookahead1();
-        if !input.peek(Token![ # ]) {
-          break;
-        }
-        result.0.push(input.parse()?);
-      }
-      Ok(result)
-    }
-  }
-
-  impl syn::parse::Parse for Many<AttributesOuter> {
-    fn parse(input: ParseStream<'_>) -> syn::Result< Self > {
-      let mut result = Self::new();
-      loop {
-        // let lookahead = input.lookahead1();
-        if !input.peek(Token![ # ]) {
-          break;
-        }
-        result.0.push(input.parse()?);
-      }
-      Ok(result)
-    }
-  }
-
-  impl AsMuchAsPossibleNoDelimiter for syn::Item {}
-=======
   pub struct AttributesOuter(pub Vec< syn ::Attribute >);
 
   impl From< Vec< syn ::Attribute > > for AttributesOuter 
@@ -788,7 +534,6 @@
  }
 
   impl AsMuchAsPossibleNoDelimiter for syn ::Item {}
->>>>>>> 63943676
 
   /// Trait for components of a structure aggregating attributes that can be constructed from a meta attribute.
   ///
@@ -813,11 +558,7 @@
   /// {
   ///   const KEYWORD: &'static str = "my_component";
   ///
-<<<<<<< HEAD
-  ///   fn from_meta( attr : &Attribute ) -> syn::Result< Self >
-=======
   ///   fn from_meta( attr: &Attribute ) -> syn ::Result< Self >
->>>>>>> 63943676
   ///   {
   ///     // Parsing logic here
   ///     // Return Ok(MyComponent) if parsing is successful
@@ -837,25 +578,6 @@
   ///
   pub trait AttributeComponent
   where
-<<<<<<< HEAD
-    Self: Sized,
-  {
-    /// The keyword that identifies the component.\n    ///    /// This constant is used to match the attribute to the corresponding component.
-    /// Each implementor of this trait must provide a unique keyword for its type.
-    const KEYWORD: &'static str;
-
-    /// Constructs the component from the given meta attribute.\n    ///    /// This method is responsible for parsing the provided `syn::Attribute` and
-    /// returning an instance of the component. If the attribute cannot be parsed
-    /// into the component, an error should be returned.\n    ///    /// # Parameters\n    ///
-    /// - `attr` : A reference to the `syn::Attribute` from which the component is to be constructed.\n    ///    /// # Returns\n    ///    /// A `syn::Result` containing the constructed component if successful, or an error if the parsing fails.
-    ///
-    /// # Errors
-    /// qqq: doc
-    fn from_meta(attr: &syn::Attribute) -> syn::Result< Self >;
-
-    // zzz : redo maybe
-  }
-=======
   Self: Sized,
   {
   /// The keyword that identifies the component.
@@ -883,33 +605,10 @@
   // zzz: redo maybe
  }
 
->>>>>>> 63943676
 }
 
 #[ doc( inline ) ]
 #[ allow( unused_imports ) ]
-<<<<<<< HEAD
-pub use own::*;
-
-/// Own namespace of the module.
-#[ allow( unused_imports ) ]
-pub mod own {
-
-  use super::*;
-  #[ doc( inline ) ]
-  pub use orphan::*;
-  #[ doc( inline ) ]
-  pub use private::{
-    // equation,
-    has_debug,
-    is_standard,
-    has_deref,
-    has_deref_mut,
-    has_from,
-    has_index_mut,
-    has_as_mut,
-  };
-=======
 pub use own :: *;
 
 /// Own namespace of the module.
@@ -931,51 +630,27 @@
   has_index_mut,
   has_as_mut,
  };
->>>>>>> 63943676
 }
 
 /// Orphan namespace of the module.
 #[ allow( unused_imports ) ]
-<<<<<<< HEAD
-pub mod orphan {
-
-  use super::*;
-  #[ doc( inline ) ]
-  pub use exposed::*;
-=======
 pub mod orphan 
 {
 
   use super :: *;
   #[ doc( inline ) ]
   pub use exposed :: *;
->>>>>>> 63943676
 }
 
 /// Exposed namespace of the module.
 #[ allow( unused_imports ) ]
-<<<<<<< HEAD
-pub mod exposed {
-=======
 pub mod exposed 
 {
->>>>>>> 63943676
 
   use super :: *;
   pub use super ::super ::attr;
 
   #[ doc( inline ) ]
-<<<<<<< HEAD
-  pub use prelude::*;
-  #[ doc( inline ) ]
-  pub use private::{AttributesInner, AttributesOuter, AttributeComponent};
-}
-
-/// Prelude to use essentials: `use my_module::prelude::*`.
-#[ allow( unused_imports ) ]
-pub mod prelude {
-  use super::*;
-=======
   pub use prelude :: *;
   #[ doc( inline ) ]
   pub use private :: { AttributesInner, AttributesOuter, AttributeComponent };
@@ -986,5 +661,4 @@
 pub mod prelude
 {
   use super :: *;
->>>>>>> 63943676
 }