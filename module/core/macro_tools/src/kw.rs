//!
//! Keywords
//!

/// Define a private namespace for all its items.
mod private 
{
  // use crate :: *;

  const KEYWORDS: &[ &str] = &[ 
  "as", "break", "const", "continue", "crate", "else", "enum", "extern", "false", "fn", "for", "if", "impl", "in", "let",
  "loop", "match", "mod", "move", "mut", "pub", "ref", "return", "self", "Self", "static", "struct", "super", "trait", "true",
  "type", "unsafe", "use", "where", "while", "async", "await", "dyn", "box", "try", "macro",
 ];

  // qqq: cover by test
  /// Check is string a keyword.
  #[ must_use ]
<<<<<<< HEAD
  pub fn is(src: &str) -> bool {
    KEYWORDS.contains(&src)
  }
=======
  pub fn is(src: &str) -> bool
  {
  KEYWORDS.contains(&src)
 }
>>>>>>> 2840b88f
}

#[ doc( inline ) ]
#[ allow( unused_imports ) ]
<<<<<<< HEAD
pub use own::*;

/// Own namespace of the module.
#[ allow( unused_imports ) ]
pub mod own {

  use super::*;
  #[ doc( inline ) ]
  pub use orphan::*;
=======
pub use own :: *;

/// Own namespace of the module.
#[ allow( unused_imports ) ]
pub mod own 
{

  use super :: *;
  #[ doc( inline ) ]
  pub use orphan :: *;
>>>>>>> 2840b88f
}

/// Orphan namespace of the module.
#[ allow( unused_imports ) ]
<<<<<<< HEAD
pub mod orphan {

  use super::*;
  #[ doc( inline ) ]
  pub use exposed::*;
=======
pub mod orphan 
{

  use super :: *;
  #[ doc( inline ) ]
  pub use exposed :: *;
>>>>>>> 2840b88f
}

/// Exposed namespace of the module.
#[ allow( unused_imports ) ]
<<<<<<< HEAD
pub mod exposed {
=======
pub mod exposed 
{
>>>>>>> 2840b88f

  use super :: *;
  pub use super ::super ::kw;

  #[ doc( inline ) ]
<<<<<<< HEAD
  pub use prelude::*;
  #[ doc( inline ) ]
  pub use private::{is};
}

/// Prelude to use essentials: `use my_module::prelude::*`.
#[ allow( unused_imports ) ]
pub mod prelude {
  use super::*;
=======
  pub use prelude :: *;
  #[ doc( inline ) ]
  pub use private :: { is };
}

/// Prelude to use essentials: `use my_module ::prelude :: *`.
#[ allow( unused_imports ) ]
pub mod prelude 
{
  use super :: *;
>>>>>>> 2840b88f
}<|MERGE_RESOLUTION|>--- conflicted
+++ resolved
@@ -16,31 +16,14 @@
   // qqq: cover by test
   /// Check is string a keyword.
   #[ must_use ]
-<<<<<<< HEAD
-  pub fn is(src: &str) -> bool {
-    KEYWORDS.contains(&src)
-  }
-=======
   pub fn is(src: &str) -> bool
   {
   KEYWORDS.contains(&src)
  }
->>>>>>> 2840b88f
 }
 
 #[ doc( inline ) ]
 #[ allow( unused_imports ) ]
-<<<<<<< HEAD
-pub use own::*;
-
-/// Own namespace of the module.
-#[ allow( unused_imports ) ]
-pub mod own {
-
-  use super::*;
-  #[ doc( inline ) ]
-  pub use orphan::*;
-=======
 pub use own :: *;
 
 /// Own namespace of the module.
@@ -51,51 +34,27 @@
   use super :: *;
   #[ doc( inline ) ]
   pub use orphan :: *;
->>>>>>> 2840b88f
 }
 
 /// Orphan namespace of the module.
 #[ allow( unused_imports ) ]
-<<<<<<< HEAD
-pub mod orphan {
-
-  use super::*;
-  #[ doc( inline ) ]
-  pub use exposed::*;
-=======
 pub mod orphan 
 {
 
   use super :: *;
   #[ doc( inline ) ]
   pub use exposed :: *;
->>>>>>> 2840b88f
 }
 
 /// Exposed namespace of the module.
 #[ allow( unused_imports ) ]
-<<<<<<< HEAD
-pub mod exposed {
-=======
 pub mod exposed 
 {
->>>>>>> 2840b88f
 
   use super :: *;
   pub use super ::super ::kw;
 
   #[ doc( inline ) ]
-<<<<<<< HEAD
-  pub use prelude::*;
-  #[ doc( inline ) ]
-  pub use private::{is};
-}
-
-/// Prelude to use essentials: `use my_module::prelude::*`.
-#[ allow( unused_imports ) ]
-pub mod prelude {
-  use super::*;
-=======
   pub use prelude :: *;
   #[ doc( inline ) ]
   pub use private :: { is };
@@ -106,5 +65,4 @@
 pub mod prelude 
 {
   use super :: *;
->>>>>>> 2840b88f
 }