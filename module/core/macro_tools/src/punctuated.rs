--- conflicted
+++ resolved
@@ -20,11 +20,7 @@
 
 #[ doc( inline ) ]
 #[ allow( unused_imports ) ]
-<<<<<<< HEAD
-pub use own::*;
-=======
 pub use own :: *;
->>>>>>> 63943676
 
 #[ allow( unused_imports ) ]
 /// Own namespace of the module.
@@ -34,60 +30,32 @@
   use super :: *;
 
   #[ doc( inline ) ]
-<<<<<<< HEAD
-  pub use orphan::*;
-  #[ doc( inline ) ]
-  pub use private::{ensure_trailing_comma};
-=======
   pub use orphan :: *;
   #[ doc( inline ) ]
   pub use private :: { ensure_trailing_comma };
->>>>>>> 63943676
 }
 
 /// Orphan namespace of the module.
 #[ allow( unused_imports ) ]
-<<<<<<< HEAD
-pub mod orphan {
-
-  use super::*;
-  #[ doc( inline ) ]
-  pub use exposed::*;
-=======
 pub mod orphan 
 {
 
   use super :: *;
   #[ doc( inline ) ]
   pub use exposed :: *;
->>>>>>> 63943676
 }
 
 /// Exposed namespace of the module.
 #[ allow( unused_imports ) ]
-<<<<<<< HEAD
-pub mod exposed {
-  use super::*;
-=======
 pub mod exposed 
 {
   use super :: *;
->>>>>>> 63943676
 
   pub use super ::super ::punctuated;
   // pub use super ::own as punctuated;
 
   #[ doc( inline ) ]
   #[ allow( unused_imports ) ]
-<<<<<<< HEAD
-  pub use super::{prelude::*};
-}
-
-/// Prelude to use essentials: `use my_module::prelude::*`.
-#[ allow( unused_imports ) ]
-pub mod prelude {
-  use super::*;
-=======
   pub use super :: { prelude :: * };
 }
 
@@ -96,5 +64,4 @@
 pub mod prelude 
 {
   use super :: *;
->>>>>>> 63943676
 }