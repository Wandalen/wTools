--- conflicted
+++ resolved
@@ -1,7 +1,3 @@
 #[ doc( inline ) ]
 #[ allow( unused_imports ) ]
-<<<<<<< HEAD
-pub use ::const_format::{concatcp as concat, formatcp as format};
-=======
-pub use ::const_format :: { concatcp as concat, formatcp as format };
->>>>>>> 63943676
+pub use ::const_format :: { concatcp as concat, formatcp as format };