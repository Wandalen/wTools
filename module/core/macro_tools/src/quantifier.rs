--- conflicted
+++ resolved
@@ -34,11 +34,7 @@
 
   /// Pair of two elements of parsing.
   #[ derive( Debug, PartialEq, Eq, Clone, Default ) ]
-<<<<<<< HEAD
-  pub struct Pair<T1: Element, T2: Element>(pub T1, pub T2);
-=======
   pub struct Pair< T1: Element, T2: Element >(pub T1, pub T2);
->>>>>>> 2840b88f
 
   impl< T1, T2 > Pair< T1, T2 >
   where
@@ -60,37 +56,21 @@
   #[ inline( always ) ]
   fn from(src: (T1, T2)) -> Self 
   {
-<<<<<<< HEAD
-    #[ inline( always ) ]
-    fn from(src: (T1, T2)) -> Self {
-      Self(src.0, src.1)
-    }
-  }
-=======
    Self(src.0, src.1)
  }
  }
->>>>>>> 2840b88f
 
   impl< T1, T2 > From< Pair<T1, T2 >> for (T1, T2)
   where
   T1: Element,
   T2: Element,
   {
-<<<<<<< HEAD
-    #[ inline( always ) ]
-    fn from(src: Pair<T1, T2>) -> Self {
-      (src.0, src.1)
-    }
-  }
-=======
   #[ inline( always ) ]
   fn from(src: Pair< T1, T2 >) -> Self 
   {
    (src.0, src.1)
  }
  }
->>>>>>> 2840b88f
 
   impl< T1, T2 > syn ::parse ::Parse for Pair< T1, T2 >
   where
@@ -99,16 +79,9 @@
   {
   fn parse(input: ParseStream< '_ >) -> syn ::Result< Self > 
   {
-<<<<<<< HEAD
-    fn parse(input: ParseStream<'_>) -> syn::Result< Self > {
-      Ok(Self(input.parse()?, input.parse()?))
-    }
-  }
-=======
    Ok(Self(input.parse()?, input.parse()?))
  }
  }
->>>>>>> 2840b88f
 
   impl< T1, T2 > quote ::ToTokens for Pair< T1, T2 >
   where
@@ -126,15 +99,9 @@
   /// Parse as much elements as possible.
   ///
   #[ derive( Debug, PartialEq, Eq, Clone, Default ) ]
-<<<<<<< HEAD
-  pub struct Many<T: quote::ToTokens>(pub Vec< T >);
-
-  impl<T> Many<T>
-=======
   pub struct Many< T: quote ::ToTokens >(pub Vec< T >);
 
   impl< T > Many< T >
->>>>>>> 2840b88f
   where
   T: Element,
   {
@@ -142,25 +109,6 @@
   #[ must_use ]
   pub fn new() -> Self
   {
-<<<<<<< HEAD
-    /// Constructor.
-    #[ must_use ]
-    pub fn new() -> Self {
-      Self(Vec::new())
-    }
-    /// Constructor.
-    #[ must_use ]
-    pub fn new_with(src: Vec< T >) -> Self {
-      Self(src)
-    }
-    /// Iterator
-    pub fn iter(&self) -> core::slice::Iter<'_, T> {
-      self.0.iter()
-    }
-  }
-
-  impl<T> From<Vec< T >> for Many<T>
-=======
    Self(Vec ::new())
  }
   /// Constructor.
@@ -177,19 +125,9 @@
  }
 
   impl< T > From< Vec< T >> for Many< T >
->>>>>>> 2840b88f
-  where
-  T: quote ::ToTokens,
-  {
-<<<<<<< HEAD
-    #[ inline( always ) ]
-    fn from(src: Vec< T >) -> Self {
-      Self(src)
-    }
-  }
-
-  impl<T> From<Many<T>> for Vec< T >
-=======
+  where
+  T: quote ::ToTokens,
+  {
   #[ inline( always ) ]
   fn from(src: Vec< T >) -> Self 
   {
@@ -198,24 +136,15 @@
  }
 
   impl< T > From< Many<T >> for Vec< T >
->>>>>>> 2840b88f
   where
   T: quote ::ToTokens,
   {
   #[ inline( always ) ]
   fn from(src: Many< T >) -> Self 
   {
-<<<<<<< HEAD
-    #[ inline( always ) ]
-    fn from(src: Many<T>) -> Self {
-      src.0
-    }
-  }
-=======
    src.0
  }
  }
->>>>>>> 2840b88f
 
   impl< T > IntoIterator for Many< T >
   where
@@ -226,23 +155,11 @@
   type IntoIter = alloc ::vec ::IntoIter< Self ::Item >;
   fn into_iter(self) -> Self ::IntoIter 
   {
-<<<<<<< HEAD
-    type Item = T;
-    #[ allow( clippy::std_instead_of_alloc ) ]
-    type IntoIter = alloc::vec::IntoIter<Self::Item>;
-    fn into_iter(self) -> Self::IntoIter {
-      self.0.into_iter()
-    }
-  }
-
-  impl<'a, T> IntoIterator for &'a Many<T>
-=======
    self.0.into_iter()
  }
  }
 
   impl< 'a, T > IntoIterator for &'a Many< T >
->>>>>>> 2840b88f
   where
   T: quote ::ToTokens,
   {
@@ -250,20 +167,10 @@
   type IntoIter = core ::slice ::Iter< 'a, T >;
   fn into_iter(self) -> Self ::IntoIter 
   {
-<<<<<<< HEAD
-    type Item = &'a T;
-    type IntoIter = core::slice::Iter<'a, T>;
-    fn into_iter(self) -> Self::IntoIter {
-      // let x = vec![ 1, 2, 3 ].iter();
-      (self.0).iter()
-    }
-  }
-=======
    // let x = vec![ 1, 2, 3 ].iter();
    (self.0).iter()
  }
  }
->>>>>>> 2840b88f
 
   // impl< T > From< Many< T > > for Vec<  T  >
   // where
@@ -292,19 +199,6 @@
   {
   fn parse(input: syn ::parse ::ParseStream< '_ >) -> syn ::Result< Self > 
   {
-<<<<<<< HEAD
-    fn parse(input: syn::parse::ParseStream<'_>) -> syn::Result< Self > {
-      let mut items = vec![];
-      while !input.is_empty() {
-        let item: T = input.parse()?;
-        items.push(item);
-      }
-      Ok(Self(items))
-    }
-  }
-
-  // qqq : zzz : make that working
-=======
    let mut items = vec![];
    while !input.is_empty() 
    {
@@ -316,18 +210,13 @@
  }
 
   // qqq: zzz: make that working
->>>>>>> 2840b88f
   //
   //   impl< T > syn ::parse ::Parse
   //   for Many< T >
   //   where
   //     T: Element + WhileDelimiter,
   //   {
-<<<<<<< HEAD
-  //     fn parse( input : syn::parse::ParseStream< '_ > ) -> syn::Result<  Self  >
-=======
   //     fn parse( input: syn ::parse ::ParseStream< '_ > ) -> syn ::Result< Self >
->>>>>>> 2840b88f
   //     {
   //       let mut result = Self ::new();
   //       loop
@@ -358,56 +247,32 @@
 
 #[ doc( inline ) ]
 #[ allow( unused_imports ) ]
-<<<<<<< HEAD
-pub use own::*;
+pub use own :: *;
 
 /// Own namespace of the module.
 #[ allow( unused_imports ) ]
-pub mod own {
-
-  use super::*;
-  #[ doc( inline ) ]
-  pub use orphan::*;
-=======
-pub use own :: *;
-
-/// Own namespace of the module.
-#[ allow( unused_imports ) ]
 pub mod own 
 {
 
   use super :: *;
   #[ doc( inline ) ]
   pub use orphan :: *;
->>>>>>> 2840b88f
 }
 
 /// Orphan namespace of the module.
 #[ allow( unused_imports ) ]
-<<<<<<< HEAD
-pub mod orphan {
-
-  use super::*;
-  #[ doc( inline ) ]
-  pub use exposed::*;
-=======
 pub mod orphan 
 {
 
   use super :: *;
   #[ doc( inline ) ]
   pub use exposed :: *;
->>>>>>> 2840b88f
 }
 
 /// Exposed namespace of the module.
 #[ allow( unused_imports ) ]
-<<<<<<< HEAD
-pub mod exposed {
-=======
 pub mod exposed 
 {
->>>>>>> 2840b88f
 
   use super :: *;
 
@@ -415,20 +280,6 @@
   // pub use super ::own as quantifier;
 
   #[ doc( inline ) ]
-<<<<<<< HEAD
-  pub use prelude::*;
-  #[ doc( inline ) ]
-  pub use private::{AsMuchAsPossibleNoDelimiter, Pair, Many};
-}
-
-/// Prelude to use essentials: `use my_module::prelude::*`.
-#[ allow( unused_imports ) ]
-pub mod prelude {
-
-  use super::*;
-  #[ doc( inline ) ]
-  pub use private::{};
-=======
   pub use prelude :: *;
   #[ doc( inline ) ]
   pub use private :: { AsMuchAsPossibleNoDelimiter, Pair, Many };
@@ -442,5 +293,4 @@
   use super :: *;
   #[ doc( inline ) ]
   pub use private :: { };
->>>>>>> 2840b88f
 }