<<<<<<< HEAD
//! Test for trailing comma issue fix in `generic_params::decompose`
=======
//! Test for trailing comma issue fix in `generic_params ::decompose`
>>>>>>> 63943676

use macro_tools ::generic_params;
use quote ::quote;
use syn ::parse_quote;

#[ test ]
<<<<<<< HEAD
fn test_trailing_comma_issue_mre() {
    // Test case 1: Simple lifetime parameter
    let generics: syn::Generics = parse_quote! { <'a> };
    let (_, impl_gen, ty_gen, _) = generic_params::decompose(&generics);
    
    // Generate code using the decomposed generics
    let impl_code = quote! { impl< #impl_gen > MyTrait for MyStruct };
    let type_code = quote! { MyStruct< #ty_gen > };
    
    println!("Test 1 - Single lifetime:");
    println!("  impl_gen: {}", quote! { #impl_gen });
    println!("  ty_gen: {}", quote! { #ty_gen });
    println!("  Generated impl: {impl_code}");
    println!("  Generated type: {type_code}");
    
    // Check if trailing commas exist (they shouldn't)
    assert!(!impl_gen.trailing_punct(), "impl_gen should not have trailing comma");
    assert!(!ty_gen.trailing_punct(), "ty_gen should not have trailing comma");
    
    // Test case 2: Multiple generic parameters
    let generics: syn::Generics = parse_quote! { <'a, T: Clone, const N: usize> };
    let (_, impl_gen, ty_gen, _) = generic_params::decompose(&generics);
    
    let impl_code = quote! { impl< #impl_gen > MyTrait for MyStruct };
    let type_code = quote! { MyStruct< #ty_gen > };
    
    println!("\nTest 2 - Multiple parameters:");
    println!("  impl_gen: {}", quote! { #impl_gen });
    println!("  ty_gen: {}", quote! { #ty_gen });
    println!("  Generated impl: {impl_code}");
    println!("  Generated type: {type_code}");
    
    // Check if trailing commas exist (they shouldn't)
    assert!(!impl_gen.trailing_punct(), "impl_gen should not have trailing comma");
    assert!(!ty_gen.trailing_punct(), "ty_gen should not have trailing comma");
    
    // Test case 3: Empty generics
    let generics: syn::Generics = parse_quote! { };
    let (_, impl_gen, ty_gen, _) = generic_params::decompose(&generics);
    
    println!("\nTest 3 - Empty generics:");
    println!("  impl_gen is empty: {}", impl_gen.is_empty());
    println!("  ty_gen is empty: {}", ty_gen.is_empty());
    
    // Test case 4: Type parameter only
    let generics: syn::Generics = parse_quote! { <T> };
    let (_, impl_gen, ty_gen, _) = generic_params::decompose(&generics);
    
    let impl_code = quote! { impl< #impl_gen > MyTrait for MyStruct };
    let type_code = quote! { MyStruct< #ty_gen > };
    
    println!("\nTest 4 - Single type parameter:");
    println!("  impl_gen: {}", quote! { #impl_gen });
    println!("  ty_gen: {}", quote! { #ty_gen });
    println!("  Generated impl: {impl_code}");
    println!("  Generated type: {type_code}");
    
    assert!(!impl_gen.trailing_punct(), "impl_gen should not have trailing comma");
    assert!(!ty_gen.trailing_punct(), "ty_gen should not have trailing comma");
=======
fn test_trailing_comma_issue_mre() 
{
  // Test case 1 : Simple lifetime parameter
  let generics: syn ::Generics = parse_quote! { < 'a > };
  let (_, impl_gen, ty_gen, _) = generic_params ::decompose(&generics);
  
  // Generate code using the decomposed generics
  let impl_code = quote! { impl< #impl_gen > MyTrait for MyStruct };
  let type_code = quote! { MyStruct< #ty_gen > };
  
  println!("Test 1 - Single lifetime: ");
  println!("  impl_gen: {}", quote! { #impl_gen });
  println!("  ty_gen: {}", quote! { #ty_gen });
  println!("  Generated impl: {impl_code}");
  println!("  Generated type: {type_code}");
  
  // Check if trailing commas exist (they shouldn't)
  assert!(!impl_gen.trailing_punct(), "impl_gen should not have trailing comma");
  assert!(!ty_gen.trailing_punct(), "ty_gen should not have trailing comma");
  
  // Test case 2 : Multiple generic parameters
  let generics: syn ::Generics = parse_quote! { < 'a, T: Clone, const N: usize > };
  let (_, impl_gen, ty_gen, _) = generic_params ::decompose(&generics);
  
  let impl_code = quote! { impl< #impl_gen > MyTrait for MyStruct };
  let type_code = quote! { MyStruct< #ty_gen > };
  
  println!("\nTest 2 - Multiple parameters: ");
  println!("  impl_gen: {}", quote! { #impl_gen });
  println!("  ty_gen: {}", quote! { #ty_gen });
  println!("  Generated impl: {impl_code}");
  println!("  Generated type: {type_code}");
  
  // Check if trailing commas exist (they shouldn't)
  assert!(!impl_gen.trailing_punct(), "impl_gen should not have trailing comma");
  assert!(!ty_gen.trailing_punct(), "ty_gen should not have trailing comma");
  
  // Test case 3 : Empty generics
  let generics: syn ::Generics = parse_quote! { };
  let (_, impl_gen, ty_gen, _) = generic_params ::decompose(&generics);
  
  println!("\nTest 3 - Empty generics: ");
  println!("  impl_gen is empty: {}", impl_gen.is_empty());
  println!("  ty_gen is empty: {}", ty_gen.is_empty());
  
  // Test case 4 : Type parameter only
  let generics: syn ::Generics = parse_quote! { < T > };
  let (_, impl_gen, ty_gen, _) = generic_params ::decompose(&generics);
  
  let impl_code = quote! { impl< #impl_gen > MyTrait for MyStruct };
  let type_code = quote! { MyStruct< #ty_gen > };
  
  println!("\nTest 4 - Single type parameter: ");
  println!("  impl_gen: {}", quote! { #impl_gen });
  println!("  ty_gen: {}", quote! { #ty_gen });
  println!("  Generated impl: {impl_code}");
  println!("  Generated type: {type_code}");
  
  assert!(!impl_gen.trailing_punct(), "impl_gen should not have trailing comma");
  assert!(!ty_gen.trailing_punct(), "ty_gen should not have trailing comma");
>>>>>>> 63943676
}<|MERGE_RESOLUTION|>--- conflicted
+++ resolved
@@ -1,75 +1,10 @@
-<<<<<<< HEAD
-//! Test for trailing comma issue fix in `generic_params::decompose`
-=======
 //! Test for trailing comma issue fix in `generic_params ::decompose`
->>>>>>> 63943676
 
 use macro_tools ::generic_params;
 use quote ::quote;
 use syn ::parse_quote;
 
 #[ test ]
-<<<<<<< HEAD
-fn test_trailing_comma_issue_mre() {
-    // Test case 1: Simple lifetime parameter
-    let generics: syn::Generics = parse_quote! { <'a> };
-    let (_, impl_gen, ty_gen, _) = generic_params::decompose(&generics);
-    
-    // Generate code using the decomposed generics
-    let impl_code = quote! { impl< #impl_gen > MyTrait for MyStruct };
-    let type_code = quote! { MyStruct< #ty_gen > };
-    
-    println!("Test 1 - Single lifetime:");
-    println!("  impl_gen: {}", quote! { #impl_gen });
-    println!("  ty_gen: {}", quote! { #ty_gen });
-    println!("  Generated impl: {impl_code}");
-    println!("  Generated type: {type_code}");
-    
-    // Check if trailing commas exist (they shouldn't)
-    assert!(!impl_gen.trailing_punct(), "impl_gen should not have trailing comma");
-    assert!(!ty_gen.trailing_punct(), "ty_gen should not have trailing comma");
-    
-    // Test case 2: Multiple generic parameters
-    let generics: syn::Generics = parse_quote! { <'a, T: Clone, const N: usize> };
-    let (_, impl_gen, ty_gen, _) = generic_params::decompose(&generics);
-    
-    let impl_code = quote! { impl< #impl_gen > MyTrait for MyStruct };
-    let type_code = quote! { MyStruct< #ty_gen > };
-    
-    println!("\nTest 2 - Multiple parameters:");
-    println!("  impl_gen: {}", quote! { #impl_gen });
-    println!("  ty_gen: {}", quote! { #ty_gen });
-    println!("  Generated impl: {impl_code}");
-    println!("  Generated type: {type_code}");
-    
-    // Check if trailing commas exist (they shouldn't)
-    assert!(!impl_gen.trailing_punct(), "impl_gen should not have trailing comma");
-    assert!(!ty_gen.trailing_punct(), "ty_gen should not have trailing comma");
-    
-    // Test case 3: Empty generics
-    let generics: syn::Generics = parse_quote! { };
-    let (_, impl_gen, ty_gen, _) = generic_params::decompose(&generics);
-    
-    println!("\nTest 3 - Empty generics:");
-    println!("  impl_gen is empty: {}", impl_gen.is_empty());
-    println!("  ty_gen is empty: {}", ty_gen.is_empty());
-    
-    // Test case 4: Type parameter only
-    let generics: syn::Generics = parse_quote! { <T> };
-    let (_, impl_gen, ty_gen, _) = generic_params::decompose(&generics);
-    
-    let impl_code = quote! { impl< #impl_gen > MyTrait for MyStruct };
-    let type_code = quote! { MyStruct< #ty_gen > };
-    
-    println!("\nTest 4 - Single type parameter:");
-    println!("  impl_gen: {}", quote! { #impl_gen });
-    println!("  ty_gen: {}", quote! { #ty_gen });
-    println!("  Generated impl: {impl_code}");
-    println!("  Generated type: {type_code}");
-    
-    assert!(!impl_gen.trailing_punct(), "impl_gen should not have trailing comma");
-    assert!(!ty_gen.trailing_punct(), "ty_gen should not have trailing comma");
-=======
 fn test_trailing_comma_issue_mre() 
 {
   // Test case 1 : Simple lifetime parameter
@@ -130,5 +65,4 @@
   
   assert!(!impl_gen.trailing_punct(), "impl_gen should not have trailing comma");
   assert!(!ty_gen.trailing_punct(), "ty_gen should not have trailing comma");
->>>>>>> 63943676
 }