--- conflicted
+++ resolved
@@ -10,121 +10,6 @@
 // | ID    | Input                                      | Expected Classification                           |
 // |-------|--------------------------------------------|-------------------------------------------------|
 // | C1.1  | Empty generics                             | is_empty: true, all others false                |
-<<<<<<< HEAD
-// | C1.2  | Only lifetimes: <'a>                       | has_only_lifetimes: true                        |
-// | C1.3  | Only lifetimes: <'a, 'b, 'c>               | has_only_lifetimes: true                        |
-// | C1.4  | Only types: <T>                            | has_only_types: true                            |
-// | C1.5  | Only types: <T, U, V>                      | has_only_types: true                            |
-// | C1.6  | Only consts: <const N: usize>              | has_only_consts: true                           |
-// | C1.7  | Only consts: <const N: usize, const M: i32>| has_only_consts: true                           |
-// | C1.8  | Mixed: <'a, T>                             | has_mixed: true                                 |
-// | C1.9  | Mixed: <T, const N: usize>                 | has_mixed: true                                 |
-// | C1.10 | Mixed: <'a, T, const N: usize>             | has_mixed: true                                 |
-
-#[ test ]
-fn test_classify_generics_empty() {
-    let generics: syn::Generics = parse_quote! {};
-    let classification = classify_generics(&generics);
-    
-    assert!(classification.is_empty);
-    assert!(!classification.has_only_lifetimes);
-    assert!(!classification.has_only_types);
-    assert!(!classification.has_only_consts);
-    assert!(!classification.has_mixed);
-    assert_eq!(classification.lifetimes.len(), 0);
-    assert_eq!(classification.types.len(), 0);
-    assert_eq!(classification.consts.len(), 0);
-}
-
-#[ test ]
-fn test_classify_generics_only_lifetimes() {
-    // Single lifetime
-    let generics: syn::Generics = parse_quote! { <'a> };
-    let classification = classify_generics(&generics);
-    
-    assert!(!classification.is_empty);
-    assert!(classification.has_only_lifetimes);
-    assert!(!classification.has_only_types);
-    assert!(!classification.has_only_consts);
-    assert!(!classification.has_mixed);
-    assert_eq!(classification.lifetimes.len(), 1);
-    
-    // Multiple lifetimes
-    let generics: syn::Generics = parse_quote! { <'a, 'b, 'c> };
-    let classification = classify_generics(&generics);
-    
-    assert!(classification.has_only_lifetimes);
-    assert_eq!(classification.lifetimes.len(), 3);
-}
-
-#[ test ]
-fn test_classify_generics_only_types() {
-    // Single type
-    let generics: syn::Generics = parse_quote! { <T> };
-    let classification = classify_generics(&generics);
-    
-    assert!(!classification.is_empty);
-    assert!(!classification.has_only_lifetimes);
-    assert!(classification.has_only_types);
-    assert!(!classification.has_only_consts);
-    assert!(!classification.has_mixed);
-    assert_eq!(classification.types.len(), 1);
-    
-    // Multiple types with bounds
-    let generics: syn::Generics = parse_quote! { <T: Clone, U: Default, V> };
-    let classification = classify_generics(&generics);
-    
-    assert!(classification.has_only_types);
-    assert_eq!(classification.types.len(), 3);
-}
-
-#[ test ]
-fn test_classify_generics_only_consts() {
-    // Single const
-    let generics: syn::Generics = parse_quote! { <const N: usize> };
-    let classification = classify_generics(&generics);
-    
-    assert!(!classification.is_empty);
-    assert!(!classification.has_only_lifetimes);
-    assert!(!classification.has_only_types);
-    assert!(classification.has_only_consts);
-    assert!(!classification.has_mixed);
-    assert_eq!(classification.consts.len(), 1);
-    
-    // Multiple consts
-    let generics: syn::Generics = parse_quote! { <const N: usize, const M: i32> };
-    let classification = classify_generics(&generics);
-    
-    assert!(classification.has_only_consts);
-    assert_eq!(classification.consts.len(), 2);
-}
-
-#[ test ]
-fn test_classify_generics_mixed() {
-    // Lifetime + Type
-    let generics: syn::Generics = parse_quote! { <'a, T> };
-    let classification = classify_generics(&generics);
-    
-    assert!(classification.has_mixed);
-    assert!(!classification.has_only_lifetimes);
-    assert!(!classification.has_only_types);
-    assert!(!classification.has_only_consts);
-    
-    // Type + Const
-    let generics: syn::Generics = parse_quote! { <T, const N: usize> };
-    let classification = classify_generics(&generics);
-    
-    assert!(classification.has_mixed);
-    
-    // All three types
-    let generics: syn::Generics = parse_quote! { <'a, T: Clone, const N: usize> };
-    let classification = classify_generics(&generics);
-    
-    assert!(classification.has_mixed);
-    assert_eq!(classification.lifetimes.len(), 1);
-    assert_eq!(classification.types.len(), 1);
-    assert_eq!(classification.consts.len(), 1);
-=======
 // | C1.2  | Only lifetimes: < 'a >                       | has_only_lifetimes: true                        |
 // | C1.3  | Only lifetimes: < 'a, 'b, 'c >               | has_only_lifetimes: true                        |
 // | C1.4  | Only types: < T >                            | has_only_types: true                            |
@@ -243,82 +128,10 @@
   assert_eq!(classification.lifetimes.len(), 1);
   assert_eq!(classification.types.len(), 1);
   assert_eq!(classification.consts.len(), 1);
->>>>>>> 63943676
 }
 
 // Test filter_params
 #[ test ]
-<<<<<<< HEAD
-fn test_filter_params_lifetimes() {
-    let generics: syn::Generics = parse_quote! { <'a, 'b, T, U, const N: usize> };
-    let filtered = filter_params(&generics.params, filter_lifetimes);
-    
-    assert_eq!(filtered.len(), 2);
-    assert!(!filtered.trailing_punct());
-    
-    // Verify all items are lifetimes
-    for param in &filtered {
-        assert!(matches!(param, syn::GenericParam::Lifetime(_)));
-    }
-}
-
-#[ test ]
-fn test_filter_params_types() {
-    let generics: syn::Generics = parse_quote! { <'a, T: Clone, U, const N: usize> };
-    let filtered = filter_params(&generics.params, filter_types);
-    
-    assert_eq!(filtered.len(), 2);
-    assert!(!filtered.trailing_punct());
-    
-    // Verify all items are types
-    for param in &filtered {
-        assert!(matches!(param, syn::GenericParam::Type(_)));
-    }
-}
-
-#[ test ]
-fn test_filter_params_consts() {
-    let generics: syn::Generics = parse_quote! { <'a, T, const N: usize, const M: i32> };
-    let filtered = filter_params(&generics.params, filter_consts);
-    
-    assert_eq!(filtered.len(), 2);
-    assert!(!filtered.trailing_punct());
-    
-    // Verify all items are consts
-    for param in &filtered {
-        assert!(matches!(param, syn::GenericParam::Const(_)));
-    }
-}
-
-#[ test ]
-fn test_filter_params_non_lifetimes() {
-    let generics: syn::Generics = parse_quote! { <'a, 'b, T, const N: usize> };
-    let filtered = filter_params(&generics.params, filter_non_lifetimes);
-    
-    assert_eq!(filtered.len(), 2); // T and const N
-    assert!(!filtered.trailing_punct());
-    
-    // Verify no lifetimes
-    for param in &filtered {
-        assert!(!matches!(param, syn::GenericParam::Lifetime(_)));
-    }
-}
-
-#[ test ]
-fn test_filter_params_custom_predicate() {
-    let generics: syn::Generics = parse_quote! { <T: Clone, U: Default, V> };
-    
-    // Filter types with bounds
-    let with_bounds = filter_params(&generics.params, |p| {
-        if let syn::GenericParam::Type(ty) = p {
-            !ty.bounds.is_empty()
-        } else {
-            false
-        }
-    });
-    
-    assert_eq!(with_bounds.len(), 2); // T and U have bounds
-=======
 fn test_filter_params_lifetimes() 
 {
   let generics: syn ::Generics = parse_quote! { < 'a, 'b, T, U, const N: usize > };
@@ -401,43 +214,10 @@
   } );
 
   assert_eq!( with_bounds.len(), 2 ); // T and U have bounds
->>>>>>> 63943676
 }
 
 // Test decompose_classified
 #[ test ]
-<<<<<<< HEAD
-fn test_decompose_classified_basic() {
-    let generics: syn::Generics = parse_quote! { <'a, T: Clone, const N: usize> };
-    let decomposed = decompose_classified(&generics);
-    
-    // Check classification
-    assert!(decomposed.classification.has_mixed);
-    assert_eq!(decomposed.classification.lifetimes.len(), 1);
-    assert_eq!(decomposed.classification.types.len(), 1);
-    assert_eq!(decomposed.classification.consts.len(), 1);
-    
-    // Check pre-filtered lists
-    assert_eq!(decomposed.generics_impl_only_types.len(), 1);
-    assert_eq!(decomposed.generics_impl_no_lifetimes.len(), 2); // T and const N
-    assert_eq!(decomposed.generics_ty_only_types.len(), 1);
-    assert_eq!(decomposed.generics_ty_no_lifetimes.len(), 2);
-    
-    // Check that original decomposition still works
-    assert!(decomposed.generics_with_defaults.trailing_punct());
-    assert!(!decomposed.generics_impl.trailing_punct());
-    assert!(!decomposed.generics_ty.trailing_punct());
-}
-
-#[ test ]
-fn test_decompose_classified_lifetime_only() {
-    let generics: syn::Generics = parse_quote! { <'a, 'b> };
-    let decomposed = decompose_classified(&generics);
-    
-    assert!(decomposed.classification.has_only_lifetimes);
-    assert!(decomposed.generics_impl_only_types.is_empty());
-    assert!(decomposed.generics_impl_no_lifetimes.is_empty());
-=======
 fn test_decompose_classified_basic() 
 {
   let generics: syn ::Generics = parse_quote! { < 'a, T: Clone, const N: usize > };
@@ -470,72 +250,10 @@
   assert!(decomposed.classification.has_only_lifetimes);
   assert!(decomposed.generics_impl_only_types.is_empty());
   assert!(decomposed.generics_impl_no_lifetimes.is_empty());
->>>>>>> 63943676
 }
 
 // Test merge_params_ordered
 #[ test ]
-<<<<<<< HEAD
-fn test_merge_params_ordered_basic() {
-    let list1: syn::punctuated::Punctuated<syn::GenericParam, syn::token::Comma> = 
-        parse_quote! { T, const N: usize };
-    let list2: syn::punctuated::Punctuated<syn::GenericParam, syn::token::Comma> = 
-        parse_quote! { 'a, U };
-    
-    let merged = merge_params_ordered(&[&list1, &list2]);
-    
-    // Should be ordered: lifetimes, types, consts
-    assert_eq!(merged.len(), 4);
-    assert!(!merged.trailing_punct());
-    
-    // Check order
-    let params: Vec<_> = merged.iter().collect();
-    assert!(matches!(params[0], syn::GenericParam::Lifetime(_))); // 'a
-    assert!(matches!(params[1], syn::GenericParam::Type(_)));     // T
-    assert!(matches!(params[2], syn::GenericParam::Type(_)));     // U
-    assert!(matches!(params[3], syn::GenericParam::Const(_)));    // const N
-}
-
-#[ test ]
-fn test_merge_params_ordered_empty() {
-    let list1: syn::punctuated::Punctuated<syn::GenericParam, syn::token::Comma> = 
-        syn::punctuated::Punctuated::new();
-    let list2: syn::punctuated::Punctuated<syn::GenericParam, syn::token::Comma> = 
-        parse_quote! { T };
-    
-    let merged = merge_params_ordered(&[&list1, &list2]);
-    assert_eq!(merged.len(), 1);
-    
-    let merged_empty = merge_params_ordered(&[&list1, &list1]);
-    assert!(merged_empty.is_empty());
-}
-
-#[ test ]
-fn test_merge_params_ordered_complex() {
-    let list1: syn::punctuated::Punctuated<syn::GenericParam, syn::token::Comma> = 
-        parse_quote! { 'b, T: Clone, const N: usize };
-    let list2: syn::punctuated::Punctuated<syn::GenericParam, syn::token::Comma> = 
-        parse_quote! { 'a, U: Default };
-    let list3: syn::punctuated::Punctuated<syn::GenericParam, syn::token::Comma> = 
-        parse_quote! { const M: i32, V };
-    
-    let merged = merge_params_ordered(&[&list1, &list2, &list3]);
-    
-    // Should have: 'b, 'a (lifetimes), T, U, V (types), const N, const M (consts)
-    assert_eq!(merged.len(), 7);
-    
-    let params: Vec<_> = merged.iter().collect();
-    // First two should be lifetimes
-    assert!(matches!(params[0], syn::GenericParam::Lifetime(_)));
-    assert!(matches!(params[1], syn::GenericParam::Lifetime(_)));
-    // Next three should be types
-    assert!(matches!(params[2], syn::GenericParam::Type(_)));
-    assert!(matches!(params[3], syn::GenericParam::Type(_)));
-    assert!(matches!(params[4], syn::GenericParam::Type(_)));
-    // Last two should be consts
-    assert!(matches!(params[5], syn::GenericParam::Const(_)));
-    assert!(matches!(params[6], syn::GenericParam::Const(_)));
-=======
 fn test_merge_params_ordered_basic() 
 {
   let list1: syn ::punctuated ::Punctuated< syn ::GenericParam, syn ::token ::Comma > = 
@@ -598,56 +316,10 @@
   // Last two should be consts
   assert!(matches!(params[5], syn ::GenericParam ::Const(_)));
   assert!(matches!(params[6], syn ::GenericParam ::Const(_)));
->>>>>>> 63943676
 }
 
 // Test params_with_additional
 #[ test ]
-<<<<<<< HEAD
-fn test_params_with_additional_basic() {
-    let base: syn::punctuated::Punctuated<syn::GenericParam, syn::token::Comma> = 
-        parse_quote! { T, U };
-    let additional = vec![parse_quote! { V }, parse_quote! { const N: usize }];
-    
-    let extended = params_with_additional(&base, &additional);
-    
-    assert_eq!(extended.len(), 4);
-    assert!(!extended.trailing_punct());
-    
-    // Verify order is preserved
-    let params: Vec<_> = extended.iter().collect();
-    if let syn::GenericParam::Type(ty) = params[0] {
-        assert_eq!(ty.ident.to_string(), "T");
-    }
-    if let syn::GenericParam::Type(ty) = params[2] {
-        assert_eq!(ty.ident.to_string(), "V");
-    }
-}
-
-#[ test ]
-fn test_params_with_additional_empty_base() {
-    let base: syn::punctuated::Punctuated<syn::GenericParam, syn::token::Comma> = 
-        syn::punctuated::Punctuated::new();
-    let additional = vec![parse_quote! { T }];
-    
-    let extended = params_with_additional(&base, &additional);
-    
-    assert_eq!(extended.len(), 1);
-    assert!(!extended.trailing_punct());
-}
-
-#[ test ]
-fn test_params_with_additional_with_trailing_comma() {
-    let mut base: syn::punctuated::Punctuated<syn::GenericParam, syn::token::Comma> = 
-        parse_quote! { T };
-    base.push_punct(syn::token::Comma::default()); // Test edge case where base params already have trailing punctuation
-    
-    let additional = vec![parse_quote! { U }];
-    let extended = params_with_additional(&base, &additional);
-    
-    assert_eq!(extended.len(), 2);
-    assert!(!extended.trailing_punct()); // Should not have trailing comma
-=======
 fn test_params_with_additional_basic() 
 {
   let base: syn ::punctuated ::Punctuated< syn ::GenericParam, syn ::token ::Comma > = 
@@ -696,48 +368,10 @@
   
   assert_eq!(extended.len(), 2);
   assert!(!extended.trailing_punct()); // Should not have trailing comma
->>>>>>> 63943676
 }
 
 // Test params_from_components
 #[ test ]
-<<<<<<< HEAD
-fn test_params_from_components_basic() {
-    let lifetimes = vec![parse_quote! { 'a }, parse_quote! { 'b }];
-    let types = vec![parse_quote! { T: Clone }];
-    let consts = vec![parse_quote! { const N: usize }];
-    
-    let params = params_from_components(&lifetimes, &types, &consts);
-    
-    assert_eq!(params.len(), 4);
-    assert!(!params.trailing_punct());
-    
-    // Check order
-    let param_vec: Vec<_> = params.iter().collect();
-    assert!(matches!(param_vec[0], syn::GenericParam::Lifetime(_)));
-    assert!(matches!(param_vec[1], syn::GenericParam::Lifetime(_)));
-    assert!(matches!(param_vec[2], syn::GenericParam::Type(_)));
-    assert!(matches!(param_vec[3], syn::GenericParam::Const(_)));
-}
-
-#[ test ]
-fn test_params_from_components_empty() {
-    let params = params_from_components(&[], &[], &[]);
-    assert!(params.is_empty());
-    assert!(!params.trailing_punct());
-}
-
-#[ test ]
-fn test_params_from_components_partial() {
-    // Only types
-    let types = vec![parse_quote! { T }, parse_quote! { U }];
-    let params = params_from_components(&[], &types, &[]);
-    
-    assert_eq!(params.len(), 2);
-    for param in &params {
-        assert!(matches!(param, syn::GenericParam::Type(_)));
-    }
-=======
 fn test_params_from_components_basic() 
 {
   let lifetimes = vec![parse_quote! { 'a }, parse_quote! { 'b }];
@@ -777,87 +411,10 @@
   {
   assert!(matches!(param, syn ::GenericParam ::Type(_)));
  }
->>>>>>> 63943676
 }
 
 // Test GenericsRef extensions
 #[ test ]
-<<<<<<< HEAD
-fn test_generics_ref_classification() {
-    let generics: syn::Generics = parse_quote! { <'a, T, const N: usize> };
-    let generics_ref = GenericsRef::new(&generics);
-    let classification = generics_ref.classification();
-    
-    assert!(classification.has_mixed);
-    assert_eq!(classification.lifetimes.len(), 1);
-    assert_eq!(classification.types.len(), 1);
-    assert_eq!(classification.consts.len(), 1);
-}
-
-#[ test ]
-fn test_generics_ref_has_only_methods() {
-    // Only lifetimes
-    let generics: syn::Generics = parse_quote! { <'a, 'b> };
-    let generics_ref = GenericsRef::new(&generics);
-    assert!(generics_ref.has_only_lifetimes());
-    assert!(!generics_ref.has_only_types());
-    assert!(!generics_ref.has_only_consts());
-    
-    // Only types
-    let generics: syn::Generics = parse_quote! { <T, U> };
-    let generics_ref = GenericsRef::new(&generics);
-    assert!(!generics_ref.has_only_lifetimes());
-    assert!(generics_ref.has_only_types());
-    assert!(!generics_ref.has_only_consts());
-    
-    // Only consts
-    let generics: syn::Generics = parse_quote! { <const N: usize, const M: i32> };
-    let generics_ref = GenericsRef::new(&generics);
-    assert!(!generics_ref.has_only_lifetimes());
-    assert!(!generics_ref.has_only_types());
-    assert!(generics_ref.has_only_consts());
-}
-
-#[ test ]
-fn test_generics_ref_impl_no_lifetimes() {
-    let generics: syn::Generics = parse_quote! { <'a, T: Clone, const N: usize> };
-    let generics_ref = GenericsRef::new(&generics);
-    let impl_no_lifetimes = generics_ref.impl_generics_no_lifetimes();
-    
-    let expected = quote! { < T : Clone , const N : usize > };
-    assert_eq!(impl_no_lifetimes.to_string(), expected.to_string());
-}
-
-#[ test ]
-fn test_generics_ref_ty_no_lifetimes() {
-    let generics: syn::Generics = parse_quote! { <'a, T, const N: usize> };
-    let generics_ref = GenericsRef::new(&generics);
-    let ty_no_lifetimes = generics_ref.ty_generics_no_lifetimes();
-    
-    let expected = quote! { < T , const N : usize > };
-    assert_eq!(ty_no_lifetimes.to_string(), expected.to_string());
-}
-
-#[ test ]
-fn test_generics_ref_type_path_no_lifetimes() {
-    use quote::format_ident;
-    
-    let generics: syn::Generics = parse_quote! { <'a, T, const N: usize> };
-    let generics_ref = GenericsRef::new(&generics);
-    let base = format_ident!("MyType");
-    let path = generics_ref.type_path_no_lifetimes(&base);
-    
-    let expected = quote! { MyType < T , const N : usize > };
-    assert_eq!(path.to_string(), expected.to_string());
-    
-    // Test with only lifetimes
-    let generics2: syn::Generics = parse_quote! { <'a, 'b> };
-    let generics_ref2 = GenericsRef::new(&generics2);
-    let path2 = generics_ref2.type_path_no_lifetimes(&base);
-    
-    let expected2 = quote! { MyType };
-    assert_eq!(path2.to_string(), expected2.to_string());
-=======
 fn test_generics_ref_classification() 
 {
   let generics: syn ::Generics = parse_quote! { < 'a, T, const N: usize > };
@@ -937,54 +494,10 @@
   
   let expected2 = quote! { MyType };
   assert_eq!(path2.to_string(), expected2.to_string());
->>>>>>> 63943676
 }
 
 // Integration tests
 #[ test ]
-<<<<<<< HEAD
-fn test_integration_former_meta_pattern() {
-    // Simulate the former_meta use case
-    let struct_generics: syn::Generics = parse_quote! { <'a, T: Clone, const N: usize> };
-    
-    // Old way (manual check)
-    let has_only_lifetimes_old = struct_generics.params.iter()
-        .all(|param| matches!(param, syn::GenericParam::Lifetime(_)));
-    
-    // New way
-    let decomposed = decompose_classified(&struct_generics);
-    let has_only_lifetimes_new = decomposed.classification.has_only_lifetimes;
-    
-    assert_eq!(has_only_lifetimes_old, has_only_lifetimes_new);
-    assert!(!has_only_lifetimes_new); // Should be false for mixed generics
-    
-    // Building generics with additional param
-    let additional_param: syn::GenericParam = parse_quote! { Definition };
-    let entity_generics = params_with_additional(&decomposed.generics_impl, &[additional_param]);
-    
-    // Should have original 3 params + 1 new one
-    assert_eq!(entity_generics.len(), 4);
-}
-
-#[ test ]
-fn test_edge_cases() {
-    // Empty filter result
-    let generics: syn::Generics = parse_quote! { <'a, 'b> };
-    let filtered = filter_params(&generics.params, filter_types);
-    assert!(filtered.is_empty());
-    assert!(!filtered.trailing_punct());
-    
-    // Single param filter
-    let generics: syn::Generics = parse_quote! { <T> };
-    let filtered = filter_params(&generics.params, filter_types);
-    assert_eq!(filtered.len(), 1);
-    assert!(!filtered.trailing_punct());
-    
-    // Merge with all empty
-    let empty = syn::punctuated::Punctuated::new();
-    let merged = merge_params_ordered(&[&empty, &empty, &empty]);
-    assert!(merged.is_empty());
-=======
 fn test_integration_former_meta_pattern() 
 {
   // Simulate the former_meta use case
@@ -1028,5 +541,4 @@
   let empty = syn ::punctuated ::Punctuated ::new();
   let merged = merge_params_ordered(&[ &empty, &empty, &empty]);
   assert!(merged.is_empty());
->>>>>>> 63943676
 }