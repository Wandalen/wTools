use super :: *;
use the_module :: { attr, qt, Result };

#[ test ]
<<<<<<< HEAD
fn is_standard_standard() {
=======
fn is_standard_standard() 
{
>>>>>>> 2840b88f
  // Test a selection of attributes known to be standard
  assert!(attr ::is_standard("cfg"), "Expected 'cfg' to be a standard attribute.");
  assert!(attr ::is_standard("derive"), "Expected 'derive' to be a standard attribute.");
  assert!(attr ::is_standard("inline"), "Expected 'inline' to be a standard attribute.");
  assert!(attr ::is_standard("test"), "Expected 'test' to be a standard attribute.");
  assert!(attr ::is_standard("doc"), "Expected 'doc' to be a standard attribute.");
}

#[ test ]
<<<<<<< HEAD
fn is_standard_non_standard() {
=======
fn is_standard_non_standard() 
{
>>>>>>> 2840b88f
  // Test some made-up attributes that should not be standard
  assert!(
  !attr ::is_standard("custom_attr"),
  "Expected 'custom_attr' to not be a standard attribute."
 );
  assert!(
  !attr ::is_standard("my_attribute"),
  "Expected 'my_attribute' to not be a standard attribute."
 );
  assert!(
  !attr ::is_standard("special_feature"),
  "Expected 'special_feature' to not be a standard attribute."
 );
}

#[ test ]
<<<<<<< HEAD
fn is_standard_edge_cases() {
=======
fn is_standard_edge_cases() 
{
>>>>>>> 2840b88f
  // Test edge cases like empty strings or unusual input
  assert!(
  !attr ::is_standard(""),
  "Expected empty string to not be a standard attribute."
 );
  assert!(
  !attr ::is_standard(" "),
  "Expected a single space to not be a standard attribute."
 );
  assert!(
  !attr ::is_standard("cfg_attr_extra"),
  "Expected 'cfg_attr_extra' to not be a standard attribute."
 );
}

#[ test ]
<<<<<<< HEAD
fn attribute_component_from_meta() {
  use the_module::AttributeComponent;
=======
fn attribute_component_from_meta() 
{
  use the_module ::AttributeComponent;
>>>>>>> 2840b88f
  struct MyComponent;

  impl AttributeComponent for MyComponent 
  {
  const KEYWORD: &'static str = "my_component";

  fn from_meta(attr: &syn ::Attribute) -> Result< Self > 
  {
   match &attr.meta 
   {
  syn ::Meta ::NameValue(meta_name_value) if meta_name_value.path.is_ident(Self ::KEYWORD) => Ok(MyComponent),
  _ => Err(syn ::Error ::new_spanned(attr, "Failed to parse attribute as MyComponent")),
 }
 }
 }

  // Define a sample attribute
  let attr: syn ::Attribute = syn ::parse_quote!( #[ my_component = "value" ] );

  // Attempt to construct MyComponent from the attribute
  let result = MyComponent ::from_meta(&attr);

  // Assert that the construction was successful
  assert!(result.is_ok());

  // Negative testing

  // Define a sample invalid attribute
  let attr: syn ::Attribute = syn ::parse_quote!( #[ other_component = "value" ] );

  // Attempt to construct MyComponent from the invalid attribute
  let result = MyComponent ::from_meta(&attr);

  // Assert that the construction failed
  assert!(result.is_err());
}

#[ test ]
<<<<<<< HEAD
fn attribute_basic() -> Result<()> {
  use macro_tools::syn::parse::Parser;
=======
fn attribute_basic() -> Result< () > 
{
  use macro_tools ::syn ::parse ::Parser;
>>>>>>> 2840b88f

  // test.case( "AttributesOuter" );
  let code = qt! {
  #[ derive( Copy ) ]
  #[ derive( Clone ) ]
  #[ derive( Debug ) ]
 };
  let got = syn ::parse2 :: < the_module ::AttributesOuter >(code).unwrap();
  let exp = the_module ::AttributesOuter ::from(syn ::Attribute ::parse_outer.parse2(qt! {
  #[ derive( Copy ) ]
  #[ derive( Clone ) ]
  #[ derive( Debug ) ]
 })?);
  assert_eq!(got, exp);

  // test.case( "AttributesInner" );
  let code = qt! {
  // #![ deny( missing_docs ) ]
  #![ warn( something ) ]
 };
  let got = syn ::parse2 :: < the_module ::AttributesInner >(code).unwrap();
  let exp = the_module ::AttributesInner ::from(syn ::Attribute ::parse_inner.parse2(qt! {
  // #![ deny( missing_docs ) ]
  #![ warn( something ) ]
 })?);
  assert_eq!(got, exp);

  // test.case( "AttributesInner" );
  let code = qt! {
  #![ warn( missing_docs1 ) ]
  #![ warn( missing_docs2 ) ]
  #[ warn( something1 ) ]
  #[ warn( something2 ) ]
 };
  let got = syn ::parse2 :: < the_module ::Pair<the_module ::AttributesInner, the_module ::AttributesOuter >>(code).unwrap();
  let exp = the_module ::Pair ::from((
  the_module ::AttributesInner ::from(syn ::Attribute ::parse_inner.parse2(qt! {
   #![ warn( missing_docs1 ) ]
   #![ warn( missing_docs2 ) ]
 })?),
  the_module ::AttributesOuter ::from(syn ::Attribute ::parse_outer.parse2(qt! {
   #[ warn( something1 ) ]
   #[ warn( something2 ) ]
 })?),
 ));
  assert_eq!(got, exp);

  //

  Ok(())
}<|MERGE_RESOLUTION|>--- conflicted
+++ resolved
@@ -2,12 +2,8 @@
 use the_module :: { attr, qt, Result };
 
 #[ test ]
-<<<<<<< HEAD
-fn is_standard_standard() {
-=======
 fn is_standard_standard() 
 {
->>>>>>> 2840b88f
   // Test a selection of attributes known to be standard
   assert!(attr ::is_standard("cfg"), "Expected 'cfg' to be a standard attribute.");
   assert!(attr ::is_standard("derive"), "Expected 'derive' to be a standard attribute.");
@@ -17,12 +13,8 @@
 }
 
 #[ test ]
-<<<<<<< HEAD
-fn is_standard_non_standard() {
-=======
 fn is_standard_non_standard() 
 {
->>>>>>> 2840b88f
   // Test some made-up attributes that should not be standard
   assert!(
   !attr ::is_standard("custom_attr"),
@@ -39,12 +31,8 @@
 }
 
 #[ test ]
-<<<<<<< HEAD
-fn is_standard_edge_cases() {
-=======
 fn is_standard_edge_cases() 
 {
->>>>>>> 2840b88f
   // Test edge cases like empty strings or unusual input
   assert!(
   !attr ::is_standard(""),
@@ -61,14 +49,9 @@
 }
 
 #[ test ]
-<<<<<<< HEAD
-fn attribute_component_from_meta() {
-  use the_module::AttributeComponent;
-=======
 fn attribute_component_from_meta() 
 {
   use the_module ::AttributeComponent;
->>>>>>> 2840b88f
   struct MyComponent;
 
   impl AttributeComponent for MyComponent 
@@ -107,14 +90,9 @@
 }
 
 #[ test ]
-<<<<<<< HEAD
-fn attribute_basic() -> Result<()> {
-  use macro_tools::syn::parse::Parser;
-=======
 fn attribute_basic() -> Result< () > 
 {
   use macro_tools ::syn ::parse ::Parser;
->>>>>>> 2840b88f
 
   // test.case( "AttributesOuter" );
   let code = qt! {
