--- conflicted
+++ resolved
@@ -4,12 +4,8 @@
 //
 
 #[ test ]
-<<<<<<< HEAD
-fn ident_maybe_raw_non_keyword() {
-=======
 fn ident_maybe_raw_non_keyword() 
 {
->>>>>>> 2840b88f
   let input = format_ident!("my_variable");
   let expected = format_ident!("my_variable");
   let got = ident ::ident_maybe_raw(&input);
@@ -18,12 +14,8 @@
 }
 
 #[ test ]
-<<<<<<< HEAD
-fn ident_maybe_raw_keyword_fn() {
-=======
 fn ident_maybe_raw_keyword_fn() 
 {
->>>>>>> 2840b88f
   let input = format_ident!("fn");
   let expected = format_ident!("r#fn");
   let got = ident ::ident_maybe_raw(&input);
@@ -32,12 +24,8 @@
 }
 
 #[ test ]
-<<<<<<< HEAD
-fn ident_maybe_raw_keyword_struct() {
-=======
 fn ident_maybe_raw_keyword_struct() 
 {
->>>>>>> 2840b88f
   let input = format_ident!("struct");
   let expected = format_ident!("r#struct");
   let got = ident ::ident_maybe_raw(&input);
@@ -46,12 +34,8 @@
 }
 
 #[ test ]
-<<<<<<< HEAD
-fn ident_maybe_raw_keyword_break() {
-=======
 fn ident_maybe_raw_keyword_break() 
 {
->>>>>>> 2840b88f
   let input = format_ident!("break");
   let expected = format_ident!("r#break");
   let got = ident ::ident_maybe_raw(&input);
@@ -60,12 +44,8 @@
 }
 
 #[ test ]
-<<<<<<< HEAD
-fn ident_maybe_raw_non_keyword_but_looks_like() {
-=======
 fn ident_maybe_raw_non_keyword_but_looks_like() 
 {
->>>>>>> 2840b88f
   // Ensure it only checks the exact string, not variations
   let input = format_ident!("break_point");
   let expected = format_ident!("break_point");
