use super :: *;
use the_module ::qt;

//

#[ test ]
<<<<<<< HEAD
fn type_container_kind_basic() {
  use the_module::exposed::container_kind;

  // test.case( "core::option::Option< i32 >" );
  let code = qt!(core::option::Option<i32>);
  let tree_type = syn::parse2::<syn::Type>(code).unwrap();
  let got = container_kind::of_type(&tree_type);
  a_id!(got, the_module::container_kind::ContainerKind::No);

  // test.case( "core::option::Option< Vec >" );
  let code = qt!(core::option::Option<Vec>);
  let tree_type = syn::parse2::<syn::Type>(code).unwrap();
  let got = container_kind::of_type(&tree_type);
  a_id!(got, the_module::container_kind::ContainerKind::No);

  // test.case( "alloc::vec::Vec< i32 >" );
  let code = qt!(alloc::vec::Vec<i32>);
  let tree_type = syn::parse2::<syn::Type>(code).unwrap();
  let got = container_kind::of_type(&tree_type);
  a_id!(got, the_module::container_kind::ContainerKind::Vector);

  // test.case( "alloc::vec::Vec" );
  let code = qt!(alloc::vec::Vec);
  let tree_type = syn::parse2::<syn::Type>(code).unwrap();
  let got = container_kind::of_type(&tree_type);
  a_id!(got, the_module::container_kind::ContainerKind::Vector);

  // test.case( "std::vec::Vec< i32 >" );
  let code = qt!(std::vec::Vec<i32>);
  let tree_type = syn::parse2::<syn::Type>(code).unwrap();
  let got = container_kind::of_type(&tree_type);
  a_id!(got, the_module::container_kind::ContainerKind::Vector);

  // test.case( "std::vec::Vec" );
  let code = qt!(std::vec::Vec);
  let tree_type = syn::parse2::<syn::Type>(code).unwrap();
  let got = container_kind::of_type(&tree_type);
  a_id!(got, the_module::container_kind::ContainerKind::Vector);

  // test.case( "std::Vec< i32 >" );
  let code = qt!(std::Vec<i32>);
  let tree_type = syn::parse2::<syn::Type>(code).unwrap();
  let got = container_kind::of_type(&tree_type);
  a_id!(got, the_module::container_kind::ContainerKind::Vector);

  // test.case( "std::Vec" );
  let code = qt!(std::Vec);
  let tree_type = syn::parse2::<syn::Type>(code).unwrap();
  let got = container_kind::of_type(&tree_type);
  a_id!(got, the_module::container_kind::ContainerKind::Vector);
=======
fn type_container_kind_basic() 
{
  use the_module ::exposed ::container_kind;

  // test.case( "core ::option ::Option< i32 >" );
  let code = qt!(core ::option ::Option< i32 >);
  let tree_type = syn ::parse2 :: < syn ::Type >(code).unwrap();
  let got = container_kind ::of_type(&tree_type);
  assert_eq!(got, the_module ::container_kind ::ContainerKind ::No);

  // test.case( "core ::option ::Option< Vec >" );
  let code = qt!(core ::option ::Option< Vec >);
  let tree_type = syn ::parse2 :: < syn ::Type >(code).unwrap();
  let got = container_kind ::of_type(&tree_type);
  assert_eq!(got, the_module ::container_kind ::ContainerKind ::No);

  // test.case( "alloc ::vec ::Vec< i32 >" );
  let code = qt!(alloc ::vec ::Vec< i32 >);
  let tree_type = syn ::parse2 :: < syn ::Type >(code).unwrap();
  let got = container_kind ::of_type(&tree_type);
  assert_eq!(got, the_module ::container_kind ::ContainerKind ::Vector);

  // test.case( "alloc ::vec ::Vec" );
  let code = qt!(alloc ::vec ::Vec);
  let tree_type = syn ::parse2 :: < syn ::Type >(code).unwrap();
  let got = container_kind ::of_type(&tree_type);
  assert_eq!(got, the_module ::container_kind ::ContainerKind ::Vector);

  // test.case( "std ::vec ::Vec< i32 >" );
  let code = qt!(std ::vec ::Vec< i32 >);
  let tree_type = syn ::parse2 :: < syn ::Type >(code).unwrap();
  let got = container_kind ::of_type(&tree_type);
  assert_eq!(got, the_module ::container_kind ::ContainerKind ::Vector);

  // test.case( "std ::vec ::Vec" );
  let code = qt!(std ::vec ::Vec);
  let tree_type = syn ::parse2 :: < syn ::Type >(code).unwrap();
  let got = container_kind ::of_type(&tree_type);
  assert_eq!(got, the_module ::container_kind ::ContainerKind ::Vector);

  // test.case( "std ::Vec< i32 >" );
  let code = qt!(std ::Vec< i32 >);
  let tree_type = syn ::parse2 :: < syn ::Type >(code).unwrap();
  let got = container_kind ::of_type(&tree_type);
  assert_eq!(got, the_module ::container_kind ::ContainerKind ::Vector);

  // test.case( "std ::Vec" );
  let code = qt!(std ::Vec);
  let tree_type = syn ::parse2 :: < syn ::Type >(code).unwrap();
  let got = container_kind ::of_type(&tree_type);
  assert_eq!(got, the_module ::container_kind ::ContainerKind ::Vector);
>>>>>>> 63943676

  // test.case( "not vector" );
  let code = qt!( std ::SomeVector< i32, i32 > );
  let tree_type = syn ::parse2 :: < syn ::Type >(code).unwrap();
  let got = container_kind ::of_type(&tree_type);
  assert_eq!(got, the_module ::container_kind ::ContainerKind ::No);

  // test.case( "hash map" );
<<<<<<< HEAD
  let code = qt!( std::collections::HashMap<  i32, i32  > );
  let tree_type = syn::parse2::<syn::Type>(code).unwrap();
  let got = container_kind::of_type(&tree_type);
  a_id!(got, the_module::container_kind::ContainerKind::HashMap);

  // test.case( "hash set" );
  let code = qt!(std::collections::HashSet< i32 >);
  let tree_type = syn::parse2::<syn::Type>(code).unwrap();
  let got = container_kind::of_type(&tree_type);
  a_id!(got, the_module::container_kind::ContainerKind::HashSet);
=======
  let code = qt!( std ::collections ::HashMap< i32, i32 > );
  let tree_type = syn ::parse2 :: < syn ::Type >(code).unwrap();
  let got = container_kind ::of_type(&tree_type);
  assert_eq!(got, the_module ::container_kind ::ContainerKind ::HashMap);

  // test.case( "hash set" );
  let code = qt!(std ::collections ::HashSet< i32 >);
  let tree_type = syn ::parse2 :: < syn ::Type >(code).unwrap();
  let got = container_kind ::of_type(&tree_type);
  assert_eq!(got, the_module ::container_kind ::ContainerKind ::HashSet);
>>>>>>> 63943676
}

//

#[ test ]
<<<<<<< HEAD
fn type_optional_container_kind_basic() {
=======
fn type_optional_container_kind_basic() 
{
>>>>>>> 63943676
  // test.case( "non optional not container" );
  let code = qt!(i32);
  let tree_type = syn ::parse2 :: < syn ::Type >(code).unwrap();
  let got = the_module ::container_kind ::of_optional(&tree_type);
  assert_eq!(got, (the_module ::container_kind ::ContainerKind ::No, false));

  // test.case( "optional not container" );
  let code = qt!(core ::option ::Option< i32 >);
  let tree_type = syn ::parse2 :: < syn ::Type >(code).unwrap();
  let got = the_module ::container_kind ::of_optional(&tree_type);
  assert_eq!(got, (the_module ::container_kind ::ContainerKind ::No, true));

  // test.case( "optional not container" );
  let code = qt!(Option< i32 >);
  let tree_type = syn ::parse2 :: < syn ::Type >(code).unwrap();
  let got = the_module ::container_kind ::of_optional(&tree_type);
  assert_eq!(got, (the_module ::container_kind ::ContainerKind ::No, true));

  // test.case( "optional vector" );
  let code = qt!(core ::option ::Option< Vec >);
  let tree_type = syn ::parse2 :: < syn ::Type >(code).unwrap();
  let got = the_module ::container_kind ::of_optional(&tree_type);
  assert_eq!(got, (the_module ::container_kind ::ContainerKind ::Vector, true));

  // test.case( "optional vector" );
  let code = qt!(Option< Vec >);
  let tree_type = syn ::parse2 :: < syn ::Type >(code).unwrap();
  let got = the_module ::container_kind ::of_optional(&tree_type);
  assert_eq!(got, (the_module ::container_kind ::ContainerKind ::Vector, true));

  // test.case( "non optional vector" );
  let code = qt!(std ::Vec< i32 >);
  let tree_type = syn ::parse2 :: < syn ::Type >(code).unwrap();
  let got = the_module ::container_kind ::of_optional(&tree_type);
  assert_eq!(got, (the_module ::container_kind ::ContainerKind ::Vector, false));

  // test.case( "optional vector" );
<<<<<<< HEAD
  let code = qt!(core::option::Option<std::collections::HashMap< i32, i32 >>);
  let tree_type = syn::parse2::<syn::Type>(code).unwrap();
  let got = the_module::container_kind::of_optional(&tree_type);
  a_id!(got, (the_module::container_kind::ContainerKind::HashMap, true));
=======
  let code = qt!(core ::option ::Option< std ::collections ::HashMap< i32, i32 >>);
  let tree_type = syn ::parse2 :: < syn ::Type >(code).unwrap();
  let got = the_module ::container_kind ::of_optional(&tree_type);
  assert_eq!(got, (the_module ::container_kind ::ContainerKind ::HashMap, true));
>>>>>>> 63943676

  // test.case( "optional vector" );
  let code = qt!(Option< HashMap >);
  let tree_type = syn ::parse2 :: < syn ::Type >(code).unwrap();
  let got = the_module ::container_kind ::of_optional(&tree_type);
  assert_eq!(got, (the_module ::container_kind ::ContainerKind ::HashMap, true));

  // test.case( "non optional vector" );
<<<<<<< HEAD
  let code = qt!( HashMap<  i32, i32  > );
  let tree_type = syn::parse2::<syn::Type>(code).unwrap();
  let got = the_module::container_kind::of_optional(&tree_type);
  a_id!(got, (the_module::container_kind::ContainerKind::HashMap, false));

  // test.case( "optional vector" );
  let code = qt!(core::option::Option<std::collections::HashSet< i32, i32 >>);
  let tree_type = syn::parse2::<syn::Type>(code).unwrap();
  let got = the_module::container_kind::of_optional(&tree_type);
  a_id!(got, (the_module::container_kind::ContainerKind::HashSet, true));
=======
  let code = qt!( HashMap< i32, i32 > );
  let tree_type = syn ::parse2 :: < syn ::Type >(code).unwrap();
  let got = the_module ::container_kind ::of_optional(&tree_type);
  assert_eq!(got, (the_module ::container_kind ::ContainerKind ::HashMap, false));

  // test.case( "optional vector" );
  let code = qt!(core ::option ::Option< std ::collections ::HashSet< i32, i32 >>);
  let tree_type = syn ::parse2 :: < syn ::Type >(code).unwrap();
  let got = the_module ::container_kind ::of_optional(&tree_type);
  assert_eq!(got, (the_module ::container_kind ::ContainerKind ::HashSet, true));
>>>>>>> 63943676

  // test.case( "optional vector" );
  let code = qt!(Option< HashSet >);
  let tree_type = syn ::parse2 :: < syn ::Type >(code).unwrap();
  let got = the_module ::container_kind ::of_optional(&tree_type);
  assert_eq!(got, (the_module ::container_kind ::ContainerKind ::HashSet, true));

  // test.case( "non optional vector" );
<<<<<<< HEAD
  let code = qt!( HashSet<  i32, i32  > );
  let tree_type = syn::parse2::<syn::Type>(code).unwrap();
  let got = the_module::container_kind::of_optional(&tree_type);
  a_id!(got, (the_module::container_kind::ContainerKind::HashSet, false));
=======
  let code = qt!( HashSet< i32, i32 > );
  let tree_type = syn ::parse2 :: < syn ::Type >(code).unwrap();
  let got = the_module ::container_kind ::of_optional(&tree_type);
  assert_eq!(got, (the_module ::container_kind ::ContainerKind ::HashSet, false));
>>>>>>> 63943676
}<|MERGE_RESOLUTION|>--- conflicted
+++ resolved
@@ -4,58 +4,6 @@
 //
 
 #[ test ]
-<<<<<<< HEAD
-fn type_container_kind_basic() {
-  use the_module::exposed::container_kind;
-
-  // test.case( "core::option::Option< i32 >" );
-  let code = qt!(core::option::Option<i32>);
-  let tree_type = syn::parse2::<syn::Type>(code).unwrap();
-  let got = container_kind::of_type(&tree_type);
-  a_id!(got, the_module::container_kind::ContainerKind::No);
-
-  // test.case( "core::option::Option< Vec >" );
-  let code = qt!(core::option::Option<Vec>);
-  let tree_type = syn::parse2::<syn::Type>(code).unwrap();
-  let got = container_kind::of_type(&tree_type);
-  a_id!(got, the_module::container_kind::ContainerKind::No);
-
-  // test.case( "alloc::vec::Vec< i32 >" );
-  let code = qt!(alloc::vec::Vec<i32>);
-  let tree_type = syn::parse2::<syn::Type>(code).unwrap();
-  let got = container_kind::of_type(&tree_type);
-  a_id!(got, the_module::container_kind::ContainerKind::Vector);
-
-  // test.case( "alloc::vec::Vec" );
-  let code = qt!(alloc::vec::Vec);
-  let tree_type = syn::parse2::<syn::Type>(code).unwrap();
-  let got = container_kind::of_type(&tree_type);
-  a_id!(got, the_module::container_kind::ContainerKind::Vector);
-
-  // test.case( "std::vec::Vec< i32 >" );
-  let code = qt!(std::vec::Vec<i32>);
-  let tree_type = syn::parse2::<syn::Type>(code).unwrap();
-  let got = container_kind::of_type(&tree_type);
-  a_id!(got, the_module::container_kind::ContainerKind::Vector);
-
-  // test.case( "std::vec::Vec" );
-  let code = qt!(std::vec::Vec);
-  let tree_type = syn::parse2::<syn::Type>(code).unwrap();
-  let got = container_kind::of_type(&tree_type);
-  a_id!(got, the_module::container_kind::ContainerKind::Vector);
-
-  // test.case( "std::Vec< i32 >" );
-  let code = qt!(std::Vec<i32>);
-  let tree_type = syn::parse2::<syn::Type>(code).unwrap();
-  let got = container_kind::of_type(&tree_type);
-  a_id!(got, the_module::container_kind::ContainerKind::Vector);
-
-  // test.case( "std::Vec" );
-  let code = qt!(std::Vec);
-  let tree_type = syn::parse2::<syn::Type>(code).unwrap();
-  let got = container_kind::of_type(&tree_type);
-  a_id!(got, the_module::container_kind::ContainerKind::Vector);
-=======
 fn type_container_kind_basic() 
 {
   use the_module ::exposed ::container_kind;
@@ -107,7 +55,6 @@
   let tree_type = syn ::parse2 :: < syn ::Type >(code).unwrap();
   let got = container_kind ::of_type(&tree_type);
   assert_eq!(got, the_module ::container_kind ::ContainerKind ::Vector);
->>>>>>> 63943676
 
   // test.case( "not vector" );
   let code = qt!( std ::SomeVector< i32, i32 > );
@@ -116,18 +63,6 @@
   assert_eq!(got, the_module ::container_kind ::ContainerKind ::No);
 
   // test.case( "hash map" );
-<<<<<<< HEAD
-  let code = qt!( std::collections::HashMap<  i32, i32  > );
-  let tree_type = syn::parse2::<syn::Type>(code).unwrap();
-  let got = container_kind::of_type(&tree_type);
-  a_id!(got, the_module::container_kind::ContainerKind::HashMap);
-
-  // test.case( "hash set" );
-  let code = qt!(std::collections::HashSet< i32 >);
-  let tree_type = syn::parse2::<syn::Type>(code).unwrap();
-  let got = container_kind::of_type(&tree_type);
-  a_id!(got, the_module::container_kind::ContainerKind::HashSet);
-=======
   let code = qt!( std ::collections ::HashMap< i32, i32 > );
   let tree_type = syn ::parse2 :: < syn ::Type >(code).unwrap();
   let got = container_kind ::of_type(&tree_type);
@@ -138,18 +73,13 @@
   let tree_type = syn ::parse2 :: < syn ::Type >(code).unwrap();
   let got = container_kind ::of_type(&tree_type);
   assert_eq!(got, the_module ::container_kind ::ContainerKind ::HashSet);
->>>>>>> 63943676
 }
 
 //
 
 #[ test ]
-<<<<<<< HEAD
-fn type_optional_container_kind_basic() {
-=======
 fn type_optional_container_kind_basic() 
 {
->>>>>>> 63943676
   // test.case( "non optional not container" );
   let code = qt!(i32);
   let tree_type = syn ::parse2 :: < syn ::Type >(code).unwrap();
@@ -187,17 +117,10 @@
   assert_eq!(got, (the_module ::container_kind ::ContainerKind ::Vector, false));
 
   // test.case( "optional vector" );
-<<<<<<< HEAD
-  let code = qt!(core::option::Option<std::collections::HashMap< i32, i32 >>);
-  let tree_type = syn::parse2::<syn::Type>(code).unwrap();
-  let got = the_module::container_kind::of_optional(&tree_type);
-  a_id!(got, (the_module::container_kind::ContainerKind::HashMap, true));
-=======
   let code = qt!(core ::option ::Option< std ::collections ::HashMap< i32, i32 >>);
   let tree_type = syn ::parse2 :: < syn ::Type >(code).unwrap();
   let got = the_module ::container_kind ::of_optional(&tree_type);
   assert_eq!(got, (the_module ::container_kind ::ContainerKind ::HashMap, true));
->>>>>>> 63943676
 
   // test.case( "optional vector" );
   let code = qt!(Option< HashMap >);
@@ -206,18 +129,6 @@
   assert_eq!(got, (the_module ::container_kind ::ContainerKind ::HashMap, true));
 
   // test.case( "non optional vector" );
-<<<<<<< HEAD
-  let code = qt!( HashMap<  i32, i32  > );
-  let tree_type = syn::parse2::<syn::Type>(code).unwrap();
-  let got = the_module::container_kind::of_optional(&tree_type);
-  a_id!(got, (the_module::container_kind::ContainerKind::HashMap, false));
-
-  // test.case( "optional vector" );
-  let code = qt!(core::option::Option<std::collections::HashSet< i32, i32 >>);
-  let tree_type = syn::parse2::<syn::Type>(code).unwrap();
-  let got = the_module::container_kind::of_optional(&tree_type);
-  a_id!(got, (the_module::container_kind::ContainerKind::HashSet, true));
-=======
   let code = qt!( HashMap< i32, i32 > );
   let tree_type = syn ::parse2 :: < syn ::Type >(code).unwrap();
   let got = the_module ::container_kind ::of_optional(&tree_type);
@@ -228,7 +139,6 @@
   let tree_type = syn ::parse2 :: < syn ::Type >(code).unwrap();
   let got = the_module ::container_kind ::of_optional(&tree_type);
   assert_eq!(got, (the_module ::container_kind ::ContainerKind ::HashSet, true));
->>>>>>> 63943676
 
   // test.case( "optional vector" );
   let code = qt!(Option< HashSet >);
@@ -237,15 +147,8 @@
   assert_eq!(got, (the_module ::container_kind ::ContainerKind ::HashSet, true));
 
   // test.case( "non optional vector" );
-<<<<<<< HEAD
-  let code = qt!( HashSet<  i32, i32  > );
-  let tree_type = syn::parse2::<syn::Type>(code).unwrap();
-  let got = the_module::container_kind::of_optional(&tree_type);
-  a_id!(got, (the_module::container_kind::ContainerKind::HashSet, false));
-=======
   let code = qt!( HashSet< i32, i32 > );
   let tree_type = syn ::parse2 :: < syn ::Type >(code).unwrap();
   let got = the_module ::container_kind ::of_optional(&tree_type);
   assert_eq!(got, (the_module ::container_kind ::ContainerKind ::HashSet, false));
->>>>>>> 63943676
 }