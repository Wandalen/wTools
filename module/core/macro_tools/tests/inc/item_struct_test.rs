--- conflicted
+++ resolved
@@ -1,14 +1,6 @@
 use super :: *;
 
 //
-<<<<<<< HEAD
-
-#[ test ]
-fn field_names_with_named_fields() {
-  use syn::parse_quote;
-  use the_module::item_struct::field_names;
-=======
->>>>>>> 2840b88f
 
 #[ test ]
 fn field_names_with_named_fields() 
@@ -33,16 +25,10 @@
 }
 
 #[ test ]
-<<<<<<< HEAD
-fn field_names_with_unnamed_fields() {
-  use syn::parse_quote;
-  use the_module::item_struct::field_names;
-=======
 fn field_names_with_unnamed_fields() 
 {
   use syn ::parse_quote;
   use the_module ::item_struct ::field_names;
->>>>>>> 2840b88f
 
   let item_struct: syn ::ItemStruct = parse_quote! {
   struct Test( i32, String );
@@ -53,16 +39,10 @@
 }
 
 #[ test ]
-<<<<<<< HEAD
-fn field_names_with_unit_struct() {
-  use syn::parse_quote;
-  use the_module::item_struct::field_names;
-=======
 fn field_names_with_unit_struct() 
 {
   use syn ::parse_quote;
   use the_module ::item_struct ::field_names;
->>>>>>> 2840b88f
 
   let item_struct: syn ::ItemStruct = parse_quote! {
   struct Test;
@@ -75,16 +55,10 @@
 }
 
 #[ test ]
-<<<<<<< HEAD
-fn field_names_with_reserved_keywords() {
-  use syn::parse_quote;
-  use the_module::item_struct::field_names;
-=======
 fn field_names_with_reserved_keywords() 
 {
   use syn ::parse_quote;
   use the_module ::item_struct ::field_names;
->>>>>>> 2840b88f
 
   let item_struct: syn ::ItemStruct = parse_quote! {
   struct Test
@@ -111,17 +85,6 @@
 }
 
 #[ test ]
-<<<<<<< HEAD
-fn test_field_or_variant_field() {
-  let input: proc_macro2::TokenStream = quote::quote! {
-    struct MyStruct
-    {
-      my_field : i32,
-    }
-  };
-
-  let ast: syn::ItemStruct = syn::parse2(input).unwrap();
-=======
 fn test_field_or_variant_field() 
 {
   let input: proc_macro2 ::TokenStream = quote ::quote! {
@@ -132,7 +95,6 @@
  };
 
   let ast: syn ::ItemStruct = syn ::parse2(input).unwrap();
->>>>>>> 2840b88f
   let field = ast.fields.iter().next().unwrap();
   let field_or_variant = the_module ::struct_like ::FieldOrVariant ::from(field);
 
@@ -147,17 +109,6 @@
 }
 
 #[ test ]
-<<<<<<< HEAD
-fn test_field_or_variant_variant() {
-  let input: proc_macro2::TokenStream = quote::quote! {
-    enum MyEnum
-    {
-      Variant1,
-    }
-  };
-
-  let ast: syn::ItemEnum = syn::parse2(input).unwrap();
-=======
 fn test_field_or_variant_variant() 
 {
   let input: proc_macro2 ::TokenStream = quote ::quote! {
@@ -168,7 +119,6 @@
  };
 
   let ast: syn ::ItemEnum = syn ::parse2(input).unwrap();
->>>>>>> 2840b88f
   let variant = ast.variants.iter().next().unwrap();
   let field_or_variant = the_module ::struct_like ::FieldOrVariant ::from(variant);
 
@@ -184,17 +134,6 @@
 }
 
 #[ test ]
-<<<<<<< HEAD
-fn test_typ() {
-  let input: proc_macro2::TokenStream = quote::quote! {
-    struct MyStruct
-    {
-      my_field : i32,
-    }
-  };
-
-  let ast: syn::ItemStruct = syn::parse2(input).unwrap();
-=======
 fn test_typ() 
 {
   let input: proc_macro2 ::TokenStream = quote ::quote! {
@@ -205,25 +144,12 @@
  };
 
   let ast: syn ::ItemStruct = syn ::parse2(input).unwrap();
->>>>>>> 2840b88f
   let field = ast.fields.iter().next().unwrap();
   let field_or_variant = the_module ::struct_like ::FieldOrVariant ::from(field);
   assert_eq!(field_or_variant.typ(), Some(&syn ::parse_quote!(i32)));
 }
 
 #[ test ]
-<<<<<<< HEAD
-fn test_attrs() {
-  let input: proc_macro2::TokenStream = quote::quote! {
-    struct MyStruct
-    {
-      #[ some_attr ]
-      my_field : i32,
-    }
-  };
-
-  let ast: syn::ItemStruct = syn::parse2(input).unwrap();
-=======
 fn test_attrs() 
 {
   let input: proc_macro2 ::TokenStream = quote ::quote! {
@@ -235,24 +161,12 @@
  };
 
   let ast: syn ::ItemStruct = syn ::parse2(input).unwrap();
->>>>>>> 2840b88f
   let field = ast.fields.iter().next().unwrap();
   let field_or_variant = the_module ::struct_like ::FieldOrVariant ::from(field);
   assert!(field_or_variant.attrs().iter().any(|attr| attr.path().is_ident("some_attr")));
 }
 
 #[ test ]
-<<<<<<< HEAD
-fn test_vis() {
-  let input: proc_macro2::TokenStream = quote::quote! {
-    struct MyStruct
-    {
-      pub my_field : i32,
-    }
-  };
-
-  let ast: syn::ItemStruct = syn::parse2(input).unwrap();
-=======
 fn test_vis() 
 {
   let input: proc_macro2 ::TokenStream = quote ::quote! {
@@ -263,24 +177,12 @@
  };
 
   let ast: syn ::ItemStruct = syn ::parse2(input).unwrap();
->>>>>>> 2840b88f
   let field = ast.fields.iter().next().unwrap();
   let field_or_variant = the_module ::struct_like ::FieldOrVariant ::from(field);
   assert!(matches!(field_or_variant.vis(), Some(syn ::Visibility ::Public(_))));
 }
 
 #[ test ]
-<<<<<<< HEAD
-fn test_ident() {
-  let input: proc_macro2::TokenStream = quote::quote! {
-    struct MyStruct
-    {
-      my_field : i32,
-    }
-  };
-
-  let ast: syn::ItemStruct = syn::parse2(input).unwrap();
-=======
 fn test_ident() 
 {
   let input: proc_macro2 ::TokenStream = quote ::quote! {
@@ -291,7 +193,6 @@
  };
 
   let ast: syn ::ItemStruct = syn ::parse2(input).unwrap();
->>>>>>> 2840b88f
   let field = ast.fields.iter().next().unwrap();
   let field_or_variant = the_module ::struct_like ::FieldOrVariant ::from(field);
   assert_eq!(field_or_variant.ident().unwrap(), "my_field");
