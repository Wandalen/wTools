use super :: *;

//

#[ test ]
<<<<<<< HEAD
fn concat() {
  use the_module::ct;
=======
fn concat() 
{
  use the_module ::ct;
>>>>>>> 63943676

  const KEYWORD: &str = "keyword";
  let got = ct ::str ::concat!("Known attirbutes are: ", KEYWORD, ".",);
  let exp = "Known attirbutes are: keyword.";
  assert_eq!(got, exp);
}

//

#[ test ]
<<<<<<< HEAD
fn format() {
  use the_module::ct;
=======
fn format() 
{
  use the_module ::ct;
>>>>>>> 63943676

  const KEYWORD: &str = "keyword";
  let got = ct ::str ::format!("Known attirbutes are: {}{}", KEYWORD, ".",);
  let exp = "Known attirbutes are: keyword.";
  assert_eq!(got, exp);
}<|MERGE_RESOLUTION|>--- conflicted
+++ resolved
@@ -3,14 +3,9 @@
 //
 
 #[ test ]
-<<<<<<< HEAD
-fn concat() {
-  use the_module::ct;
-=======
 fn concat() 
 {
   use the_module ::ct;
->>>>>>> 63943676
 
   const KEYWORD: &str = "keyword";
   let got = ct ::str ::concat!("Known attirbutes are: ", KEYWORD, ".",);
@@ -21,14 +16,9 @@
 //
 
 #[ test ]
-<<<<<<< HEAD
-fn format() {
-  use the_module::ct;
-=======
 fn format() 
 {
   use the_module ::ct;
->>>>>>> 63943676
 
   const KEYWORD: &str = "keyword";
   let got = ct ::str ::format!("Known attirbutes are: {}{}", KEYWORD, ".",);
