--- conflicted
+++ resolved
@@ -3,24 +3,6 @@
 //
 
 //
-<<<<<<< HEAD
-
-#[ test ]
-fn named_fields_with_named_fields() {
-  use syn::{parse_quote, punctuated::Punctuated, Field, token::Comma};
-  use the_module::derive;
-
-  let ast: syn::DeriveInput = parse_quote! {
-    struct Test
-    {
-      a : i32,
-      b : String,
-    }
-  };
-
-  let result = derive::named_fields(&ast).expect("Expected successful extraction of named fields");
-=======
->>>>>>> 2840b88f
 
 #[ test ]
 fn named_fields_with_named_fields() 
@@ -56,16 +38,10 @@
 //
 
 #[ test ]
-<<<<<<< HEAD
-fn named_fields_with_tuple_struct() {
-  use syn::{parse_quote};
-  use the_module::derive::named_fields;
-=======
 fn named_fields_with_tuple_struct() 
 {
   use syn :: { parse_quote };
   use the_module ::derive ::named_fields;
->>>>>>> 2840b88f
 
   let ast: syn ::DeriveInput = parse_quote! {
   struct Test( i32, String );
@@ -82,19 +58,6 @@
 //
 
 #[ test ]
-<<<<<<< HEAD
-fn named_fields_with_enum() {
-  use syn::{parse_quote};
-  use the_module::derive::named_fields;
-
-  let ast: syn::DeriveInput = parse_quote! {
-    enum Test
-    {
-      Variant1,
-      Variant2,
-    }
-  };
-=======
 fn named_fields_with_enum() 
 {
   use syn :: { parse_quote };
@@ -107,7 +70,6 @@
    Variant2,
  }
  };
->>>>>>> 2840b88f
 
   let result = named_fields(&ast);
 
