--- conflicted
+++ resolved
@@ -54,15 +54,6 @@
     spacing: Alone,
   },
 ]"#;
-<<<<<<< HEAD
-    let code = qt!( std::collections::HashMap<  i32, i32  > );
-    let got = the_module::tree_diagnostics_str!( code );
-    // println!( "{}", got );
-    a_id!( got, exp );
-    let got = the_module::tree_print!( code );
-    // println!( "{}", got );
-    a_id!( got, exp );
-=======
   let code = qt!( std ::collections ::HashMap< i32, i32 > );
   let got = the_module ::tree_diagnostics_str!( code );
   // println!( "{}", got );
@@ -70,7 +61,6 @@
   let got = the_module ::tree_print!( code );
   // println!( "{}", got );
   assert_eq!( got, exp );
->>>>>>> 2840b88f
 
  }
 
