use super :: *;

#[ test ]
<<<<<<< HEAD
fn ensure_comma_named_struct_with_multiple_fields() {
  use syn::{parse_quote, ItemStruct};
=======
fn ensure_comma_named_struct_with_multiple_fields() 
{
  use syn :: { parse_quote, ItemStruct };
>>>>>>> 2840b88f

  let input_struct: ItemStruct = parse_quote! {
  struct Example
  {
   field1: i32,
   field2: String
 }
 };

  let got = the_module ::item ::ensure_comma(&input_struct);
  // let exp = "struct Example { field1: i32, field2: String, }";
  let exp: syn ::ItemStruct = parse_quote! { struct Example { field1: i32, field2: String, } };
  // let got = quote!( #got ).to_string();
  // assert_eq!( exp, got );
  assert_eq!(got, exp);
}

#[ test ]
<<<<<<< HEAD
fn ensure_comma_named_struct_with_single_field() {
  use syn::{parse_quote, ItemStruct};
=======
fn ensure_comma_named_struct_with_single_field() 
{
  use syn :: { parse_quote, ItemStruct };
>>>>>>> 2840b88f

  let input_struct: ItemStruct = parse_quote! {
  struct Example
  {
   field1: i32
 }
 };

  let got = the_module ::item ::ensure_comma(&input_struct);
  let exp: ItemStruct = parse_quote! { struct Example { field1: i32, } };
  assert_eq!(got, exp);
}

#[ test ]
<<<<<<< HEAD
fn ensure_comma_named_struct_with_no_fields() {
  use syn::{parse_quote, ItemStruct};
=======
fn ensure_comma_named_struct_with_no_fields() 
{
  use syn :: { parse_quote, ItemStruct };
>>>>>>> 2840b88f

  let input_struct: ItemStruct = parse_quote! {
  struct Example { }
 };

  let got = the_module ::item ::ensure_comma(&input_struct);
  let exp: ItemStruct = parse_quote! { struct Example { } };
  assert_eq!(got, exp);
}

#[ test ]
<<<<<<< HEAD
fn ensure_comma_unnamed_struct_with_multiple_fields() {
  use syn::{parse_quote, ItemStruct};
=======
fn ensure_comma_unnamed_struct_with_multiple_fields() 
{
  use syn :: { parse_quote, ItemStruct };
>>>>>>> 2840b88f

  let input_struct: ItemStruct = parse_quote! {
  struct Example( i32, String );
 };

  let got = the_module ::item ::ensure_comma(&input_struct);
  let exp: ItemStruct = parse_quote! { struct Example( i32, String, ); };
  assert_eq!(got, exp);
}

#[ test ]
<<<<<<< HEAD
fn ensure_comma_unnamed_struct_with_single_field() {
  use syn::{parse_quote, ItemStruct};
=======
fn ensure_comma_unnamed_struct_with_single_field() 
{
  use syn :: { parse_quote, ItemStruct };
>>>>>>> 2840b88f

  let input_struct: ItemStruct = parse_quote! {
  struct Example( i32 );
 };

  let got = the_module ::item ::ensure_comma(&input_struct);
  let exp: ItemStruct = parse_quote! { struct Example( i32, ); };
  assert_eq!(got, exp);
}

#[ test ]
<<<<<<< HEAD
fn ensure_comma_unnamed_struct_with_no_fields() {
  use syn::{parse_quote, ItemStruct};
=======
fn ensure_comma_unnamed_struct_with_no_fields() 
{
  use syn :: { parse_quote, ItemStruct };
>>>>>>> 2840b88f

  let input_struct: ItemStruct = parse_quote! {
  struct Example( );
 };

  let got = the_module ::item ::ensure_comma(&input_struct);
  let exp: ItemStruct = parse_quote! { struct Example( ); };
  assert_eq!(got, exp);
}

#[ test ]
<<<<<<< HEAD
fn ensure_comma_unit_struct_with_no_fields() {
  use syn::{parse_quote, ItemStruct};
=======
fn ensure_comma_unit_struct_with_no_fields() 
{
  use syn :: { parse_quote, ItemStruct };
>>>>>>> 2840b88f

  let input_struct: ItemStruct = parse_quote! {
  struct Example;
 };

  let got = the_module ::item ::ensure_comma(&input_struct);
  let exp: ItemStruct = parse_quote! { struct Example; };
  assert_eq!(got, exp);
}<|MERGE_RESOLUTION|>--- conflicted
+++ resolved
@@ -1,14 +1,9 @@
 use super :: *;
 
 #[ test ]
-<<<<<<< HEAD
-fn ensure_comma_named_struct_with_multiple_fields() {
-  use syn::{parse_quote, ItemStruct};
-=======
 fn ensure_comma_named_struct_with_multiple_fields() 
 {
   use syn :: { parse_quote, ItemStruct };
->>>>>>> 2840b88f
 
   let input_struct: ItemStruct = parse_quote! {
   struct Example
@@ -27,14 +22,9 @@
 }
 
 #[ test ]
-<<<<<<< HEAD
-fn ensure_comma_named_struct_with_single_field() {
-  use syn::{parse_quote, ItemStruct};
-=======
 fn ensure_comma_named_struct_with_single_field() 
 {
   use syn :: { parse_quote, ItemStruct };
->>>>>>> 2840b88f
 
   let input_struct: ItemStruct = parse_quote! {
   struct Example
@@ -49,14 +39,9 @@
 }
 
 #[ test ]
-<<<<<<< HEAD
-fn ensure_comma_named_struct_with_no_fields() {
-  use syn::{parse_quote, ItemStruct};
-=======
 fn ensure_comma_named_struct_with_no_fields() 
 {
   use syn :: { parse_quote, ItemStruct };
->>>>>>> 2840b88f
 
   let input_struct: ItemStruct = parse_quote! {
   struct Example { }
@@ -68,14 +53,9 @@
 }
 
 #[ test ]
-<<<<<<< HEAD
-fn ensure_comma_unnamed_struct_with_multiple_fields() {
-  use syn::{parse_quote, ItemStruct};
-=======
 fn ensure_comma_unnamed_struct_with_multiple_fields() 
 {
   use syn :: { parse_quote, ItemStruct };
->>>>>>> 2840b88f
 
   let input_struct: ItemStruct = parse_quote! {
   struct Example( i32, String );
@@ -87,14 +67,9 @@
 }
 
 #[ test ]
-<<<<<<< HEAD
-fn ensure_comma_unnamed_struct_with_single_field() {
-  use syn::{parse_quote, ItemStruct};
-=======
 fn ensure_comma_unnamed_struct_with_single_field() 
 {
   use syn :: { parse_quote, ItemStruct };
->>>>>>> 2840b88f
 
   let input_struct: ItemStruct = parse_quote! {
   struct Example( i32 );
@@ -106,14 +81,9 @@
 }
 
 #[ test ]
-<<<<<<< HEAD
-fn ensure_comma_unnamed_struct_with_no_fields() {
-  use syn::{parse_quote, ItemStruct};
-=======
 fn ensure_comma_unnamed_struct_with_no_fields() 
 {
   use syn :: { parse_quote, ItemStruct };
->>>>>>> 2840b88f
 
   let input_struct: ItemStruct = parse_quote! {
   struct Example( );
@@ -125,14 +95,9 @@
 }
 
 #[ test ]
-<<<<<<< HEAD
-fn ensure_comma_unit_struct_with_no_fields() {
-  use syn::{parse_quote, ItemStruct};
-=======
 fn ensure_comma_unit_struct_with_no_fields() 
 {
   use syn :: { parse_quote, ItemStruct };
->>>>>>> 2840b88f
 
   let input_struct: ItemStruct = parse_quote! {
   struct Example;
