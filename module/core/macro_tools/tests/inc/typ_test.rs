--- conflicted
+++ resolved
@@ -7,16 +7,10 @@
 //
 
 #[ test ]
-<<<<<<< HEAD
-fn is_optional_with_option_type() {
-  use syn::parse_str;
-  use the_module::typ::is_optional;
-=======
 fn is_optional_with_option_type() 
 {
   use syn ::parse_str;
   use the_module ::typ ::is_optional;
->>>>>>> 63943676
 
   let type_string = "Option< i32 >";
   let parsed_type: syn ::Type = parse_str(type_string).expect("Type should parse correctly");
@@ -25,37 +19,22 @@
 }
 
 #[ test ]
-<<<<<<< HEAD
-fn is_optional_with_non_option_type() {
-  use syn::parse_str;
-  use the_module::typ::is_optional;
+fn is_optional_with_non_option_type() 
+{
+  use syn ::parse_str;
+  use the_module ::typ ::is_optional;
 
   let type_string = "Vec< i32 >";
-  let parsed_type: syn::Type = parse_str(type_string).expect("Type should parse correctly");
-=======
-fn is_optional_with_non_option_type() 
-{
-  use syn ::parse_str;
-  use the_module ::typ ::is_optional;
-
-  let type_string = "Vec< i32 >";
-  let parsed_type: syn ::Type = parse_str(type_string).expect("Type should parse correctly");
->>>>>>> 63943676
+  let parsed_type: syn ::Type = parse_str(type_string).expect("Type should parse correctly");
 
   assert!(!is_optional(&parsed_type), "Expected type not to be recognized as an Option");
 }
 
 #[ test ]
-<<<<<<< HEAD
-fn is_optional_with_nested_option_type() {
-  use syn::parse_str;
-  use the_module::typ::is_optional;
-=======
 fn is_optional_with_nested_option_type() 
 {
   use syn ::parse_str;
   use the_module ::typ ::is_optional;
->>>>>>> 63943676
 
   let type_string = "Option< Option<i32 >>";
   let parsed_type: syn ::Type = parse_str(type_string).expect("Type should parse correctly");
@@ -67,16 +46,10 @@
 }
 
 #[ test ]
-<<<<<<< HEAD
-fn is_optional_with_similar_name_type() {
-  use syn::parse_str;
-  use the_module::typ::is_optional;
-=======
 fn is_optional_with_similar_name_type() 
 {
   use syn ::parse_str;
   use the_module ::typ ::is_optional;
->>>>>>> 63943676
 
   let type_string = "OptionalValue";
   let parsed_type: syn ::Type = parse_str(type_string).expect("Type should parse correctly");
@@ -88,16 +61,10 @@
 }
 
 #[ test ]
-<<<<<<< HEAD
-fn is_optional_with_empty_input() {
-  use syn::{parse_str, Type};
-  use the_module::typ::is_optional;
-=======
 fn is_optional_with_empty_input() 
 {
   use syn :: { parse_str, Type };
   use the_module ::typ ::is_optional;
->>>>>>> 63943676
 
   let type_string = "";
   let parsed_type_result = parse_str :: < Type >(type_string);
@@ -108,16 +75,10 @@
 //
 
 #[ test ]
-<<<<<<< HEAD
-fn parameter_first_with_multiple_generics() {
-  use syn::{parse_str, Type};
-  use the_module::typ::parameter_first;
-=======
 fn parameter_first_with_multiple_generics() 
 {
   use syn :: { parse_str, Type };
   use the_module ::typ ::parameter_first;
->>>>>>> 63943676
 
   let type_string = "Result< Option<i32 >, Error>";
   let parsed_type: Type = parse_str(type_string).expect("Type should parse correctly");
@@ -133,16 +94,10 @@
 }
 
 #[ test ]
-<<<<<<< HEAD
-fn parameter_first_with_no_generics() {
-  use syn::{parse_str, Type};
-  use the_module::typ::parameter_first;
-=======
 fn parameter_first_with_no_generics() 
 {
   use syn :: { parse_str, Type };
   use the_module ::typ ::parameter_first;
->>>>>>> 63943676
 
   let type_string = "i32";
   let parsed_type: Type = parse_str(type_string).expect("Type should parse correctly");
@@ -159,16 +114,10 @@
 }
 
 #[ test ]
-<<<<<<< HEAD
-fn parameter_first_with_single_generic() {
-  use syn::{parse_str, Type};
-  use the_module::typ::parameter_first;
-=======
 fn parameter_first_with_single_generic() 
 {
   use syn :: { parse_str, Type };
   use the_module ::typ ::parameter_first;
->>>>>>> 63943676
 
   let type_string = "Vec<  i32  >";
   let parsed_type: Type = parse_str(type_string).expect("Type should parse correctly");
@@ -184,16 +133,10 @@
 }
 
 #[ test ]
-<<<<<<< HEAD
-fn parameter_first_with_deeply_nested_generics() {
-  use syn::{parse_str, Type};
-  use the_module::typ::parameter_first;
-=======
 fn parameter_first_with_deeply_nested_generics() 
 {
   use syn :: { parse_str, Type };
   use the_module ::typ ::parameter_first;
->>>>>>> 63943676
 
   let type_string = "Vec< HashMap< String, Option< i32 > > >";
   let parsed_type: Type = parse_str(type_string).expect("Type should parse correctly");
@@ -211,14 +154,6 @@
 //
 
 #[ test ]
-<<<<<<< HEAD
-fn type_rightmost_basic() {
-  // test.case( "core::option::Option< i32 >" );
-  let code = qt!(core::option::Option<i32>);
-  let tree_type = syn::parse2::<syn::Type>(code).unwrap();
-  let got = the_module::typ::type_rightmost(&tree_type);
-  a_id!(got, Some("Option".to_string()));
-=======
 fn type_rightmost_basic() 
 {
   // test.case( "core ::option ::Option< i32 >" );
@@ -226,62 +161,11 @@
   let tree_type = syn ::parse2 :: < syn ::Type >(code).unwrap();
   let got = the_module ::typ ::type_rightmost(&tree_type);
   assert_eq!(got, Some("Option".to_string()));
->>>>>>> 63943676
-}
-
-//
-
-#[ test ]
-<<<<<<< HEAD
-fn type_parameters_basic() {
-  macro_rules! q
-  {
-    ( $( $Src : tt )+ ) =>
-    {
-      syn::parse2::< syn::Type >( qt!( $( $Src )+ ) ).unwrap()
-    }
-  }
-
-  // test.case( "core::option::Option< i8, i16, i32, i64 >" );
-  let code = qt!( core::option::Option< i8, i16, i32, i64 > );
-  let tree_type = syn::parse2::<syn::Type>(code).unwrap();
-
-  let got: Vec< syn::Type > = the_module::typ::type_parameters(&tree_type, 0..=0)
-    .into_iter()
-    .cloned()
-    .collect();
-  let exp = vec![q!(i8)];
-  a_id!(got, exp);
-  let got: Vec< syn::Type > = the_module::typ::type_parameters(&tree_type, 0..=1)
-    .into_iter()
-    .cloned()
-    .collect();
-  let exp = vec![q!(i8), q!(i16)];
-  a_id!(got, exp);
-  let got: Vec< syn::Type > = the_module::typ::type_parameters(&tree_type, 0..=2)
-    .into_iter()
-    .cloned()
-    .collect();
-  let exp = vec![q!(i8), q!(i16), q!(i32)];
-  a_id!(got, exp);
-
-  let got: Vec< syn::Type > = the_module::typ::type_parameters(&tree_type, 0..0)
-    .into_iter()
-    .cloned()
-    .collect();
-  let exp: Vec< syn::Type > = vec![];
-  a_id!(got, exp);
-  let got: Vec< syn::Type > = the_module::typ::type_parameters(&tree_type, 0..1)
-    .into_iter()
-    .cloned()
-    .collect();
-  let exp = vec![q!(i8)];
-  a_id!(got, exp);
-  let got: Vec< syn::Type > = the_module::typ::type_parameters(&tree_type, 0..2)
-    .into_iter()
-    .cloned()
-    .collect();
-=======
+}
+
+//
+
+#[ test ]
 fn type_parameters_basic() 
 {
   macro_rules! q
@@ -331,50 +215,28 @@
   .into_iter()
   .cloned()
   .collect();
->>>>>>> 63943676
   let exp = vec![q!(i8), q!(i16)];
   assert_eq!(got, exp);
 
   // unbound
-<<<<<<< HEAD
-  let got: Vec< syn::Type > = the_module::typ::type_parameters(&tree_type, ..)
-    .into_iter()
-    .cloned()
-    .collect();
-=======
   let got: Vec< syn ::Type > = the_module ::typ ::type_parameters(&tree_type, ..)
   .into_iter()
   .cloned()
   .collect();
->>>>>>> 63943676
   let exp = vec![q!(i8), q!(i16), q!(i32), q!(i64)];
   assert_eq!(got, exp);
 
-<<<<<<< HEAD
-  let got: Vec< syn::Type > = the_module::typ::type_parameters(&tree_type, ..)
-    .into_iter()
-    .cloned()
-    .collect();
-=======
   let got: Vec< syn ::Type > = the_module ::typ ::type_parameters(&tree_type, ..)
   .into_iter()
   .cloned()
   .collect();
->>>>>>> 63943676
   let exp = vec![q!(i8), q!(i16), q!(i32), q!(i64)];
   assert_eq!(got, exp);
 
-<<<<<<< HEAD
-  let got: Vec< syn::Type > = the_module::typ::type_parameters(&tree_type, ..)
-    .into_iter()
-    .cloned()
-    .collect();
-=======
   let got: Vec< syn ::Type > = the_module ::typ ::type_parameters(&tree_type, ..)
   .into_iter()
   .cloned()
   .collect();
->>>>>>> 63943676
   let exp = vec![q!(i8), q!(i16), q!(i32), q!(i64)];
   assert_eq!(got, exp);
 }