<<<<<<< HEAD
use super::*;
use the_module::{tree_print};

#[ test ]
fn phantom_add_basic() {
  let item: syn::ItemStruct = syn::parse_quote! {
    pub struct Struct1< 'a, Context, Formed >
    {
      f1 : int32,
    }
  };

  let exp: syn::ItemStruct = syn::parse_quote! {
    pub struct Struct1< 'a, Context, Formed >
    {
      f1 : int32,
      _phantom : ::core::marker::PhantomData< ( &'a(), *const Context, *const Formed ) >,
    }
  };

  let got = the_module::phantom::add_to_item(&item);
  // a_id!( tree_print!( got ), tree_print!( exp ) );
  a_id!(got, exp);
=======
use super :: *;
use the_module :: { tree_print };

#[ test ]
fn phantom_add_basic() 
{
  let item: syn ::ItemStruct = syn ::parse_quote! {
  pub struct Struct1< 'a, Context, Formed >
  {
   f1: int32,
 }
 };

  let exp: syn ::ItemStruct = syn ::parse_quote! {
  pub struct Struct1< 'a, Context, Formed >
  {
   f1: int32,
   _phantom:  ::core ::marker ::PhantomData< ( &'a(), *const Context, *const Formed ) >,
 }
 };

  let got = the_module ::phantom ::add_to_item(&item);
  // assert_eq!( tree_print!( got ), tree_print!( exp ) );
  assert_eq!(got, exp);
>>>>>>> 2840b88f
}

//

#[ test ]
<<<<<<< HEAD
fn phantom_add_no_generics() {
  use syn::parse_quote;
  use quote::ToTokens;
=======
fn phantom_add_no_generics() 
{
  use syn ::parse_quote;
  use quote ::ToTokens;
>>>>>>> 2840b88f

  let input: syn ::ItemStruct = parse_quote! { struct TestStruct {} };
  let got = the_module ::phantom ::add_to_item(&input);

  let exp: syn ::ItemStruct = parse_quote! {
  struct TestStruct
  {
 }
 };

  assert_eq!(got.to_token_stream().to_string(), exp.to_token_stream().to_string());
}

//

#[ test ]
<<<<<<< HEAD
fn phantom_add_type_generics() {
  use syn::parse_quote;
  use quote::ToTokens;
=======
fn phantom_add_type_generics() 
{
  use syn ::parse_quote;
  use quote ::ToTokens;
>>>>>>> 2840b88f

  let input: syn ::ItemStruct = parse_quote! { struct TestStruct< T, U > {} };
  let got = the_module ::phantom ::add_to_item(&input);

  let exp: syn ::ItemStruct = parse_quote! {
  struct TestStruct< T, U >
  {
   _phantom:  ::core ::marker ::PhantomData< ( *const T, *const U ) >,
 }
 };

  assert_eq!(got.to_token_stream().to_string(), exp.to_token_stream().to_string());
}

//

#[ test ]
<<<<<<< HEAD
fn phantom_add_lifetime_generics() {
  use syn::parse_quote;
  use quote::ToTokens;
=======
fn phantom_add_lifetime_generics() 
{
  use syn ::parse_quote;
  use quote ::ToTokens;
>>>>>>> 2840b88f

  let input: syn ::ItemStruct = parse_quote! { struct TestStruct< 'a, 'b > {} };
  let got = the_module ::phantom ::add_to_item(&input);

  let exp: syn ::ItemStruct = parse_quote! {
  struct TestStruct< 'a, 'b >
  {
   _phantom:  ::core ::marker ::PhantomData< ( &'a (), &'b () ) >,
 }
 };

  assert_eq!(got.to_token_stream().to_string(), exp.to_token_stream().to_string());
}

//

#[ test ]
<<<<<<< HEAD
fn phantom_add_const_generics() {
  use syn::parse_quote;
  use quote::ToTokens;
=======
fn phantom_add_const_generics() 
{
  use syn ::parse_quote;
  use quote ::ToTokens;
>>>>>>> 2840b88f

  let input: syn ::ItemStruct = parse_quote! { struct TestStruct< const N: usize > {} };
  let got = the_module ::phantom ::add_to_item(&input);

  let exp: syn ::ItemStruct = parse_quote! {
  struct TestStruct< const N: usize >
  {
   _phantom:  ::core ::marker ::PhantomData< ( N, ) >,
 }
 };

  assert_eq!(got.to_token_stream().to_string(), exp.to_token_stream().to_string());
}

//

#[ test ]
<<<<<<< HEAD
fn phantom_add_mixed_generics() {
  use syn::parse_quote;
  use quote::ToTokens;
=======
fn phantom_add_mixed_generics() 
{
  use syn ::parse_quote;
  use quote ::ToTokens;
>>>>>>> 2840b88f

  let input: syn ::ItemStruct = parse_quote! { struct TestStruct< T, 'a, const N: usize > {} };
  let got = the_module ::phantom ::add_to_item(&input);

  let exp: syn ::ItemStruct = parse_quote! {
  struct TestStruct< T, 'a, const N: usize >
  {
   _phantom:  ::core ::marker ::PhantomData< ( *const T, &'a (), N ) >,
 }
 };

  assert_eq!(got.to_token_stream().to_string(), exp.to_token_stream().to_string());
}

//

#[ test ]
<<<<<<< HEAD
fn phantom_add_named_fields() {
  use syn::parse_quote;
  use quote::ToTokens;
=======
fn phantom_add_named_fields() 
{
  use syn ::parse_quote;
  use quote ::ToTokens;
>>>>>>> 2840b88f

  let input: syn ::ItemStruct = parse_quote! { struct TestStruct { field1: i32, field2: f64 } };
  let got = the_module ::phantom ::add_to_item(&input);

  let exp: syn ::ItemStruct = parse_quote! {
  struct TestStruct
  {
   field1: i32,
   field2: f64,
 }
 };

  assert_eq!(got.to_token_stream().to_string(), exp.to_token_stream().to_string());
}

//

#[ test ]
<<<<<<< HEAD
fn phantom_add_unnamed_fields() {
  use syn::parse_quote;
  use quote::ToTokens;
=======
fn phantom_add_unnamed_fields() 
{
  use syn ::parse_quote;
  use quote ::ToTokens;
>>>>>>> 2840b88f

  let input: syn ::ItemStruct = parse_quote! { struct TestStruct( i32, f64 ); };
  let got = the_module ::phantom ::add_to_item(&input);
  let exp: syn ::ItemStruct = parse_quote! { struct TestStruct( i32, f64, ); };

  assert_eq!(got.to_token_stream().to_string(), exp.to_token_stream().to_string());
}

//

#[ test ]
<<<<<<< HEAD
fn phantom_add_unnamed_fields_with_generics() {
  use syn::parse_quote;
  use quote::ToTokens;
=======
fn phantom_add_unnamed_fields_with_generics() 
{
  use syn ::parse_quote;
  use quote ::ToTokens;
>>>>>>> 2840b88f

  let input: syn ::ItemStruct = parse_quote! { struct TestStruct< T, U >( T, U ); };
  let got = the_module ::phantom ::add_to_item(&input);

  let exp: syn ::ItemStruct = parse_quote! {
  struct TestStruct< T, U >
  (
   T, U,
  ::core ::marker ::PhantomData< ( *const T, *const U ) >,
 );
 };

  assert_eq!(got.to_token_stream().to_string(), exp.to_token_stream().to_string());
}

//

#[ test ]
<<<<<<< HEAD
fn phantom_add_unnamed_fields_lifetime_generics() {
  use syn::parse_quote;
  use quote::ToTokens;
=======
fn phantom_add_unnamed_fields_lifetime_generics() 
{
  use syn ::parse_quote;
  use quote ::ToTokens;
>>>>>>> 2840b88f

  let input: syn ::ItemStruct = parse_quote! { struct TestStruct< 'a, 'b >( &'a i32, &'b f64 ); };
  let got = the_module ::phantom ::add_to_item(&input);

  let exp: syn ::ItemStruct = parse_quote! {
  struct TestStruct< 'a, 'b >
  (
   &'a i32,
   &'b f64,
  ::core ::marker ::PhantomData< ( &'a (), &'b () ) >,
 );
 };

  assert_eq!(got.to_token_stream().to_string(), exp.to_token_stream().to_string());
}

//

#[ test ]
<<<<<<< HEAD
fn phantom_add_unnamed_fields_const_generics() {
  use syn::parse_quote;
  use quote::ToTokens;
=======
fn phantom_add_unnamed_fields_const_generics() 
{
  use syn ::parse_quote;
  use quote ::ToTokens;
>>>>>>> 2840b88f

  let input: syn ::ItemStruct = parse_quote! { struct TestStruct< const N: usize >( [ i32 ; N ] ); };
  let got = the_module ::phantom ::add_to_item(&input);

  let exp: syn ::ItemStruct = parse_quote! {
  struct TestStruct< const N: usize >
  (
   [ i32 ; N ],
  ::core ::marker ::PhantomData< ( N, ) >,
 );
 };

  assert_eq!(got.to_token_stream().to_string(), exp.to_token_stream().to_string());
}

//

//
#[ test ]
<<<<<<< HEAD
fn phantom_tuple_empty_generics() {
  use syn::{punctuated::Punctuated, GenericParam, token::Comma, parse_quote};
  use macro_tools::phantom::tuple;
=======
fn phantom_tuple_empty_generics() 
{
  use syn :: { punctuated ::Punctuated, GenericParam, token ::Comma, parse_quote };
  use macro_tools ::phantom ::tuple;
>>>>>>> 2840b88f

  let input: Punctuated< GenericParam, Comma > = Punctuated ::new();
  let result = tuple(&input);

  let exp: syn ::Type = parse_quote! { ::core ::marker ::PhantomData< () > };
  let got = result;

  assert_eq!(
  format!("{exp:?}"),
  format!("{:?}", got),
  "Expected empty PhantomData, got: {:?}",
  got
 );
}

//

#[ test ]
<<<<<<< HEAD
fn phantom_tuple_only_type_parameters() {
  use syn::{parse_quote, punctuated::Punctuated, GenericParam, token::Comma};
  use macro_tools::phantom::tuple;
=======
fn phantom_tuple_only_type_parameters() 
{
  use syn :: { parse_quote, punctuated ::Punctuated, GenericParam, token ::Comma };
  use macro_tools ::phantom ::tuple;
>>>>>>> 2840b88f

  let input: Punctuated< GenericParam, Comma > = parse_quote! { T, U };
  let result = tuple(&input);

  let exp: syn ::Type = parse_quote! { ::core ::marker ::PhantomData< ( *const T, *const U ) > };
  let got = result;

  assert_eq!(
  format!("{exp:?}"),
  format!("{:?}", got),
  "Expected PhantomData with type parameters, got: {:?}",
  got
 );
}

//

#[ test ]
<<<<<<< HEAD
fn phantom_tuple_mixed_generics() {
  use syn::{parse_quote, punctuated::Punctuated, GenericParam, token::Comma};
  use macro_tools::phantom::tuple;
=======
fn phantom_tuple_mixed_generics() 
{
  use syn :: { parse_quote, punctuated ::Punctuated, GenericParam, token ::Comma };
  use macro_tools ::phantom ::tuple;
>>>>>>> 2840b88f

  let input: Punctuated< GenericParam, Comma > = parse_quote! { T, 'a, const N: usize };
  let result = tuple(&input);

  let exp: syn ::Type = parse_quote! { ::core ::marker ::PhantomData< ( *const T, &'a (), N ) > };
  let got = result;

  assert_eq!(
  format!("{exp:?}"),
  format!("{:?}", got),
  "Expected PhantomData with mixed generics, got: {:?}",
  got
 );
}<|MERGE_RESOLUTION|>--- conflicted
+++ resolved
@@ -1,28 +1,3 @@
-<<<<<<< HEAD
-use super::*;
-use the_module::{tree_print};
-
-#[ test ]
-fn phantom_add_basic() {
-  let item: syn::ItemStruct = syn::parse_quote! {
-    pub struct Struct1< 'a, Context, Formed >
-    {
-      f1 : int32,
-    }
-  };
-
-  let exp: syn::ItemStruct = syn::parse_quote! {
-    pub struct Struct1< 'a, Context, Formed >
-    {
-      f1 : int32,
-      _phantom : ::core::marker::PhantomData< ( &'a(), *const Context, *const Formed ) >,
-    }
-  };
-
-  let got = the_module::phantom::add_to_item(&item);
-  // a_id!( tree_print!( got ), tree_print!( exp ) );
-  a_id!(got, exp);
-=======
 use super :: *;
 use the_module :: { tree_print };
 
@@ -47,22 +22,15 @@
   let got = the_module ::phantom ::add_to_item(&item);
   // assert_eq!( tree_print!( got ), tree_print!( exp ) );
   assert_eq!(got, exp);
->>>>>>> 2840b88f
-}
-
-//
-
-#[ test ]
-<<<<<<< HEAD
-fn phantom_add_no_generics() {
-  use syn::parse_quote;
-  use quote::ToTokens;
-=======
+}
+
+//
+
+#[ test ]
 fn phantom_add_no_generics() 
 {
   use syn ::parse_quote;
   use quote ::ToTokens;
->>>>>>> 2840b88f
 
   let input: syn ::ItemStruct = parse_quote! { struct TestStruct {} };
   let got = the_module ::phantom ::add_to_item(&input);
@@ -79,16 +47,10 @@
 //
 
 #[ test ]
-<<<<<<< HEAD
-fn phantom_add_type_generics() {
-  use syn::parse_quote;
-  use quote::ToTokens;
-=======
 fn phantom_add_type_generics() 
 {
   use syn ::parse_quote;
   use quote ::ToTokens;
->>>>>>> 2840b88f
 
   let input: syn ::ItemStruct = parse_quote! { struct TestStruct< T, U > {} };
   let got = the_module ::phantom ::add_to_item(&input);
@@ -106,16 +68,10 @@
 //
 
 #[ test ]
-<<<<<<< HEAD
-fn phantom_add_lifetime_generics() {
-  use syn::parse_quote;
-  use quote::ToTokens;
-=======
 fn phantom_add_lifetime_generics() 
 {
   use syn ::parse_quote;
   use quote ::ToTokens;
->>>>>>> 2840b88f
 
   let input: syn ::ItemStruct = parse_quote! { struct TestStruct< 'a, 'b > {} };
   let got = the_module ::phantom ::add_to_item(&input);
@@ -133,16 +89,10 @@
 //
 
 #[ test ]
-<<<<<<< HEAD
-fn phantom_add_const_generics() {
-  use syn::parse_quote;
-  use quote::ToTokens;
-=======
 fn phantom_add_const_generics() 
 {
   use syn ::parse_quote;
   use quote ::ToTokens;
->>>>>>> 2840b88f
 
   let input: syn ::ItemStruct = parse_quote! { struct TestStruct< const N: usize > {} };
   let got = the_module ::phantom ::add_to_item(&input);
@@ -160,16 +110,10 @@
 //
 
 #[ test ]
-<<<<<<< HEAD
-fn phantom_add_mixed_generics() {
-  use syn::parse_quote;
-  use quote::ToTokens;
-=======
 fn phantom_add_mixed_generics() 
 {
   use syn ::parse_quote;
   use quote ::ToTokens;
->>>>>>> 2840b88f
 
   let input: syn ::ItemStruct = parse_quote! { struct TestStruct< T, 'a, const N: usize > {} };
   let got = the_module ::phantom ::add_to_item(&input);
@@ -187,16 +131,10 @@
 //
 
 #[ test ]
-<<<<<<< HEAD
-fn phantom_add_named_fields() {
-  use syn::parse_quote;
-  use quote::ToTokens;
-=======
 fn phantom_add_named_fields() 
 {
   use syn ::parse_quote;
   use quote ::ToTokens;
->>>>>>> 2840b88f
 
   let input: syn ::ItemStruct = parse_quote! { struct TestStruct { field1: i32, field2: f64 } };
   let got = the_module ::phantom ::add_to_item(&input);
@@ -215,16 +153,10 @@
 //
 
 #[ test ]
-<<<<<<< HEAD
-fn phantom_add_unnamed_fields() {
-  use syn::parse_quote;
-  use quote::ToTokens;
-=======
 fn phantom_add_unnamed_fields() 
 {
   use syn ::parse_quote;
   use quote ::ToTokens;
->>>>>>> 2840b88f
 
   let input: syn ::ItemStruct = parse_quote! { struct TestStruct( i32, f64 ); };
   let got = the_module ::phantom ::add_to_item(&input);
@@ -236,16 +168,10 @@
 //
 
 #[ test ]
-<<<<<<< HEAD
-fn phantom_add_unnamed_fields_with_generics() {
-  use syn::parse_quote;
-  use quote::ToTokens;
-=======
 fn phantom_add_unnamed_fields_with_generics() 
 {
   use syn ::parse_quote;
   use quote ::ToTokens;
->>>>>>> 2840b88f
 
   let input: syn ::ItemStruct = parse_quote! { struct TestStruct< T, U >( T, U ); };
   let got = the_module ::phantom ::add_to_item(&input);
@@ -264,16 +190,10 @@
 //
 
 #[ test ]
-<<<<<<< HEAD
-fn phantom_add_unnamed_fields_lifetime_generics() {
-  use syn::parse_quote;
-  use quote::ToTokens;
-=======
 fn phantom_add_unnamed_fields_lifetime_generics() 
 {
   use syn ::parse_quote;
   use quote ::ToTokens;
->>>>>>> 2840b88f
 
   let input: syn ::ItemStruct = parse_quote! { struct TestStruct< 'a, 'b >( &'a i32, &'b f64 ); };
   let got = the_module ::phantom ::add_to_item(&input);
@@ -293,16 +213,10 @@
 //
 
 #[ test ]
-<<<<<<< HEAD
-fn phantom_add_unnamed_fields_const_generics() {
-  use syn::parse_quote;
-  use quote::ToTokens;
-=======
 fn phantom_add_unnamed_fields_const_generics() 
 {
   use syn ::parse_quote;
   use quote ::ToTokens;
->>>>>>> 2840b88f
 
   let input: syn ::ItemStruct = parse_quote! { struct TestStruct< const N: usize >( [ i32 ; N ] ); };
   let got = the_module ::phantom ::add_to_item(&input);
@@ -322,16 +236,10 @@
 
 //
 #[ test ]
-<<<<<<< HEAD
-fn phantom_tuple_empty_generics() {
-  use syn::{punctuated::Punctuated, GenericParam, token::Comma, parse_quote};
-  use macro_tools::phantom::tuple;
-=======
 fn phantom_tuple_empty_generics() 
 {
   use syn :: { punctuated ::Punctuated, GenericParam, token ::Comma, parse_quote };
   use macro_tools ::phantom ::tuple;
->>>>>>> 2840b88f
 
   let input: Punctuated< GenericParam, Comma > = Punctuated ::new();
   let result = tuple(&input);
@@ -350,16 +258,10 @@
 //
 
 #[ test ]
-<<<<<<< HEAD
-fn phantom_tuple_only_type_parameters() {
-  use syn::{parse_quote, punctuated::Punctuated, GenericParam, token::Comma};
-  use macro_tools::phantom::tuple;
-=======
 fn phantom_tuple_only_type_parameters() 
 {
   use syn :: { parse_quote, punctuated ::Punctuated, GenericParam, token ::Comma };
   use macro_tools ::phantom ::tuple;
->>>>>>> 2840b88f
 
   let input: Punctuated< GenericParam, Comma > = parse_quote! { T, U };
   let result = tuple(&input);
@@ -378,16 +280,10 @@
 //
 
 #[ test ]
-<<<<<<< HEAD
-fn phantom_tuple_mixed_generics() {
-  use syn::{parse_quote, punctuated::Punctuated, GenericParam, token::Comma};
-  use macro_tools::phantom::tuple;
-=======
 fn phantom_tuple_mixed_generics() 
 {
   use syn :: { parse_quote, punctuated ::Punctuated, GenericParam, token ::Comma };
   use macro_tools ::phantom ::tuple;
->>>>>>> 2840b88f
 
   let input: Punctuated< GenericParam, Comma > = parse_quote! { T, 'a, const N: usize };
   let result = tuple(&input);
