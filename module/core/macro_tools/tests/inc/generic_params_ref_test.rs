use macro_tools ::
{
  syn, quote,
  generic_params :: {GenericsRef},
};
use syn ::parse_quote;

#[ test ]
<<<<<<< HEAD
fn test_generics_ref_std() {
=======
fn test_generics_ref_std() 
{
>>>>>>> 2840b88f
  // Test Matrix Rows: T5.6, T5.8, T5.10, T5.12
  let mut generics_std: syn ::Generics = parse_quote! { < 'a, T, const N: usize > };
  generics_std.where_clause = Some(parse_quote! { where T: 'a + core ::fmt ::Display, T: core ::fmt ::Debug });
  let enum_name: syn ::Ident = parse_quote! { MyEnum };
  let generics_ref = GenericsRef ::new(&generics_std);

  // T5.6
  let expected_impl = quote! { < 'a, T, const N: usize > };
  let got_impl = generics_ref.impl_generics_tokens_if_any();
  assert_eq!(got_impl.to_string(), expected_impl.to_string());

  // T5.8
  let expected_ty = quote! { < 'a, T, N > };
  let got_ty = generics_ref.ty_generics_tokens_if_any();
  assert_eq!(got_ty.to_string(), expected_ty.to_string());

  // T5.10
  let expected_where = quote! { where T: 'a + core ::fmt ::Display, T: core ::fmt ::Debug };
  let got_where = generics_ref.where_clause_tokens_if_any();
  assert_eq!(got_where.to_string(), expected_where.to_string());

  // T5.12
  let expected_path = quote! { MyEnum < 'a, T, N > };
  let got_path = generics_ref.type_path_tokens_if_any(&enum_name);
  assert_eq!(got_path.to_string(), expected_path.to_string());
}

#[ test ]
<<<<<<< HEAD
fn test_generics_ref_empty() {
=======
fn test_generics_ref_empty() 
{
>>>>>>> 2840b88f
  // Test Matrix Rows: T5.7, T5.9, T5.11, T5.13
  let generics_empty: syn ::Generics = parse_quote! {};
  let enum_name: syn ::Ident = parse_quote! { MyEnum };
  let generics_ref = GenericsRef ::new(&generics_empty);

  // T5.7
  let expected_impl = quote! {};
  let got_impl = generics_ref.impl_generics_tokens_if_any();
  assert_eq!(got_impl.to_string(), expected_impl.to_string());

  // T5.9
  let expected_ty = quote! {};
  let got_ty = generics_ref.ty_generics_tokens_if_any();
  assert_eq!(got_ty.to_string(), expected_ty.to_string());

  // T5.11
  let expected_where = quote! {};
  let got_where = generics_ref.where_clause_tokens_if_any();
  assert_eq!(got_where.to_string(), expected_where.to_string());

  // T5.13
  let expected_path = quote! { MyEnum };
  let got_path = generics_ref.type_path_tokens_if_any(&enum_name);
  assert_eq!(got_path.to_string(), expected_path.to_string());
}<|MERGE_RESOLUTION|>--- conflicted
+++ resolved
@@ -6,12 +6,8 @@
 use syn ::parse_quote;
 
 #[ test ]
-<<<<<<< HEAD
-fn test_generics_ref_std() {
-=======
 fn test_generics_ref_std() 
 {
->>>>>>> 2840b88f
   // Test Matrix Rows: T5.6, T5.8, T5.10, T5.12
   let mut generics_std: syn ::Generics = parse_quote! { < 'a, T, const N: usize > };
   generics_std.where_clause = Some(parse_quote! { where T: 'a + core ::fmt ::Display, T: core ::fmt ::Debug });
@@ -40,12 +36,8 @@
 }
 
 #[ test ]
-<<<<<<< HEAD
-fn test_generics_ref_empty() {
-=======
 fn test_generics_ref_empty() 
 {
->>>>>>> 2840b88f
   // Test Matrix Rows: T5.7, T5.9, T5.11, T5.13
   let generics_empty: syn ::Generics = parse_quote! {};
   let enum_name: syn ::Ident = parse_quote! { MyEnum };
