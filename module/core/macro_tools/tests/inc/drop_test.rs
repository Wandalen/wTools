--- conflicted
+++ resolved
@@ -1,12 +1,8 @@
 use super :: *;
 
 #[ test ]
-<<<<<<< HEAD
-fn test_needs_drop() {
-=======
 fn test_needs_drop() 
 {
->>>>>>> 2840b88f
   struct NeedsDrop;
 
   impl Drop for NeedsDrop 
