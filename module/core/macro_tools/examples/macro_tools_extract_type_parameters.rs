//! Example: Extract Type Parameters
//! 
//! This example demonstrates how to use the `typ ::type_parameters` function
//! to extract type parameters from a Rust type. This is useful in procedural
//! macros when you need to analyze generic types and work with their parameters.

#[ cfg( not( all( feature = "enabled", feature = "typ" ) ) ) ]
fn main() 
{
  println!( "This example requires the 'enabled' and 'typ' features to be enabled." );
  println!( "Try running with: cargo run --example macro_tools_extract_type_parameters --all-features" );
}

#[ cfg( all( feature = "enabled", feature = "typ" ) ) ]
fn main() 
{
  use macro_tools :: { typ, qt };

  println!( "=== Extract Type Parameters Example ===" );
  println!();

  // Example 1 : Extract parameters from Option< i32 >
  {
  println!( "Example 1 : Extracting from Option< i32 >" );
  
  // Generate a token stream representing the type Option< i32 >
  let code = qt!( Option< i32 > );
  
  // Parse the token stream into a syn ::Type
  let tree_type = syn ::parse2 :: < syn ::Type >( code ).unwrap();
  
  // Extract the first type parameter (index 0)
  let params = typ ::type_parameters( &tree_type, 0..=0 );
  
  print!( "Type parameters: " );
  for param in &params
  {
   print!( "{} ", qt!( #param ) );
 }
  println!();
  println!();
 }

  // Example 2 : Extract multiple parameters from a complex type
  {
  println!( "Example 2 : Extracting from HashMap< String, Vec<u8 >>" );
  
  let code = qt!( std ::collections ::HashMap< String, Vec< u8 > > );
  let tree_type = syn ::parse2 :: < syn ::Type >( code ).unwrap();
  
  // Extract both type parameters (indices 0 and 1)
  let params = typ ::type_parameters( &tree_type, 0..=1 );
  
  println!( "Type parameters: " );
  for (i, param) in params.iter().enumerate()
  {
   println!( "  [{}] : {}", i, qt!( #param ) );
 }
  println!();
 }

  // Example 3 : Extract a subset of parameters
  {
  println!( "Example 3 : Extracting subset from custom type with many parameters" );
  
  // A type with multiple generic parameters
  let code = qt!( MyType< 'a, String, i32, Vec< u8 >, bool > );
  let tree_type = syn ::parse2 :: < syn ::Type >( code ).unwrap();
  
  // Extract only parameters at indices 1, 2, and 3 (String, i32, Vec< u8 >)
  let params = typ ::type_parameters( &tree_type, 1..=3 );
  
  println!( "Selected type parameters (indices 1-3) : " );
  params.iter().enumerate().for_each( |(i, param)| {
   println!( "  [{}] : {}", i + 1, qt!( #param ) );
 });
  println!();
 }

  // Example 4 : Handle nested types
  {
  println!( "Example 4 : Extracting from nested generic types" );
  
  let code = qt!( Result< Option< String >, std ::io ::Error > );
  let tree_type = syn ::parse2 :: < syn ::Type >( code ).unwrap();
  
  // Extract the outer type parameters
  let params = typ ::type_parameters( &tree_type, 0..=1 );
  
  println!( "Outer type parameters of Result: " );
  params.iter().enumerate().for_each( |(i, param)| {
   println!( "  [{}] : {}", i, qt!( #param ) );
   
   // If the parameter is itself a generic type, we can extract its parameters too
   if let Ok( inner_type ) = syn ::parse2 :: < syn ::Type >( qt!( #param ) ) 
   {
  if let Ok( inner_params ) = std ::panic ::catch_unwind( || 
  {
   typ ::type_parameters( &inner_type, 0..=0 )
 }) {
   if !inner_params.is_empty() 
   {
  println!( "    Inner parameters: " );
  for inner in &inner_params 
  {
<<<<<<< HEAD
    println!( "Example 4: Extracting from nested generic types" );
    
    let code = qt!( Result< Option< String >, std::io::Error > );
    let tree_type = syn::parse2::< syn::Type >( code ).unwrap();
    
    // Extract the outer type parameters
    let params = typ::type_parameters( &tree_type, 0..=1 );
    
    println!( "Outer type parameters of Result:" );
    params.iter().enumerate().for_each( |(i, param)| {
      println!( "  [{}]: {}", i, qt!( #param ) );
      
      // If the parameter is itself a generic type, we can extract its parameters too
      if let Ok( inner_type ) = syn::parse2::< syn::Type >( qt!( #param ) ) {
        if let Ok( inner_params ) = std::panic::catch_unwind( || {
          typ::type_parameters( &inner_type, 0..=0 )
        }) {
          if !inner_params.is_empty() {
            println!( "    Inner parameters:" );
            for inner in &inner_params {
              println!( "      - {}", qt!( #inner ) );
            }
          }
        }
      }
    });
  }
=======
   println!( "      - {}", qt!( #inner ) );
 }
 }
 }
 }
 });
 }
>>>>>>> 63943676

  println!();
  println!( "=== End of Examples ===" );
}<|MERGE_RESOLUTION|>--- conflicted
+++ resolved
@@ -103,35 +103,6 @@
   println!( "    Inner parameters: " );
   for inner in &inner_params 
   {
-<<<<<<< HEAD
-    println!( "Example 4: Extracting from nested generic types" );
-    
-    let code = qt!( Result< Option< String >, std::io::Error > );
-    let tree_type = syn::parse2::< syn::Type >( code ).unwrap();
-    
-    // Extract the outer type parameters
-    let params = typ::type_parameters( &tree_type, 0..=1 );
-    
-    println!( "Outer type parameters of Result:" );
-    params.iter().enumerate().for_each( |(i, param)| {
-      println!( "  [{}]: {}", i, qt!( #param ) );
-      
-      // If the parameter is itself a generic type, we can extract its parameters too
-      if let Ok( inner_type ) = syn::parse2::< syn::Type >( qt!( #param ) ) {
-        if let Ok( inner_params ) = std::panic::catch_unwind( || {
-          typ::type_parameters( &inner_type, 0..=0 )
-        }) {
-          if !inner_params.is_empty() {
-            println!( "    Inner parameters:" );
-            for inner in &inner_params {
-              println!( "      - {}", qt!( #inner ) );
-            }
-          }
-        }
-      }
-    });
-  }
-=======
    println!( "      - {}", qt!( #inner ) );
  }
  }
@@ -139,7 +110,6 @@
  }
  });
  }
->>>>>>> 63943676
 
   println!();
   println!( "=== End of Examples ===" );
