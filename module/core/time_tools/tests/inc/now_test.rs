--- conflicted
+++ resolved
@@ -1,11 +1,5 @@
 #[ allow( unused_imports ) ]
-<<<<<<< HEAD
-use super::*;
-
-//
-=======
 use super :: *;
->>>>>>> 63943676
 
 // xxx: temporarily disabled due to macro resolution issues
 /*
