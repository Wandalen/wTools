--- conflicted
+++ resolved
@@ -1,10 +1,6 @@
 #![allow(missing_docs)]
 #[ allow( unused_imports ) ]
-<<<<<<< HEAD
-use test_tools::exposed::*;
-=======
 use test_tools :: *;
->>>>>>> 63943676
 #[ allow( unused_imports ) ]
 use time_tools as the_module;
 
