--- conflicted
+++ resolved
@@ -17,33 +17,21 @@
 
 /// Operates over current time.
 #[ cfg( feature = "time_now" ) ]
-<<<<<<< HEAD
-#[path = "./now.rs"]
-=======
 #[ path = "./now.rs" ]
->>>>>>> 2840b88f
 #[ cfg( feature = "enabled" ) ]
 pub mod now;
 
 /// Namespace with dependencies.
 #[ cfg( feature = "enabled" ) ]
-<<<<<<< HEAD
-pub mod dependency {}
-=======
 pub mod dependency
 {
 }
->>>>>>> 2840b88f
 
 /// Own namespace of the module.
 #[ cfg( feature = "enabled" ) ]
 #[ allow( unused_imports ) ]
-<<<<<<< HEAD
-pub mod own {
-=======
 pub mod own
 {
->>>>>>> 2840b88f
   use super::*;
   #[ doc( inline ) ]
   pub use orphan::*;
@@ -57,12 +45,8 @@
 /// Shared with parent namespace of the module
 #[ cfg( feature = "enabled" ) ]
 #[ allow( unused_imports ) ]
-<<<<<<< HEAD
-pub mod orphan {
-=======
 pub mod orphan
 {
->>>>>>> 2840b88f
   use super::*;
   #[ doc( inline ) ]
   pub use exposed::*;
@@ -71,12 +55,8 @@
 /// Exposed namespace of the module.
 #[ cfg( feature = "enabled" ) ]
 #[ allow( unused_imports ) ]
-<<<<<<< HEAD
-pub mod exposed {
-=======
 pub mod exposed
 {
->>>>>>> 2840b88f
   use super::*;
   #[ doc( inline ) ]
   pub use prelude::*;
@@ -89,11 +69,7 @@
 /// Prelude to use essentials: `use my_module::prelude::*`.
 #[ cfg( feature = "enabled" ) ]
 #[ allow( unused_imports ) ]
-<<<<<<< HEAD
-pub mod prelude {
-=======
 pub mod prelude
 {
->>>>>>> 2840b88f
   use super::*;
 }