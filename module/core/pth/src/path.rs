--- conflicted
+++ resolved
@@ -202,47 +202,6 @@
   /// This function does not touch fs.
   /// # Errors
   /// qqq: doc
-<<<<<<< HEAD
-  pub fn canonicalize( path : impl AsRef< std::path::Path > ) -> std::io::Result<  std::path::PathBuf  >
-  {
-    #[ cfg( target_os = "windows" ) ]
-    use std::path::PathBuf;
-    #[ cfg( feature = "no_std" ) ]
-    extern crate alloc;
-    #[ cfg( feature = "no_std" ) ]
-    #[ allow( unused_imports ) ]
-    use alloc::string::ToString;
-
-    // println!( "a" );
-    // let path = path.as_ref().canonicalize()?;
-    // println!( "b" );
-    let path = normalize( path );
-
-    // In Windows the regular/legacy paths (C:\foo) are supported by all programs, but have lots of bizarre restrictions for backwards compatibility with MS-DOS.
-    // And there are Windows NT UNC paths (\\?\C:\foo), which are more robust and with fewer gotchas, but are rarely supported by Windows programs. Even Microsoft’s own!
-    //
-    // https://github.com/rust-lang/rust/issues/42869
-    #[ cfg( target_os = "windows" ) ]
-    let path =
-    {
-      const VERBATIM_PREFIX : &str = r"\\?\";
-      // is necessary because of the normalization step that replaces the backslash with a slash.
-      const VERBATIM_PREFIX_MIRRORS_EDGE : &str = "//?/";
-      let p = path.display().to_string();
-      if p.starts_with( VERBATIM_PREFIX ) || p.starts_with( VERBATIM_PREFIX_MIRRORS_EDGE )
-      {
-        PathBuf::from( &p[ VERBATIM_PREFIX.len().. ] )
-      }
-      else
-      {
-        // fix clippy
-        path
-      }
-    };
-
-    Ok( path )
-  }
-=======
   pub fn canonicalize( path: impl AsRef< std ::path ::Path > ) -> std ::io ::Result< std ::path ::PathBuf >
   {
   #[ cfg( target_os = "windows" ) ]
@@ -277,7 +236,6 @@
 
   Ok( path )
  }
->>>>>>> 63943676
 
   /// Generates a unique folder name using the current system time, process ID,
   /// thread ID, and an internal thread-local counter.
@@ -294,11 +252,7 @@
   ///
   /// # Returns
   ///
-<<<<<<< HEAD
-  /// A `Result<  String, SystemTimeError  >` where:
-=======
   /// A `Result< String, SystemTimeError >` where :
->>>>>>> 63943676
   /// - `Ok( String )` contains the unique folder name if the current system time
   ///   can be determined relative to the UNIX epoch,
   /// - `Err( SystemTimeError )` if there is an error determining the system time.
@@ -313,43 +267,6 @@
   /// # Errors
   /// qqq: doc
   #[ cfg( feature = "path_unique_folder_name" ) ]
-<<<<<<< HEAD
-  pub fn unique_folder_name() -> std::result::Result<  std::string::String, std::time::SystemTimeError  >
-  {
-    use std::time::{ SystemTime, UNIX_EPOCH };
-    #[ cfg( feature = "no_std" ) ]
-    extern crate alloc;
-    #[ cfg( feature = "no_std" ) ]
-    use alloc::string::String;
-
-    // Thread-local static variable for a counter
-    std::thread_local!
-    {
-      // fix clippy
-      #[ allow( clippy::missing_const_for_thread_local ) ]
-      static COUNTER : core::cell::Cell<  usize  > = core::cell::Cell::new( 0 );
-    }
-
-    // Increment and get the current value of the counter safely
-    let count = COUNTER.with( | counter |
-    {
-      let val = counter.get();
-      counter.set( val + 1 );
-      val
-    } );
-
-    let timestamp = SystemTime::now().duration_since( UNIX_EPOCH )?.as_nanos();
-
-    let pid = std::process::id();
-    let tid : String = std::format!( "{:?}", std::thread::current().id() )
-    .chars()
-    .filter( char::is_ascii_digit )
-    .collect();
-    // dbg!( &tid );
-
-    Ok( std::format!( "{timestamp}_{pid}_{tid}_{count}" ) )
-  }
-=======
   pub fn unique_folder_name() -> std ::result ::Result< std ::string ::String, std ::time ::SystemTimeError >
   {
   use std ::time :: { SystemTime, UNIX_EPOCH };
@@ -385,7 +302,6 @@
 
   Ok( std ::format!( "{timestamp}_{pid}_{tid}_{count}" ) )
  }
->>>>>>> 63943676
 
   /// Joins a list of file system paths into a single absolute path.
   ///
@@ -410,129 +326,6 @@
   ///
   /// # Panics
   /// qqq: doc
-<<<<<<< HEAD
-  // qqq : make macro paths_join!( ... )
-  pub fn iter_join< 'a ,I, P >( paths : I ) -> std::path::PathBuf
-  where
-    I : Iterator< Item = P >,
-    P : TryIntoCowPath< 'a >,
-  {
-    #[ allow( unused_imports ) ]
-    use std::path::PathBuf;
-    #[ cfg( feature = "no_std" ) ]
-    extern crate alloc;
-    #[ cfg( feature = "no_std" ) ]
-    use alloc::string::String;
-    #[ cfg( feature = "no_std" ) ]
-    use alloc::vec::Vec;
-
-    let mut result = String::new();
-
-    for path in paths
-    {
-      // let mut path = path.to_string_lossy().replace( '\\', "/" );
-      // qqq : xxx : avoid unwrap
-      let path = path.try_into_cow_path().unwrap().to_string_lossy().replace( '\\', "/" );
-      // qqq : xxx : avoid converting to String, keep it Path
-
-      // path = path.replace( ':', "" );
-      // qqq : this is a bug
-
-      let mut added_slah = false;
-
-      // If the path is empty, skip it
-      if path.is_empty()
-      {
-        continue;
-      }
-
-      // If the path starts with '/', clear the result and set it to '/'
-      if path.starts_with( '/' )
-      {
-        result.clear();
-        result.push( '/' );
-      }
-      // If the result doesn't end with '/', append '/'
-      else if !result.ends_with( '/' )
-      {
-        added_slah = true;
-        result.push( '/' );
-      }
-      let components: Vec< &str > = path.split( '/' ).collect();
-      // Split the path into components
-      for ( idx, component ) in components.clone().into_iter().enumerate()
-      {
-        match component
-        {
-          "." =>
-          {
-            if ( result.ends_with( '/' ) && components.len() > idx + 1 && components[ idx + 1 ].is_empty() )
-            || components.len() == idx + 1
-            {
-              result.pop();
-            }
-          }
-          ".." =>
-          {
-            #[ allow( clippy::if_not_else ) ]
-            if result != "/"
-            {
-              if added_slah
-              {
-                result.pop();
-                added_slah = false;
-              }
-              let mut parts : Vec<  _  > = result.split( '/' ).collect();
-              parts.pop();
-              if let Some( part ) = parts.last()
-              {
-                if part.is_empty()
-                {
-                  parts.push( "" );
-                }
-              }
-              result = parts.join( "/" );
-              if result.is_empty()
-              {
-                result.push( '/' );
-              }
-            }
-            else
-            {
-              result.push_str( &components[ idx.. ].to_vec().join( "/" ) );
-              break;
-            }
-          }
-          _ =>
-          {
-            if !component.is_empty()
-            {
-              if result.ends_with( '/' )
-              {
-                result.push_str( component );
-              }
-              else
-              {
-                result.push( '/' );
-                result.push_str( component );
-              }
-            } else if components.len() > idx + 1 && components[ idx + 1 ].is_empty() && path != "/"
-            {
-              result.push( '/' );
-            }
-          }
-        }
-      }
-
-      if path.ends_with( '/' ) && result != "/"
-      {
-        result.push( '/' );
-      }
-    }
-
-    result.into()
-  }
-=======
   // qqq: make macro paths_join!( ... )
   pub fn iter_join< 'a ,I, P >( paths: I ) -> PathBuf
   where
@@ -652,7 +445,6 @@
 
   result.into()
  }
->>>>>>> 63943676
 
   /// Extracts multiple extensions from the given path.
   ///
@@ -682,40 +474,6 @@
   ///
   /// let empty_path = "";
   /// let extensions = exts( empty_path );
-<<<<<<< HEAD
-  /// let expected : Vec<  String  > = vec![];
-  /// assert_eq!( extensions, expected );
-  /// ```
-  ///
-  // qqq : xxx : should return iterator
-  pub fn exts( path : impl AsRef< std::path::Path > ) -> std::vec::Vec<  std::string::String  >
-  {
-    #[ cfg( feature = "no_std" ) ]
-    extern crate alloc;
-    #[ cfg( feature = "no_std" ) ]
-    use alloc::string::ToString;
-
-    if let Some( file_name ) = std::path::Path::new( path.as_ref() ).file_name()
-    {
-      if let Some( file_name_str ) = file_name.to_str()
-      {
-        let mut file_name_str = file_name_str.to_string();
-        if file_name_str.starts_with( '.' )
-        {
-          file_name_str.remove( 0 );
-        }
-        if let Some( dot_index ) = file_name_str.find( '.' )
-        {
-
-          let extensions = &file_name_str[ dot_index + 1.. ];
-
-          return extensions.split( '.' ).map( std::string::ToString::to_string ).collect()
-        }
-      }
-    }
-    vec![]
-  }
-=======
   /// let expected: Vec< String > = vec![];
   /// assert_eq!( extensions, expected );
   /// ```
@@ -748,7 +506,6 @@
  }
   vec![]
  }
->>>>>>> 63943676
 
   /// Extracts the parent directory and file stem (without extension) from the given path.
   ///
@@ -783,49 +540,6 @@
   /// assert_eq!(modified_path, None);
   /// ```
   ///
-<<<<<<< HEAD
-  #[ allow( clippy::manual_let_else ) ]
-  pub fn without_ext( path : impl AsRef< std::path::Path > ) -> core::option::Option<  std::path::PathBuf  >
-  {
-    use std::path::{ Path, PathBuf };
-    #[ cfg( feature = "no_std" ) ]
-    extern crate alloc;
-    #[ cfg( feature = "no_std" ) ]
-    use alloc::string::String;
-
-    if path.as_ref().to_string_lossy().is_empty()
-    {
-      return None;
-    }
-
-    let path_buf = Path::new( path.as_ref() );
-
-    // fix clippy
-    let parent = path_buf.parent()?;
-    let file_stem = match path_buf.file_stem()
-    {
-      Some( name ) =>
-      {
-        let ends = format!( "{}/", name.to_string_lossy() );
-        if path.as_ref().to_string_lossy().ends_with( &ends )
-        {
-          ends
-        }
-        else
-        {
-          String::from( name.to_string_lossy() )
-        }
-
-      }
-      None => return None,
-    };
-
-    let mut full_path = parent.to_path_buf();
-    full_path.push( file_stem );
-
-    Some( PathBuf::from( full_path.to_string_lossy().replace( '\\', "/" ) ) )
-  }
-=======
   #[ allow( clippy ::manual_let_else ) ]
   pub fn without_ext( path: impl AsRef< std ::path ::Path > ) -> core ::option ::Option< std ::path ::PathBuf >
   {
@@ -867,7 +581,6 @@
 
   Some( PathBuf ::from( full_path.to_string_lossy().replace( '\\', "/" ) ) )
  }
->>>>>>> 63943676
 
   /// Replaces the existing path extension with the provided extension.
   ///
@@ -904,26 +617,6 @@
   /// assert_eq!( modified_path, None );
   /// ```
   ///
-<<<<<<< HEAD
-  pub fn change_ext( path : impl AsRef< std::path::Path >, ext : &str ) -> Option<  std::path::PathBuf  >
-  {
-    use std::path::PathBuf;
-    if path.as_ref().to_string_lossy().is_empty() || !path.as_ref().to_string_lossy().is_ascii() || !ext.is_ascii()
-    {
-      return None;
-    }
-
-    let without_ext = without_ext( path )?;
-    if ext.is_empty()
-    {
-      Some( without_ext )
-    }
-    else
-    {
-      Some( PathBuf::from( format!( "{}.{}", without_ext.to_string_lossy(), ext ) ) )
-    }
-  }
-=======
   pub fn change_ext( path: impl AsRef< std ::path ::Path >, ext: &str ) -> Option< std ::path ::PathBuf >
   {
   use std ::path ::PathBuf;
@@ -942,7 +635,6 @@
    Some( PathBuf ::from( format!( "{}.{}", without_ext.to_string_lossy(), ext ) ) )
  }
  }
->>>>>>> 63943676
 
   /// Finds the common directory path among a collection of paths.
   ///
@@ -968,88 +660,6 @@
   /// assert_eq!( common_path, Some( "/a/b/".to_string() ) );
   /// ```
   ///
-<<<<<<< HEAD
-  // xxx : qqq : should probably be PathBuf?
-  pub fn path_common< 'a, I >( paths : I ) -> Option<  std::string::String  >
-  where
-    I: Iterator< Item = &'a str >,
-  {
-    use std::collections::HashMap;
-    #[ cfg( feature = "no_std" ) ]
-    extern crate alloc;
-    #[ cfg( feature = "no_std" ) ]
-    use alloc::{ string::{ String, ToString }, vec::Vec };
-
-    let orig_paths : Vec<  String  > = paths.map( std::string::ToString::to_string ).collect();
-
-    if orig_paths.is_empty()
-    {
-      return None;
-    }
-
-    // Create a map to store directory frequencies
-    let mut dir_freqs : HashMap< String, usize > = HashMap::new();
-
-    let mut paths = orig_paths.clone();
-    // Iterate over paths to count directory frequencies
-    for path in &mut paths
-    {
-      path_remove_dots( path );
-      path_remove_double_dots( path );
-      // Split path into directories
-      let dirs : Vec<  &str  > = path.split( '/' ).collect();
-
-      // Iterate over directories
-      for i in 0..dirs.len()
-      {
-
-        // Construct directory path
-        let mut dir_path = dirs[ 0..=i ].join( "/" );
-
-
-        // Increment frequency count
-        *dir_freqs.entry( dir_path.clone() ).or_insert( 0 ) += 1;
-
-        if i != dirs.len() - 1 && !dirs[ i + 1 ].is_empty()
-        {
-          dir_path.push( '/' );
-          *dir_freqs.entry( dir_path ).or_insert( 0 ) += 1;
-        }
-      }
-    }
-
-    // Find the directory with the highest frequency
-    let common_dir = dir_freqs
-    .into_iter()
-    .filter( | ( _, freq ) | *freq == paths.len() )
-    .map( | ( dir, _ ) | dir )
-    .max_by_key( std::string::String::len )
-    .unwrap_or_default();
-
-    let mut result = common_dir.to_string();
-
-    if result.is_empty()
-    {
-      if orig_paths.iter().any( | path | path.starts_with( '/' ) )
-      {
-        result.push( '/' );
-      }
-      else if orig_paths.iter().any( | path | path.starts_with( ".." ) )
-      {
-        result.push_str( ".." );
-      }
-      else
-      {
-        result.push( '.' );
-      }
-
-    }
-
-    Some( result )
-
-
-  }
-=======
   // xxx: qqq: should probably be PathBuf?
   pub fn path_common< 'a, I >( paths: I ) -> Option< std ::string ::String >
   where
@@ -1130,7 +740,6 @@
 
 
  }
->>>>>>> 63943676
 
   /// Removes dot segments (".") from the given path string.
   ///
@@ -1165,54 +774,6 @@
   ///
   /// * `path` - A mutable reference to a string representing the path to be cleaned.
   ///
-<<<<<<< HEAD
-  // xxx : qqq : should probably be Path?
-  fn path_remove_double_dots( path : &mut std::string::String )
-  {
-    #[ cfg( feature = "no_std" ) ]
-    extern crate alloc;
-    #[ cfg( feature = "no_std" ) ]
-    use alloc::vec::Vec;
-
-    let mut cleaned_parts: Vec<  &str  > = Vec::new();
-    let mut delete_empty_part = false;
-    for part in path.split( '/' )
-    {
-      if part == ".."
-      {
-        if let Some( pop ) = cleaned_parts.pop()
-        {
-          if pop.is_empty()
-          {
-            delete_empty_part = true;
-          }
-          if pop == ".."
-          {
-            cleaned_parts.push("..");
-            cleaned_parts.push("..");
-          }
-        }
-        else
-        {
-          cleaned_parts.push( ".." );
-        }
-      }
-      else
-      {
-        cleaned_parts.push( part );
-      }
-    }
-    if delete_empty_part
-    {
-      *path = format!( "/{}", cleaned_parts.join( "/" ) );
-    }
-    else
-    {
-      *path = cleaned_parts.join( "/" );
-    }
-
-  }
-=======
   // xxx: qqq: should probably be Path?
   fn path_remove_double_dots( path: &mut std ::string ::String )
   {
@@ -1259,7 +820,6 @@
  }
 
  }
->>>>>>> 63943676
 
   /// Rebase the file path relative to a new base path, optionally removing a common prefix.
   ///
@@ -1301,33 +861,6 @@
   /// qqq: doc
    pub fn rebase< T: AsRef< std ::path ::Path > >
    (
-<<<<<<< HEAD
-    file_path : T,
-    new_path : T,
-    old_path : Option<  T  >
-  )
-  -> Option<  std::path::PathBuf  >
-  {
-    use std::path::Path;
-    use std::path::PathBuf;
-    let new_path = Path::new( new_path.as_ref() );
-    let mut main_file_path = Path::new( file_path.as_ref() );
-    if old_path.is_some()
-    {
-      let common = path_common( vec![ file_path.as_ref().to_str().unwrap(), old_path.unwrap().as_ref().to_str().unwrap() ].into_iter() )?;
-
-      main_file_path = match main_file_path.strip_prefix( common )
-      {
-        Ok( rel ) => rel,
-        Err( _ ) => return None,
-      };
-    }
-    let mut rebased_path = PathBuf::new();
-    rebased_path.push( new_path );
-    rebased_path.push( main_file_path.strip_prefix( "/" ).unwrap_or( main_file_path ) );
-    Some( normalize( rebased_path ) )
-  }
-=======
   file_path: T,
   new_path: T,
   old_path: Option< T >
@@ -1353,7 +886,6 @@
   rebased_path.push( main_file_path.strip_prefix( "/" ).unwrap_or( main_file_path ) );
   Some( normalize( rebased_path ) )
  }
->>>>>>> 63943676
 
 
   /// Computes the relative path from one path to another.
@@ -1380,96 +912,6 @@
   /// let relative_path = pth ::path ::path_relative( from, to );
   /// assert_eq!( relative_path, PathBuf ::from( "../c/d" ) );
   /// ```
-<<<<<<< HEAD
-  pub fn path_relative< T : AsRef< std::path::Path > >( from : T, to : T ) -> std::path::PathBuf
-  {
-    use std::path::PathBuf;
-    #[ cfg( feature = "no_std" ) ]
-    extern crate alloc;
-    #[ cfg( feature = "no_std" ) ]
-    use alloc::{ vec::Vec, string::ToString };
-
-    let mut from = from.as_ref().to_string_lossy().to_string();
-    let mut to = to.as_ref().to_string_lossy().to_string();
-    from = from.replace( ':', "" );
-    to = to.replace( ':', "" );
-    if from == "./"
-    {
-      from.push_str( &to );
-      return PathBuf::from( from )
-    }
-    if from == "."
-    {
-      return PathBuf::from( to )
-    }
-    path_remove_double_dots( &mut from );
-    path_remove_double_dots( &mut to );
-    path_remove_dots( &mut from );
-    path_remove_dots( &mut to );
-
-    let mut from_parts: Vec<  &str  > = from.split( '/' ).collect();
-    let mut to_parts: Vec<  &str  > = to.split( '/' ).collect();
-    if from_parts.len() == 1 && from_parts[ 0 ].is_empty()
-    {
-      from_parts.pop();
-    }
-    if to_parts.len() == 1 && to_parts[ 0 ].is_empty()
-    {
-      to_parts.pop();
-    }
-    let mut common_prefix = 0;
-    for ( idx, ( f, t ) ) in from_parts.iter().zip( to_parts.iter() ).enumerate()
-    {
-      if f != t
-      {
-        break;
-      }
-      common_prefix = idx + 1;
-    }
-    let mut result = Vec::new();
-    // Add ".." for each directory not in common
-    for i in common_prefix..from_parts.len()
-    {
-      if from_parts[ common_prefix ].is_empty() ||
-      (
-        i == from_parts.len() - 1
-        && from_parts[ i ].is_empty()
-        && !to_parts.last().unwrap_or( &"" ).is_empty()
-      )
-      {
-        continue;
-      }
-      result.push( ".." );
-    }
-    // Add the remaining directories from 'to'
-    for part in to_parts.iter().skip( common_prefix )
-    {
-      result.push( *part );
-    }
-    // Join the parts into a string
-    let mut relative_path = result.join( "/" );
-    // If the relative path is empty or the 'to' path is the same as the 'from' path,
-    // set the relative path to "."
-    if relative_path.is_empty() || from == to
-    {
-      relative_path = ".".to_string();
-    }
-
-    if to.ends_with( '/' ) && !relative_path.ends_with( '/' ) && to != "/"
-    {
-      relative_path.push( '/' );
-    }
-    if from.ends_with( '/' ) && to.starts_with( '/' ) && relative_path.starts_with( ".." ) && relative_path != ".."
-    {
-      relative_path.replace_range( ..2 , "." );
-    }
-    if from.ends_with( '/' ) && to.starts_with( '/' ) && relative_path == ".."
-    {
-      relative_path = "./..".to_string();
-    }
-    PathBuf::from( relative_path )
-  }
-=======
   pub fn path_relative< T: AsRef< std ::path ::Path > >( from: T, to: T ) -> std ::path ::PathBuf
   {
   use std ::path ::PathBuf;
@@ -1558,7 +1000,6 @@
  }
   PathBuf ::from( relative_path )
  }
->>>>>>> 63943676
 
   /// Extracts the extension from the given path.
   ///
