/// Define a private namespace for all its items.
mod private
{
<<<<<<< HEAD
  use crate::*;

  use std::
  {
    borrow::Cow,
    path::{ Path, PathBuf },
    io,
  };
=======
  use crate :: *;

  use std ::
  {
  borrow ::Cow,
  path :: { Path, PathBuf },
  io,
 };
>>>>>>> 2840b88f

  use core ::
  {
  fmt,
  ops ::
  {
   Deref,
   DerefMut,
 },
 };

  // qqq: xxx: redo
  #[ cfg( feature="no_std" ) ]
  extern crate std;

  #[ cfg( feature="no_std" ) ]
  use alloc ::string ::String;

  #[ cfg( feature = "derive_serde" ) ]
  use serde :: { Serialize, Deserialize };

  // #[ cfg( feature = "path_utf8" ) ]
  // use camino :: { Utf8Path, Utf8PathBuf };

  /// Caninical path.
  #[ cfg_attr( feature = "derive_serde", derive( Serialize, Deserialize ) ) ]
  #[ derive( Debug, Default, Clone, Ord, PartialOrd, Eq, PartialEq, Hash ) ]
  pub struct CanonicalPath( PathBuf );

  impl CanonicalPath
  {

<<<<<<< HEAD
    /// Returns the Path without its final component, if there is one.
    /// Returns None if the path terminates in a root or prefix, or if it's the empty string.
    #[ inline ]
    pub fn parent( &self ) -> Option<  CanonicalPath  >
    {
      self.0.parent().map( PathBuf::from ).map( CanonicalPath )
    }

    /// Creates an owned `CanonicalPath` with path adjoined to self.
    /// # Panics
    /// qqq: doc
    #[ inline ]
    #[ must_use ]
    pub fn join< P >( &self, path : P ) -> CanonicalPath
    where
      P : AsRef< Path >,
    {
      Self::try_from( self.0.join( path ) ).unwrap()
    }

    // /// Converts a `CanonicalPath` to a `Cow<str>`
    // pub fn to_string_lossy( &self ) -> Cow< '_, str >
    // {
    //   self.0.to_string_lossy()
    // }

    /// Determines whether base is a prefix of self.
    ///
    /// Only considers whole path components to match.
    #[ inline ]
    pub fn starts_with< P : AsRef< Path > >( &self, base : P ) -> bool
    {
      self.0.starts_with( base )
    }

    /// Returns inner type which is `PathBuf`.
    #[ inline( always ) ]
    #[ must_use ]
    pub fn inner( self ) -> PathBuf
    {
      self.0
    }

  }

  impl fmt::Display for CanonicalPath
  {
    #[ inline ]
    fn fmt( &self, f : &mut fmt::Formatter<'_> ) -> fmt::Result
    {
      write!( f, "{}", self.0.display() )
    }
  }

  // fn is_absolute( path : &Path ) -> bool
=======
  /// Returns the Path without its final component, if there is one.
  /// Returns None if the path terminates in a root or prefix, or if it's the empty string.
  #[ inline ]
  pub fn parent( &self ) -> Option< CanonicalPath >
  {
   self.0.parent().map( PathBuf ::from ).map( CanonicalPath )
 }

  /// Creates an owned `CanonicalPath` with path adjoined to self.
  /// # Panics
  /// qqq: doc
  #[ inline ]
  #[ must_use ]
  pub fn join< P >( &self, path: P ) -> CanonicalPath
  where
   P: AsRef< Path >,
  {
   Self ::try_from( self.0.join( path ) ).unwrap()
 }

  // /// Converts a `CanonicalPath` to a `Cow< str >`
  // pub fn to_string_lossy( &self ) -> Cow< '_, str >
  // {
  //   self.0.to_string_lossy()
  // }

  /// Determines whether base is a prefix of self.
  ///
  /// Only considers whole path components to match.
  #[ inline ]
  pub fn starts_with< P: AsRef< Path > >( &self, base: P ) -> bool
  {
   self.0.starts_with( base )
 }

  /// Returns inner type which is `PathBuf`.
  #[ inline( always ) ]
  #[ must_use ]
  pub fn inner( self ) -> PathBuf
  {
   self.0
 }

 }

  impl fmt ::Display for CanonicalPath
  {
  #[ inline ]
  fn fmt( &self, f: &mut fmt ::Formatter< '_ > ) -> fmt ::Result
  {
   write!( f, "{}", self.0.display() )
 }
 }

  // fn is_absolute( path: &Path ) -> bool
>>>>>>> 2840b88f
  // {
  //   // None - not absolute
  //   // with `.` or `..` at the first component - not absolute
  //   !path.components().next().is_some_and( | c | c.as_os_str() == "." || c.as_os_str() == ".." )
  // }

  impl< 'a > TryFrom< &'a str > for CanonicalPath
  {
  type Error = std ::io ::Error;

<<<<<<< HEAD
    #[ inline ]
    fn try_from( value : &'a str ) -> Result<  Self, Self::Error  >
    {
      let path = path::canonicalize( value )?;
      // if !is_absolute( &path )
      // {
      //   return Err( io::Error::new( io::ErrorKind::InvalidData, "Path expected to be absolute" ) )
      // }
      Ok( Self( path ) )
    }
  }
=======
  #[ inline ]
  fn try_from( value: &'a str ) -> Result< Self, Self ::Error >
  {
   let path = path ::canonicalize( value )?;
   // if !is_absolute( &path )
   // {
   //   return Err( io ::Error ::new( io ::ErrorKind ::InvalidData, "Path expected to be absolute" ) )
   // }
   Ok( Self( path ) )
 }
 }
>>>>>>> 2840b88f

  impl< 'a > TryFrom< &'a String > for CanonicalPath
  {
  type Error = std ::io ::Error;

<<<<<<< HEAD
    #[ inline ]
    fn try_from( src : &'a String ) -> Result<  Self, Self::Error  >
    {
      < Self as TryFrom< &Path > >::try_from( src.as_ref() )
    }
  }
=======
  #[ inline ]
  fn try_from( src: &'a String ) -> Result< Self, Self ::Error >
  {
   < Self as TryFrom< &Path > > ::try_from( src.as_ref() )
 }
 }
>>>>>>> 2840b88f

  #[ allow( clippy ::extra_unused_lifetimes ) ]
  impl< 'a > TryFrom< String > for CanonicalPath
  {
  type Error = std ::io ::Error;

<<<<<<< HEAD
    #[ inline ]
    fn try_from( src : String ) -> Result<  Self, Self::Error  >
    {
      < Self as TryFrom< &Path > >::try_from( src.as_ref() )
    }
  }
=======
  #[ inline ]
  fn try_from( src: String ) -> Result< Self, Self ::Error >
  {
   < Self as TryFrom< &Path > > ::try_from( src.as_ref() )
 }
 }
>>>>>>> 2840b88f

  impl TryFrom< PathBuf > for CanonicalPath
  {
  type Error = std ::io ::Error;

<<<<<<< HEAD
    #[ inline ]
    fn try_from( value : PathBuf ) -> Result<  Self, Self::Error  >
    {
      let path = path::canonicalize( value )?;
=======
  #[ inline ]
  fn try_from( value: PathBuf ) -> Result< Self, Self ::Error >
  {
   let path = path ::canonicalize( value )?;
>>>>>>> 2840b88f

   // if !is_absolute( &path ) { return Err( io ::Error ::new( io ::ErrorKind ::InvalidData, "Path expected to be absolute" ) ) }

   Ok( Self( path ) )
 }
 }

  // xxx: qqq: use Into< Path >
  impl TryFrom< &Path > for CanonicalPath
  {
  type Error = std ::io ::Error;

<<<<<<< HEAD
    #[ inline ]
    fn try_from( value : &Path ) -> Result<  Self, Self::Error  >
    {
      let path = path::canonicalize( value )?;
=======
  #[ inline ]
  fn try_from( value: &Path ) -> Result< Self, Self ::Error >
  {
   let path = path ::canonicalize( value )?;
>>>>>>> 2840b88f

   // if !is_absolute( &path ) { return Err( io ::Error ::new( io ::ErrorKind ::InvalidData, "Path expected to be absolute" ) ) }

   Ok( Self( path ) )
 }
 }

  #[ cfg( feature = "path_utf8" ) ]
  impl TryFrom< Utf8PathBuf > for CanonicalPath
  {
  type Error = std ::io ::Error;

<<<<<<< HEAD
    #[ inline ]
    fn try_from( value : Utf8PathBuf ) -> Result<  Self, Self::Error  >
    {
      CanonicalPath::try_from( value.as_std_path() )
    }
  }
=======
  #[ inline ]
  fn try_from( value: Utf8PathBuf ) -> Result< Self, Self ::Error >
  {
   CanonicalPath ::try_from( value.as_std_path() )
 }
 }
>>>>>>> 2840b88f

  #[ cfg( feature = "path_utf8" ) ]
  impl TryFrom< &Utf8PathBuf > for CanonicalPath
  {
  type Error = std ::io ::Error;

<<<<<<< HEAD
    #[ inline ]
    fn try_from( value : &Utf8PathBuf ) -> Result<  Self, Self::Error  >
    {
      CanonicalPath::try_from( value.as_std_path() )
    }
  }
=======
  #[ inline ]
  fn try_from( value: &Utf8PathBuf ) -> Result< Self, Self ::Error >
  {
   CanonicalPath ::try_from( value.as_std_path() )
 }
 }
>>>>>>> 2840b88f

  #[ cfg( feature = "path_utf8" ) ]
  impl TryFrom< &Utf8Path > for CanonicalPath
  {
  type Error = std ::io ::Error;

<<<<<<< HEAD
    #[ inline ]
    fn try_from( value : &Utf8Path ) -> Result<  Self, Self::Error  >
    {
      CanonicalPath::try_from( value.as_std_path() )
    }
  }
=======
  #[ inline ]
  fn try_from( value: &Utf8Path ) -> Result< Self, Self ::Error >
  {
   CanonicalPath ::try_from( value.as_std_path() )
 }
 }
>>>>>>> 2840b88f

  impl From< CanonicalPath > for PathBuf
  {
  #[ inline ]
  fn from( src: CanonicalPath ) -> Self
  {
   src.0
 }
 }

  impl< 'a > TryFrom< &'a CanonicalPath > for &'a str
  {
<<<<<<< HEAD
    type Error = std::io::Error;
    #[ inline ]
    fn try_from( src : &'a CanonicalPath ) -> Result<  &'a str, Self::Error  >
    {
      src
      .to_str()
      .ok_or_else
      (
        move || io::Error::other( format!( "Can't convert &PathBuf into &str {}", src.display() ) )
      )
    }
  }

  impl TryFrom< &CanonicalPath > for String
  {
    type Error = std::io::Error;
    #[ inline ]
    fn try_from( src : &CanonicalPath ) -> Result<  String, Self::Error  >
    {
      let src2 : &str = src.try_into()?;
      Ok( src2.into() )
    }
  }

  impl TryIntoPath for CanonicalPath
  {
    #[ inline ]
    fn try_into_path( self ) -> Result<  PathBuf, io::Error  >
    {
      Ok( self.0 )
    }
  }
=======
  type Error = std ::io ::Error;
  #[ inline ]
  fn try_from( src: &'a CanonicalPath ) -> Result< &'a str, Self ::Error >
  {
   src
   .to_str()
   .ok_or_else
   (
  move || io ::Error ::other( format!( "Can't convert &PathBuf into &str {}", src.display() ) )
 )
 }
 }

  impl TryFrom< &CanonicalPath > for String
  {
  type Error = std ::io ::Error;
  #[ inline ]
  fn try_from( src: &CanonicalPath ) -> Result< String, Self ::Error >
  {
   let src2: &str = src.try_into()?;
   Ok( src2.into() )
 }
 }

  impl TryIntoPath for CanonicalPath
  {
  #[ inline ]
  fn try_into_path( self ) -> Result< PathBuf, io ::Error >
  {
   Ok( self.0 )
 }
 }
>>>>>>> 2840b88f

  impl< 'a > TryIntoCowPath< 'a > for CanonicalPath
  {
  #[ inline ]
  fn try_into_cow_path( self ) -> Result< Cow<'a, Path >, io ::Error >
  {
   Ok( Cow ::Owned( self.0 ) )
 }
 }

  // impl AsPath for CanonicalPath
  // {
  //   fn as_path( &self ) -> &Path
  //   {
  //     self.0.as_path()
  // }
  // }

//   impl TryFrom< Utf8PathBuf > for CanonicalPath
//   {
//     type Error = std ::io ::Error;
//
<<<<<<< HEAD
//     fn try_from( value : Utf8PathBuf ) -> Result<  Self, Self::Error  >
=======
//     fn try_from( value: Utf8PathBuf ) -> Result< Self, Self ::Error >
>>>>>>> 2840b88f
//     {
//       CanonicalPath ::try_from( value.as_std_path() )
// }
// }

//   impl TryFrom< &Utf8Path > for CanonicalPath
//   {
//     type Error = std ::io ::Error;
//
<<<<<<< HEAD
//     fn try_from( value : &Utf8Path ) -> Result<  Self, Self::Error  >
=======
//     fn try_from( value: &Utf8Path ) -> Result< Self, Self ::Error >
>>>>>>> 2840b88f
//     {
//       CanonicalPath ::try_from( value.as_std_path() )
// }
// }

  // // xxx: use derives
  // impl AsRef< Path > for CanonicalPath
  // {
  //   fn as_ref( &self ) -> &Path
  //   {
  //     self.0.as_ref()
  // }
  // }

  impl AsRef< Path > for CanonicalPath
  {
  #[ inline ]
  fn as_ref( &self ) -> &Path
  {
   self.0.as_ref()
 }
 }

  impl AsMut< Path > for CanonicalPath
  {
  #[ inline ]
  fn as_mut( &mut self ) -> &mut Path
  {
   &mut self.0
 }
 }

  impl Deref for CanonicalPath
  {
  type Target = Path;
  #[ inline ]
  fn deref( &self ) -> &Self ::Target
  {
   &self.0
 }
 }

  impl DerefMut for CanonicalPath
  {
  #[ inline ]
  fn deref_mut( &mut self ) -> &mut Self::Target
  {
   &mut self.0
 }
 }

}

crate ::mod_interface!
{
  exposed use CanonicalPath;
}<|MERGE_RESOLUTION|>--- conflicted
+++ resolved
@@ -1,16 +1,6 @@
 /// Define a private namespace for all its items.
 mod private
 {
-<<<<<<< HEAD
-  use crate::*;
-
-  use std::
-  {
-    borrow::Cow,
-    path::{ Path, PathBuf },
-    io,
-  };
-=======
   use crate :: *;
 
   use std ::
@@ -19,7 +9,6 @@
   path :: { Path, PathBuf },
   io,
  };
->>>>>>> 2840b88f
 
   use core ::
   {
@@ -52,63 +41,6 @@
   impl CanonicalPath
   {
 
-<<<<<<< HEAD
-    /// Returns the Path without its final component, if there is one.
-    /// Returns None if the path terminates in a root or prefix, or if it's the empty string.
-    #[ inline ]
-    pub fn parent( &self ) -> Option<  CanonicalPath  >
-    {
-      self.0.parent().map( PathBuf::from ).map( CanonicalPath )
-    }
-
-    /// Creates an owned `CanonicalPath` with path adjoined to self.
-    /// # Panics
-    /// qqq: doc
-    #[ inline ]
-    #[ must_use ]
-    pub fn join< P >( &self, path : P ) -> CanonicalPath
-    where
-      P : AsRef< Path >,
-    {
-      Self::try_from( self.0.join( path ) ).unwrap()
-    }
-
-    // /// Converts a `CanonicalPath` to a `Cow<str>`
-    // pub fn to_string_lossy( &self ) -> Cow< '_, str >
-    // {
-    //   self.0.to_string_lossy()
-    // }
-
-    /// Determines whether base is a prefix of self.
-    ///
-    /// Only considers whole path components to match.
-    #[ inline ]
-    pub fn starts_with< P : AsRef< Path > >( &self, base : P ) -> bool
-    {
-      self.0.starts_with( base )
-    }
-
-    /// Returns inner type which is `PathBuf`.
-    #[ inline( always ) ]
-    #[ must_use ]
-    pub fn inner( self ) -> PathBuf
-    {
-      self.0
-    }
-
-  }
-
-  impl fmt::Display for CanonicalPath
-  {
-    #[ inline ]
-    fn fmt( &self, f : &mut fmt::Formatter<'_> ) -> fmt::Result
-    {
-      write!( f, "{}", self.0.display() )
-    }
-  }
-
-  // fn is_absolute( path : &Path ) -> bool
-=======
   /// Returns the Path without its final component, if there is one.
   /// Returns None if the path terminates in a root or prefix, or if it's the empty string.
   #[ inline ]
@@ -164,7 +96,6 @@
  }
 
   // fn is_absolute( path: &Path ) -> bool
->>>>>>> 2840b88f
   // {
   //   // None - not absolute
   //   // with `.` or `..` at the first component - not absolute
@@ -175,19 +106,6 @@
   {
   type Error = std ::io ::Error;
 
-<<<<<<< HEAD
-    #[ inline ]
-    fn try_from( value : &'a str ) -> Result<  Self, Self::Error  >
-    {
-      let path = path::canonicalize( value )?;
-      // if !is_absolute( &path )
-      // {
-      //   return Err( io::Error::new( io::ErrorKind::InvalidData, "Path expected to be absolute" ) )
-      // }
-      Ok( Self( path ) )
-    }
-  }
-=======
   #[ inline ]
   fn try_from( value: &'a str ) -> Result< Self, Self ::Error >
   {
@@ -199,64 +117,38 @@
    Ok( Self( path ) )
  }
  }
->>>>>>> 2840b88f
 
   impl< 'a > TryFrom< &'a String > for CanonicalPath
   {
   type Error = std ::io ::Error;
 
-<<<<<<< HEAD
-    #[ inline ]
-    fn try_from( src : &'a String ) -> Result<  Self, Self::Error  >
-    {
-      < Self as TryFrom< &Path > >::try_from( src.as_ref() )
-    }
-  }
-=======
   #[ inline ]
   fn try_from( src: &'a String ) -> Result< Self, Self ::Error >
   {
    < Self as TryFrom< &Path > > ::try_from( src.as_ref() )
  }
  }
->>>>>>> 2840b88f
 
   #[ allow( clippy ::extra_unused_lifetimes ) ]
   impl< 'a > TryFrom< String > for CanonicalPath
   {
   type Error = std ::io ::Error;
 
-<<<<<<< HEAD
-    #[ inline ]
-    fn try_from( src : String ) -> Result<  Self, Self::Error  >
-    {
-      < Self as TryFrom< &Path > >::try_from( src.as_ref() )
-    }
-  }
-=======
   #[ inline ]
   fn try_from( src: String ) -> Result< Self, Self ::Error >
   {
    < Self as TryFrom< &Path > > ::try_from( src.as_ref() )
  }
  }
->>>>>>> 2840b88f
 
   impl TryFrom< PathBuf > for CanonicalPath
   {
   type Error = std ::io ::Error;
 
-<<<<<<< HEAD
-    #[ inline ]
-    fn try_from( value : PathBuf ) -> Result<  Self, Self::Error  >
-    {
-      let path = path::canonicalize( value )?;
-=======
   #[ inline ]
   fn try_from( value: PathBuf ) -> Result< Self, Self ::Error >
   {
    let path = path ::canonicalize( value )?;
->>>>>>> 2840b88f
 
    // if !is_absolute( &path ) { return Err( io ::Error ::new( io ::ErrorKind ::InvalidData, "Path expected to be absolute" ) ) }
 
@@ -269,17 +161,10 @@
   {
   type Error = std ::io ::Error;
 
-<<<<<<< HEAD
-    #[ inline ]
-    fn try_from( value : &Path ) -> Result<  Self, Self::Error  >
-    {
-      let path = path::canonicalize( value )?;
-=======
   #[ inline ]
   fn try_from( value: &Path ) -> Result< Self, Self ::Error >
   {
    let path = path ::canonicalize( value )?;
->>>>>>> 2840b88f
 
    // if !is_absolute( &path ) { return Err( io ::Error ::new( io ::ErrorKind ::InvalidData, "Path expected to be absolute" ) ) }
 
@@ -292,63 +177,36 @@
   {
   type Error = std ::io ::Error;
 
-<<<<<<< HEAD
-    #[ inline ]
-    fn try_from( value : Utf8PathBuf ) -> Result<  Self, Self::Error  >
-    {
-      CanonicalPath::try_from( value.as_std_path() )
-    }
-  }
-=======
   #[ inline ]
   fn try_from( value: Utf8PathBuf ) -> Result< Self, Self ::Error >
   {
    CanonicalPath ::try_from( value.as_std_path() )
  }
  }
->>>>>>> 2840b88f
 
   #[ cfg( feature = "path_utf8" ) ]
   impl TryFrom< &Utf8PathBuf > for CanonicalPath
   {
   type Error = std ::io ::Error;
 
-<<<<<<< HEAD
-    #[ inline ]
-    fn try_from( value : &Utf8PathBuf ) -> Result<  Self, Self::Error  >
-    {
-      CanonicalPath::try_from( value.as_std_path() )
-    }
-  }
-=======
   #[ inline ]
   fn try_from( value: &Utf8PathBuf ) -> Result< Self, Self ::Error >
   {
    CanonicalPath ::try_from( value.as_std_path() )
  }
  }
->>>>>>> 2840b88f
 
   #[ cfg( feature = "path_utf8" ) ]
   impl TryFrom< &Utf8Path > for CanonicalPath
   {
   type Error = std ::io ::Error;
 
-<<<<<<< HEAD
-    #[ inline ]
-    fn try_from( value : &Utf8Path ) -> Result<  Self, Self::Error  >
-    {
-      CanonicalPath::try_from( value.as_std_path() )
-    }
-  }
-=======
   #[ inline ]
   fn try_from( value: &Utf8Path ) -> Result< Self, Self ::Error >
   {
    CanonicalPath ::try_from( value.as_std_path() )
  }
  }
->>>>>>> 2840b88f
 
   impl From< CanonicalPath > for PathBuf
   {
@@ -361,40 +219,6 @@
 
   impl< 'a > TryFrom< &'a CanonicalPath > for &'a str
   {
-<<<<<<< HEAD
-    type Error = std::io::Error;
-    #[ inline ]
-    fn try_from( src : &'a CanonicalPath ) -> Result<  &'a str, Self::Error  >
-    {
-      src
-      .to_str()
-      .ok_or_else
-      (
-        move || io::Error::other( format!( "Can't convert &PathBuf into &str {}", src.display() ) )
-      )
-    }
-  }
-
-  impl TryFrom< &CanonicalPath > for String
-  {
-    type Error = std::io::Error;
-    #[ inline ]
-    fn try_from( src : &CanonicalPath ) -> Result<  String, Self::Error  >
-    {
-      let src2 : &str = src.try_into()?;
-      Ok( src2.into() )
-    }
-  }
-
-  impl TryIntoPath for CanonicalPath
-  {
-    #[ inline ]
-    fn try_into_path( self ) -> Result<  PathBuf, io::Error  >
-    {
-      Ok( self.0 )
-    }
-  }
-=======
   type Error = std ::io ::Error;
   #[ inline ]
   fn try_from( src: &'a CanonicalPath ) -> Result< &'a str, Self ::Error >
@@ -427,7 +251,6 @@
    Ok( self.0 )
  }
  }
->>>>>>> 2840b88f
 
   impl< 'a > TryIntoCowPath< 'a > for CanonicalPath
   {
@@ -450,11 +273,7 @@
 //   {
 //     type Error = std ::io ::Error;
 //
-<<<<<<< HEAD
-//     fn try_from( value : Utf8PathBuf ) -> Result<  Self, Self::Error  >
-=======
 //     fn try_from( value: Utf8PathBuf ) -> Result< Self, Self ::Error >
->>>>>>> 2840b88f
 //     {
 //       CanonicalPath ::try_from( value.as_std_path() )
 // }
@@ -464,11 +283,7 @@
 //   {
 //     type Error = std ::io ::Error;
 //
-<<<<<<< HEAD
-//     fn try_from( value : &Utf8Path ) -> Result<  Self, Self::Error  >
-=======
 //     fn try_from( value: &Utf8Path ) -> Result< Self, Self ::Error >
->>>>>>> 2840b88f
 //     {
 //       CanonicalPath ::try_from( value.as_std_path() )
 // }
