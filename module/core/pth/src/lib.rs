// module/core/pth/src/lib.rs
#![ cfg_attr( feature = "no_std", no_std ) ]
#![ doc( html_logo_url = "https://raw.githubusercontent.com/Wandalen/wTools/master/asset/img/logo_v3_trans_square.png" ) ]
#![ doc
(
  html_favicon_url = "https://raw.githubusercontent.com/Wandalen/wTools/alpha/asset/img/logo_v3_trans_square_icon_small_v2.ico"
<<<<<<< HEAD
)]
#![doc(html_root_url = "https://docs.rs/pth/latest/pth/")]
#![ cfg_attr( doc, doc = include_str!( concat!( env!( "CARGO_MANIFEST_DIR" ), "/", "readme.md" ) ) ) ]
#![ cfg_attr( not( doc ), doc = "Path utilities" ) ]
#![allow(clippy::std_instead_of_alloc, clippy::std_instead_of_core)]
=======
) ]
#![ doc( html_root_url = "https://docs.rs/pth/latest/pth/" ) ]
#![ cfg_attr( doc, doc = include_str!( concat!( env!( "CARGO_MANIFEST_DIR" ), "/", "readme.md" ) ) ) ]
#![ cfg_attr( not( doc ), doc = "Path utilities" ) ]
#![ allow( clippy::std_instead_of_alloc, clippy::std_instead_of_core ) ]
>>>>>>> 63943676

#[ cfg( feature = "enabled" ) ]
use ::mod_interface::mod_interface;

#[ cfg( feature = "no_std" ) ]
#[ macro_use ]
extern crate alloc;

<<<<<<< HEAD
// qqq : xxx : implement `pth::absolute::join` function or add option to `pth::path::join`
//       Desired Signature Idea 1: `pub fn join<T1, T2>(p1: T1, p2: T2) -> io::Result< AbsolutePath >` (extendable for more args or tuples)
//       Desired Signature Idea 2: `pub fn join<Paths: PathJoined>(paths: Paths, options: JoinOptions) -> io::Result< AbsolutePath >` where JoinOptions includes absolute handling.
//       Behavior:
=======
#[ cfg( feature = "no_std" ) ]
extern crate std;

// qqq: xxx: implement `pth ::absolute ::join` function or add option to `pth ::path ::join`
//       Desired Signature Idea 1 : `pub fn join< T1, T2 >(p1: T1, p2: T2) -> io ::Result< AbsolutePath >` (extendable for more args or tuples)
//       Desired Signature Idea 2 : `pub fn join< Paths: PathJoined >(paths: Paths, options: JoinOptions) -> io ::Result< AbsolutePath >` where JoinOptions includes absolute handling.
//       Behavior :
>>>>>>> 63943676
//       1. Takes multiple path-like items (e.g., via tuple, slice, or multiple args).
//       2. Finds the rightmost item that represents an absolute path.
//       3. If an absolute path is found, it joins all path segments *from that absolute path onwards*.
//       4. If *no* absolute path is found, it joins *all* segments relative to the current working directory (implicitly using `CurrentPath` if needed).
//       5. The final joined path must be canonicalized and returned as an `AbsolutePath`.
//       6. Return an `io ::Error` if input is invalid or joining/canonicalization fails.
//       Examples (assuming CurrentPath resolves relative paths) :
//       - `pth ::absolute ::join("/abs/a", "rel/b")` -> `Ok(AbsolutePath ::from("/abs/a/rel/b"))`
//       - `pth ::absolute ::join("rel/a", "/abs/b", "rel/c")` -> `Ok(AbsolutePath ::from("/abs/b/rel/c"))`
//       - `pth ::absolute ::join("rel/a", "/abs/b", "/abs/c", "rel/d")` -> `Ok(AbsolutePath ::from("/abs/c/rel/d"))`
//       - `pth ::absolute ::join("rel/a", "rel/b")` -> `Ok(AbsolutePath ::from(current_dir.join("rel/a/rel/b")))`
//       - `pth ::absolute ::join("/abs/a/..", "b")` -> `Ok(AbsolutePath ::from("/b"))`

/// Own namespace of the module. Contains items public within this layer, but not propagated.
mod private {}

#[ cfg( feature = "enabled" ) ]
mod_interface! {

  /// Basic functionality.
  layer path;

  /// `AsPath` trait.
  layer as_path;
  /// `TryIntoPath` trait.
  layer try_into_path;
  /// `TryIntoPath` trait.
  layer try_into_cow_path;

  /// Transitive `TryFrom` and `TryInto`.
  layer transitive;

  #[ cfg( feature = "path_utf8" ) ]
  own use ::camino :: { Utf8Path, Utf8PathBuf };

  // #[ cfg( not( feature = "no_std" ) ) ]
  // own use ::std ::path :: { PathBuf, Path, Component };

<<<<<<< HEAD
  #[ cfg( not( feature = "no_std" ) ) ]
  exposed use ::std::path::{ Path, PathBuf };
=======
  exposed use ::std ::path :: { Path, PathBuf };
>>>>>>> 63943676

  own use ::std ::borrow ::Cow;

}<|MERGE_RESOLUTION|>--- conflicted
+++ resolved
@@ -4,19 +4,11 @@
 #![ doc
 (
   html_favicon_url = "https://raw.githubusercontent.com/Wandalen/wTools/alpha/asset/img/logo_v3_trans_square_icon_small_v2.ico"
-<<<<<<< HEAD
-)]
-#![doc(html_root_url = "https://docs.rs/pth/latest/pth/")]
-#![ cfg_attr( doc, doc = include_str!( concat!( env!( "CARGO_MANIFEST_DIR" ), "/", "readme.md" ) ) ) ]
-#![ cfg_attr( not( doc ), doc = "Path utilities" ) ]
-#![allow(clippy::std_instead_of_alloc, clippy::std_instead_of_core)]
-=======
 ) ]
 #![ doc( html_root_url = "https://docs.rs/pth/latest/pth/" ) ]
 #![ cfg_attr( doc, doc = include_str!( concat!( env!( "CARGO_MANIFEST_DIR" ), "/", "readme.md" ) ) ) ]
 #![ cfg_attr( not( doc ), doc = "Path utilities" ) ]
 #![ allow( clippy::std_instead_of_alloc, clippy::std_instead_of_core ) ]
->>>>>>> 63943676
 
 #[ cfg( feature = "enabled" ) ]
 use ::mod_interface::mod_interface;
@@ -25,12 +17,6 @@
 #[ macro_use ]
 extern crate alloc;
 
-<<<<<<< HEAD
-// qqq : xxx : implement `pth::absolute::join` function or add option to `pth::path::join`
-//       Desired Signature Idea 1: `pub fn join<T1, T2>(p1: T1, p2: T2) -> io::Result< AbsolutePath >` (extendable for more args or tuples)
-//       Desired Signature Idea 2: `pub fn join<Paths: PathJoined>(paths: Paths, options: JoinOptions) -> io::Result< AbsolutePath >` where JoinOptions includes absolute handling.
-//       Behavior:
-=======
 #[ cfg( feature = "no_std" ) ]
 extern crate std;
 
@@ -38,7 +24,6 @@
 //       Desired Signature Idea 1 : `pub fn join< T1, T2 >(p1: T1, p2: T2) -> io ::Result< AbsolutePath >` (extendable for more args or tuples)
 //       Desired Signature Idea 2 : `pub fn join< Paths: PathJoined >(paths: Paths, options: JoinOptions) -> io ::Result< AbsolutePath >` where JoinOptions includes absolute handling.
 //       Behavior :
->>>>>>> 63943676
 //       1. Takes multiple path-like items (e.g., via tuple, slice, or multiple args).
 //       2. Finds the rightmost item that represents an absolute path.
 //       3. If an absolute path is found, it joins all path segments *from that absolute path onwards*.
@@ -77,12 +62,7 @@
   // #[ cfg( not( feature = "no_std" ) ) ]
   // own use ::std ::path :: { PathBuf, Path, Component };
 
-<<<<<<< HEAD
-  #[ cfg( not( feature = "no_std" ) ) ]
-  exposed use ::std::path::{ Path, PathBuf };
-=======
   exposed use ::std ::path :: { Path, PathBuf };
->>>>>>> 63943676
 
   own use ::std ::borrow ::Cow;
 
