--- conflicted
+++ resolved
@@ -1,174 +1,106 @@
 #[ allow( unused_imports ) ]
-<<<<<<< HEAD
-use super::*;
-
-#[ test ]
-fn test_empty_ext() {
-  let got = the_module::path::change_ext("some.txt", "");
-=======
 use super :: *;
 
 #[ test ]
 fn test_empty_ext() 
 {
   let got = the_module ::path ::change_ext("some.txt", "");
->>>>>>> 2840b88f
   let expected = "some";
   assert_eq!(got.unwrap().to_string_lossy(), expected);
 }
 
 #[ test ]
-<<<<<<< HEAD
-fn test_simple_change_extension() {
-  let got = the_module::path::change_ext("some.txt", "json");
-=======
 fn test_simple_change_extension() 
 {
   let got = the_module ::path ::change_ext("some.txt", "json");
->>>>>>> 2840b88f
   let expected = "some.json";
   assert_eq!(got.unwrap().to_string_lossy(), expected);
 }
 
 #[ test ]
-<<<<<<< HEAD
-fn test_path_with_non_empty_dir_name() {
-  let got = the_module::path::change_ext("/foo/bar/baz.asdf", "txt");
-=======
 fn test_path_with_non_empty_dir_name() 
 {
   let got = the_module ::path ::change_ext("/foo/bar/baz.asdf", "txt");
->>>>>>> 2840b88f
   let expected = "/foo/bar/baz.txt";
   assert_eq!(got.unwrap().to_string_lossy(), expected);
 }
 
 #[ test ]
-<<<<<<< HEAD
-fn test_change_extension_of_hidden_file() {
-  let got = the_module::path::change_ext("/foo/bar/.baz", "sh");
-=======
 fn test_change_extension_of_hidden_file() 
 {
   let got = the_module ::path ::change_ext("/foo/bar/.baz", "sh");
->>>>>>> 2840b88f
   let expected = "/foo/bar/.baz.sh";
   assert_eq!(got.unwrap().to_string_lossy(), expected);
 }
 
 #[ test ]
-<<<<<<< HEAD
-fn test_change_extension_in_composite_file_name() {
-  let got = the_module::path::change_ext("/foo.coffee.md", "min");
-=======
 fn test_change_extension_in_composite_file_name() 
 {
   let got = the_module ::path ::change_ext("/foo.coffee.md", "min");
->>>>>>> 2840b88f
   let expected = "/foo.coffee.min";
   assert_eq!(got.unwrap().to_string_lossy(), expected);
 }
 
 #[ test ]
-<<<<<<< HEAD
-fn test_add_extension_to_file_without_extension() {
-  let got = the_module::path::change_ext("/foo/bar/baz", "txt");
-=======
 fn test_add_extension_to_file_without_extension() 
 {
   let got = the_module ::path ::change_ext("/foo/bar/baz", "txt");
->>>>>>> 2840b88f
   let expected = "/foo/bar/baz.txt";
   assert_eq!(got.unwrap().to_string_lossy(), expected);
 }
 
 #[ test ]
-<<<<<<< HEAD
-fn test_path_folder_contains_dot_file_without_extension() {
-  let got = the_module::path::change_ext("/foo/baz.bar/some.md", "txt");
-=======
 fn test_path_folder_contains_dot_file_without_extension() 
 {
   let got = the_module ::path ::change_ext("/foo/baz.bar/some.md", "txt");
->>>>>>> 2840b88f
   let expected = "/foo/baz.bar/some.txt";
   assert_eq!(got.unwrap().to_string_lossy(), expected);
 }
 
 #[ test ]
-<<<<<<< HEAD
-fn test_relative_path_1() {
-  let got = the_module::path::change_ext("./foo/.baz", "txt");
-=======
 fn test_relative_path_1() 
 {
   let got = the_module ::path ::change_ext("./foo/.baz", "txt");
->>>>>>> 2840b88f
   let expected = "./foo/.baz.txt";
   assert_eq!(got.unwrap().to_string_lossy(), expected);
 }
 
 #[ test ]
-<<<<<<< HEAD
-fn test_relative_path_2() {
-  let got = the_module::path::change_ext("./.baz", "txt");
-=======
 fn test_relative_path_2() 
 {
   let got = the_module ::path ::change_ext("./.baz", "txt");
->>>>>>> 2840b88f
   let expected = "./.baz.txt";
   assert_eq!(got.unwrap().to_string_lossy(), expected);
 }
 
 #[ test ]
-<<<<<<< HEAD
-fn test_relative_path_3() {
-  let got = the_module::path::change_ext(".baz", "txt");
-=======
 fn test_relative_path_3() 
 {
   let got = the_module ::path ::change_ext(".baz", "txt");
->>>>>>> 2840b88f
   let expected = ".baz.txt";
   assert_eq!(got.unwrap().to_string_lossy(), expected);
 }
 
 #[ test ]
-<<<<<<< HEAD
-fn test_relative_path_4() {
-  let got = the_module::path::change_ext("./baz", "txt");
-=======
 fn test_relative_path_4() 
 {
   let got = the_module ::path ::change_ext("./baz", "txt");
->>>>>>> 2840b88f
   let expected = "./baz.txt";
   assert_eq!(got.unwrap().to_string_lossy(), expected);
 }
 
 #[ test ]
-<<<<<<< HEAD
-fn test_relative_path_5() {
-  let got = the_module::path::change_ext("./foo/baz", "txt");
-=======
 fn test_relative_path_5() 
 {
   let got = the_module ::path ::change_ext("./foo/baz", "txt");
->>>>>>> 2840b88f
   let expected = "./foo/baz.txt";
   assert_eq!(got.unwrap().to_string_lossy(), expected);
 }
 
 #[ test ]
-<<<<<<< HEAD
-fn test_relative_path_6() {
-  let got = the_module::path::change_ext("./foo/", "txt");
-=======
 fn test_relative_path_6() 
 {
   let got = the_module ::path ::change_ext("./foo/", "txt");
->>>>>>> 2840b88f
   let expected = "./foo/.txt";
   assert_eq!(got.unwrap().to_string_lossy(), expected);
 }