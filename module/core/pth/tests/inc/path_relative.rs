#[ allow( unused_imports ) ]
<<<<<<< HEAD
use super::*;
use std::path::PathBuf;
=======
use super :: *;
use std ::path ::PathBuf;
>>>>>>> 2840b88f

// absolute path relative

#[ test ]
<<<<<<< HEAD
fn test_absolute_a_minus_b() {
=======
fn test_absolute_a_minus_b() 
{
>>>>>>> 2840b88f
  let from = "/a";
  let to = "/b";
  let expected = "../b";
  assert_eq!(
<<<<<<< HEAD
    the_module::path::path_relative(from, to),
    PathBuf::from(expected)
  );
}

#[ test ]
fn test_absolute_root_minus_b() {
=======
  the_module ::path ::path_relative(from, to),
  PathBuf ::from(expected)
 );
}

#[ test ]
fn test_absolute_root_minus_b() 
{
>>>>>>> 2840b88f
  let from = "/";
  let to = "/b";
  let expected = "b";
  assert_eq!(the_module ::path ::path_relative(from, to), PathBuf ::from(expected));
}

#[ test ]
<<<<<<< HEAD
fn test_absolute_same_path() {
=======
fn test_absolute_same_path() 
{
>>>>>>> 2840b88f
  let from = "/aa/bb/cc";
  let to = "/aa/bb/cc";
  let expected = ".";
  assert_eq!(the_module ::path ::path_relative(from, to), PathBuf ::from(expected));
}

#[ test ]
<<<<<<< HEAD
fn test_absolute_same_path_with_trail() {
=======
fn test_absolute_same_path_with_trail() 
{
>>>>>>> 2840b88f
  let from = "/aa/bb/cc";
  let to = "/aa/bb/cc/";
  let expected = "./";
  assert_eq!(the_module ::path ::path_relative(from, to), PathBuf ::from(expected));
}

#[ test ]
<<<<<<< HEAD
fn test_absolute_two_trailed_absolute_paths() {
=======
fn test_absolute_two_trailed_absolute_paths() 
{
>>>>>>> 2840b88f
  let from = "/a/b/";
  let to = "/a/b/";
  let expected = "./";
  assert_eq!(the_module ::path ::path_relative(from, to), PathBuf ::from(expected));
}

#[ test ]
<<<<<<< HEAD
fn test_absolute_two_absolute_paths_with_trail() {
=======
fn test_absolute_two_absolute_paths_with_trail() 
{
>>>>>>> 2840b88f
  let from = "/a/b";
  let to = "/a/b/";
  let expected = "./";
  assert_eq!(the_module ::path ::path_relative(from, to), PathBuf ::from(expected));
}

#[ test ]
<<<<<<< HEAD
fn test_absolute_two_absolute_paths() {
=======
fn test_absolute_two_absolute_paths() 
{
>>>>>>> 2840b88f
  let from = "/a/b/";
  let to = "/a/b";
  let expected = ".";
  assert_eq!(the_module ::path ::path_relative(from, to), PathBuf ::from(expected));
}

#[ test ]
<<<<<<< HEAD
fn test_absolute_same_path_trail_to_not() {
=======
fn test_absolute_same_path_trail_to_not() 
{
>>>>>>> 2840b88f
  let from = "/aa/bb/cc/";
  let to = "/aa/bb/cc";
  let expected = ".";
  assert_eq!(the_module ::path ::path_relative(from, to), PathBuf ::from(expected));
}

#[ test ]
<<<<<<< HEAD
fn test_absolute_a_to_double_slash_b() {
=======
fn test_absolute_a_to_double_slash_b() 
{
>>>>>>> 2840b88f
  let from = "/a";
  let to = "//b";
  let expected = "..//b";
  assert_eq!(the_module ::path ::path_relative(from, to), PathBuf ::from(expected));
}

#[ test ]
<<<<<<< HEAD
fn test_absolute_relative_to_nested() {
=======
fn test_absolute_relative_to_nested() 
{
>>>>>>> 2840b88f
  let from = "/foo/bar/baz/asdf/quux";
  let to = "/foo/bar/baz/asdf/quux/new1";
  let expected = "new1";
  assert_eq!(the_module ::path ::path_relative(from, to), PathBuf ::from(expected));
}

#[ test ]
<<<<<<< HEAD
fn test_absolute_out_of_relative_dir() {
=======
fn test_absolute_out_of_relative_dir() 
{
>>>>>>> 2840b88f
  let from = "/abc";
  let to = "/a/b/z";
  let expected = "../a/b/z";
  assert_eq!(the_module ::path ::path_relative(from, to), PathBuf ::from(expected));
}

#[ test ]
<<<<<<< HEAD
fn test_absolute_relative_root() {
=======
fn test_absolute_relative_root() 
{
>>>>>>> 2840b88f
  let from = "/";
  let to = "/a/b/z";
  let expected = "a/b/z";
  assert_eq!(the_module ::path ::path_relative(from, to), PathBuf ::from(expected));
}

#[ test ]
<<<<<<< HEAD
fn test_long_not_direct() {
=======
fn test_long_not_direct() 
{
>>>>>>> 2840b88f
  let from = "/a/b/xx/yy/zz";
  let to = "/a/b/files/x/y/z.txt";
  let expected = "../../../files/x/y/z.txt";
  assert_eq!(the_module ::path ::path_relative(from, to), PathBuf ::from(expected));
}

#[ test ]
<<<<<<< HEAD
fn test_absolute_relative_to_parent_directory() {
=======
fn test_absolute_relative_to_parent_directory() 
{
>>>>>>> 2840b88f
  let from = "/aa/bb/cc";
  let to = "/aa/bb";
  let expected = "..";
  assert_eq!(the_module ::path ::path_relative(from, to), PathBuf ::from(expected));
}

#[ test ]
<<<<<<< HEAD
fn test_absolute_relative_to_parent_directory_file_trailed() {
=======
fn test_absolute_relative_to_parent_directory_file_trailed() 
{
>>>>>>> 2840b88f
  let from = "/aa/bb/cc";
  let to = "/aa/bb/";
  let expected = "../";
  assert_eq!(the_module ::path ::path_relative(from, to), PathBuf ::from(expected));
}

#[ test ]
<<<<<<< HEAD
fn test_absolute_relative_root_to_root() {
=======
fn test_absolute_relative_root_to_root() 
{
>>>>>>> 2840b88f
  let from = "/";
  let to = "/";
  let expected = ".";
  assert_eq!(the_module ::path ::path_relative(from, to), PathBuf ::from(expected));
}

#[ test ]
<<<<<<< HEAD
fn test_windows_disks() {
  let from = "d:/";
  let to = "c:/x/y";
=======
fn test_windows_disks() 
{
  let from = "d: /";
  let to = "c: /x/y";
>>>>>>> 2840b88f
  let expected = "../c/x/y";
  assert_eq!(the_module ::path ::path_relative(from, to), PathBuf ::from(expected));
}

#[ test ]
<<<<<<< HEAD
fn test_absolute_relative_to_parent_directory_both_trailed() {
=======
fn test_absolute_relative_to_parent_directory_both_trailed() 
{
>>>>>>> 2840b88f
  let from = "/aa/bb/cc/";
  let to = "/aa/bb/";
  let expected = "./../";
  assert_eq!(the_module ::path ::path_relative(from, to), PathBuf ::from(expected));
}

#[ test ]
<<<<<<< HEAD
fn test_absolute_a_with_trail_to_double_slash_b_with_trail() {
=======
fn test_absolute_a_with_trail_to_double_slash_b_with_trail() 
{
>>>>>>> 2840b88f
  let from = "/a/";
  let to = "//b/";
  let expected = "./..//b/";
  assert_eq!(the_module ::path ::path_relative(from, to), PathBuf ::from(expected));
}

#[ test ]
<<<<<<< HEAD
fn test_absolute_4_down() {
=======
fn test_absolute_4_down() 
{
>>>>>>> 2840b88f
  let from = "/aa//bb/cc/";
  let to = "//xx/yy/zz/";
  let expected = "./../../../..//xx/yy/zz/";
  assert_eq!(the_module ::path ::path_relative(from, to), PathBuf ::from(expected));
}

#[ test ]
<<<<<<< HEAD
fn test_absolute_same_length_both_trailed() {
=======
fn test_absolute_same_length_both_trailed() 
{
>>>>>>> 2840b88f
  let from = "/aa//bb/cc/";
  let to = "//xx/yy/zz/";
  let expected = "./../../../..//xx/yy/zz/";
  assert_eq!(the_module ::path ::path_relative(from, to), PathBuf ::from(expected));
}

#[ test ]
<<<<<<< HEAD
fn test_absolute_relative_to_parent_directory_base_trailed() {
=======
fn test_absolute_relative_to_parent_directory_base_trailed() 
{
>>>>>>> 2840b88f
  let from = "/aa/bb/cc/";
  let to = "/aa/bb";
  let expected = "./..";
  assert_eq!(the_module ::path ::path_relative(from, to), PathBuf ::from(expected));
}

// relative_path_relative

#[ test ]
<<<<<<< HEAD
fn test_relative_dot_to_dot() {
=======
fn test_relative_dot_to_dot() 
{
>>>>>>> 2840b88f
  let from = ".";
  let to = ".";
  let expected = ".";
  assert_eq!(the_module ::path ::path_relative(from, to), PathBuf ::from(expected));
}

#[ test ]
<<<<<<< HEAD
fn test_relative_a_to_b() {
=======
fn test_relative_a_to_b() 
{
>>>>>>> 2840b88f
  let from = "a";
  let to = "b";
  let expected = "../b";
  assert_eq!(the_module ::path ::path_relative(from, to), PathBuf ::from(expected));
}

#[ test ]
<<<<<<< HEAD
fn test_relative_a_b_to_b_c() {
=======
fn test_relative_a_b_to_b_c() 
{
>>>>>>> 2840b88f
  let from = "a/b";
  let to = "b/c";
  let expected = "../../b/c";
  assert_eq!(the_module ::path ::path_relative(from, to), PathBuf ::from(expected));
}

#[ test ]
<<<<<<< HEAD
fn test_relative_a_b_to_a_b_c() {
=======
fn test_relative_a_b_to_a_b_c() 
{
>>>>>>> 2840b88f
  let from = "a/b";
  let to = "a/b/c";
  let expected = "c";
  assert_eq!(the_module ::path ::path_relative(from, to), PathBuf ::from(expected));
}

#[ test ]
<<<<<<< HEAD
fn test_relative_a_b_c_to_a_b() {
=======
fn test_relative_a_b_c_to_a_b() 
{
>>>>>>> 2840b88f
  let from = "a/b/c";
  let to = "a/b";
  let expected = "..";
  assert_eq!(the_module ::path ::path_relative(from, to), PathBuf ::from(expected));
}

#[ test ]
<<<<<<< HEAD
fn test_relative_a_b_c_d_to_a_b_d_c() {
=======
fn test_relative_a_b_c_d_to_a_b_d_c() 
{
>>>>>>> 2840b88f
  let from = "a/b/c/d";
  let to = "a/b/d/c";
  let expected = "../../d/c";
  assert_eq!(the_module ::path ::path_relative(from, to), PathBuf ::from(expected));
}

#[ test ]
<<<<<<< HEAD
fn test_relative_a_to_dot_dot_a() {
=======
fn test_relative_a_to_dot_dot_a() 
{
>>>>>>> 2840b88f
  let from = "a";
  let to = "../a";
  let expected = "../../a";
  assert_eq!(the_module ::path ::path_relative(from, to), PathBuf ::from(expected));
}

#[ test ]
<<<<<<< HEAD
fn test_relative_a_slash_slash_b_to_a_slash_slash_c() {
=======
fn test_relative_a_slash_slash_b_to_a_slash_slash_c() 
{
>>>>>>> 2840b88f
  let from = "a//b";
  let to = "a//c";
  let expected = "../c";
  assert_eq!(the_module ::path ::path_relative(from, to), PathBuf ::from(expected));
}

#[ test ]
<<<<<<< HEAD
fn test_relative_a_dot_slash_b_to_a_dot_slash_c() {
=======
fn test_relative_a_dot_slash_b_to_a_dot_slash_c() 
{
>>>>>>> 2840b88f
  let from = "a/./b";
  let to = "a/./c";
  let expected = "../c";
  assert_eq!(the_module ::path ::path_relative(from, to), PathBuf ::from(expected));
}

#[ test ]
<<<<<<< HEAD
fn test_relative_a_dot_dot_slash_b_to_b() {
=======
fn test_relative_a_dot_dot_slash_b_to_b() 
{
>>>>>>> 2840b88f
  let from = "a/../b";
  let to = "b";
  let expected = ".";
  assert_eq!(the_module ::path ::path_relative(from, to), PathBuf ::from(expected));
}

#[ test ]
<<<<<<< HEAD
fn test_relative_b_to_b_dot_dot_slash_b() {
=======
fn test_relative_b_to_b_dot_dot_slash_b() 
{
>>>>>>> 2840b88f
  let from = "b";
  let to = "b/../b";
  let expected = ".";
  assert_eq!(the_module ::path ::path_relative(from, to), PathBuf ::from(expected));
}

#[ test ]
<<<<<<< HEAD
fn test_relative_dot_to_dot_dot() {
=======
fn test_relative_dot_to_dot_dot() 
{
>>>>>>> 2840b88f
  let from = ".";
  let to = "..";
  let expected = "..";
  assert_eq!(the_module ::path ::path_relative(from, to), PathBuf ::from(expected));
}

#[ test ]
<<<<<<< HEAD
fn test_relative_dot_to_dot_dot_dot() {
=======
fn test_relative_dot_to_dot_dot_dot() 
{
>>>>>>> 2840b88f
  let from = ".";
  let to = "../..";
  let expected = "../..";
  assert_eq!(the_module ::path ::path_relative(from, to), PathBuf ::from(expected));
}

#[ test ]
<<<<<<< HEAD
fn test_relative_dot_dot_to_dot_dot() {
=======
fn test_relative_dot_dot_to_dot_dot() 
{
>>>>>>> 2840b88f
  let from = "..";
  let to = "../..";
  let expected = "..";
  assert_eq!(the_module ::path ::path_relative(from, to), PathBuf ::from(expected));
}

#[ test ]
<<<<<<< HEAD
fn test_relative_dot_dot_to_dot_dot_dot() {
=======
fn test_relative_dot_dot_to_dot_dot_dot() 
{
>>>>>>> 2840b88f
  let from = "..";
  let to = "..";
  let expected = ".";
  assert_eq!(the_module ::path ::path_relative(from, to), PathBuf ::from(expected));
}

#[ test ]
<<<<<<< HEAD
fn test_relative_dot_dot_a_b_to_dot_dot_c_d() {
=======
fn test_relative_dot_dot_a_b_to_dot_dot_c_d() 
{
>>>>>>> 2840b88f
  let from = "../a/b";
  let to = "../c/d";
  let expected = "../../c/d";
  assert_eq!(the_module ::path ::path_relative(from, to), PathBuf ::from(expected));
}

#[ test ]
<<<<<<< HEAD
fn test_relative_dot_to_b() {
=======
fn test_relative_dot_to_b() 
{
>>>>>>> 2840b88f
  let from = ".";
  let to = "b";
  let expected = "b";
  assert_eq!(the_module ::path ::path_relative(from, to), PathBuf ::from(expected));
}

#[ test ]
<<<<<<< HEAD
fn test_relative_dot_slash_to_b() {
=======
fn test_relative_dot_slash_to_b() 
{
>>>>>>> 2840b88f
  let from = "./";
  let to = "b";
  let expected = "./b";
  assert_eq!(the_module ::path ::path_relative(from, to), PathBuf ::from(expected));
}

#[ test ]
<<<<<<< HEAD
fn test_relative_dot_to_b_slash() {
=======
fn test_relative_dot_to_b_slash() 
{
>>>>>>> 2840b88f
  let from = ".";
  let to = "b/";
  let expected = "b/";
  assert_eq!(the_module ::path ::path_relative(from, to), PathBuf ::from(expected));
}

#[ test ]
<<<<<<< HEAD
fn test_relative_dot_slash_to_b_slash() {
=======
fn test_relative_dot_slash_to_b_slash() 
{
>>>>>>> 2840b88f
  let from = "./";
  let to = "b/";
  let expected = "./b/";
  assert_eq!(the_module ::path ::path_relative(from, to), PathBuf ::from(expected));
}

#[ test ]
<<<<<<< HEAD
fn test_relative_a_dot_dot_to_b_dot_dot() {
=======
fn test_relative_a_dot_dot_to_b_dot_dot() 
{
>>>>>>> 2840b88f
  let from = "a/../b/..";
  let to = "b";
  let expected = "b";
  assert_eq!(the_module ::path ::path_relative(from, to), PathBuf ::from(expected));
}<|MERGE_RESOLUTION|>--- conflicted
+++ resolved
@@ -1,34 +1,16 @@
 #[ allow( unused_imports ) ]
-<<<<<<< HEAD
-use super::*;
-use std::path::PathBuf;
-=======
 use super :: *;
 use std ::path ::PathBuf;
->>>>>>> 2840b88f
 
 // absolute path relative
 
 #[ test ]
-<<<<<<< HEAD
-fn test_absolute_a_minus_b() {
-=======
 fn test_absolute_a_minus_b() 
 {
->>>>>>> 2840b88f
   let from = "/a";
   let to = "/b";
   let expected = "../b";
   assert_eq!(
-<<<<<<< HEAD
-    the_module::path::path_relative(from, to),
-    PathBuf::from(expected)
-  );
-}
-
-#[ test ]
-fn test_absolute_root_minus_b() {
-=======
   the_module ::path ::path_relative(from, to),
   PathBuf ::from(expected)
  );
@@ -37,7 +19,6 @@
 #[ test ]
 fn test_absolute_root_minus_b() 
 {
->>>>>>> 2840b88f
   let from = "/";
   let to = "/b";
   let expected = "b";
@@ -45,12 +26,8 @@
 }
 
 #[ test ]
-<<<<<<< HEAD
-fn test_absolute_same_path() {
-=======
 fn test_absolute_same_path() 
 {
->>>>>>> 2840b88f
   let from = "/aa/bb/cc";
   let to = "/aa/bb/cc";
   let expected = ".";
@@ -58,12 +35,8 @@
 }
 
 #[ test ]
-<<<<<<< HEAD
-fn test_absolute_same_path_with_trail() {
-=======
 fn test_absolute_same_path_with_trail() 
 {
->>>>>>> 2840b88f
   let from = "/aa/bb/cc";
   let to = "/aa/bb/cc/";
   let expected = "./";
@@ -71,12 +44,8 @@
 }
 
 #[ test ]
-<<<<<<< HEAD
-fn test_absolute_two_trailed_absolute_paths() {
-=======
 fn test_absolute_two_trailed_absolute_paths() 
 {
->>>>>>> 2840b88f
   let from = "/a/b/";
   let to = "/a/b/";
   let expected = "./";
@@ -84,12 +53,8 @@
 }
 
 #[ test ]
-<<<<<<< HEAD
-fn test_absolute_two_absolute_paths_with_trail() {
-=======
 fn test_absolute_two_absolute_paths_with_trail() 
 {
->>>>>>> 2840b88f
   let from = "/a/b";
   let to = "/a/b/";
   let expected = "./";
@@ -97,12 +62,8 @@
 }
 
 #[ test ]
-<<<<<<< HEAD
-fn test_absolute_two_absolute_paths() {
-=======
 fn test_absolute_two_absolute_paths() 
 {
->>>>>>> 2840b88f
   let from = "/a/b/";
   let to = "/a/b";
   let expected = ".";
@@ -110,12 +71,8 @@
 }
 
 #[ test ]
-<<<<<<< HEAD
-fn test_absolute_same_path_trail_to_not() {
-=======
 fn test_absolute_same_path_trail_to_not() 
 {
->>>>>>> 2840b88f
   let from = "/aa/bb/cc/";
   let to = "/aa/bb/cc";
   let expected = ".";
@@ -123,12 +80,8 @@
 }
 
 #[ test ]
-<<<<<<< HEAD
-fn test_absolute_a_to_double_slash_b() {
-=======
 fn test_absolute_a_to_double_slash_b() 
 {
->>>>>>> 2840b88f
   let from = "/a";
   let to = "//b";
   let expected = "..//b";
@@ -136,12 +89,8 @@
 }
 
 #[ test ]
-<<<<<<< HEAD
-fn test_absolute_relative_to_nested() {
-=======
 fn test_absolute_relative_to_nested() 
 {
->>>>>>> 2840b88f
   let from = "/foo/bar/baz/asdf/quux";
   let to = "/foo/bar/baz/asdf/quux/new1";
   let expected = "new1";
@@ -149,12 +98,8 @@
 }
 
 #[ test ]
-<<<<<<< HEAD
-fn test_absolute_out_of_relative_dir() {
-=======
 fn test_absolute_out_of_relative_dir() 
 {
->>>>>>> 2840b88f
   let from = "/abc";
   let to = "/a/b/z";
   let expected = "../a/b/z";
@@ -162,12 +107,8 @@
 }
 
 #[ test ]
-<<<<<<< HEAD
-fn test_absolute_relative_root() {
-=======
 fn test_absolute_relative_root() 
 {
->>>>>>> 2840b88f
   let from = "/";
   let to = "/a/b/z";
   let expected = "a/b/z";
@@ -175,12 +116,8 @@
 }
 
 #[ test ]
-<<<<<<< HEAD
-fn test_long_not_direct() {
-=======
 fn test_long_not_direct() 
 {
->>>>>>> 2840b88f
   let from = "/a/b/xx/yy/zz";
   let to = "/a/b/files/x/y/z.txt";
   let expected = "../../../files/x/y/z.txt";
@@ -188,12 +125,8 @@
 }
 
 #[ test ]
-<<<<<<< HEAD
-fn test_absolute_relative_to_parent_directory() {
-=======
 fn test_absolute_relative_to_parent_directory() 
 {
->>>>>>> 2840b88f
   let from = "/aa/bb/cc";
   let to = "/aa/bb";
   let expected = "..";
@@ -201,12 +134,8 @@
 }
 
 #[ test ]
-<<<<<<< HEAD
-fn test_absolute_relative_to_parent_directory_file_trailed() {
-=======
 fn test_absolute_relative_to_parent_directory_file_trailed() 
 {
->>>>>>> 2840b88f
   let from = "/aa/bb/cc";
   let to = "/aa/bb/";
   let expected = "../";
@@ -214,12 +143,8 @@
 }
 
 #[ test ]
-<<<<<<< HEAD
-fn test_absolute_relative_root_to_root() {
-=======
 fn test_absolute_relative_root_to_root() 
 {
->>>>>>> 2840b88f
   let from = "/";
   let to = "/";
   let expected = ".";
@@ -227,27 +152,17 @@
 }
 
 #[ test ]
-<<<<<<< HEAD
-fn test_windows_disks() {
-  let from = "d:/";
-  let to = "c:/x/y";
-=======
 fn test_windows_disks() 
 {
   let from = "d: /";
   let to = "c: /x/y";
->>>>>>> 2840b88f
   let expected = "../c/x/y";
   assert_eq!(the_module ::path ::path_relative(from, to), PathBuf ::from(expected));
 }
 
 #[ test ]
-<<<<<<< HEAD
-fn test_absolute_relative_to_parent_directory_both_trailed() {
-=======
 fn test_absolute_relative_to_parent_directory_both_trailed() 
 {
->>>>>>> 2840b88f
   let from = "/aa/bb/cc/";
   let to = "/aa/bb/";
   let expected = "./../";
@@ -255,12 +170,8 @@
 }
 
 #[ test ]
-<<<<<<< HEAD
-fn test_absolute_a_with_trail_to_double_slash_b_with_trail() {
-=======
 fn test_absolute_a_with_trail_to_double_slash_b_with_trail() 
 {
->>>>>>> 2840b88f
   let from = "/a/";
   let to = "//b/";
   let expected = "./..//b/";
@@ -268,12 +179,8 @@
 }
 
 #[ test ]
-<<<<<<< HEAD
-fn test_absolute_4_down() {
-=======
 fn test_absolute_4_down() 
 {
->>>>>>> 2840b88f
   let from = "/aa//bb/cc/";
   let to = "//xx/yy/zz/";
   let expected = "./../../../..//xx/yy/zz/";
@@ -281,12 +188,8 @@
 }
 
 #[ test ]
-<<<<<<< HEAD
-fn test_absolute_same_length_both_trailed() {
-=======
 fn test_absolute_same_length_both_trailed() 
 {
->>>>>>> 2840b88f
   let from = "/aa//bb/cc/";
   let to = "//xx/yy/zz/";
   let expected = "./../../../..//xx/yy/zz/";
@@ -294,12 +197,8 @@
 }
 
 #[ test ]
-<<<<<<< HEAD
-fn test_absolute_relative_to_parent_directory_base_trailed() {
-=======
 fn test_absolute_relative_to_parent_directory_base_trailed() 
 {
->>>>>>> 2840b88f
   let from = "/aa/bb/cc/";
   let to = "/aa/bb";
   let expected = "./..";
@@ -309,12 +208,8 @@
 // relative_path_relative
 
 #[ test ]
-<<<<<<< HEAD
-fn test_relative_dot_to_dot() {
-=======
 fn test_relative_dot_to_dot() 
 {
->>>>>>> 2840b88f
   let from = ".";
   let to = ".";
   let expected = ".";
@@ -322,12 +217,8 @@
 }
 
 #[ test ]
-<<<<<<< HEAD
-fn test_relative_a_to_b() {
-=======
 fn test_relative_a_to_b() 
 {
->>>>>>> 2840b88f
   let from = "a";
   let to = "b";
   let expected = "../b";
@@ -335,12 +226,8 @@
 }
 
 #[ test ]
-<<<<<<< HEAD
-fn test_relative_a_b_to_b_c() {
-=======
 fn test_relative_a_b_to_b_c() 
 {
->>>>>>> 2840b88f
   let from = "a/b";
   let to = "b/c";
   let expected = "../../b/c";
@@ -348,12 +235,8 @@
 }
 
 #[ test ]
-<<<<<<< HEAD
-fn test_relative_a_b_to_a_b_c() {
-=======
 fn test_relative_a_b_to_a_b_c() 
 {
->>>>>>> 2840b88f
   let from = "a/b";
   let to = "a/b/c";
   let expected = "c";
@@ -361,12 +244,8 @@
 }
 
 #[ test ]
-<<<<<<< HEAD
-fn test_relative_a_b_c_to_a_b() {
-=======
 fn test_relative_a_b_c_to_a_b() 
 {
->>>>>>> 2840b88f
   let from = "a/b/c";
   let to = "a/b";
   let expected = "..";
@@ -374,12 +253,8 @@
 }
 
 #[ test ]
-<<<<<<< HEAD
-fn test_relative_a_b_c_d_to_a_b_d_c() {
-=======
 fn test_relative_a_b_c_d_to_a_b_d_c() 
 {
->>>>>>> 2840b88f
   let from = "a/b/c/d";
   let to = "a/b/d/c";
   let expected = "../../d/c";
@@ -387,12 +262,8 @@
 }
 
 #[ test ]
-<<<<<<< HEAD
-fn test_relative_a_to_dot_dot_a() {
-=======
 fn test_relative_a_to_dot_dot_a() 
 {
->>>>>>> 2840b88f
   let from = "a";
   let to = "../a";
   let expected = "../../a";
@@ -400,12 +271,8 @@
 }
 
 #[ test ]
-<<<<<<< HEAD
-fn test_relative_a_slash_slash_b_to_a_slash_slash_c() {
-=======
 fn test_relative_a_slash_slash_b_to_a_slash_slash_c() 
 {
->>>>>>> 2840b88f
   let from = "a//b";
   let to = "a//c";
   let expected = "../c";
@@ -413,12 +280,8 @@
 }
 
 #[ test ]
-<<<<<<< HEAD
-fn test_relative_a_dot_slash_b_to_a_dot_slash_c() {
-=======
 fn test_relative_a_dot_slash_b_to_a_dot_slash_c() 
 {
->>>>>>> 2840b88f
   let from = "a/./b";
   let to = "a/./c";
   let expected = "../c";
@@ -426,12 +289,8 @@
 }
 
 #[ test ]
-<<<<<<< HEAD
-fn test_relative_a_dot_dot_slash_b_to_b() {
-=======
 fn test_relative_a_dot_dot_slash_b_to_b() 
 {
->>>>>>> 2840b88f
   let from = "a/../b";
   let to = "b";
   let expected = ".";
@@ -439,12 +298,8 @@
 }
 
 #[ test ]
-<<<<<<< HEAD
-fn test_relative_b_to_b_dot_dot_slash_b() {
-=======
 fn test_relative_b_to_b_dot_dot_slash_b() 
 {
->>>>>>> 2840b88f
   let from = "b";
   let to = "b/../b";
   let expected = ".";
@@ -452,12 +307,8 @@
 }
 
 #[ test ]
-<<<<<<< HEAD
-fn test_relative_dot_to_dot_dot() {
-=======
 fn test_relative_dot_to_dot_dot() 
 {
->>>>>>> 2840b88f
   let from = ".";
   let to = "..";
   let expected = "..";
@@ -465,12 +316,8 @@
 }
 
 #[ test ]
-<<<<<<< HEAD
-fn test_relative_dot_to_dot_dot_dot() {
-=======
 fn test_relative_dot_to_dot_dot_dot() 
 {
->>>>>>> 2840b88f
   let from = ".";
   let to = "../..";
   let expected = "../..";
@@ -478,12 +325,8 @@
 }
 
 #[ test ]
-<<<<<<< HEAD
-fn test_relative_dot_dot_to_dot_dot() {
-=======
 fn test_relative_dot_dot_to_dot_dot() 
 {
->>>>>>> 2840b88f
   let from = "..";
   let to = "../..";
   let expected = "..";
@@ -491,12 +334,8 @@
 }
 
 #[ test ]
-<<<<<<< HEAD
-fn test_relative_dot_dot_to_dot_dot_dot() {
-=======
 fn test_relative_dot_dot_to_dot_dot_dot() 
 {
->>>>>>> 2840b88f
   let from = "..";
   let to = "..";
   let expected = ".";
@@ -504,12 +343,8 @@
 }
 
 #[ test ]
-<<<<<<< HEAD
-fn test_relative_dot_dot_a_b_to_dot_dot_c_d() {
-=======
 fn test_relative_dot_dot_a_b_to_dot_dot_c_d() 
 {
->>>>>>> 2840b88f
   let from = "../a/b";
   let to = "../c/d";
   let expected = "../../c/d";
@@ -517,12 +352,8 @@
 }
 
 #[ test ]
-<<<<<<< HEAD
-fn test_relative_dot_to_b() {
-=======
 fn test_relative_dot_to_b() 
 {
->>>>>>> 2840b88f
   let from = ".";
   let to = "b";
   let expected = "b";
@@ -530,12 +361,8 @@
 }
 
 #[ test ]
-<<<<<<< HEAD
-fn test_relative_dot_slash_to_b() {
-=======
 fn test_relative_dot_slash_to_b() 
 {
->>>>>>> 2840b88f
   let from = "./";
   let to = "b";
   let expected = "./b";
@@ -543,12 +370,8 @@
 }
 
 #[ test ]
-<<<<<<< HEAD
-fn test_relative_dot_to_b_slash() {
-=======
 fn test_relative_dot_to_b_slash() 
 {
->>>>>>> 2840b88f
   let from = ".";
   let to = "b/";
   let expected = "b/";
@@ -556,12 +379,8 @@
 }
 
 #[ test ]
-<<<<<<< HEAD
-fn test_relative_dot_slash_to_b_slash() {
-=======
 fn test_relative_dot_slash_to_b_slash() 
 {
->>>>>>> 2840b88f
   let from = "./";
   let to = "b/";
   let expected = "./b/";
@@ -569,12 +388,8 @@
 }
 
 #[ test ]
-<<<<<<< HEAD
-fn test_relative_a_dot_dot_to_b_dot_dot() {
-=======
 fn test_relative_a_dot_dot_to_b_dot_dot() 
 {
->>>>>>> 2840b88f
   let from = "a/../b/..";
   let to = "b";
   let expected = "b";
