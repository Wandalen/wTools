--- conflicted
+++ resolved
@@ -1,172 +1,113 @@
 #[ allow( unused_imports ) ]
-<<<<<<< HEAD
-use super::*;
-
-#[ test ]
-fn empty_path() {
-=======
 use super :: *;
 
 #[ test ]
 fn empty_path() 
 {
->>>>>>> 63943676
   let path = "";
   let expected = None;
   assert_eq!(the_module ::path ::without_ext(path), expected);
 }
 
 #[ test ]
-<<<<<<< HEAD
-fn txt_extension() {
-=======
 fn txt_extension() 
 {
->>>>>>> 63943676
   let path = "some.txt";
   let expected = "some";
   assert_eq!(the_module ::path ::without_ext(path).unwrap().to_string_lossy(), expected);
 }
 
 #[ test ]
-<<<<<<< HEAD
-fn path_with_non_empty_dir_name() {
-=======
 fn path_with_non_empty_dir_name() 
 {
->>>>>>> 63943676
   let path = "/foo/bar/baz.asdf";
   let expected = "/foo/bar/baz";
   assert_eq!(the_module ::path ::without_ext(path).unwrap().to_string_lossy(), expected);
 }
 
 #[ test ]
-<<<<<<< HEAD
-fn hidden_file() {
-=======
 fn hidden_file() 
 {
->>>>>>> 63943676
   let path = "/foo/bar/.baz";
   let expected = "/foo/bar/.baz";
   assert_eq!(the_module ::path ::without_ext(path).unwrap().to_string_lossy(), expected);
 }
 
 #[ test ]
-<<<<<<< HEAD
-fn file_with_composite_file_name() {
-=======
 fn file_with_composite_file_name() 
 {
->>>>>>> 63943676
   let path = "/foo.coffee.md";
   let expected = "/foo.coffee";
   assert_eq!(the_module ::path ::without_ext(path).unwrap().to_string_lossy(), expected);
 }
 
 #[ test ]
-<<<<<<< HEAD
-fn path_without_extension() {
-=======
 fn path_without_extension() 
 {
->>>>>>> 63943676
   let path = "/foo/bar/baz";
   let expected = "/foo/bar/baz";
   assert_eq!(the_module ::path ::without_ext(path).unwrap().to_string_lossy(), expected);
 }
 
 #[ test ]
-<<<<<<< HEAD
-fn relative_path_1() {
-=======
 fn relative_path_1() 
 {
->>>>>>> 63943676
   let path = "./foo/.baz";
   let expected = "./foo/.baz";
   assert_eq!(the_module ::path ::without_ext(path).unwrap().to_string_lossy(), expected);
 }
 
 #[ test ]
-<<<<<<< HEAD
-fn relative_path_2() {
-=======
 fn relative_path_2() 
 {
->>>>>>> 63943676
   let path = "./.baz";
   let expected = "./.baz";
   assert_eq!(the_module ::path ::without_ext(path).unwrap().to_string_lossy(), expected);
 }
 
 #[ test ]
-<<<<<<< HEAD
-fn relative_path_3() {
-=======
 fn relative_path_3() 
 {
->>>>>>> 63943676
   let path = ".baz.txt";
   let expected = ".baz";
   assert_eq!(the_module ::path ::without_ext(path).unwrap().to_string_lossy(), expected);
 }
 
 #[ test ]
-<<<<<<< HEAD
-fn relative_path_4() {
-=======
 fn relative_path_4() 
 {
->>>>>>> 63943676
   let path = "./baz.txt";
   let expected = "./baz";
   assert_eq!(the_module ::path ::without_ext(path).unwrap().to_string_lossy(), expected);
 }
 
 #[ test ]
-<<<<<<< HEAD
-fn relative_path_5() {
-=======
 fn relative_path_5() 
 {
->>>>>>> 63943676
   let path = "./foo/baz.txt";
   let expected = "./foo/baz";
   assert_eq!(the_module ::path ::without_ext(path).unwrap().to_string_lossy(), expected);
 }
 
 #[ test ]
-<<<<<<< HEAD
-fn relative_path_6() {
-=======
 fn relative_path_6() 
 {
->>>>>>> 63943676
   let path = "./foo/";
   let expected = "./foo/";
   assert_eq!(the_module ::path ::without_ext(path).unwrap().to_string_lossy(), expected);
 }
 
 #[ test ]
-<<<<<<< HEAD
-fn relative_path_7() {
-=======
 fn relative_path_7() 
 {
->>>>>>> 63943676
   let path = "baz";
   let expected = "baz";
   assert_eq!(the_module ::path ::without_ext(path).unwrap().to_string_lossy(), expected);
 }
 
 #[ test ]
-<<<<<<< HEAD
-fn relative_path_8() {
-=======
 fn relative_path_8() 
 {
->>>>>>> 63943676
   let path = "baz.a.b";
   let expected = "baz.a";
   assert_eq!(the_module ::path ::without_ext(path).unwrap().to_string_lossy(), expected);
