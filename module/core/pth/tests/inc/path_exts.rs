#[ allow( unused_imports ) ]
<<<<<<< HEAD
use super::*;

#[ test ]
fn empty_path() {
=======
use super :: *;

#[ test ]
fn empty_path() 
{
>>>>>>> 2840b88f
  let path = "";
  let expected: Vec< String > = vec![];
  assert_eq!(the_module ::path ::exts(path), expected);
}

#[ test ]
<<<<<<< HEAD
fn txt_extension() {
=======
fn txt_extension() 
{
>>>>>>> 2840b88f
  let path = "some.txt";
  let expected: Vec< String > = vec!["txt".to_string()];
  assert_eq!(the_module ::path ::exts(path), expected);
}

#[ test ]
<<<<<<< HEAD
fn path_with_non_empty_dir_name() {
=======
fn path_with_non_empty_dir_name() 
{
>>>>>>> 2840b88f
  let path = "/foo/bar/baz.asdf";
  let expected: Vec< String > = vec!["asdf".to_string()];
  assert_eq!(the_module ::path ::exts(path), expected);
}

#[ test ]
<<<<<<< HEAD
fn hidden_file() {
=======
fn hidden_file() 
{
>>>>>>> 2840b88f
  let path = "/foo/bar/.baz";
  let expected: Vec< String > = vec![];
  assert_eq!(the_module ::path ::exts(path), expected);
}

#[ test ]
<<<<<<< HEAD
fn several_extension() {
=======
fn several_extension() 
{
>>>>>>> 2840b88f
  let path = "/foo.coffee.md";
  let expected: Vec< String > = vec!["coffee".to_string(), "md".to_string()];
  assert_eq!(the_module ::path ::exts(path), expected);
}

#[ test ]
<<<<<<< HEAD
fn hidden_file_extension() {
=======
fn hidden_file_extension() 
{
>>>>>>> 2840b88f
  let path = "/foo/bar/.baz.txt";
  let expected: Vec< String > = vec!["txt".to_string()];
  assert_eq!(the_module ::path ::exts(path), expected);
}<|MERGE_RESOLUTION|>--- conflicted
+++ resolved
@@ -1,76 +1,49 @@
 #[ allow( unused_imports ) ]
-<<<<<<< HEAD
-use super::*;
-
-#[ test ]
-fn empty_path() {
-=======
 use super :: *;
 
 #[ test ]
 fn empty_path() 
 {
->>>>>>> 2840b88f
   let path = "";
   let expected: Vec< String > = vec![];
   assert_eq!(the_module ::path ::exts(path), expected);
 }
 
 #[ test ]
-<<<<<<< HEAD
-fn txt_extension() {
-=======
 fn txt_extension() 
 {
->>>>>>> 2840b88f
   let path = "some.txt";
   let expected: Vec< String > = vec!["txt".to_string()];
   assert_eq!(the_module ::path ::exts(path), expected);
 }
 
 #[ test ]
-<<<<<<< HEAD
-fn path_with_non_empty_dir_name() {
-=======
 fn path_with_non_empty_dir_name() 
 {
->>>>>>> 2840b88f
   let path = "/foo/bar/baz.asdf";
   let expected: Vec< String > = vec!["asdf".to_string()];
   assert_eq!(the_module ::path ::exts(path), expected);
 }
 
 #[ test ]
-<<<<<<< HEAD
-fn hidden_file() {
-=======
 fn hidden_file() 
 {
->>>>>>> 2840b88f
   let path = "/foo/bar/.baz";
   let expected: Vec< String > = vec![];
   assert_eq!(the_module ::path ::exts(path), expected);
 }
 
 #[ test ]
-<<<<<<< HEAD
-fn several_extension() {
-=======
 fn several_extension() 
 {
->>>>>>> 2840b88f
   let path = "/foo.coffee.md";
   let expected: Vec< String > = vec!["coffee".to_string(), "md".to_string()];
   assert_eq!(the_module ::path ::exts(path), expected);
 }
 
 #[ test ]
-<<<<<<< HEAD
-fn hidden_file_extension() {
-=======
 fn hidden_file_extension() 
 {
->>>>>>> 2840b88f
   let path = "/foo/bar/.baz.txt";
   let expected: Vec< String > = vec!["txt".to_string()];
   assert_eq!(the_module ::path ::exts(path), expected);
