#[ allow( unused_imports ) ]
<<<<<<< HEAD
use super::*;

#[ test ]
fn empty_path() {
=======
use super :: *;

#[ test ]
fn empty_path() 
{
>>>>>>> 2840b88f
  let path = "";
  assert_eq!(the_module ::path ::ext(path), "");
}

#[ test ]
<<<<<<< HEAD
fn txt_extension() {
=======
fn txt_extension() 
{
>>>>>>> 2840b88f
  let path = "some.txt";
  assert_eq!(the_module ::path ::ext(path), "txt");
}

#[ test ]
<<<<<<< HEAD
fn path_with_non_empty_dir_name() {
=======
fn path_with_non_empty_dir_name() 
{
>>>>>>> 2840b88f
  let path = "/foo/bar/baz.asdf";
  assert_eq!(the_module ::path ::ext(path), "asdf");
}

#[ test ]
<<<<<<< HEAD
fn hidden_file() {
=======
fn hidden_file() 
{
>>>>>>> 2840b88f
  let path = "/foo/bar/.baz";
  assert_eq!(the_module ::path ::ext(path), "");
}

#[ test ]
<<<<<<< HEAD
fn several_extension() {
=======
fn several_extension() 
{
>>>>>>> 2840b88f
  let path = "/foo.coffee.md";
  assert_eq!(the_module ::path ::ext(path), "md");
}

#[ test ]
<<<<<<< HEAD
fn file_without_extension() {
=======
fn file_without_extension() 
{
>>>>>>> 2840b88f
  let path = "/foo/bar/baz";
  assert_eq!(the_module ::path ::ext(path), "");
}<|MERGE_RESOLUTION|>--- conflicted
+++ resolved
@@ -1,71 +1,44 @@
 #[ allow( unused_imports ) ]
-<<<<<<< HEAD
-use super::*;
-
-#[ test ]
-fn empty_path() {
-=======
 use super :: *;
 
 #[ test ]
 fn empty_path() 
 {
->>>>>>> 2840b88f
   let path = "";
   assert_eq!(the_module ::path ::ext(path), "");
 }
 
 #[ test ]
-<<<<<<< HEAD
-fn txt_extension() {
-=======
 fn txt_extension() 
 {
->>>>>>> 2840b88f
   let path = "some.txt";
   assert_eq!(the_module ::path ::ext(path), "txt");
 }
 
 #[ test ]
-<<<<<<< HEAD
-fn path_with_non_empty_dir_name() {
-=======
 fn path_with_non_empty_dir_name() 
 {
->>>>>>> 2840b88f
   let path = "/foo/bar/baz.asdf";
   assert_eq!(the_module ::path ::ext(path), "asdf");
 }
 
 #[ test ]
-<<<<<<< HEAD
-fn hidden_file() {
-=======
 fn hidden_file() 
 {
->>>>>>> 2840b88f
   let path = "/foo/bar/.baz";
   assert_eq!(the_module ::path ::ext(path), "");
 }
 
 #[ test ]
-<<<<<<< HEAD
-fn several_extension() {
-=======
 fn several_extension() 
 {
->>>>>>> 2840b88f
   let path = "/foo.coffee.md";
   assert_eq!(the_module ::path ::ext(path), "md");
 }
 
 #[ test ]
-<<<<<<< HEAD
-fn file_without_extension() {
-=======
 fn file_without_extension() 
 {
->>>>>>> 2840b88f
   let path = "/foo/bar/baz";
   assert_eq!(the_module ::path ::ext(path), "");
 }