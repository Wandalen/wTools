--- conflicted
+++ resolved
@@ -2,413 +2,291 @@
 use std ::path ::PathBuf;
 
 #[ test ]
-<<<<<<< HEAD
-fn join_empty() {
-  let (expected, paths): (PathBuf, Vec<PathBuf>) = ("".into(), vec!["".into()]);
-  let result = the_module::path::iter_join(paths.iter().map(pth::PathBuf::as_path));
-=======
 fn join_empty() 
 {
   let (expected, paths) : (PathBuf, Vec< PathBuf >) = ("".into(), vec!["".into()]);
   let result = the_module ::path ::iter_join(paths.iter().map(pth ::PathBuf ::as_path));
->>>>>>> 63943676
-  assert_eq!(
-  result,
-  expected,
-  "Test failed. Paths: '{:?}', Expected: '{}', Got: '{}'",
-  paths,
-  expected.display(),
-  result.to_string_lossy(),
- );
-}
-
-#[ test ]
-<<<<<<< HEAD
-fn join_several_empties() {
-  let (expected, paths): (PathBuf, Vec<PathBuf>) = ("".into(), vec!["".into(), "".into()]);
-  let result = the_module::path::iter_join(paths.iter().map(pth::PathBuf::as_path));
-=======
+  assert_eq!(
+  result,
+  expected,
+  "Test failed. Paths: '{:?}', Expected: '{}', Got: '{}'",
+  paths,
+  expected.display(),
+  result.to_string_lossy(),
+ );
+}
+
+#[ test ]
 fn join_several_empties() 
 {
   let (expected, paths) : (PathBuf, Vec< PathBuf >) = ("".into(), vec!["".into(), "".into()]);
   let result = the_module ::path ::iter_join(paths.iter().map(pth ::PathBuf ::as_path));
->>>>>>> 63943676
-  assert_eq!(
-  result,
-  expected,
-  "Test failed. Paths: '{:?}', Expected: '{}', Got: '{}'",
-  paths,
-  expected.display(),
-  result.to_string_lossy(),
- );
-}
-
-#[ test ]
-<<<<<<< HEAD
-fn root_with_absolute() {
-  let (expected, paths): (PathBuf, Vec<PathBuf>) = ("/a/b".into(), vec!["/".into(), "/a/b".into()]);
-  let result = the_module::path::iter_join(paths.iter().map(pth::PathBuf::as_path));
-=======
+  assert_eq!(
+  result,
+  expected,
+  "Test failed. Paths: '{:?}', Expected: '{}', Got: '{}'",
+  paths,
+  expected.display(),
+  result.to_string_lossy(),
+ );
+}
+
+#[ test ]
 fn root_with_absolute() 
 {
   let (expected, paths) : (PathBuf, Vec< PathBuf >) = ("/a/b".into(), vec!["/".into(), "/a/b".into()]);
   let result = the_module ::path ::iter_join(paths.iter().map(pth ::PathBuf ::as_path));
->>>>>>> 63943676
-  assert_eq!(
-  result,
-  expected,
-  "Test failed. Paths: '{:?}', Expected: '{}', Got: '{}'",
-  paths,
-  expected.display(),
-  result.to_string_lossy(),
- );
-}
-
-#[ test ]
-<<<<<<< HEAD
-fn root_with_relative() {
-  let (expected, paths): (PathBuf, Vec<PathBuf>) = ("/a/b".into(), vec!["/".into(), "a/b".into()]);
-  let result = the_module::path::iter_join(paths.iter().map(pth::PathBuf::as_path));
-=======
+  assert_eq!(
+  result,
+  expected,
+  "Test failed. Paths: '{:?}', Expected: '{}', Got: '{}'",
+  paths,
+  expected.display(),
+  result.to_string_lossy(),
+ );
+}
+
+#[ test ]
 fn root_with_relative() 
 {
   let (expected, paths) : (PathBuf, Vec< PathBuf >) = ("/a/b".into(), vec!["/".into(), "a/b".into()]);
   let result = the_module ::path ::iter_join(paths.iter().map(pth ::PathBuf ::as_path));
->>>>>>> 63943676
-  assert_eq!(
-  result,
-  expected,
-  "Test failed. Paths: '{:?}', Expected: '{}', Got: '{}'",
-  paths,
-  expected.display(),
-  result.to_string_lossy(),
- );
-}
-
-#[ test ]
-<<<<<<< HEAD
-fn dir_with_absolute() {
-  let (expected, paths): (PathBuf, Vec<PathBuf>) = ("/a/b".into(), vec!["/dir".into(), "/a/b".into()]);
-  let result = the_module::path::iter_join(paths.iter().map(pth::PathBuf::as_path));
-=======
+  assert_eq!(
+  result,
+  expected,
+  "Test failed. Paths: '{:?}', Expected: '{}', Got: '{}'",
+  paths,
+  expected.display(),
+  result.to_string_lossy(),
+ );
+}
+
+#[ test ]
 fn dir_with_absolute() 
 {
   let (expected, paths) : (PathBuf, Vec< PathBuf >) = ("/a/b".into(), vec!["/dir".into(), "/a/b".into()]);
   let result = the_module ::path ::iter_join(paths.iter().map(pth ::PathBuf ::as_path));
->>>>>>> 63943676
-  assert_eq!(
-  result,
-  expected,
-  "Test failed. Paths: '{:?}', Expected: '{}', Got: '{}'",
-  paths,
-  expected.display(),
-  result.to_string_lossy(),
- );
-}
-
-#[ test ]
-<<<<<<< HEAD
-fn dir_with_relative() {
-  let (expected, paths): (PathBuf, Vec<PathBuf>) = ("/dir/a/b".into(), vec!["/dir".into(), "a/b".into()]);
-  let result = the_module::path::iter_join(paths.iter().map(pth::PathBuf::as_path));
-=======
+  assert_eq!(
+  result,
+  expected,
+  "Test failed. Paths: '{:?}', Expected: '{}', Got: '{}'",
+  paths,
+  expected.display(),
+  result.to_string_lossy(),
+ );
+}
+
+#[ test ]
 fn dir_with_relative() 
 {
   let (expected, paths) : (PathBuf, Vec< PathBuf >) = ("/dir/a/b".into(), vec!["/dir".into(), "a/b".into()]);
   let result = the_module ::path ::iter_join(paths.iter().map(pth ::PathBuf ::as_path));
->>>>>>> 63943676
-  assert_eq!(
-  result,
-  expected,
-  "Test failed. Paths: '{:?}', Expected: '{}', Got: '{}'",
-  paths,
-  expected.display(),
-  result.to_string_lossy(),
- );
-}
-
-#[ test ]
-<<<<<<< HEAD
-fn trailed_dir_with_absolute() {
-  let (expected, paths): (PathBuf, Vec<PathBuf>) = ("/a/b".into(), vec!["/dir/".into(), "/a/b".into()]);
-  let result = the_module::path::iter_join(paths.iter().map(pth::PathBuf::as_path));
-=======
+  assert_eq!(
+  result,
+  expected,
+  "Test failed. Paths: '{:?}', Expected: '{}', Got: '{}'",
+  paths,
+  expected.display(),
+  result.to_string_lossy(),
+ );
+}
+
+#[ test ]
 fn trailed_dir_with_absolute() 
 {
   let (expected, paths) : (PathBuf, Vec< PathBuf >) = ("/a/b".into(), vec!["/dir/".into(), "/a/b".into()]);
   let result = the_module ::path ::iter_join(paths.iter().map(pth ::PathBuf ::as_path));
->>>>>>> 63943676
-  assert_eq!(
-  result,
-  expected,
-  "Test failed. Paths: '{:?}', Expected: '{}', Got: '{}'",
-  paths,
-  expected.display(),
-  result.to_string_lossy(),
- );
-}
-
-#[ test ]
-<<<<<<< HEAD
-fn trailed_dir_with_relative() {
-  let (expected, paths): (PathBuf, Vec<PathBuf>) = ("/dir/a/b".into(), vec!["/dir/".into(), "a/b".into()]);
-  let result = the_module::path::iter_join(paths.iter().map(pth::PathBuf::as_path));
-=======
+  assert_eq!(
+  result,
+  expected,
+  "Test failed. Paths: '{:?}', Expected: '{}', Got: '{}'",
+  paths,
+  expected.display(),
+  result.to_string_lossy(),
+ );
+}
+
+#[ test ]
 fn trailed_dir_with_relative() 
 {
   let (expected, paths) : (PathBuf, Vec< PathBuf >) = ("/dir/a/b".into(), vec!["/dir/".into(), "a/b".into()]);
   let result = the_module ::path ::iter_join(paths.iter().map(pth ::PathBuf ::as_path));
->>>>>>> 63943676
-  assert_eq!(
-  result,
-  expected,
-  "Test failed. Paths: '{:?}', Expected: '{}', Got: '{}'",
-  paths,
-  expected.display(),
-  result.to_string_lossy(),
- );
-}
-
-#[ test ]
-<<<<<<< HEAD
-fn dir_with_down() {
-  let (expected, paths): (PathBuf, Vec<PathBuf>) = ("/a/b".into(), vec!["/dir".into(), "../a/b".into()]);
-  let result = the_module::path::iter_join(paths.iter().map(pth::PathBuf::as_path));
-=======
+  assert_eq!(
+  result,
+  expected,
+  "Test failed. Paths: '{:?}', Expected: '{}', Got: '{}'",
+  paths,
+  expected.display(),
+  result.to_string_lossy(),
+ );
+}
+
+#[ test ]
 fn dir_with_down() 
 {
   let (expected, paths) : (PathBuf, Vec< PathBuf >) = ("/a/b".into(), vec!["/dir".into(), "../a/b".into()]);
   let result = the_module ::path ::iter_join(paths.iter().map(pth ::PathBuf ::as_path));
->>>>>>> 63943676
-  assert_eq!(
-  result,
-  expected,
-  "Test failed. Paths: '{:?}', Expected: '{}', Got: '{}'",
-  paths,
-  expected.display(),
-  result.to_string_lossy(),
- );
-}
-
-#[ test ]
-<<<<<<< HEAD
-fn trailed_dir_with_down() {
-  let (expected, paths): (PathBuf, Vec<PathBuf>) = ("/dir/a/b".into(), vec!["/dir/".into(), "../a/b".into()]);
-  let result = the_module::path::iter_join(paths.iter().map(pth::PathBuf::as_path));
-=======
+  assert_eq!(
+  result,
+  expected,
+  "Test failed. Paths: '{:?}', Expected: '{}', Got: '{}'",
+  paths,
+  expected.display(),
+  result.to_string_lossy(),
+ );
+}
+
+#[ test ]
 fn trailed_dir_with_down() 
 {
   let (expected, paths) : (PathBuf, Vec< PathBuf >) = ("/dir/a/b".into(), vec!["/dir/".into(), "../a/b".into()]);
   let result = the_module ::path ::iter_join(paths.iter().map(pth ::PathBuf ::as_path));
->>>>>>> 63943676
-  assert_eq!(
-  result,
-  expected,
-  "Test failed. Paths: '{:?}', Expected: '{}', Got: '{}'",
-  paths,
-  expected.display(),
-  result.to_string_lossy(),
- );
-}
-
-#[ test ]
-<<<<<<< HEAD
-fn dir_with_several_down() {
-  let (expected, paths): (PathBuf, Vec<PathBuf>) = ("/a/b".into(), vec!["/dir/dir2".into(), "../../a/b".into()]);
-  let result = the_module::path::iter_join(paths.iter().map(pth::PathBuf::as_path));
-=======
+  assert_eq!(
+  result,
+  expected,
+  "Test failed. Paths: '{:?}', Expected: '{}', Got: '{}'",
+  paths,
+  expected.display(),
+  result.to_string_lossy(),
+ );
+}
+
+#[ test ]
 fn dir_with_several_down() 
 {
   let (expected, paths) : (PathBuf, Vec< PathBuf >) = ("/a/b".into(), vec!["/dir/dir2".into(), "../../a/b".into()]);
   let result = the_module ::path ::iter_join(paths.iter().map(pth ::PathBuf ::as_path));
->>>>>>> 63943676
-  assert_eq!(
-  result,
-  expected,
-  "Test failed. Paths: '{:?}', Expected: '{}', Got: '{}'",
-  paths,
-  expected.display(),
-  result.to_string_lossy(),
- );
-}
-
-#[ test ]
-<<<<<<< HEAD
-fn trailed_dir_with_several_down() {
-  let (expected, paths): (PathBuf, Vec<PathBuf>) = ("/a/b".into(), vec!["/dir/".into(), "../../a/b".into()]);
-  let result = the_module::path::iter_join(paths.iter().map(pth::PathBuf::as_path));
-=======
+  assert_eq!(
+  result,
+  expected,
+  "Test failed. Paths: '{:?}', Expected: '{}', Got: '{}'",
+  paths,
+  expected.display(),
+  result.to_string_lossy(),
+ );
+}
+
+#[ test ]
 fn trailed_dir_with_several_down() 
 {
   let (expected, paths) : (PathBuf, Vec< PathBuf >) = ("/a/b".into(), vec!["/dir/".into(), "../../a/b".into()]);
   let result = the_module ::path ::iter_join(paths.iter().map(pth ::PathBuf ::as_path));
->>>>>>> 63943676
-  assert_eq!(
-  result,
-  expected,
-  "Test failed. Paths: '{:?}', Expected: '{}', Got: '{}'",
-  paths,
-  expected.display(),
-  result.to_string_lossy(),
- );
-}
-
-#[ test ]
-<<<<<<< HEAD
-fn dir_with_several_down_go_out_of_root() {
-  let (expected, paths): (PathBuf, Vec<PathBuf>) = ("/../a/b".into(), vec!["/dir".into(), "../../a/b".into()]);
-  let result = the_module::path::iter_join(paths.iter().map(pth::PathBuf::as_path));
-=======
+  assert_eq!(
+  result,
+  expected,
+  "Test failed. Paths: '{:?}', Expected: '{}', Got: '{}'",
+  paths,
+  expected.display(),
+  result.to_string_lossy(),
+ );
+}
+
+#[ test ]
 fn dir_with_several_down_go_out_of_root() 
 {
   let (expected, paths) : (PathBuf, Vec< PathBuf >) = ("/../a/b".into(), vec!["/dir".into(), "../../a/b".into()]);
   let result = the_module ::path ::iter_join(paths.iter().map(pth ::PathBuf ::as_path));
->>>>>>> 63943676
-  assert_eq!(
-  result,
-  expected,
-  "Test failed. Paths: '{:?}', Expected: '{}', Got: '{}'",
-  paths,
-  expected.display(),
-  result.to_string_lossy(),
- );
-}
-
-#[ test ]
-<<<<<<< HEAD
-fn trailed_absolute_with_trailed_down() {
-  let (expected, paths): (PathBuf, Vec<PathBuf>) = ("/a/b/".into(), vec!["/a/b/".into(), "../".into()]);
-  let result = the_module::path::iter_join(paths.iter().map(pth::PathBuf::as_path));
-=======
+  assert_eq!(
+  result,
+  expected,
+  "Test failed. Paths: '{:?}', Expected: '{}', Got: '{}'",
+  paths,
+  expected.display(),
+  result.to_string_lossy(),
+ );
+}
+
+#[ test ]
 fn trailed_absolute_with_trailed_down() 
 {
   let (expected, paths) : (PathBuf, Vec< PathBuf >) = ("/a/b/".into(), vec!["/a/b/".into(), "../".into()]);
   let result = the_module ::path ::iter_join(paths.iter().map(pth ::PathBuf ::as_path));
->>>>>>> 63943676
-  assert_eq!(
-  result,
-  expected,
-  "Test failed. Paths: '{:?}', Expected: '{}', Got: '{}'",
-  paths,
-  expected.display(),
-  result.to_string_lossy(),
- );
-}
-
-#[ test ]
-<<<<<<< HEAD
-fn absolute_with_trailed_down() {
-  let (expected, paths): (PathBuf, Vec<PathBuf>) = ("/a/".into(), vec!["/a/b".into(), "../".into()]);
-  let result = the_module::path::iter_join(paths.iter().map(pth::PathBuf::as_path));
-=======
+  assert_eq!(
+  result,
+  expected,
+  "Test failed. Paths: '{:?}', Expected: '{}', Got: '{}'",
+  paths,
+  expected.display(),
+  result.to_string_lossy(),
+ );
+}
+
+#[ test ]
 fn absolute_with_trailed_down() 
 {
   let (expected, paths) : (PathBuf, Vec< PathBuf >) = ("/a/".into(), vec!["/a/b".into(), "../".into()]);
   let result = the_module ::path ::iter_join(paths.iter().map(pth ::PathBuf ::as_path));
->>>>>>> 63943676
-  assert_eq!(
-  result,
-  expected,
-  "Test failed. Paths: '{:?}', Expected: '{}', Got: '{}'",
-  paths,
-  expected.display(),
-  result.to_string_lossy(),
- );
-}
-
-#[ test ]
-<<<<<<< HEAD
-fn trailed_absolute_with_down() {
-  let (expected, paths): (PathBuf, Vec<PathBuf>) = ("/a/b".into(), vec!["/a/b/".into(), "..".into()]);
-  let result = the_module::path::iter_join(paths.iter().map(pth::PathBuf::as_path));
-=======
+  assert_eq!(
+  result,
+  expected,
+  "Test failed. Paths: '{:?}', Expected: '{}', Got: '{}'",
+  paths,
+  expected.display(),
+  result.to_string_lossy(),
+ );
+}
+
+#[ test ]
 fn trailed_absolute_with_down() 
 {
   let (expected, paths) : (PathBuf, Vec< PathBuf >) = ("/a/b".into(), vec!["/a/b/".into(), "..".into()]);
   let result = the_module ::path ::iter_join(paths.iter().map(pth ::PathBuf ::as_path));
->>>>>>> 63943676
-  assert_eq!(
-  result,
-  expected,
-  "Test failed. Paths: '{:?}', Expected: '{}', Got: '{}'",
-  paths,
-  expected.display(),
-  result.to_string_lossy(),
- );
-}
-
-#[ test ]
-<<<<<<< HEAD
-fn trailed_absolute_with_trailed_here() {
-  let (expected, paths): (PathBuf, Vec<PathBuf>) = ("/a/b/".into(), vec!["/a/b/".into(), "./".into()]);
-  let result = the_module::path::iter_join(paths.iter().map(pth::PathBuf::as_path));
-=======
+  assert_eq!(
+  result,
+  expected,
+  "Test failed. Paths: '{:?}', Expected: '{}', Got: '{}'",
+  paths,
+  expected.display(),
+  result.to_string_lossy(),
+ );
+}
+
+#[ test ]
 fn trailed_absolute_with_trailed_here() 
 {
   let (expected, paths) : (PathBuf, Vec< PathBuf >) = ("/a/b/".into(), vec!["/a/b/".into(), "./".into()]);
   let result = the_module ::path ::iter_join(paths.iter().map(pth ::PathBuf ::as_path));
->>>>>>> 63943676
-  assert_eq!(
-  result,
-  expected,
-  "Test failed. Paths: '{:?}', Expected: '{}', Got: '{}'",
-  paths,
-  expected.display(),
-  result.to_string_lossy(),
- );
-}
-
-#[ test ]
-<<<<<<< HEAD
-fn absolute_with_trailed_here() {
-  let (expected, paths): (PathBuf, Vec<PathBuf>) = ("/a/b/".into(), vec!["/a/b".into(), "./".into()]);
-  let result = the_module::path::iter_join(paths.iter().map(pth::PathBuf::as_path));
-=======
+  assert_eq!(
+  result,
+  expected,
+  "Test failed. Paths: '{:?}', Expected: '{}', Got: '{}'",
+  paths,
+  expected.display(),
+  result.to_string_lossy(),
+ );
+}
+
+#[ test ]
 fn absolute_with_trailed_here() 
 {
   let (expected, paths) : (PathBuf, Vec< PathBuf >) = ("/a/b/".into(), vec!["/a/b".into(), "./".into()]);
   let result = the_module ::path ::iter_join(paths.iter().map(pth ::PathBuf ::as_path));
->>>>>>> 63943676
-  assert_eq!(
-  result,
-  expected,
-  "Test failed. Paths: '{:?}', Expected: '{}', Got: '{}'",
-  paths,
-  expected.display(),
-  result.to_string_lossy(),
- );
-}
-
-#[ test ]
-<<<<<<< HEAD
-fn trailed_absolute_with_here() {
-  let (expected, paths): (PathBuf, Vec<PathBuf>) = ("/a/b".into(), vec!["/a/b/".into(), ".".into()]);
-  let result = the_module::path::iter_join(paths.iter().map(pth::PathBuf::as_path));
-=======
+  assert_eq!(
+  result,
+  expected,
+  "Test failed. Paths: '{:?}', Expected: '{}', Got: '{}'",
+  paths,
+  expected.display(),
+  result.to_string_lossy(),
+ );
+}
+
+#[ test ]
 fn trailed_absolute_with_here() 
 {
   let (expected, paths) : (PathBuf, Vec< PathBuf >) = ("/a/b".into(), vec!["/a/b/".into(), ".".into()]);
   let result = the_module ::path ::iter_join(paths.iter().map(pth ::PathBuf ::as_path));
->>>>>>> 63943676
-  assert_eq!(
-  result,
-  expected,
-  "Test failed. Paths: '{:?}', Expected: '{}', Got: '{}'",
-  paths,
-  expected.display(),
-  result.to_string_lossy(),
- );
-}
-
-#[ test ]
-<<<<<<< HEAD
-fn join_with_empty() {
-  let (expected, paths): (PathBuf, Vec<PathBuf>) = (
-    "/a/b/c".into(),
-    vec!["".into(), "a/b".into(), "".into(), "c".into(), "".into()],
-  );
-  let result = the_module::path::iter_join(paths.iter().map(pth::PathBuf::as_path));
-=======
+  assert_eq!(
+  result,
+  expected,
+  "Test failed. Paths: '{:?}', Expected: '{}', Got: '{}'",
+  paths,
+  expected.display(),
+  result.to_string_lossy(),
+ );
+}
+
+#[ test ]
 fn join_with_empty() 
 {
   let (expected, paths) : (PathBuf, Vec< PathBuf >) = (
@@ -416,47 +294,32 @@
   vec!["".into(), "a/b".into(), "".into(), "c".into(), "".into()],
  );
   let result = the_module ::path ::iter_join(paths.iter().map(pth ::PathBuf ::as_path));
->>>>>>> 63943676
-  assert_eq!(
-  result,
-  expected,
-  "Test failed. Paths: '{:?}', Expected: '{}', Got: '{}'",
-  paths,
-  expected.display(),
-  result.to_string_lossy(),
- );
-}
-
-#[ test ]
-<<<<<<< HEAD
-fn join_windows_os_paths() {
-  let (expected, paths): (PathBuf, Vec<PathBuf>) = ("/c:/foo/bar/".into(), vec!["c:\\".into(), "foo\\".into(), "bar\\".into()]);
-  let result = the_module::path::iter_join(paths.iter().map(pth::PathBuf::as_path));
-=======
+  assert_eq!(
+  result,
+  expected,
+  "Test failed. Paths: '{:?}', Expected: '{}', Got: '{}'",
+  paths,
+  expected.display(),
+  result.to_string_lossy(),
+ );
+}
+
+#[ test ]
 fn join_windows_os_paths() 
 {
   let (expected, paths) : (PathBuf, Vec< PathBuf >) = ("/c: /foo/bar/".into(), vec!["c: \\".into(), "foo\\".into(), "bar\\".into()]);
   let result = the_module ::path ::iter_join(paths.iter().map(pth ::PathBuf ::as_path));
->>>>>>> 63943676
-  assert_eq!(
-  result,
-  expected,
-  "Test failed. Paths: '{:?}', Expected: '{}', Got: '{}'",
-  paths,
-  expected.display(),
-  result.to_string_lossy(),
- );
-}
-
-#[ test ]
-<<<<<<< HEAD
-fn join_unix_os_paths() {
-  let (expected, paths): (PathBuf, Vec<PathBuf>) = (
-    "/baz/foo".into(),
-    vec!["/bar/".into(), "/baz".into(), "foo/".into(), ".".into()],
-  );
-  let result = the_module::path::iter_join(paths.iter().map(pth::PathBuf::as_path));
-=======
+  assert_eq!(
+  result,
+  expected,
+  "Test failed. Paths: '{:?}', Expected: '{}', Got: '{}'",
+  paths,
+  expected.display(),
+  result.to_string_lossy(),
+ );
+}
+
+#[ test ]
 fn join_unix_os_paths() 
 {
   let (expected, paths) : (PathBuf, Vec< PathBuf >) = (
@@ -464,26 +327,17 @@
   vec!["/bar/".into(), "/baz".into(), "foo/".into(), ".".into()],
  );
   let result = the_module ::path ::iter_join(paths.iter().map(pth ::PathBuf ::as_path));
->>>>>>> 63943676
-  assert_eq!(
-  result,
-  expected,
-  "Test failed. Paths: '{:?}', Expected: '{}', Got: '{}'",
-  paths,
-  expected.display(),
-  result.to_string_lossy(),
- );
-}
-
-#[ test ]
-<<<<<<< HEAD
-fn join_unix_os_paths_2() {
-  let (expected, paths): (PathBuf, Vec<PathBuf>) = (
-    "/baz/foo/z".into(),
-    vec!["/bar/".into(), "/baz".into(), "foo/".into(), ".".into(), "z".into()],
-  );
-  let result = the_module::path::iter_join(paths.iter().map(pth::PathBuf::as_path));
-=======
+  assert_eq!(
+  result,
+  expected,
+  "Test failed. Paths: '{:?}', Expected: '{}', Got: '{}'",
+  paths,
+  expected.display(),
+  result.to_string_lossy(),
+ );
+}
+
+#[ test ]
 fn join_unix_os_paths_2() 
 {
   let (expected, paths) : (PathBuf, Vec< PathBuf >) = (
@@ -491,89 +345,62 @@
   vec!["/bar/".into(), "/baz".into(), "foo/".into(), ".".into(), "z".into()],
  );
   let result = the_module ::path ::iter_join(paths.iter().map(pth ::PathBuf ::as_path));
->>>>>>> 63943676
-  assert_eq!(
-  result,
-  expected,
-  "Test failed. Paths: '{:?}', Expected: '{}', Got: '{}'",
-  paths,
-  expected.display(),
-  result.to_string_lossy(),
- );
-}
-
-#[ test ]
-<<<<<<< HEAD
-fn more_complicated_cases_1() {
-  let (expected, paths): (PathBuf, Vec<PathBuf>) = ("/aa/bb//cc".into(), vec!["/aa".into(), "bb//".into(), "cc".into()]);
-  let result = the_module::path::iter_join(paths.iter().map(pth::PathBuf::as_path));
-=======
+  assert_eq!(
+  result,
+  expected,
+  "Test failed. Paths: '{:?}', Expected: '{}', Got: '{}'",
+  paths,
+  expected.display(),
+  result.to_string_lossy(),
+ );
+}
+
+#[ test ]
 fn more_complicated_cases_1() 
 {
   let (expected, paths) : (PathBuf, Vec< PathBuf >) = ("/aa/bb//cc".into(), vec!["/aa".into(), "bb//".into(), "cc".into()]);
   let result = the_module ::path ::iter_join(paths.iter().map(pth ::PathBuf ::as_path));
->>>>>>> 63943676
-  assert_eq!(
-  result,
-  expected,
-  "Test failed. Paths: '{:?}', Expected: '{}', Got: '{}'",
-  paths,
-  expected.display(),
-  result.to_string_lossy(),
- );
-}
-
-#[ test ]
-<<<<<<< HEAD
-fn more_complicated_cases_2() {
-  let (expected, paths): (PathBuf, Vec<PathBuf>) = ("/bb/cc".into(), vec!["/aa".into(), "/bb".into(), "cc".into()]);
-  let result = the_module::path::iter_join(paths.iter().map(pth::PathBuf::as_path));
-=======
+  assert_eq!(
+  result,
+  expected,
+  "Test failed. Paths: '{:?}', Expected: '{}', Got: '{}'",
+  paths,
+  expected.display(),
+  result.to_string_lossy(),
+ );
+}
+
+#[ test ]
 fn more_complicated_cases_2() 
 {
   let (expected, paths) : (PathBuf, Vec< PathBuf >) = ("/bb/cc".into(), vec!["/aa".into(), "/bb".into(), "cc".into()]);
   let result = the_module ::path ::iter_join(paths.iter().map(pth ::PathBuf ::as_path));
->>>>>>> 63943676
-  assert_eq!(
-  result,
-  expected,
-  "Test failed. Paths: '{:?}', Expected: '{}', Got: '{}'",
-  paths,
-  expected.display(),
-  result.to_string_lossy(),
- );
-}
-
-#[ test ]
-<<<<<<< HEAD
-fn more_complicated_cases_3() {
-  let (expected, paths): (PathBuf, Vec<PathBuf>) = ("//aa/bb//cc//".into(), vec!["//aa".into(), "bb//".into(), "cc//".into()]);
-  let result = the_module::path::iter_join(paths.iter().map(pth::PathBuf::as_path));
-=======
+  assert_eq!(
+  result,
+  expected,
+  "Test failed. Paths: '{:?}', Expected: '{}', Got: '{}'",
+  paths,
+  expected.display(),
+  result.to_string_lossy(),
+ );
+}
+
+#[ test ]
 fn more_complicated_cases_3() 
 {
   let (expected, paths) : (PathBuf, Vec< PathBuf >) = ("//aa/bb//cc//".into(), vec!["//aa".into(), "bb//".into(), "cc//".into()]);
   let result = the_module ::path ::iter_join(paths.iter().map(pth ::PathBuf ::as_path));
->>>>>>> 63943676
-  assert_eq!(
-  result,
-  expected,
-  "Test failed. Paths: '{:?}', Expected: '{}', Got: '{}'",
-  paths,
-  expected.display(),
-  result.to_string_lossy(),
- );
-}
-
-#[ test ]
-<<<<<<< HEAD
-fn more_complicated_cases_4() {
-  let (expected, paths): (PathBuf, Vec<PathBuf>) = (
-    "/aa/bb//cc".into(),
-    vec!["/aa".into(), "bb//".into(), "cc".into(), ".".into()],
-  );
-  let result = the_module::path::iter_join(paths.iter().map(pth::PathBuf::as_path));
-=======
+  assert_eq!(
+  result,
+  expected,
+  "Test failed. Paths: '{:?}', Expected: '{}', Got: '{}'",
+  paths,
+  expected.display(),
+  result.to_string_lossy(),
+ );
+}
+
+#[ test ]
 fn more_complicated_cases_4() 
 {
   let (expected, paths) : (PathBuf, Vec< PathBuf >) = (
@@ -581,33 +408,17 @@
   vec!["/aa".into(), "bb//".into(), "cc".into(), ".".into()],
  );
   let result = the_module ::path ::iter_join(paths.iter().map(pth ::PathBuf ::as_path));
->>>>>>> 63943676
-  assert_eq!(
-  result,
-  expected,
-  "Test failed. Paths: '{:?}', Expected: '{}', Got: '{}'",
-  paths,
-  expected.display(),
-  result.to_string_lossy(),
- );
-}
-
-#[ test ]
-<<<<<<< HEAD
-fn more_complicated_cases_5() {
-  let (expected, paths): (PathBuf, Vec<PathBuf>) = (
-    "//b//d/..e".into(),
-    vec![
-      "/".into(),
-      "a".into(),
-      "//b//".into(),
-      "././c".into(),
-      "../d".into(),
-      "..e".into(),
-    ],
-  );
-  let result = the_module::path::iter_join(paths.iter().map(pth::PathBuf::as_path));
-=======
+  assert_eq!(
+  result,
+  expected,
+  "Test failed. Paths: '{:?}', Expected: '{}', Got: '{}'",
+  paths,
+  expected.display(),
+  result.to_string_lossy(),
+ );
+}
+
+#[ test ]
 fn more_complicated_cases_5() 
 {
   let (expected, paths) : (PathBuf, Vec< PathBuf >) = (
@@ -622,7 +433,6 @@
  ],
  );
   let result = the_module ::path ::iter_join(paths.iter().map(pth ::PathBuf ::as_path));
->>>>>>> 63943676
   assert_eq!(
   result,
   expected,
