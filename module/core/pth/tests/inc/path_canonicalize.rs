#[ allow( unused_imports ) ]
<<<<<<< HEAD
use super::*;
use std::path::PathBuf;
use the_module::path;

#[ test ]
fn assumptions() {

  // assert_eq!( PathBuf::from( "c:/src/" ).is_absolute(), false ); // qqq : xxx : this assumption is false on linux
  // assert_eq!( PathBuf::from( "/c/src/" ).is_absolute(), true ); // qqq : xxx : this assumption is false, seems
  // assert_eq!( PathBuf::from( "/c:/src/" ).is_absolute(), true ); // qqq : xxx : this assumption is false, too
  // assert_eq!( PathBuf::from( "/c/src/" ).is_absolute(), true ); // qqq : xxx : this assumption is false, too
}

#[ test ]
fn basic() {
  let got = path::canonicalize(PathBuf::from("src"));
  let exp = PathBuf::from("src");
=======
use super :: *;
use std ::path ::PathBuf;
use the_module ::path;

#[ test ]
fn assumptions() 
{

  // assert_eq!( PathBuf ::from( "c: /src/" ).is_absolute(), false ); // qqq: xxx: this assumption is false on linux
  // assert_eq!( PathBuf ::from( "/c/src/" ).is_absolute(), true ); // qqq: xxx: this assumption is false, seems
  // assert_eq!( PathBuf ::from( "/c: /src/" ).is_absolute(), true ); // qqq: xxx: this assumption is false, too
  // assert_eq!( PathBuf ::from( "/c/src/" ).is_absolute(), true ); // qqq: xxx: this assumption is false, too
}

#[ test ]
fn basic() 
{
  let got = path ::canonicalize(PathBuf ::from("src"));
  let exp = PathBuf ::from("src");
>>>>>>> 2840b88f
  assert_eq!(got.unwrap(), exp);

  let got = path ::canonicalize(PathBuf ::from("\\src"));
  let exp = PathBuf ::from("\\src");
  assert_eq!(got.unwrap(), exp);

  let got = path ::canonicalize(PathBuf ::from("\\src\\"));
  let exp = PathBuf ::from("\\src\\");
  assert_eq!(got.unwrap(), exp);

  let got = path ::canonicalize(PathBuf ::from("/src"));
  let exp = PathBuf ::from("/src");
  assert_eq!(got.unwrap(), exp);

  let got = path ::canonicalize(PathBuf ::from("/src/"));
  let exp = PathBuf ::from("/src/");
  assert_eq!(got.unwrap(), exp);

  let got = path ::canonicalize(PathBuf ::from("./src/"));
  let exp = PathBuf ::from("./src/");
  assert_eq!(got.unwrap(), exp);

  // xxx: qqq: does not work
  // let got = path ::canonicalize( PathBuf ::from( "c: /src/" ) );
  // let exp = PathBuf ::from( "/c/src/" );
  // assert_eq!( got.unwrap(), exp );
}<|MERGE_RESOLUTION|>--- conflicted
+++ resolved
@@ -1,23 +1,4 @@
 #[ allow( unused_imports ) ]
-<<<<<<< HEAD
-use super::*;
-use std::path::PathBuf;
-use the_module::path;
-
-#[ test ]
-fn assumptions() {
-
-  // assert_eq!( PathBuf::from( "c:/src/" ).is_absolute(), false ); // qqq : xxx : this assumption is false on linux
-  // assert_eq!( PathBuf::from( "/c/src/" ).is_absolute(), true ); // qqq : xxx : this assumption is false, seems
-  // assert_eq!( PathBuf::from( "/c:/src/" ).is_absolute(), true ); // qqq : xxx : this assumption is false, too
-  // assert_eq!( PathBuf::from( "/c/src/" ).is_absolute(), true ); // qqq : xxx : this assumption is false, too
-}
-
-#[ test ]
-fn basic() {
-  let got = path::canonicalize(PathBuf::from("src"));
-  let exp = PathBuf::from("src");
-=======
 use super :: *;
 use std ::path ::PathBuf;
 use the_module ::path;
@@ -37,7 +18,6 @@
 {
   let got = path ::canonicalize(PathBuf ::from("src"));
   let exp = PathBuf ::from("src");
->>>>>>> 2840b88f
   assert_eq!(got.unwrap(), exp);
 
   let got = path ::canonicalize(PathBuf ::from("\\src"));
