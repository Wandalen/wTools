#[ allow( unused_imports ) ]
<<<<<<< HEAD
use super::*;
=======
use super :: *;
>>>>>>> 2840b88f

//

#[ the_module ::clone_dyn ]
trait Trait1< T1:  ::core ::fmt ::Debug, T2 >
where
  T2:  ::core ::fmt ::Debug,
  Self:  ::core ::fmt ::Debug,
{
<<<<<<< HEAD
  fn dbg(&self) -> String {
    format!("{self:?}")
  }
=======
  fn dbg( &self ) -> String 
  {
  format!("{self:?}")
 }
>>>>>>> 2840b88f
}

//

// xxx: review
// #[ derive( Debug, Clone ) ]
// struct Struct1< T1, T2 >
// where
//   T1:  ::core ::fmt ::Debug,
//   T2:  ::core ::fmt ::Debug,
// {
//   a: T1,
//   b: T2,
// }
//
// impl Trait1< i32, char > for Struct1< i32, char >
// {
//   fn dbg( &self ) -> String
//   {
//     format!( "{self:?}( {:?} {:?} )", self.a, self.b )
// }
// }

//

<<<<<<< HEAD
impl Trait1<i32, char> for i32 {
  fn dbg(&self) -> String {
    format!("{self:?}")
  }
}

impl Trait1<i32, char> for i64 {
  fn dbg(&self) -> String {
    format!("{self:?}")
  }
}

impl Trait1<i32, char> for String {
  fn dbg(&self) -> String {
    format!("{self:?}")
  }
=======
impl Trait1< i32, char > for i32 
{
  fn dbg( &self ) -> String 
  {
  format!("{self:?}")
 }
}

impl Trait1< i32, char > for i64 
{
  fn dbg( &self ) -> String 
  {
  format!("{self:?}")
 }
}

impl Trait1< i32, char > for String 
{
  fn dbg( &self ) -> String 
  {
  format!("{self:?}")
 }
>>>>>>> 2840b88f
}

impl< T > Trait1< i32, char > for &[ T]
where
  T: the_module ::CloneDyn,
  Self:  ::core ::fmt ::Debug,
{
<<<<<<< HEAD
  fn dbg(&self) -> String {
    format!("{self:?}")
  }
}

impl Trait1<i32, char> for &str {
  fn dbg(&self) -> String {
    format!("{self:?}")
  }
}

#[ test ]
fn basic() {
=======
  fn dbg( &self ) -> String 
  {
  format!("{self:?}")
 }
}

impl Trait1< i32, char > for &str 
{
  fn dbg( &self ) -> String 
  {
  format!("{self:?}")
 }
}

#[ test ]
fn basic() 
{
>>>>>>> 2840b88f
  //

  let e_i32: Box< dyn Trait1<i32, char >> = Box ::new(13);
  let e_i64: Box< dyn Trait1<i32, char >> = Box ::new(14);
  let e_string: Box< dyn Trait1<i32, char >> = Box ::new("abc".to_string());
  let e_str_slice: Box< dyn Trait1<i32, char >> = Box ::new("abcd");
  let e_slice: Box< dyn Trait1<i32, char >> = Box ::new(&[ 1i32, 2i32] as &[ i32]);

  //

  let vec: Vec< Box<dyn Trait1<i32, char >>> = vec![
  e_i32.clone(),
  e_i64.clone(),
  e_string.clone(),
  e_str_slice.clone(),
  e_slice.clone(),
 ];
  let vec = vec.iter().map(|e| e.dbg()).collect :: < Vec<_ >>();
  let vec2 = vec![
  "13".to_string(),
  "14".to_string(),
  "\"abc\"".to_string(),
  "\"abcd\"".to_string(),
  "[1, 2]".to_string(),
 ];
  assert_eq!(vec, vec2);

  //

  let vec: Vec< Box<dyn Trait1<i32, char >>> = vec![
  e_i32.clone(),
  e_i64.clone(),
  e_string.clone(),
  e_str_slice.clone(),
  e_slice.clone(),
 ];
  let vec2 = the_module ::clone(&vec);
  let vec = vec.iter().map(|e| e.dbg()).collect :: < Vec<_ >>();
  let vec2 = vec2.iter().map(|e| e.dbg()).collect :: < Vec<_ >>();
  assert_eq!(vec, vec2);

  //

  let vec: Vec< Box<dyn Trait1<i32, char >>> = vec![
  e_i32.clone(),
  e_i64.clone(),
  e_string.clone(),
  e_str_slice.clone(),
  e_slice.clone(),
 ];
  let vec2 = vec.clone();
  let vec = vec.iter().map(|e| e.dbg()).collect :: < Vec<_ >>();
  let vec2 = vec2.iter().map(|e| e.dbg()).collect :: < Vec<_ >>();
  assert_eq!(vec, vec2);

  //
}<|MERGE_RESOLUTION|>--- conflicted
+++ resolved
@@ -1,9 +1,5 @@
 #[ allow( unused_imports ) ]
-<<<<<<< HEAD
-use super::*;
-=======
 use super :: *;
->>>>>>> 2840b88f
 
 //
 
@@ -13,16 +9,10 @@
   T2:  ::core ::fmt ::Debug,
   Self:  ::core ::fmt ::Debug,
 {
-<<<<<<< HEAD
-  fn dbg(&self) -> String {
-    format!("{self:?}")
-  }
-=======
   fn dbg( &self ) -> String 
   {
   format!("{self:?}")
  }
->>>>>>> 2840b88f
 }
 
 //
@@ -48,24 +38,6 @@
 
 //
 
-<<<<<<< HEAD
-impl Trait1<i32, char> for i32 {
-  fn dbg(&self) -> String {
-    format!("{self:?}")
-  }
-}
-
-impl Trait1<i32, char> for i64 {
-  fn dbg(&self) -> String {
-    format!("{self:?}")
-  }
-}
-
-impl Trait1<i32, char> for String {
-  fn dbg(&self) -> String {
-    format!("{self:?}")
-  }
-=======
 impl Trait1< i32, char > for i32 
 {
   fn dbg( &self ) -> String 
@@ -88,7 +60,6 @@
   {
   format!("{self:?}")
  }
->>>>>>> 2840b88f
 }
 
 impl< T > Trait1< i32, char > for &[ T]
@@ -96,21 +67,6 @@
   T: the_module ::CloneDyn,
   Self:  ::core ::fmt ::Debug,
 {
-<<<<<<< HEAD
-  fn dbg(&self) -> String {
-    format!("{self:?}")
-  }
-}
-
-impl Trait1<i32, char> for &str {
-  fn dbg(&self) -> String {
-    format!("{self:?}")
-  }
-}
-
-#[ test ]
-fn basic() {
-=======
   fn dbg( &self ) -> String 
   {
   format!("{self:?}")
@@ -128,7 +84,6 @@
 #[ test ]
 fn basic() 
 {
->>>>>>> 2840b88f
   //
 
   let e_i32: Box< dyn Trait1<i32, char >> = Box ::new(13);
