#[ allow( unused_imports ) ]
<<<<<<< HEAD
use super::*;
=======
use super :: *;
>>>>>>> 63943676

#[ the_module ::clone_dyn ]
trait Trait1 
{
  fn val( &self ) -> i32;
}

//

impl Trait1 for i32 
{
  fn val( &self ) -> i32 
  {
  *self
 }
}

<<<<<<< HEAD
impl Trait1 for i64 {
  fn val(&self) -> i32 {
    (*self).try_into().unwrap()
  }
=======
impl Trait1 for i64 
{
  fn val( &self ) -> i32 
  {
  (*self).try_into().unwrap()
 }
>>>>>>> 63943676
}

impl Trait1 for String 
{
  fn val( &self ) -> i32 
  {
  self.len().try_into().unwrap()
 }
}

impl< T > Trait1 for &[ T]
where
  T: the_module ::CloneDyn,
{
  fn val( &self ) -> i32 
  {
  self.len().try_into().unwrap()
 }
}

impl Trait1 for &str 
{
  fn val( &self ) -> i32 
  {
  self.len().try_into().unwrap()
 }
}

include!("./only_test/basic.rs");<|MERGE_RESOLUTION|>--- conflicted
+++ resolved
@@ -1,9 +1,5 @@
 #[ allow( unused_imports ) ]
-<<<<<<< HEAD
-use super::*;
-=======
 use super :: *;
->>>>>>> 63943676
 
 #[ the_module ::clone_dyn ]
 trait Trait1 
@@ -21,19 +17,12 @@
  }
 }
 
-<<<<<<< HEAD
-impl Trait1 for i64 {
-  fn val(&self) -> i32 {
-    (*self).try_into().unwrap()
-  }
-=======
 impl Trait1 for i64 
 {
   fn val( &self ) -> i32 
   {
   (*self).try_into().unwrap()
  }
->>>>>>> 63943676
 }
 
 impl Trait1 for String 
