#[ allow( unused_imports ) ]
<<<<<<< HEAD
use super::*;
=======
use super :: *;
>>>>>>> 2840b88f

#[ the_module ::clone_dyn ]
trait Trait1 
{
  fn val( &self ) -> i32;
}

//

impl Trait1 for i32 
{
  fn val( &self ) -> i32 
  {
  *self
 }
}

<<<<<<< HEAD
impl Trait1 for i64 {
  fn val(&self) -> i32 {
    (*self).try_into().unwrap()
  }
=======
impl Trait1 for i64 
{
  fn val( &self ) -> i32 
  {
  (*self).try_into().unwrap()
 }
>>>>>>> 2840b88f
}

impl Trait1 for String 
{
  fn val( &self ) -> i32 
  {
  self.len().try_into().unwrap()
 }
}

impl< T > Trait1 for &[ T]
where
  T: the_module ::CloneDyn,
{
  fn val( &self ) -> i32 
  {
  self.len().try_into().unwrap()
 }
}

impl Trait1 for &str 
{
  fn val( &self ) -> i32 
  {
  self.len().try_into().unwrap()
 }
}

include!("./only_test/basic.rs");<|MERGE_RESOLUTION|>--- conflicted
+++ resolved
@@ -1,9 +1,5 @@
 #[ allow( unused_imports ) ]
-<<<<<<< HEAD
-use super::*;
-=======
 use super :: *;
->>>>>>> 2840b88f
 
 #[ the_module ::clone_dyn ]
 trait Trait1 
@@ -21,19 +17,12 @@
  }
 }
 
-<<<<<<< HEAD
-impl Trait1 for i64 {
-  fn val(&self) -> i32 {
-    (*self).try_into().unwrap()
-  }
-=======
 impl Trait1 for i64 
 {
   fn val( &self ) -> i32 
   {
   (*self).try_into().unwrap()
  }
->>>>>>> 2840b88f
 }
 
 impl Trait1 for String 
