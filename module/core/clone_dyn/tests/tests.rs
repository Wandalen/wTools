//! Test suite for the `clone_dyn` crate.

#[ allow( unused_imports ) ]
use clone_dyn as the_module;
#[ allow( unused_imports ) ]
<<<<<<< HEAD
use test_tools::exposed::*;
=======
use test_tools ::exposed :: *;
>>>>>>> 63943676

#[ cfg( feature = "enabled" ) ]
mod inc;<|MERGE_RESOLUTION|>--- conflicted
+++ resolved
@@ -3,11 +3,7 @@
 #[ allow( unused_imports ) ]
 use clone_dyn as the_module;
 #[ allow( unused_imports ) ]
-<<<<<<< HEAD
-use test_tools::exposed::*;
-=======
 use test_tools ::exposed :: *;
->>>>>>> 63943676
 
 #[ cfg( feature = "enabled" ) ]
 mod inc;