#![no_std]
#![doc(html_logo_url = "https://raw.githubusercontent.com/Wandalen/wTools/master/asset/img/logo_v3_trans_square.png")]
#![doc(
  html_favicon_url = "https://raw.githubusercontent.com/Wandalen/wTools/alpha/asset/img/logo_v3_trans_square_icon_small_v2.ico"
)]
#![doc(html_root_url = "https://docs.rs/clone_dyn/latest/clone_dyn/")]
#![ cfg_attr( doc, doc = include_str!( concat!( env!( "CARGO_MANIFEST_DIR" ), "/", "readme.md" ) ) ) ]
#![ cfg_attr( not( doc ), doc = "Dynamic cloning utilities" ) ]

/// Namespace with dependencies.
#[ cfg( feature = "enabled" ) ]
<<<<<<< HEAD
pub mod dependency {
=======
pub mod dependency
{
>>>>>>> 63943676
  #[ cfg( feature = "derive_clone_dyn" ) ]
  pub use ::clone_dyn_meta;
  #[ cfg( feature = "clone_dyn_types" ) ]
  pub use ::clone_dyn_types;
}

/// Define a private namespace for all its items.
#[ cfg( feature = "enabled" ) ]
<<<<<<< HEAD
mod private {}
=======
mod private
{
}
>>>>>>> 63943676

#[ cfg( feature = "enabled" ) ]
#[ doc( inline ) ]
#[ allow( unused_imports ) ]
pub use own::*;

/// Own namespace of the module.
#[ cfg( feature = "enabled" ) ]
#[ allow( unused_imports ) ]
<<<<<<< HEAD
pub mod own {
=======
pub mod own
{
>>>>>>> 63943676
  use super::*;
  #[ doc( inline ) ]
  pub use orphan::*;
}

/// Orphan namespace of the module.
#[ cfg( feature = "enabled" ) ]
#[ allow( unused_imports ) ]
<<<<<<< HEAD
pub mod orphan {
=======
pub mod orphan
{
>>>>>>> 63943676
  use super::*;

  #[ doc( inline ) ]
  pub use exposed::*;

  #[ doc( inline ) ]
  #[ allow( unused_imports ) ]
  #[ cfg( feature = "clone_dyn_types" ) ]
  pub use super::dependency::clone_dyn_types::exposed::*;
}

/// Exposed namespace of the module.
#[ cfg( feature = "enabled" ) ]
#[ allow( unused_imports ) ]
<<<<<<< HEAD
pub mod exposed {
=======
pub mod exposed
{
>>>>>>> 63943676
  use super::*;
  #[ doc( inline ) ]
  pub use prelude::*;
}

/// Prelude to use essentials: `use my_module::prelude::*`.
#[ cfg( feature = "enabled" ) ]
#[ allow( unused_imports ) ]
<<<<<<< HEAD
pub mod prelude {
=======
pub mod prelude
{
>>>>>>> 63943676
  use super::*;

  #[ doc( inline ) ]
  #[ allow( unused_imports ) ]
  #[ cfg( feature = "derive_clone_dyn" ) ]
  pub use ::clone_dyn_meta::clone_dyn;

  #[ doc( inline ) ]
  #[ allow( unused_imports ) ]
  #[ cfg( feature = "clone_dyn_types" ) ]
  pub use super::dependency::clone_dyn_types::prelude::*;
}<|MERGE_RESOLUTION|>--- conflicted
+++ resolved
@@ -9,12 +9,8 @@
 
 /// Namespace with dependencies.
 #[ cfg( feature = "enabled" ) ]
-<<<<<<< HEAD
-pub mod dependency {
-=======
 pub mod dependency
 {
->>>>>>> 63943676
   #[ cfg( feature = "derive_clone_dyn" ) ]
   pub use ::clone_dyn_meta;
   #[ cfg( feature = "clone_dyn_types" ) ]
@@ -23,13 +19,9 @@
 
 /// Define a private namespace for all its items.
 #[ cfg( feature = "enabled" ) ]
-<<<<<<< HEAD
-mod private {}
-=======
 mod private
 {
 }
->>>>>>> 63943676
 
 #[ cfg( feature = "enabled" ) ]
 #[ doc( inline ) ]
@@ -39,12 +31,8 @@
 /// Own namespace of the module.
 #[ cfg( feature = "enabled" ) ]
 #[ allow( unused_imports ) ]
-<<<<<<< HEAD
-pub mod own {
-=======
 pub mod own
 {
->>>>>>> 63943676
   use super::*;
   #[ doc( inline ) ]
   pub use orphan::*;
@@ -53,12 +41,8 @@
 /// Orphan namespace of the module.
 #[ cfg( feature = "enabled" ) ]
 #[ allow( unused_imports ) ]
-<<<<<<< HEAD
-pub mod orphan {
-=======
 pub mod orphan
 {
->>>>>>> 63943676
   use super::*;
 
   #[ doc( inline ) ]
@@ -73,12 +57,8 @@
 /// Exposed namespace of the module.
 #[ cfg( feature = "enabled" ) ]
 #[ allow( unused_imports ) ]
-<<<<<<< HEAD
-pub mod exposed {
-=======
 pub mod exposed
 {
->>>>>>> 63943676
   use super::*;
   #[ doc( inline ) ]
   pub use prelude::*;
@@ -87,12 +67,8 @@
 /// Prelude to use essentials: `use my_module::prelude::*`.
 #[ cfg( feature = "enabled" ) ]
 #[ allow( unused_imports ) ]
-<<<<<<< HEAD
-pub mod prelude {
-=======
 pub mod prelude
 {
->>>>>>> 63943676
   use super::*;
 
   #[ doc( inline ) ]
