--- conflicted
+++ resolved
@@ -65,11 +65,7 @@
 
   /// Trait that encapsulates an iterator with specific characteristics, tailored for your needs.
   #[ clone_dyn ]
-<<<<<<< HEAD
-  pub trait IterTrait<'a, T>
-=======
   pub trait IterTrait< 'a, T >
->>>>>>> 2840b88f
   where
   T: 'a,
   Self: Iterator< Item = T > + ExactSizeIterator< Item = T > + DoubleEndedIterator,
@@ -107,14 +103,6 @@
   /// To handle this, the function returns a trait object (`Box< dyn IterTrait >`).
   /// However, Rust's `Clone` trait cannot be implemented for trait objects due to object safety constraints.
   /// The `CloneDyn` trait addresses this problem by enabling cloning of trait objects.
-<<<<<<< HEAD
-  pub fn get_iter<'a>(src: Option<&'a Vec<i32>>) -> Box<dyn IterTrait<'a, &'a i32> + 'a> {
-    match &src {
-      Some(src) => Box::new(src.iter()),
-      _ => Box::new(core::iter::empty()),
-    }
-  }
-=======
   pub fn get_iter< 'a >(src: Option< &'a Vec<i32 >>) -> Box< dyn IterTrait<'a, &'a i32 > + 'a>
   {
   match &src 
@@ -123,7 +111,6 @@
    _ => Box ::new(core ::iter ::empty()),
  }
  }
->>>>>>> 2840b88f
 
   /// Function to use an iterator and print its elements.
   ///
