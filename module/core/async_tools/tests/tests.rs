//! All tests
#![allow(unused_imports)]

include!("../../../../module/step/meta/src/module/terminal.rs");

use async_tools as the_module;

#[ cfg( feature = "enabled" ) ]
<<<<<<< HEAD
#[path = "../../../../module/core/async_from/tests/inc/mod.rs"]
=======
#[ path = "../../../../module/core/async_from/tests/inc/mod.rs" ]
>>>>>>> 63943676
mod inc;<|MERGE_RESOLUTION|>--- conflicted
+++ resolved
@@ -6,9 +6,5 @@
 use async_tools as the_module;
 
 #[ cfg( feature = "enabled" ) ]
-<<<<<<< HEAD
-#[path = "../../../../module/core/async_from/tests/inc/mod.rs"]
-=======
 #[ path = "../../../../module/core/async_from/tests/inc/mod.rs" ]
->>>>>>> 63943676
 mod inc;