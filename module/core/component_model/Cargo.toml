[package]
name = "component_model"
<<<<<<< HEAD
version = "0.6.0"
=======
version = "0.8.0"
>>>>>>> 63943676
edition = "2021"
authors = [
  "Kostiantyn Wandalen <wandalen@obox.systems>",
]
license = "MIT"
readme = "readme.md"
documentation = "https://docs.rs/component_model"
repository = "https://github.com/Wandalen/wTools/tree/master/module/core/component_model"
homepage = "https://github.com/Wandalen/wTools/tree/master/module/core/component_model"
description = """
Revolutionary type-safe component assignment for Rust. Build complex objects with zero boilerplate using derive macros and type-driven field setting. Perfect for configuration builders, fluent APIs, and object composition patterns.
"""
categories = [ "rust-patterns", "development-tools", "api-bindings", "config" ]
keywords = [ "builder-pattern", "type-safe", "zero-cost", "fluent-api", "configuration" ]

[lints]
workspace = true

[package.metadata.docs.rs]
features = [ "full" ]
all-features = false

[features]

no_std = [ "component_model_types/no_std", "collection_tools/no_std" ]
use_alloc = [ "no_std", "component_model_types/use_alloc", "collection_tools/use_alloc" ]

# no_std = [ "collection_tools/no_std" ]
# use_alloc = [ "no_std", "collection_tools/use_alloc" ]

<<<<<<< HEAD
default = [ "full" ]
full = [
  "enabled",
  "derive_component_model",
  "derive_components", 
=======
default = [ "enabled", "full" ]
full = [
  "enabled",

  "derive_component_model",
  "derive_components",
>>>>>>> 63943676
  "derive_component_from",
  "derive_component_assign",
  "derive_components_assign",
  "derive_from_components",
  "types_component_assign",
]
enabled = [ "component_model_meta/enabled", "component_model_types/enabled" ]

derive_component_model = [ "component_model_meta/derive_component_model", "derive_component_assign", "derive_components_assign", "derive_component_from", "derive_from_components" ]
derive_components = [ "component_model_meta/derive_components", "derive_component_assign", "derive_components_assign", "derive_component_from", "derive_from_components" ]
derive_component_assign = [ "component_model_meta/derive_component_assign", "types_component_assign" ]
derive_components_assign = [ "derive_component_assign", "component_model_meta/derive_components_assign" ]
derive_component_from = [ "component_model_meta/derive_component_from" ]
derive_from_components = [ "component_model_meta/derive_from_components" ]
types_component_assign = [ "component_model_types/types_component_assign" ]

[dependencies]
component_model_meta = { workspace = true, optional = true }
component_model_types = { workspace = true, optional = true }
# collection_tools = { workspace = true, features = [ "collection_constructors" ] }

[dev-dependencies]
test_tools = { workspace = true, features = [ "full" ] }
collection_tools = { workspace = true, features = [ "collection_constructors" ] }<|MERGE_RESOLUTION|>--- conflicted
+++ resolved
@@ -1,10 +1,6 @@
 [package]
 name = "component_model"
-<<<<<<< HEAD
-version = "0.6.0"
-=======
 version = "0.8.0"
->>>>>>> 63943676
 edition = "2021"
 authors = [
   "Kostiantyn Wandalen <wandalen@obox.systems>",
@@ -35,20 +31,12 @@
 # no_std = [ "collection_tools/no_std" ]
 # use_alloc = [ "no_std", "collection_tools/use_alloc" ]
 
-<<<<<<< HEAD
-default = [ "full" ]
-full = [
-  "enabled",
-  "derive_component_model",
-  "derive_components", 
-=======
 default = [ "enabled", "full" ]
 full = [
   "enabled",
 
   "derive_component_model",
   "derive_components",
->>>>>>> 63943676
   "derive_component_from",
   "derive_component_assign",
   "derive_components_assign",
