--- conflicted
+++ resolved
@@ -61,12 +61,8 @@
 ### 🎯 **Type-Driven Assignment**
 ```rust
 #[derive(Default, Assign)]
-<<<<<<< HEAD
-struct Config {
-=======
 struct Config 
 {
->>>>>>> 63943676
   host : String,
   port : u16,
   timeout : f64,
