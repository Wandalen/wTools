--- conflicted
+++ resolved
@@ -2,19 +2,11 @@
 #![ doc( html_logo_url = "https://raw.githubusercontent.com/Wandalen/wTools/master/asset/img/logo_v3_trans_square.png" ) ]
 #![ doc(
   html_favicon_url = "https://raw.githubusercontent.com/Wandalen/wTools/alpha/asset/img/logo_v3_trans_square_icon_small_v2.ico"
-<<<<<<< HEAD
-)]
-#![doc(html_root_url = "https://docs.rs/component_model/latest/component_model/")]
-#![ cfg_attr( doc, doc = include_str!( concat!( env!( "CARGO_MANIFEST_DIR" ), "/", "readme.md" ) ) ) ]
-#![ cfg_attr( not( doc ), doc = "Component model utilities" ) ]
-// qqq : uncomment it
-=======
 ) ]
 #![ doc( html_root_url = "https://docs.rs/component_model/latest/component_model/" ) ]
 #![ cfg_attr( doc, doc = include_str!( concat!( env!( "CARGO_MANIFEST_DIR" ), "/", "readme.md" ) ) ) ]
 #![ cfg_attr( not( doc ), doc = "Component model utilities" ) ]
 // qqq: uncomment it
->>>>>>> 2840b88f
 
 // xxx: introduce body( struct/enum ) attribute `standalone_constructors` which create stand-alone, top-level constructors for struct/enum. for struct it's always single function, for enum it's as many functions as enum has vartianys. if there is no `arg_for_constructor` then constructors expect exaclty zero arguments. start from implementations without respect of attribute attribute `arg_for_constructor`. by default `standalone_constructors` is false
 // xxx: introduce field attribute to mark an attribute `arg_for_constructor` as an argument which should be used in constructing functions ( either standalone consturcting function or associated with struct ). in case of enums attribute `arg_for_constructor` is attachable only to fields of variant and attempt to attach attribute `arg_for_constructor` to variant must throw understandable error. name standalone constructor of struct the same way struct named, but snake case and for enums the same name variant is named, but snake case. by default it's false.
@@ -26,12 +18,8 @@
 
 /// Namespace with dependencies.
 #[ cfg( feature = "enabled" ) ]
-<<<<<<< HEAD
-pub mod dependency {
-=======
 pub mod dependency
 {
->>>>>>> 2840b88f
   pub use component_model_types;
   pub use component_model_meta;
 }
@@ -45,12 +33,8 @@
 #[ cfg( feature = "enabled" ) ]
 // Former macro is intentionally not re-exported; all coupling with "former" is removed.
 /// Own namespace of the module.
-<<<<<<< HEAD
-pub mod own {
-=======
 pub mod own
 {
->>>>>>> 2840b88f
 
   use super::*;
   #[ doc( inline ) ]
@@ -63,52 +47,23 @@
 /// Parented namespace of the module.
 #[ cfg( feature = "enabled" ) ]
 #[ allow( unused_imports ) ]
-<<<<<<< HEAD
-pub mod orphan {
-
-  use super::*;
-  #[ doc( inline ) ]
-  pub use exposed::*;
-=======
 pub mod orphan 
 {
 
   use super::*;
   #[ doc( inline ) ]
   pub use exposed :: *;
->>>>>>> 2840b88f
 }
 
 /// Exposed namespace of the module.
 #[ cfg( feature = "enabled" ) ]
 #[ allow( unused_imports ) ]
-<<<<<<< HEAD
-pub mod exposed {
-=======
 pub mod exposed 
 {
->>>>>>> 2840b88f
 
   use super::*;
 
   #[ doc( inline ) ]
-<<<<<<< HEAD
-  pub use prelude::*;
-
-  #[ doc( inline ) ]
-  #[ allow( unused_imports ) ]
-  pub use component_model_meta::*;
-
-  #[ doc( inline ) ]
-  #[ allow( unused_imports ) ]
-  pub use component_model_types::exposed::*;
-}
-
-/// Prelude to use essentials: `use my_module::prelude::*`.
-#[ cfg( feature = "enabled" ) ]
-#[ allow( unused_imports ) ]
-pub mod prelude {
-=======
   pub use prelude :: *;
 
   #[ doc( inline ) ]
@@ -125,20 +80,12 @@
 #[ allow( unused_imports ) ]
 pub mod prelude 
 {
->>>>>>> 2840b88f
   use super::*;
 
   #[ doc( inline ) ]
   #[ allow( unused_imports ) ]
-<<<<<<< HEAD
-  pub use component_model_types::prelude::*;
-  #[ doc( inline ) ]
-  #[ allow( unused_imports ) ]
-  pub use component_model_types::popular_types;
-=======
   pub use component_model_types ::prelude :: *;
   #[ doc( inline ) ]
   #[ allow( unused_imports ) ]
   pub use component_model_types ::popular_types;
->>>>>>> 2840b88f
 }