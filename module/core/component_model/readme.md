<!-- {{# generate.module_header{} #}} -->

# Module :: component_model

[![experimental](https://raster.shields.io/static/v1?label=&message=experimental&color=orange)](https://github.com/emersion/stability-badges#experimental)
[![rust-status](https://github.com/Wandalen/wTools/actions/workflows/module_component_model_push.yml/badge.svg)](https://github.com/Wandalen/wTools/actions/workflows/module_component_model_push.yml)
[![docs.rs](https://img.shields.io/docsrs/component_model?color=e3e8f0&logo=docs.rs)](https://docs.rs/component_model)
[![Open in Gitpod](https://raster.shields.io/static/v1?label=try&message=online&color=eee&logo=gitpod&logoColor=eee)](https://gitpod.io/#RUN_PATH=.,SAMPLE_FILE=module%2Fcore%2Fcomponent_model%2Fexamples%2Fcomponent_model_trivial.rs,RUN_POSTFIX=--example%20module%2Fcore%2Fcomponent_model%2Fexamples%2Fcomponent_model_trivial.rs/https://github.com/Wandalen/wTools)
[![discord](https://img.shields.io/discord/872391416519737405?color=eee&logo=discord&logoColor=eee&label=ask)](https://discord.gg/m3YfbXpUUY)

Revolutionary type-safe component assignment for Rust. Build complex objects with zero boilerplate using derive macros and type-driven field setting. Perfect for configuration builders, fluent APIs, and object composition patterns.

## 🚀 Why Component Model?

Traditional struct initialization is verbose and error-prone:

```rust
# struct Config { host : String, port : i32 }
# struct ConfigBuilder;
<<<<<<< HEAD
# impl ConfigBuilder {
=======
# impl ConfigBuilder 
{
>>>>>>> 63943676
#   fn new() -> Self { ConfigBuilder }
#   fn host( self, _ : &str ) -> Self { self }
#   fn port( self, _ : i32 ) -> Self { self }
#   fn build( self ) -> Config { Config { host : "".to_string(), port : 0 } }
# }
// Traditional approach - repetitive and fragile
let config = Config
{
  host : "localhost".to_string(),
  port : 8080,
};

// Builder pattern - lots of boilerplate
let config = ConfigBuilder::new()
.host( "localhost" )
.port( 8080 )
.build();
```

**Component Model approach** - Clean, type-safe, zero boilerplate:

```rust
use component_model::Assign;

#[ derive( Default, Assign ) ]
struct Config
{
  host : String,
  port : i32,
}

// Set components by type - no field names needed!
let mut config = Config::default();
config.assign( "localhost" );  // Automatically sets String field
config.assign( 8080 );         // Automatically sets i32 field  

// Or use fluent style
let config = Config::default()
.impute( "localhost" )
.impute( 8080 );
```

## ✨ Key Features

- **🎯 Type-driven assignment** - Set fields by component type, not field name
- **🔧 Zero boilerplate** - Derive macros generate all implementations automatically  
- **🌊 Fluent APIs** - Chainable `impute()` method for builder patterns
- **🛡️ Type safety** - All assignments checked at compile time
- **🔄 Flexible conversion** - Accepts any type convertible to target field type
- **📦 Multiple assignment** - Set multiple components with `ComponentsAssign`
- **⚡ Popular types support** - Built-in support for Duration, PathBuf, SocketAddr, and more
- **🏗️ ComponentModel derive** - Unified derive macro combining all functionality

## 🚀 Quick Start

Add to your `Cargo.toml`:

```toml
[ dependencies ]
component_model = "0.4"
```

### Feature Flags

Component Model follows granular feature gating for minimal builds:

```toml
[ dependencies ]
# Minimal version - no features enabled by default  
component_model = { version = "0.4", default-features = false }

# Enable specific features as needed
component_model = { version = "0.4", features = [ "derive_component_model" ] }

# Or enable all features (default)
component_model = { version = "0.4", features = [ "full" ] }
```

Available features:
- **`enabled`** - Master switch for core functionality
- **`full`** - All features (enabled by default)
- **`derive_component_model`** - Unified ComponentModel derive macro
- **`derive_component_assign`** - Basic Assign derive macro
- **`derive_components_assign`** - Multiple component assignment
- **`derive_component_from`** - Component creation from single values
- **`derive_from_components`** - Component creation from multiple values

## 📖 Core Concepts

### 1. Basic Assignment with ComponentModel

```rust
use component_model::{ ComponentModel, Assign };

#[ derive( Default, Debug, ComponentModel ) ]
struct Person
{
  age : i32,
  name : String,
}

fn main()
{
  let mut person = Person::default();
  
  // Type-driven assignment - no field names!
  person.assign( 25 );           // Sets age : i32  
  person.assign( "Alice" );      // Sets name : String
  
  println!( "{:?}", person );    // Person { age: 25, name: "Alice" }
}
```

### 2. Popular Types Support

ComponentModel provides built-in support for popular Rust types with intelligent conversion:

```rust
use component_model::{ ComponentModel, Assign };
use std::time::Duration;
use std::path::PathBuf;

#[ derive( Default, Debug, ComponentModel ) ]
struct Config
{
  timeout : Duration,
  config_path : PathBuf,
  port : i32,
}

fn main()
{
  let mut config = Config::default();
  
  // Duration from seconds (u64)
  config.assign( 30u64 );  // Duration::from_secs( 30 )
  
  // Duration from fractional seconds (f64)  
  config.assign( 2.5f64 ); // Duration::from_secs_f64( 2.5 )
  
  // PathBuf from string slice
  config.assign( "/etc/app.conf" ); // PathBuf::from( "/etc/app.conf" )
  
  // i32 assignment
  config.assign( 8080i32 );
}
```

### 3. Enum Fields in Structs

ComponentModel works with structs that contain enum fields, enabling type-safe enum assignment:

```rust
use component_model::{ ComponentModel, Assign };

#[ derive( Debug, PartialEq ) ]
enum Status
{
  Pending,
  Processing { progress : f64 },
  Completed { result : String },
  Failed { error : String },
}

impl Default for Status
{
  fn default() -> Self { Status::Pending }
}

#[ derive( Default, Debug, ComponentModel ) ]
struct Task
{
  id : u32,
  status : Status,
  priority : u8,
}

fn main()
{
  let mut task = Task::default();
  
  // Use field-specific methods with enums
  task.id_set( 42u32 );
  task.priority_set( 5u8 );
  task.status_set( Status::Processing { progress: 0.75 } );
  
  println!( "{:?}", task );
  
  // Fluent style with enums
  let completed_task = Task::default()
    .id_with( 100u32 )
    .status_with( Status::Completed { result: "Success".to_string() } )
    .priority_with( 1u8 );
    
  match completed_task.status {
    Status::Completed { result } => println!( "Task completed: {}", result ),
    _ => println!( "Unexpected status" ),
  }
}
```

#### Complex Enum Fields

```rust
use component_model::{ ComponentModel, Assign };
use std::time::Duration;

#[ derive( Debug ) ]
enum ConnectionState
{
  Disconnected,
  Connecting { timeout : Duration },
  Connected { session_id : String },
}
<<<<<<< HEAD

impl Default for ConnectionState
{
  fn default() -> Self { ConnectionState::Disconnected }
}

#[ derive( Default, Debug, ComponentModel ) ]
struct NetworkService
{
=======

impl Default for ConnectionState
{
  fn default() -> Self { ConnectionState::Disconnected }
}

#[ derive( Default, Debug, ComponentModel ) ]
struct NetworkService
{
>>>>>>> 63943676
  name : String,
  state : ConnectionState,
  retry_count : u32,
}

fn main()
{
  let mut service = NetworkService::default();
  
  // Field-specific methods work seamlessly with enum fields
  service.name_set( "WebSocket".to_string() );
  service.retry_count_set( 3u32 );
  service.state_set( ConnectionState::Connected { 
    session_id: "sess_12345".to_string() 
  } );
  
  // Fluent pattern with complex enums
  let connecting_service = NetworkService::default()
    .name_with( "HTTP Client".to_string() )
    .state_with( ConnectionState::Connecting { 
      timeout: Duration::from_secs( 30 )
    } )
    .retry_count_with( 0u32 );
    
  println!( "{:?}", connecting_service );
}
```

> **Note**: Direct ComponentModel derive on enums is planned for future releases. Currently, enums work as field types in structs with ComponentModel.

### 4. Fluent Builder Pattern

```rust
# use component_model::{ ComponentModel, Assign };
# #[ derive( Default, ComponentModel ) ]
# struct Person { name : String, age : i32 }
let person = Person::default()
.impute( "Bob" )           // Chainable assignment
.impute( 30 );             // Returns Self for chaining
```

### 5. Multiple Component Assignment

```rust
use component_model::{ ComponentModel, Assign };

#[ derive( Default, ComponentModel ) ]
struct ServerConfig
{
  host : String,
  port : i32, 
}

let mut config = ServerConfig::default();
config.assign( "localhost" );    // String component
config.assign( 8080 );           // i32 component
```

### 6. Manual Implementation (Advanced)

For custom behavior, implement traits manually:

```rust
use component_model::prelude::*;

struct Database
{
  url : String,
  pool_size : usize,
}

impl< T : Into< String > > Assign< String, T > for Database
{
  fn assign( &mut self, component : T )
  {
    self.url = component.into();
  }
}

impl< T : Into< usize > > Assign< usize, T > for Database
{  
  fn assign( &mut self, component : T )
  {
    self.pool_size = component.into();
  }
<<<<<<< HEAD
}
```

## 📚 Available Derive Macros

- **`ComponentModel`** - ⭐ **Recommended** - Unified derive combining all functionality
- **`Assign`** - Basic component assignment by type
- **`ComponentsAssign`** - Multiple component assignment from tuples  
- **`ComponentFrom`** - Create objects from single components
- **`FromComponents`** - Create objects from multiple components

## 🎯 Real-World Use Cases

### Configuration Management with Popular Types
```rust
use component_model::{ ComponentModel, Assign };
use std::time::Duration;
use std::path::PathBuf;

#[ derive( Default, ComponentModel ) ]
struct DatabaseConfig
{
  host : String,
  port : i32,
  timeout : Duration,
=======
>>>>>>> 63943676
}

let config = DatabaseConfig::default()
.impute( "postgres.example.com" )    // String
.impute( 5432 )                      // i32  
.impute( 30u64 );                    // Duration from seconds
```

### HTTP Client Builders
```rust
use component_model::{ ComponentModel, Assign };
use std::time::Duration;

#[ derive( Default, ComponentModel ) ]
struct HttpClient
{
  base_url : String,
  timeout : Duration,
}

let client = HttpClient::default()
.impute( "https://api.example.com" )
.impute( 30.0f64 );  // Duration from fractional seconds
```

### Game Entity Systems
```rust
use component_model::{ ComponentModel, Assign };

#[ derive( Default, ComponentModel ) ]
struct Player
{
  name : String,
  level : i32,
}

// Initialize components
let mut player = Player::default();
player.assign( "Hero" );
player.assign( 1 );
```

## 🧪 Examples

Explore the [examples directory](examples/) for comprehensive usage patterns:

- **[`000_basic_assignment.rs`](examples/000_basic_assignment.rs)** - Basic component assignment
- **[`001_fluent_builder.rs`](examples/001_fluent_builder.rs)** - Fluent builder pattern
- **[`002_multiple_components.rs`](examples/002_multiple_components.rs)** - Multiple component handling
- **[`003_component_from.rs`](examples/003_component_from.rs)** - Component creation patterns
- **[`004_working_example.rs`](examples/004_working_example.rs)** - Real-world usage scenarios
- **[`component_model_trivial.rs`](examples/component_model_trivial.rs)** - Minimal example

## 📋 Supported Popular Types

ComponentModel includes built-in intelligent conversion for:

| Type | Input Types | Example |
|------|-------------|---------|
| `Duration` | `u64`, `f64`, `(u64, u32)` | `config.assign( 30u64 )` |
| `PathBuf` | `&str`, `String` | `config.assign( "/path/file" )` |
| `SocketAddr` | *Coming soon* | String parsing planned |
| `HashMap` | *Framework ready* | Vec conversion planned |
| `HashSet` | *Framework ready* | Vec conversion planned |

## ⚠️ Important Limitations

**Type Ambiguity**: When a struct has multiple fields of the same type, `assign()` becomes ambiguous and won't compile. This is by design for type safety.

```rust
# use component_model::{ ComponentModel, Assign };
# #[ derive( Default, ComponentModel ) ]
struct Config
{
  host : String,
  database : String,  // Multiple String fields cause ambiguity
}

// This won't compile due to ambiguity:
// let mut config = Config::default();
// config.assign( "localhost" );  // Error: which String field?
```

<<<<<<< HEAD
=======
## 📚 Available Derive Macros

- **`ComponentModel`** - ⭐ **Recommended** - Unified derive combining all functionality
- **`Assign`** - Basic component assignment by type
- **`ComponentsAssign`** - Multiple component assignment from tuples  
- **`ComponentFrom`** - Create objects from single components
- **`FromComponents`** - Create objects from multiple components

## 🎯 Real-World Use Cases

### Configuration Management with Popular Types
```rust
use component_model::{ ComponentModel, Assign };
use std::time::Duration;
use std::path::PathBuf;

#[ derive( Default, ComponentModel ) ]
struct DatabaseConfig
{
  host : String,
  port : i32,
  timeout : Duration,
}

let config = DatabaseConfig::default()
.impute( "postgres.example.com" )    // String
.impute( 5432 )                      // i32  
.impute( 30u64 );                    // Duration from seconds
```

### HTTP Client Builders
```rust
use component_model::{ ComponentModel, Assign };
use std::time::Duration;

#[ derive( Default, ComponentModel ) ]
struct HttpClient
{
  base_url : String,
  timeout : Duration,
}

let client = HttpClient::default()
.impute( "https://api.example.com" )
.impute( 30.0f64 );  // Duration from fractional seconds
```

### Game Entity Systems
```rust
use component_model::{ ComponentModel, Assign };

#[ derive( Default, ComponentModel ) ]
struct Player
{
  name : String,
  level : i32,
}

// Initialize components
let mut player = Player::default();
player.assign( "Hero" );
player.assign( 1 );
```

## 🧪 Examples

Explore the [examples directory](examples/) for comprehensive usage patterns:

- **[`000_basic_assignment.rs`](examples/000_basic_assignment.rs)** - Basic component assignment
- **[`001_fluent_builder.rs`](examples/001_fluent_builder.rs)** - Fluent builder pattern
- **[`002_multiple_components.rs`](examples/002_multiple_components.rs)** - Multiple component handling
- **[`003_component_from.rs`](examples/003_component_from.rs)** - Component creation patterns
- **[`004_working_example.rs`](examples/004_working_example.rs)** - Real-world usage scenarios
- **[`component_model_trivial.rs`](examples/component_model_trivial.rs)** - Minimal example

## 📋 Supported Popular Types

ComponentModel includes built-in intelligent conversion for:

| Type | Input Types | Example |
|------|-------------|---------|
| `Duration` | `u64`, `f64`, `(u64, u32)` | `config.assign( 30u64 )` |
| `PathBuf` | `&str`, `String` | `config.assign( "/path/file" )` |
| `SocketAddr` | *Coming soon* | String parsing planned |
| `HashMap` | *Framework ready* | Vec conversion planned |
| `HashSet` | *Framework ready* | Vec conversion planned |

## ⚠️ Important Limitations

**Type Ambiguity**: When a struct has multiple fields of the same type, `assign()` becomes ambiguous and won't compile. This is by design for type safety.

```rust
# use component_model::{ ComponentModel, Assign };
# #[ derive( Default, ComponentModel ) ]
struct Config
{
  host : String,
  database : String,  // Multiple String fields cause ambiguity
}

// This won't compile due to ambiguity:
// let mut config = Config::default();
// config.assign( "localhost" );  // Error: which String field?
```

>>>>>>> 63943676
**Workarounds**:
1. Use different types when possible (e.g., `String` vs `PathBuf`)
2. Use direct field assignment: `config.host = "localhost".to_string();`
3. Implement manual `Assign` traits for specific use cases

## 🔗 Learn More

- **[📁 Examples](examples/)** - Step-by-step examples showing all features
- **[📖 API Docs](https://docs.rs/component_model)** - Complete API reference  
- **[🐙 Source Code](https://github.com/Wandalen/wTools/tree/master/module/core/component_model)** - Contribute or report issues
- **[💬 Discord](https://discord.gg/m3YfbXpUUY)** - Get help and discuss

---

*Made with ❤️ as part of the [wTools](https://github.com/Wandalen/wTools) ecosystem*<|MERGE_RESOLUTION|>--- conflicted
+++ resolved
@@ -17,12 +17,8 @@
 ```rust
 # struct Config { host : String, port : i32 }
 # struct ConfigBuilder;
-<<<<<<< HEAD
-# impl ConfigBuilder {
-=======
 # impl ConfigBuilder 
 {
->>>>>>> 63943676
 #   fn new() -> Self { ConfigBuilder }
 #   fn host( self, _ : &str ) -> Self { self }
 #   fn port( self, _ : i32 ) -> Self { self }
@@ -237,7 +233,6 @@
   Connecting { timeout : Duration },
   Connected { session_id : String },
 }
-<<<<<<< HEAD
 
 impl Default for ConnectionState
 {
@@ -247,17 +242,6 @@
 #[ derive( Default, Debug, ComponentModel ) ]
 struct NetworkService
 {
-=======
-
-impl Default for ConnectionState
-{
-  fn default() -> Self { ConnectionState::Disconnected }
-}
-
-#[ derive( Default, Debug, ComponentModel ) ]
-struct NetworkService
-{
->>>>>>> 63943676
   name : String,
   state : ConnectionState,
   retry_count : u32,
@@ -343,34 +327,6 @@
   {
     self.pool_size = component.into();
   }
-<<<<<<< HEAD
-}
-```
-
-## 📚 Available Derive Macros
-
-- **`ComponentModel`** - ⭐ **Recommended** - Unified derive combining all functionality
-- **`Assign`** - Basic component assignment by type
-- **`ComponentsAssign`** - Multiple component assignment from tuples  
-- **`ComponentFrom`** - Create objects from single components
-- **`FromComponents`** - Create objects from multiple components
-
-## 🎯 Real-World Use Cases
-
-### Configuration Management with Popular Types
-```rust
-use component_model::{ ComponentModel, Assign };
-use std::time::Duration;
-use std::path::PathBuf;
-
-#[ derive( Default, ComponentModel ) ]
-struct DatabaseConfig
-{
-  host : String,
-  port : i32,
-  timeout : Duration,
-=======
->>>>>>> 63943676
 }
 
 let config = DatabaseConfig::default()
@@ -454,8 +410,6 @@
 // config.assign( "localhost" );  // Error: which String field?
 ```
 
-<<<<<<< HEAD
-=======
 ## 📚 Available Derive Macros
 
 - **`ComponentModel`** - ⭐ **Recommended** - Unified derive combining all functionality
@@ -561,7 +515,6 @@
 // config.assign( "localhost" );  // Error: which String field?
 ```
 
->>>>>>> 63943676
 **Workarounds**:
 1. Use different types when possible (e.g., `String` vs `PathBuf`)
 2. Use direct field assignment: `config.host = "localhost".to_string();`
