// module/core/component_model/tests/inc/components_tests/components_assign_tuple_manual.rs
<<<<<<< HEAD
use super::*;
#[ allow( unused_imports ) ]
use component_model::{Assign, AssignWithType};
=======
use super :: *;
#[ allow( unused_imports ) ]
use component_model :: { Assign, AssignWithType };
>>>>>>> 63943676

// Define TupleStruct1 without derive
#[ derive( Debug, Default, PartialEq ) ]
struct TupleStruct1(i32, String, f32);

// Define TupleStruct2 without derive
#[ derive( Debug, Default, PartialEq ) ]
struct TupleStruct2(i32, String);

// Manual Assign impls for TupleStruct1
impl< IntoT > Assign< i32, IntoT > for TupleStruct1
where
<<<<<<< HEAD
  IntoT : Into< i32 >,
{
  fn assign( &mut self, component : IntoT ) {
    self.0 = component.into();
  }
=======
  IntoT: Into< i32 >,
{
  fn assign( &mut self, component: IntoT ) 
  {
  self.0 = component.into();
 }
>>>>>>> 63943676
}

impl< IntoT > Assign< String, IntoT > for TupleStruct1
where
<<<<<<< HEAD
  IntoT : Into< String >,
{
  fn assign( &mut self, component : IntoT ) {
    self.1 = component.into();
  }
=======
  IntoT: Into< String >,
{
  fn assign( &mut self, component: IntoT ) 
  {
  self.1 = component.into();
 }
>>>>>>> 63943676
}

impl< IntoT > Assign< f32, IntoT > for TupleStruct1
where
<<<<<<< HEAD
  IntoT : Into< f32 >,
{
  fn assign( &mut self, component : IntoT ) {
    self.2 = component.into();
  }
=======
  IntoT: Into< f32 >,
{
  fn assign( &mut self, component: IntoT ) 
  {
  self.2 = component.into();
 }
>>>>>>> 63943676
}

// Manual Assign impls for TupleStruct2
impl< IntoT > Assign< i32, IntoT > for TupleStruct2
where
<<<<<<< HEAD
  IntoT : Into< i32 >,
{
  fn assign( &mut self, component : IntoT ) {
    self.0 = component.into();
  }
=======
  IntoT: Into< i32 >,
{
  fn assign( &mut self, component: IntoT ) 
  {
  self.0 = component.into();
 }
>>>>>>> 63943676
}

impl< IntoT > Assign< String, IntoT > for TupleStruct2
where
<<<<<<< HEAD
  IntoT : Into< String >,
{
  fn assign( &mut self, component : IntoT ) {
    self.1 = component.into();
  }
}

// Implement From<&TupleStruct1> for the types present in TupleStruct2
impl From< &TupleStruct1 > for i32 {
  #[ inline( always ) ]
  fn from( src : &TupleStruct1 ) -> Self {
    src.0
  }
}

impl From< &TupleStruct1 > for String {
  #[ inline( always ) ]
  fn from( src : &TupleStruct1 ) -> Self {
    src.1.clone()
  }
=======
  IntoT: Into< String >,
{
  fn assign( &mut self, component: IntoT ) 
  {
  self.1 = component.into();
 }
}

// Implement From< &TupleStruct1 > for the types present in TupleStruct2
impl From< &TupleStruct1 > for i32 
{
  #[ inline( always ) ]
  fn from( src: &TupleStruct1 ) -> Self 
  {
  src.0
 }
}

impl From< &TupleStruct1 > for String 
{
  #[ inline( always ) ]
  fn from( src: &TupleStruct1 ) -> Self 
  {
  src.1.clone()
 }
>>>>>>> 63943676
}

// Manually define the ComponentsAssign trait and impl for TupleStruct2
pub trait TupleStruct2ComponentsAssign< IntoT >
where
<<<<<<< HEAD
  IntoT : Into< i32 >,
  IntoT : Into< String >,
  IntoT : Clone,
{
  fn tuple_struct_2_assign( &mut self, component : IntoT );
=======
  IntoT: Into< i32 >,
  IntoT: Into< String >,
  IntoT: Clone,
{
  fn tuple_struct_2_assign( &mut self, component: IntoT );
>>>>>>> 63943676
}

impl< T, IntoT > TupleStruct2ComponentsAssign< IntoT > for T
where
<<<<<<< HEAD
  T : component_model::Assign< i32, IntoT >,
  T : component_model::Assign< String, IntoT >,
  IntoT : Into< i32 >,
  IntoT : Into< String >,
  IntoT : Clone,
{
  #[ inline( always ) ]
  fn tuple_struct_2_assign( &mut self, component : IntoT ) {
    component_model::Assign::< i32, _ >::assign( self, component.clone() );
    component_model::Assign::< String, _ >::assign( self, component.clone() );
  }
=======
  T: component_model ::Assign< i32, IntoT >,
  T: component_model ::Assign< String, IntoT >,
  IntoT: Into< i32 >,
  IntoT: Into< String >,
  IntoT: Clone,
{
  #[ inline( always ) ]
  fn tuple_struct_2_assign( &mut self, component: IntoT ) 
  {
  component_model ::Assign :: < i32, _ > ::assign( self, component.clone() );
  component_model ::Assign :: < String, _ > ::assign( self, component.clone() );
 }
>>>>>>> 63943676
}

// Re-include the test logic
include!("./only_test/components_assign_tuple.rs");<|MERGE_RESOLUTION|>--- conflicted
+++ resolved
@@ -1,13 +1,7 @@
 // module/core/component_model/tests/inc/components_tests/components_assign_tuple_manual.rs
-<<<<<<< HEAD
-use super::*;
-#[ allow( unused_imports ) ]
-use component_model::{Assign, AssignWithType};
-=======
 use super :: *;
 #[ allow( unused_imports ) ]
 use component_model :: { Assign, AssignWithType };
->>>>>>> 63943676
 
 // Define TupleStruct1 without derive
 #[ derive( Debug, Default, PartialEq ) ]
@@ -20,101 +14,47 @@
 // Manual Assign impls for TupleStruct1
 impl< IntoT > Assign< i32, IntoT > for TupleStruct1
 where
-<<<<<<< HEAD
-  IntoT : Into< i32 >,
-{
-  fn assign( &mut self, component : IntoT ) {
-    self.0 = component.into();
-  }
-=======
   IntoT: Into< i32 >,
 {
   fn assign( &mut self, component: IntoT ) 
   {
   self.0 = component.into();
  }
->>>>>>> 63943676
 }
 
 impl< IntoT > Assign< String, IntoT > for TupleStruct1
 where
-<<<<<<< HEAD
-  IntoT : Into< String >,
-{
-  fn assign( &mut self, component : IntoT ) {
-    self.1 = component.into();
-  }
-=======
   IntoT: Into< String >,
 {
   fn assign( &mut self, component: IntoT ) 
   {
   self.1 = component.into();
  }
->>>>>>> 63943676
 }
 
 impl< IntoT > Assign< f32, IntoT > for TupleStruct1
 where
-<<<<<<< HEAD
-  IntoT : Into< f32 >,
-{
-  fn assign( &mut self, component : IntoT ) {
-    self.2 = component.into();
-  }
-=======
   IntoT: Into< f32 >,
 {
   fn assign( &mut self, component: IntoT ) 
   {
   self.2 = component.into();
  }
->>>>>>> 63943676
 }
 
 // Manual Assign impls for TupleStruct2
 impl< IntoT > Assign< i32, IntoT > for TupleStruct2
 where
-<<<<<<< HEAD
-  IntoT : Into< i32 >,
-{
-  fn assign( &mut self, component : IntoT ) {
-    self.0 = component.into();
-  }
-=======
   IntoT: Into< i32 >,
 {
   fn assign( &mut self, component: IntoT ) 
   {
   self.0 = component.into();
  }
->>>>>>> 63943676
 }
 
 impl< IntoT > Assign< String, IntoT > for TupleStruct2
 where
-<<<<<<< HEAD
-  IntoT : Into< String >,
-{
-  fn assign( &mut self, component : IntoT ) {
-    self.1 = component.into();
-  }
-}
-
-// Implement From<&TupleStruct1> for the types present in TupleStruct2
-impl From< &TupleStruct1 > for i32 {
-  #[ inline( always ) ]
-  fn from( src : &TupleStruct1 ) -> Self {
-    src.0
-  }
-}
-
-impl From< &TupleStruct1 > for String {
-  #[ inline( always ) ]
-  fn from( src : &TupleStruct1 ) -> Self {
-    src.1.clone()
-  }
-=======
   IntoT: Into< String >,
 {
   fn assign( &mut self, component: IntoT ) 
@@ -140,42 +80,20 @@
   {
   src.1.clone()
  }
->>>>>>> 63943676
 }
 
 // Manually define the ComponentsAssign trait and impl for TupleStruct2
 pub trait TupleStruct2ComponentsAssign< IntoT >
 where
-<<<<<<< HEAD
-  IntoT : Into< i32 >,
-  IntoT : Into< String >,
-  IntoT : Clone,
-{
-  fn tuple_struct_2_assign( &mut self, component : IntoT );
-=======
   IntoT: Into< i32 >,
   IntoT: Into< String >,
   IntoT: Clone,
 {
   fn tuple_struct_2_assign( &mut self, component: IntoT );
->>>>>>> 63943676
 }
 
 impl< T, IntoT > TupleStruct2ComponentsAssign< IntoT > for T
 where
-<<<<<<< HEAD
-  T : component_model::Assign< i32, IntoT >,
-  T : component_model::Assign< String, IntoT >,
-  IntoT : Into< i32 >,
-  IntoT : Into< String >,
-  IntoT : Clone,
-{
-  #[ inline( always ) ]
-  fn tuple_struct_2_assign( &mut self, component : IntoT ) {
-    component_model::Assign::< i32, _ >::assign( self, component.clone() );
-    component_model::Assign::< String, _ >::assign( self, component.clone() );
-  }
-=======
   T: component_model ::Assign< i32, IntoT >,
   T: component_model ::Assign< String, IntoT >,
   IntoT: Into< i32 >,
@@ -188,7 +106,6 @@
   component_model ::Assign :: < i32, _ > ::assign( self, component.clone() );
   component_model ::Assign :: < String, _ > ::assign( self, component.clone() );
  }
->>>>>>> 63943676
 }
 
 // Re-include the test logic
