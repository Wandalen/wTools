<<<<<<< HEAD
use super::*;
#[ allow( unused_imports ) ]
use component_model::Assign;
=======
use super :: *;
#[ allow( unused_imports ) ]
use component_model ::Assign;
>>>>>>> 63943676

#[ derive( Default, PartialEq, Debug ) ]
struct TupleStruct(i32, String);

// Manual implementation for the first field (i32)
impl< IntoT > Assign< i32, IntoT > for TupleStruct
where
<<<<<<< HEAD
  IntoT : Into< i32 >,
{
  fn assign( &mut self, component : IntoT ) {
    self.0 = component.into(); // Access field by index
  }
=======
  IntoT: Into< i32 >,
{
  fn assign( &mut self, component: IntoT ) 
  {
  self.0 = component.into(); // Access field by index
 }
>>>>>>> 63943676
}

// Manual implementation for the second field (String)
impl< IntoT > Assign< String, IntoT > for TupleStruct
where
<<<<<<< HEAD
  IntoT : Into< String >,
{
  fn assign( &mut self, component : IntoT ) {
    self.1 = component.into(); // Access field by index
  }
=======
  IntoT: Into< String >,
{
  fn assign( &mut self, component: IntoT ) 
  {
  self.1 = component.into(); // Access field by index
 }
>>>>>>> 63943676
}

//

// Reuse the same test logic
include!("./only_test/component_assign_tuple.rs");<|MERGE_RESOLUTION|>--- conflicted
+++ resolved
@@ -1,12 +1,6 @@
-<<<<<<< HEAD
-use super::*;
-#[ allow( unused_imports ) ]
-use component_model::Assign;
-=======
 use super :: *;
 #[ allow( unused_imports ) ]
 use component_model ::Assign;
->>>>>>> 63943676
 
 #[ derive( Default, PartialEq, Debug ) ]
 struct TupleStruct(i32, String);
@@ -14,39 +8,23 @@
 // Manual implementation for the first field (i32)
 impl< IntoT > Assign< i32, IntoT > for TupleStruct
 where
-<<<<<<< HEAD
-  IntoT : Into< i32 >,
-{
-  fn assign( &mut self, component : IntoT ) {
-    self.0 = component.into(); // Access field by index
-  }
-=======
   IntoT: Into< i32 >,
 {
   fn assign( &mut self, component: IntoT ) 
   {
   self.0 = component.into(); // Access field by index
  }
->>>>>>> 63943676
 }
 
 // Manual implementation for the second field (String)
 impl< IntoT > Assign< String, IntoT > for TupleStruct
 where
-<<<<<<< HEAD
-  IntoT : Into< String >,
-{
-  fn assign( &mut self, component : IntoT ) {
-    self.1 = component.into(); // Access field by index
-  }
-=======
   IntoT: Into< String >,
 {
   fn assign( &mut self, component: IntoT ) 
   {
   self.1 = component.into(); // Access field by index
  }
->>>>>>> 63943676
 }
 
 //
