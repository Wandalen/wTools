use super :: *;

// Define a source tuple struct with several fields
#[ derive( Debug, Default, PartialEq ) ]
struct SourceTuple(i32, String, f32);

<<<<<<< HEAD
// Implement From<&SourceTuple> for each type it contains
// This is needed for the FromComponents bounds `T : Into< FieldType >` to work in the test
impl From<&SourceTuple> for i32 {
  #[ inline( always ) ]
  fn from( src : &SourceTuple  ) -> Self {
    src.0
  }
}

impl From<&SourceTuple> for String {
  #[ inline( always ) ]
  fn from( src : &SourceTuple  ) -> Self {
    src.1.clone()
  }
}

impl From<&SourceTuple> for f32 {
  #[ inline( always ) ]
  fn from( src : &SourceTuple  ) -> Self {
    src.2
  }
}

// Define a target tuple struct with a subset of fields/types
#[ derive( Debug, Default, PartialEq, component_model::FromComponents ) ]
=======
// Implement From< &SourceTuple > for each type it contains
// This is needed for the FromComponents bounds `T: Into< FieldType >` to work in the test
impl From< &SourceTuple > for i32 
{
  #[ inline( always ) ]
  fn from( src: &SourceTuple ) -> Self 
  {
  src.0
 }
}

impl From< &SourceTuple > for String 
{
  #[ inline( always ) ]
  fn from( src: &SourceTuple ) -> Self 
  {
  src.1.clone()
 }
}

impl From< &SourceTuple > for f32 
{
  #[ inline( always ) ]
  fn from( src: &SourceTuple ) -> Self 
  {
  src.2
 }
}

// Define a target tuple struct with a subset of fields/types
#[ derive( Debug, Default, PartialEq, component_model ::FromComponents ) ]
>>>>>>> 63943676
struct TargetTuple(i32, String);

//

include!("./only_test/from_components_tuple.rs");<|MERGE_RESOLUTION|>--- conflicted
+++ resolved
@@ -4,33 +4,6 @@
 #[ derive( Debug, Default, PartialEq ) ]
 struct SourceTuple(i32, String, f32);
 
-<<<<<<< HEAD
-// Implement From<&SourceTuple> for each type it contains
-// This is needed for the FromComponents bounds `T : Into< FieldType >` to work in the test
-impl From<&SourceTuple> for i32 {
-  #[ inline( always ) ]
-  fn from( src : &SourceTuple  ) -> Self {
-    src.0
-  }
-}
-
-impl From<&SourceTuple> for String {
-  #[ inline( always ) ]
-  fn from( src : &SourceTuple  ) -> Self {
-    src.1.clone()
-  }
-}
-
-impl From<&SourceTuple> for f32 {
-  #[ inline( always ) ]
-  fn from( src : &SourceTuple  ) -> Self {
-    src.2
-  }
-}
-
-// Define a target tuple struct with a subset of fields/types
-#[ derive( Debug, Default, PartialEq, component_model::FromComponents ) ]
-=======
 // Implement From< &SourceTuple > for each type it contains
 // This is needed for the FromComponents bounds `T: Into< FieldType >` to work in the test
 impl From< &SourceTuple > for i32 
@@ -62,7 +35,6 @@
 
 // Define a target tuple struct with a subset of fields/types
 #[ derive( Debug, Default, PartialEq, component_model ::FromComponents ) ]
->>>>>>> 63943676
 struct TargetTuple(i32, String);
 
 //
