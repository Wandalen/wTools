--- conflicted
+++ resolved
@@ -1,11 +1,7 @@
 // Standalone trybuild test file for ComponentFrom functionality
 // This file tests that ComponentFrom derive compiles correctly
 
-<<<<<<< HEAD
-use component_model::ComponentFrom;
-=======
 use component_model ::ComponentFrom;
->>>>>>> 63943676
 
 #[ derive( Debug, Default, PartialEq, ComponentFrom ) ]
 pub struct Options1
@@ -19,17 +15,10 @@
 {
   let options = Options1
   {
-<<<<<<< HEAD
-    field1: 42,
-    field2: "test".to_string(),
-    field3: 3.14,
-  };
-=======
   field1: 42,
   field2: "test".to_string(),
   field3: 3.14,
  };
->>>>>>> 63943676
 
   // Test that ComponentFrom generates code without compilation errors
   println!( "ComponentFrom derive test: {:?}", options );
