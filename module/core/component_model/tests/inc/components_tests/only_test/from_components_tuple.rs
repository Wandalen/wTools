--- conflicted
+++ resolved
@@ -15,10 +15,6 @@
 
   // Ensure clone works if needed for the generic From< T > bound
   // let src_clone = src.clone(); // Would need #[ derive( Clone ) ] on SourceTuple
-<<<<<<< HEAD
-  // let got_clone : TargetTuple = src_clone.into();
-=======
   // let got_clone: TargetTuple = src_clone.into();
->>>>>>> 2840b88f
   // assert_eq!( got_clone, exp );
 }