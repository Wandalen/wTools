--- conflicted
+++ resolved
@@ -18,42 +18,23 @@
   assert_eq!( t2, exp );
 }
 
-<<<<<<< HEAD
-// Optional : Test assigning to self if types match exactly
-#[ derive( Debug, Default, PartialEq, component_model::Assign, component_model::ComponentsAssign ) ]
-=======
 // Optional: Test assigning to self if types match exactly
 #[ derive( Debug, Default, PartialEq, component_model ::Assign, component_model ::ComponentsAssign ) ]
->>>>>>> 2840b88f
 struct SelfTuple(bool, char);
 
 impl From< &SelfTuple > for bool
 {
-<<<<<<< HEAD
-    fn from( src : &SelfTuple ) -> Self
-    {
-        src.0
-    }
-=======
   fn from( src: &SelfTuple ) -> Self
   {
   src.0
  }
->>>>>>> 2840b88f
 }
 impl From< &SelfTuple > for char
 {
-<<<<<<< HEAD
-    fn from( src : &SelfTuple ) -> Self
-    {
-        src.1
-    }
-=======
   fn from( src: &SelfTuple ) -> Self
   {
   src.1
  }
->>>>>>> 2840b88f
 }
 
 #[ test ]
