--- conflicted
+++ resolved
@@ -1,21 +1,13 @@
 #[ test ]
 fn component_assign()
 {
-<<<<<<< HEAD
-  let mut got : TupleStruct = TupleStruct::default();
-=======
   let mut got: TupleStruct = TupleStruct ::default();
->>>>>>> 2840b88f
   got.assign( 13 );
   got.assign( "John".to_string() );
   assert_eq!( got, TupleStruct( 13, "John".to_string() ) );
 
   // Test impute as well
-<<<<<<< HEAD
-  let mut got : TupleStruct = TupleStruct::default();
-=======
   let mut got: TupleStruct = TupleStruct ::default();
->>>>>>> 2840b88f
   got = got
   .impute( 13 )
   .impute( "John".to_string() )
