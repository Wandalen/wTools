--- conflicted
+++ resolved
@@ -1,21 +1,9 @@
 #[ allow( unused_imports ) ]
-<<<<<<< HEAD
-use super::*;
-=======
 use super :: *;
->>>>>>> 63943676
 
 ///
 /// Options1
 ///
-<<<<<<< HEAD
-#[ derive( Debug, Default, PartialEq, the_module::ComponentFrom ) ]
-// #[ debug ]
-pub struct Options1 {
-  field1 : i32,
-  field2 : String,
-  field3 : f32,
-=======
 #[ derive( Debug, Default, PartialEq, the_module ::ComponentFrom ) ]
 // #[ debug ]
 pub struct Options1 
@@ -23,7 +11,6 @@
   field1: i32,
   field2: String,
   field3: f32,
->>>>>>> 63943676
 }
 
 //
