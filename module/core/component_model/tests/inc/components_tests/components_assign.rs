#[ allow( unused_imports ) ]
<<<<<<< HEAD
use super::*;
#[ allow( unused_imports ) ]
use component_model::{Assign, AssignWithType};
=======
use super :: *;
#[ allow( unused_imports ) ]
use component_model :: { Assign, AssignWithType };
>>>>>>> 63943676

///
/// Options1
///
<<<<<<< HEAD
#[ derive( Debug, Default, PartialEq, the_module::Assign, the_module::ComponentsAssign ) ]
pub struct Options1 {
  field1 : i32,
  field2 : String,
  field3 : f32,
}

impl From< &Options1 > for i32 {
  #[ inline( always ) ]
  fn from( src : &Options1 ) -> Self {
    src.field1
  }
}

impl From< &Options1 > for String {
  #[ inline( always ) ]
  fn from( src : &Options1 ) -> Self {
    src.field2.clone()
  }
}

impl From< &Options1 > for f32 {
  #[ inline( always ) ]
  fn from( src : &Options1 ) -> Self {
    src.field3
  }
=======
#[ derive( Debug, Default, PartialEq, the_module ::Assign, the_module ::ComponentsAssign ) ]
pub struct Options1 
{
  field1: i32,
  field2: String,
  field3: f32,
}

impl From< &Options1 > for i32 
{
  #[ inline( always ) ]
  fn from( src: &Options1 ) -> Self 
  {
  src.field1
 }
}

impl From< &Options1 > for String 
{
  #[ inline( always ) ]
  fn from( src: &Options1 ) -> Self 
  {
  src.field2.clone()
 }
}

impl From< &Options1 > for f32 
{
  #[ inline( always ) ]
  fn from( src: &Options1 ) -> Self 
  {
  src.field3
 }
>>>>>>> 63943676
}

///
/// Options2
///
<<<<<<< HEAD
#[ derive( Debug, Default, PartialEq, the_module::Assign, the_module::ComponentsAssign ) ]
pub struct Options2 {
  field1 : i32,
  field2 : String,
}

impl From< &Options2 > for i32 {
  #[ inline( always ) ]
  fn from( src : &Options2 ) -> Self {
    src.field1
  }
}

impl From< &Options2 > for String {
  #[ inline( always ) ]
  fn from( src : &Options2 ) -> Self {
    src.field2.clone()
  }
=======
#[ derive( Debug, Default, PartialEq, the_module ::Assign, the_module ::ComponentsAssign ) ]
pub struct Options2 
{
  field1: i32,
  field2: String,
}

impl From< &Options2 > for i32 
{
  #[ inline( always ) ]
  fn from( src: &Options2 ) -> Self 
  {
  src.field1
 }
}

impl From< &Options2 > for String 
{
  #[ inline( always ) ]
  fn from( src: &Options2 ) -> Self 
  {
  src.field2.clone()
 }
>>>>>>> 63943676
}

//

include!("./only_test/components_assign.rs");<|MERGE_RESOLUTION|>--- conflicted
+++ resolved
@@ -1,45 +1,11 @@
 #[ allow( unused_imports ) ]
-<<<<<<< HEAD
-use super::*;
-#[ allow( unused_imports ) ]
-use component_model::{Assign, AssignWithType};
-=======
 use super :: *;
 #[ allow( unused_imports ) ]
 use component_model :: { Assign, AssignWithType };
->>>>>>> 63943676
 
 ///
 /// Options1
 ///
-<<<<<<< HEAD
-#[ derive( Debug, Default, PartialEq, the_module::Assign, the_module::ComponentsAssign ) ]
-pub struct Options1 {
-  field1 : i32,
-  field2 : String,
-  field3 : f32,
-}
-
-impl From< &Options1 > for i32 {
-  #[ inline( always ) ]
-  fn from( src : &Options1 ) -> Self {
-    src.field1
-  }
-}
-
-impl From< &Options1 > for String {
-  #[ inline( always ) ]
-  fn from( src : &Options1 ) -> Self {
-    src.field2.clone()
-  }
-}
-
-impl From< &Options1 > for f32 {
-  #[ inline( always ) ]
-  fn from( src : &Options1 ) -> Self {
-    src.field3
-  }
-=======
 #[ derive( Debug, Default, PartialEq, the_module ::Assign, the_module ::ComponentsAssign ) ]
 pub struct Options1 
 {
@@ -73,32 +39,11 @@
   {
   src.field3
  }
->>>>>>> 63943676
 }
 
 ///
 /// Options2
 ///
-<<<<<<< HEAD
-#[ derive( Debug, Default, PartialEq, the_module::Assign, the_module::ComponentsAssign ) ]
-pub struct Options2 {
-  field1 : i32,
-  field2 : String,
-}
-
-impl From< &Options2 > for i32 {
-  #[ inline( always ) ]
-  fn from( src : &Options2 ) -> Self {
-    src.field1
-  }
-}
-
-impl From< &Options2 > for String {
-  #[ inline( always ) ]
-  fn from( src : &Options2 ) -> Self {
-    src.field2.clone()
-  }
-=======
 #[ derive( Debug, Default, PartialEq, the_module ::Assign, the_module ::ComponentsAssign ) ]
 pub struct Options2 
 {
@@ -122,7 +67,6 @@
   {
   src.field2.clone()
  }
->>>>>>> 63943676
 }
 
 //
