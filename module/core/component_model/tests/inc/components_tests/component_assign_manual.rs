--- conflicted
+++ resolved
@@ -1,14 +1,4 @@
 #[ allow( unused_imports ) ]
-<<<<<<< HEAD
-use super::*;
-#[ allow( unused_imports ) ]
-use the_module::Assign;
-
-#[ derive( Default, PartialEq, Debug ) ]
-struct Person {
-  age : i32,
-  name : String,
-=======
 use super :: *;
 #[ allow( unused_imports ) ]
 use the_module ::Assign;
@@ -18,43 +8,26 @@
 {
   age: i32,
   name: String,
->>>>>>> 63943676
 }
 
 impl< IntoT > Assign< i32, IntoT > for Person
 where
-<<<<<<< HEAD
-  IntoT : Into< i32 >,
-{
-  fn assign( &mut self, component : IntoT ) {
-    self.age = component.into();
-  }
-=======
   IntoT: Into< i32 >,
 {
   fn assign( &mut self, component: IntoT ) 
   {
   self.age = component.into();
  }
->>>>>>> 63943676
 }
 
 impl< IntoT > Assign< String, IntoT > for Person
 where
-<<<<<<< HEAD
-  IntoT : Into< String >,
-{
-  fn assign( &mut self, component : IntoT ) {
-    self.name = component.into();
-  }
-=======
   IntoT: Into< String >,
 {
   fn assign( &mut self, component: IntoT ) 
   {
   self.name = component.into();
  }
->>>>>>> 63943676
 }
 
 //
