--- conflicted
+++ resolved
@@ -8,21 +8,6 @@
 #[ derive( Debug, Default, PartialEq ) ]
 struct TargetTuple(i32, String);
 
-<<<<<<< HEAD
-// Implement From<&SourceTuple> for each type it contains that TargetTuple needs
-impl From< &SourceTuple > for i32 {
-  #[ inline( always ) ]
-  fn from( src : &SourceTuple ) -> Self {
-    src.0
-  }
-}
-
-impl From< &SourceTuple > for String {
-  #[ inline( always ) ]
-  fn from( src : &SourceTuple ) -> Self {
-    src.1.clone()
-  }
-=======
 // Implement From< &SourceTuple > for each type it contains that TargetTuple needs
 impl From< &SourceTuple > for i32 
 {
@@ -40,24 +25,11 @@
   {
   src.1.clone()
  }
->>>>>>> 2840b88f
 }
 
 // Manual implementation of From< T > for TargetTuple
 impl< T > From< T > for TargetTuple
 where
-<<<<<<< HEAD
-  T : Into< i32 >,
-  T : Into< String >,
-  T : Clone, // The generic T needs Clone for the assignments below
-{
-  #[ inline( always ) ]
-  fn from( src : T ) -> Self {
-    let field0 = Into::< i32 >::into( src.clone() );
-    let field1 = Into::< String >::into( src.clone() );
-    Self( field0, field1 ) // Use tuple constructor syntax
-  }
-=======
   T: Into< i32 >,
   T: Into< String >,
   T: Clone, // The generic T needs Clone for the assignments below
@@ -69,7 +41,6 @@
   let field1 = Into :: < String > ::into( src.clone() );
   Self( field0, field1 ) // Use tuple constructor syntax
  }
->>>>>>> 2840b88f
 }
 
 //
