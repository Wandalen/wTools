--- conflicted
+++ resolved
@@ -1,41 +1,10 @@
 #[ allow( unused_imports ) ]
-<<<<<<< HEAD
-use super::*;
-=======
 use super :: *;
->>>>>>> 2840b88f
 
 ///
 /// Options1
 ///
 #[ derive( Debug, Default, PartialEq ) ]
-<<<<<<< HEAD
-pub struct Options1 {
-  field1 : i32,
-  field2 : String,
-  field3 : f32,
-}
-
-impl From< &Options1 > for i32 {
-  #[ inline( always ) ]
-  fn from( src : &Options1 ) -> Self {
-    src.field1
-  }
-}
-
-impl From< &Options1 > for String {
-  #[ inline( always ) ]
-  fn from( src : &Options1 ) -> Self {
-    src.field2.clone()
-  }
-}
-
-impl From< &Options1 > for f32 {
-  #[ inline( always ) ]
-  fn from( src : &Options1 ) -> Self {
-    src.field3
-  }
-=======
 pub struct Options1 
 {
   field1: i32,
@@ -68,39 +37,20 @@
   {
   src.field3
  }
->>>>>>> 2840b88f
 }
 
 ///
 /// Options2
 ///
 #[ derive( Debug, Default, PartialEq ) ]
-<<<<<<< HEAD
-pub struct Options2 {
-  field1 : i32,
-  field2 : String,
-=======
 pub struct Options2 
 {
   field1: i32,
   field2: String,
->>>>>>> 2840b88f
 }
 
 impl< T > From< T > for Options2
 where
-<<<<<<< HEAD
-  T : Into< i32 >,
-  T : Into< String >,
-  T : Clone,
-{
-  #[ inline( always ) ]
-  fn from( src : T ) -> Self {
-    let field1 = Into::< i32 >::into( src.clone() );
-    let field2 = Into::< String >::into( src.clone() );
-    Self { field1, field2 }
-  }
-=======
   T: Into< i32 >,
   T: Into< String >,
   T: Clone,
@@ -112,7 +62,6 @@
   let field2 = Into :: < String > ::into( src.clone() );
   Self { field1, field2 }
  }
->>>>>>> 2840b88f
 }
 
 //
