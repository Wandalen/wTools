--- conflicted
+++ resolved
@@ -1,17 +1,4 @@
 #[ allow( unused_imports ) ]
-<<<<<<< HEAD
-use super::*;
-#[ allow( unused_imports ) ]
-use component_model::Assign;
-
-//
-
-#[ derive( Default, PartialEq, Debug, component_model::Assign ) ]
-// #[ debug ]
-struct Person {
-  age : i32,
-  name : String,
-=======
 use super :: *;
 #[ allow( unused_imports ) ]
 use component_model ::Assign;
@@ -24,7 +11,6 @@
 {
   age: i32,
   name: String,
->>>>>>> 63943676
 }
 
 //
