--- conflicted
+++ resolved
@@ -4,21 +4,6 @@
 struct TupleStruct(i32, String);
 
 // Manual implementation for the first field (i32)
-<<<<<<< HEAD
-impl From<&TupleStruct> for i32 {
-  #[ inline( always ) ]
-  fn from( src : &TupleStruct  ) -> Self {
-    src.0 // Access field by index
-  }
-}
-
-// Manual implementation for the second field (String)
-impl From<&TupleStruct> for String {
-  #[ inline( always ) ]
-  fn from( src : &TupleStruct  ) -> Self {
-    src.1.clone() // Access field by index
-  }
-=======
 impl From< &TupleStruct > for i32 
 {
   #[ inline( always ) ]
@@ -36,7 +21,6 @@
   {
   src.1.clone() // Access field by index
  }
->>>>>>> 2840b88f
 }
 
 //
