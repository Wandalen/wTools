#[ allow( unused_imports ) ]
<<<<<<< HEAD
use super::*;
=======
use super :: *;
>>>>>>> 63943676

///
/// Options1
///
#[ derive( Debug, Default, PartialEq ) ]
<<<<<<< HEAD
pub struct Options1 {
  field1 : i32,
  field2 : String,
  field3 : f32,
}

impl From< &Options1 > for i32 {
  #[ inline( always ) ]
  fn from( src : &Options1 ) -> Self {
    src.field1
  }
}

impl From< &Options1 > for String {
  #[ inline( always ) ]
  fn from( src : &Options1 ) -> Self {
    src.field2.clone()
  }
}

impl From< &Options1 > for f32 {
  #[ inline( always ) ]
  fn from( src : &Options1 ) -> Self {
    src.field3
  }
=======
pub struct Options1 
{
  field1: i32,
  field2: String,
  field3: f32,
}

impl From< &Options1 > for i32 
{
  #[ inline( always ) ]
  fn from( src: &Options1 ) -> Self 
  {
  src.field1
 }
}

impl From< &Options1 > for String 
{
  #[ inline( always ) ]
  fn from( src: &Options1 ) -> Self 
  {
  src.field2.clone()
 }
}

impl From< &Options1 > for f32 
{
  #[ inline( always ) ]
  fn from( src: &Options1 ) -> Self 
  {
  src.field3
 }
>>>>>>> 63943676
}

///
/// Options2
///
<<<<<<< HEAD
#[ derive( Debug, Default, PartialEq, the_module::FromComponents ) ]
pub struct Options2 {
  field1 : i32,
  field2 : String,
=======
#[ derive( Debug, Default, PartialEq, the_module ::FromComponents ) ]
pub struct Options2 
{
  field1: i32,
  field2: String,
>>>>>>> 63943676
}

// impl< T > From< T > for Options2
// where
//   T: Into< i32 >,
//   T: Into< String >,
//   T: Clone,
// {
//   #[ inline( always ) ]
//   fn from( src: T ) -> Self
//   {
//     let field1 = Into :: < i32 > ::into( src.clone() );
//     let field2 = Into :: < String > ::into( src.clone() );
//     Options2
//     {
//       field1,
//       field2,
// }
// }
// }

//

include!("./only_test/from_components.rs");<|MERGE_RESOLUTION|>--- conflicted
+++ resolved
@@ -1,41 +1,10 @@
 #[ allow( unused_imports ) ]
-<<<<<<< HEAD
-use super::*;
-=======
 use super :: *;
->>>>>>> 63943676
 
 ///
 /// Options1
 ///
 #[ derive( Debug, Default, PartialEq ) ]
-<<<<<<< HEAD
-pub struct Options1 {
-  field1 : i32,
-  field2 : String,
-  field3 : f32,
-}
-
-impl From< &Options1 > for i32 {
-  #[ inline( always ) ]
-  fn from( src : &Options1 ) -> Self {
-    src.field1
-  }
-}
-
-impl From< &Options1 > for String {
-  #[ inline( always ) ]
-  fn from( src : &Options1 ) -> Self {
-    src.field2.clone()
-  }
-}
-
-impl From< &Options1 > for f32 {
-  #[ inline( always ) ]
-  fn from( src : &Options1 ) -> Self {
-    src.field3
-  }
-=======
 pub struct Options1 
 {
   field1: i32,
@@ -68,24 +37,16 @@
   {
   src.field3
  }
->>>>>>> 63943676
 }
 
 ///
 /// Options2
 ///
-<<<<<<< HEAD
-#[ derive( Debug, Default, PartialEq, the_module::FromComponents ) ]
-pub struct Options2 {
-  field1 : i32,
-  field2 : String,
-=======
 #[ derive( Debug, Default, PartialEq, the_module ::FromComponents ) ]
 pub struct Options2 
 {
   field1: i32,
   field2: String,
->>>>>>> 63943676
 }
 
 // impl< T > From< T > for Options2
