--- conflicted
+++ resolved
@@ -1,13 +1,7 @@
 #[ allow( unused_imports ) ]
-<<<<<<< HEAD
-use super::*;
-#[ allow( unused_imports ) ]
-use component_model::{Assign, AssignWithType};
-=======
 use super :: *;
 #[ allow( unused_imports ) ]
 use component_model :: { Assign, AssignWithType };
->>>>>>> 2840b88f
 
 ///
 /// Options1
@@ -15,17 +9,6 @@
 #[ derive( Debug,
   Default,
   PartialEq,
-<<<<<<< HEAD
-  the_module::ComponentFrom,
-  the_module::Assign,
-  the_module::ComponentsAssign,
-  the_module::FromComponents, ) ]
-// qqq : make these traits working for generic struct, use `split_for_impl`
-pub struct Options1 {
-  field1 : i32,
-  field2 : String,
-  field3 : f32,
-=======
   the_module ::ComponentFrom,
   the_module ::Assign,
   the_module ::ComponentsAssign,
@@ -36,7 +19,6 @@
   field1: i32,
   field2: String,
   field3: f32,
->>>>>>> 2840b88f
 }
 
 ///
@@ -45,15 +27,6 @@
 #[ derive( Debug,
   Default,
   PartialEq,
-<<<<<<< HEAD
-  the_module::ComponentFrom,
-  the_module::Assign,
-  the_module::ComponentsAssign,
-  the_module::FromComponents, ) ]
-pub struct Options2 {
-  field1 : i32,
-  field2 : String,
-=======
   the_module ::ComponentFrom,
   the_module ::Assign,
   the_module ::ComponentsAssign,
@@ -62,7 +35,6 @@
 {
   field1: i32,
   field2: String,
->>>>>>> 2840b88f
 }
 
 //
