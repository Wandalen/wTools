--- conflicted
+++ resolved
@@ -1,75 +1,12 @@
 #[ allow( unused_imports ) ]
-<<<<<<< HEAD
-use super::*;
-#[ allow( unused_imports ) ]
-use the_module::{Assign, AssignWithType};
-=======
 use super :: *;
 #[ allow( unused_imports ) ]
 use the_module :: { Assign, AssignWithType };
->>>>>>> 2840b88f
 
 ///
 /// Options1
 ///
 #[ derive( Debug, Default, PartialEq ) ]
-<<<<<<< HEAD
-pub struct Options1 {
-  field1 : i32,
-  field2 : String,
-  field3 : f32,
-}
-
-impl From< &Options1 > for i32 {
-  #[ inline( always ) ]
-  fn from( src : &Options1 ) -> Self {
-    src.field1
-  }
-}
-
-impl From< &Options1 > for String {
-  #[ inline( always ) ]
-  fn from( src : &Options1 ) -> Self {
-    src.field2.clone()
-  }
-}
-
-impl From< &Options1 > for f32 {
-  #[ inline( always ) ]
-  fn from( src : &Options1 ) -> Self {
-    src.field3
-  }
-}
-
-impl< IntoT > the_module::Assign< i32, IntoT > for Options1
-where
-  IntoT : Into< i32 >,
-{
-  #[ inline( always ) ]
-  fn assign( &mut self, component : IntoT ) {
-    self.field1 = component.into();
-  }
-}
-
-impl< IntoT > the_module::Assign< String, IntoT > for Options1
-where
-  IntoT : Into< String >,
-{
-  #[ inline( always ) ]
-  fn assign( &mut self, component : IntoT ) {
-    self.field2.clone_from(&component.into());
-  }
-}
-
-impl< IntoT > the_module::Assign< f32, IntoT > for Options1
-where
-  IntoT : Into< f32 >,
-{
-  #[ inline( always ) ]
-  fn assign( &mut self, component : IntoT ) {
-    self.field3 = component.into();
-  }
-=======
 pub struct Options1 
 {
   field1: i32,
@@ -135,7 +72,6 @@
   {
   self.field3 = component.into();
  }
->>>>>>> 2840b88f
 }
 
 ///
@@ -143,41 +79,16 @@
 ///
 pub trait Options1ComponentsAssign< IntoT >
 where
-<<<<<<< HEAD
-  IntoT : Into< i32 >,
-  IntoT : Into< String >,
-  IntoT : Into< f32 >,
-  IntoT : Clone,
-{
-  fn options_1_assign( &mut self, component : IntoT );
-=======
   IntoT: Into< i32 >,
   IntoT: Into< String >,
   IntoT: Into< f32 >,
   IntoT: Clone,
 {
   fn options_1_assign( &mut self, component: IntoT );
->>>>>>> 2840b88f
 }
 
 impl< T, IntoT > Options1ComponentsAssign< IntoT > for T
 where
-<<<<<<< HEAD
-  T : the_module::Assign< i32, IntoT >,
-  T : the_module::Assign< String, IntoT >,
-  T : the_module::Assign< f32, IntoT >,
-  IntoT : Into< i32 >,
-  IntoT : Into< String >,
-  IntoT : Into< f32 >,
-  IntoT : Clone,
-{
-  #[ inline( always ) ]
-  fn options_1_assign( &mut self, component : IntoT ) {
-    the_module::Assign::< i32, _ >::assign( self, component.clone() );
-    the_module::Assign::< String, _ >::assign( self, component.clone() );
-    the_module::Assign::< f32, _ >::assign( self, component.clone() );
-  }
-=======
   T: the_module ::Assign< i32, IntoT >,
   T: the_module ::Assign< String, IntoT >,
   T: the_module ::Assign< f32, IntoT >,
@@ -193,52 +104,12 @@
   the_module ::Assign :: < String, _ > ::assign( self, component.clone() );
   the_module ::Assign :: < f32, _ > ::assign( self, component.clone() );
  }
->>>>>>> 2840b88f
 }
 
 ///
 /// Options2
 ///
 #[ derive( Debug, Default, PartialEq ) ]
-<<<<<<< HEAD
-pub struct Options2 {
-  field1 : i32,
-  field2 : String,
-}
-
-impl From< &Options2 > for i32 {
-  #[ inline( always ) ]
-  fn from( src : &Options2 ) -> Self {
-    src.field1
-  }
-}
-
-impl From< &Options2 > for String {
-  #[ inline( always ) ]
-  fn from( src : &Options2 ) -> Self {
-    src.field2.clone()
-  }
-}
-
-impl< IntoT > the_module::Assign< i32, IntoT > for Options2
-where
-  IntoT : Into< i32 >,
-{
-  #[ inline( always ) ]
-  fn assign( &mut self, component : IntoT ) {
-    self.field1 = component.into();
-  }
-}
-
-impl< IntoT > the_module::Assign< String, IntoT > for Options2
-where
-  IntoT : Into< String >,
-{
-  #[ inline( always ) ]
-  fn assign( &mut self, component : IntoT ) {
-    self.field2.clone_from(&component.into());
-  }
-=======
 pub struct Options2 
 {
   field1: i32,
@@ -283,7 +154,6 @@
   {
   self.field2.clone_from(&component.into());
  }
->>>>>>> 2840b88f
 }
 
 ///
@@ -291,36 +161,15 @@
 ///
 pub trait Options2ComponentsAssign< IntoT >
 where
-<<<<<<< HEAD
-  IntoT : Into< i32 >,
-  IntoT : Into< String >,
-  IntoT : Clone,
-{
-  fn options_2_assign( &mut self, component : IntoT );
-=======
   IntoT: Into< i32 >,
   IntoT: Into< String >,
   IntoT: Clone,
 {
   fn options_2_assign( &mut self, component: IntoT );
->>>>>>> 2840b88f
 }
 
 impl< T, IntoT > Options2ComponentsAssign< IntoT > for T
 where
-<<<<<<< HEAD
-  T : the_module::Assign< i32, IntoT >,
-  T : the_module::Assign< String, IntoT >,
-  IntoT : Into< i32 >,
-  IntoT : Into< String >,
-  IntoT : Clone,
-{
-  #[ inline( always ) ]
-  fn options_2_assign( &mut self, component : IntoT ) {
-    the_module::Assign::< i32, _ >::assign( self, component.clone() );
-    the_module::Assign::< String, _ >::assign( self, component.clone() );
-  }
-=======
   T: the_module ::Assign< i32, IntoT >,
   T: the_module ::Assign< String, IntoT >,
   IntoT: Into< i32 >,
@@ -333,23 +182,10 @@
   the_module ::Assign :: < i32, _ > ::assign( self, component.clone() );
   the_module ::Assign :: < String, _ > ::assign( self, component.clone() );
  }
->>>>>>> 2840b88f
 }
 
 impl< T > From< T > for Options2
 where
-<<<<<<< HEAD
-  T : Into< i32 >,
-  T : Into< String >,
-  T : Clone,
-{
-  #[ inline( always ) ]
-  fn from( src : T ) -> Self {
-    let field1 = Into::< i32 >::into( src.clone() );
-    let field2 = Into::< String >::into( src.clone() );
-    Options2 { field1, field2 }
-  }
-=======
   T: Into< i32 >,
   T: Into< String >,
   T: Clone,
@@ -361,7 +197,6 @@
   let field2 = Into :: < String > ::into( src.clone() );
   Options2 { field1, field2 }
  }
->>>>>>> 2840b88f
 }
 
 //
