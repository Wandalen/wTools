[package]
name = "wtest_basic"
version = "0.1.5"
edition = "2021"
authors = [
  "Kostiantyn Wandalen <wandalen@obox.systems>",
  "Volodymyr M. <volodymyr.migdal@gmail.com>",
  "Dmytro Kryvoruchko <dm.vict.kr@gmail.com>",
]
license = "MIT"
readme = "Readme.md"
documentation = "https://docs.rs/wtest_basic"
repository = "https://github.com/Wandalen/wTools/tree/master/module/rust/wtest_basic"
homepage = "https://github.com/Wandalen/wTools/tree/master/module/rust/wtest_basic"
description = """
Tools for writing tests. The most basic things.
"""
categories = [ "algorithms", "development-tools" ]
keywords = [ "fundamental", "general-purpose", "testing" ]

include = [
  "/rust/impl/test",
  "/Cargo.toml",
  "/Readme.md",
  "/License",
]

[lib]
name = "wtest_basic"
path = "rust/impl/test/wtest_basic_lib.rs"

[[test]]
name = "wtest_basic_test"
path = "rust/test/test/wtest_basic_lib_test.rs"

[[example]]
name = "wtest_basic_trivial_sample"
path = "sample/rust/wtest_basic_trivial_sample/src/main.rs"

[dependencies]
paste = "~1.0"
rustversion = "~1.0"
anyhow = "~1.0"
num-traits = "~0.2"
trybuild = { version = "~1.0", features = [ "diff" ] }
meta_tools = { version = "~0.2", path = "../../rust/meta_tools" }
<<<<<<< HEAD
test_suite = { path = "rust/impl/test/test_suite" }
=======
typing_tools = { version = "~0.1", path = "../../rust/typing_tools" }
diagnostics_tools = { version = "~0.1", path = "../../rust/diagnostics_tools" }
>>>>>>> 4cd9f21e

[dev-dependencies]
# rustversion = "~1.0"<|MERGE_RESOLUTION|>--- conflicted
+++ resolved
@@ -44,12 +44,9 @@
 num-traits = "~0.2"
 trybuild = { version = "~1.0", features = [ "diff" ] }
 meta_tools = { version = "~0.2", path = "../../rust/meta_tools" }
-<<<<<<< HEAD
 test_suite = { path = "rust/impl/test/test_suite" }
-=======
 typing_tools = { version = "~0.1", path = "../../rust/typing_tools" }
 diagnostics_tools = { version = "~0.1", path = "../../rust/diagnostics_tools" }
->>>>>>> 4cd9f21e
 
 [dev-dependencies]
 # rustversion = "~1.0"