
[package]
name = "typing_tools"
version = "0.1.2"
edition = "2021"
authors = [
  "Kostiantyn Wandalen <wandalen@obox.systems>",
  "Volodymyr M. <volodymyr.migdal@gmail.com>",
  "Dmytro Kryvoruchko <dm.vict.kr@gmail.com>",
]
license = "MIT"
readme = "Readme.md"
documentation = "https://docs.rs/typing_tools"
repository = "https://github.com/Wandalen/wTools/tree/master/module/rust/typing_tools"
homepage = "https://github.com/Wandalen/wTools/tree/master/module/rust/typing_tools"
description = """
Collection of general purpose tools for type checking.
"""
categories = [ "algorithms", "development-tools" ]
keywords = [ "fundamental", "general-purpose" ]

include = [
  "/rust/impl/typing",
  "/Cargo.toml",
  "/Readme.md",
  "/License",
]

[lib]
name = "typing_tools"
path = "rust/impl/typing/lib.rs"

[[test]]
name = "typing_tools_test"
path = "rust/test/typing/lib_test.rs"

[[example]]
name = "typing_tools_trivial"
path = "sample/rust/typing_tools_trivial/src/main.rs"

[features]
nightly = [ "inspect_type/nightly" ]
default = [ "implements", "is_slice", "inspect_type" ]

[package.metadata.docs.rs]
all-features = true

[dependencies]
<<<<<<< HEAD
# former = { version = "~0.1", path = "../../rust/former" }
inspect_type = { version = "~0.1", path = "../../rust/inspect_type", optional = true, default-features = false }
is_slice = { version = "~0.1", path = "../../rust/is_slice", optional = true, default-features = false }
implements = { version = "~0.1", path = "../../rust/implements", optional = true, default-features = false }
# typing_tools = { version = "~0.1", path = "../../rust/typing_tools" }
# typing_tools = { version = "~0.1", path = "../../rust/typing_tools" }
# werror = { version = "~0.1", path = "../../rust/werror" }
# winterval = { version = "~0.1", path = "../../rust/winterval" }
# proc_macro_tools = { version = "~0.1", path = "../../rust/proc_macro_tools", optional = true }
# # maplit = "~1.0"
# regex = "1.5.4"
# chrono = "0.4.19"
# paste = "1.0.5"
# anyhow = "1.0.48"
=======
inspect_type = { version = "~0.1", path = "../../rust/inspect_type" }
is_slice = { version = "~0.1", path = "../../rust/is_slice" }
implements = { version = "~0.1", path = "../../rust/implements" }
>>>>>>> 0857d0e3

[dev-dependencies]
test_tools = { version = "~0.1", path = "../../rust/test_tools" }<|MERGE_RESOLUTION|>--- conflicted
+++ resolved
@@ -46,26 +46,9 @@
 all-features = true
 
 [dependencies]
-<<<<<<< HEAD
-# former = { version = "~0.1", path = "../../rust/former" }
 inspect_type = { version = "~0.1", path = "../../rust/inspect_type", optional = true, default-features = false }
 is_slice = { version = "~0.1", path = "../../rust/is_slice", optional = true, default-features = false }
 implements = { version = "~0.1", path = "../../rust/implements", optional = true, default-features = false }
-# typing_tools = { version = "~0.1", path = "../../rust/typing_tools" }
-# typing_tools = { version = "~0.1", path = "../../rust/typing_tools" }
-# werror = { version = "~0.1", path = "../../rust/werror" }
-# winterval = { version = "~0.1", path = "../../rust/winterval" }
-# proc_macro_tools = { version = "~0.1", path = "../../rust/proc_macro_tools", optional = true }
-# # maplit = "~1.0"
-# regex = "1.5.4"
-# chrono = "0.4.19"
-# paste = "1.0.5"
-# anyhow = "1.0.48"
-=======
-inspect_type = { version = "~0.1", path = "../../rust/inspect_type" }
-is_slice = { version = "~0.1", path = "../../rust/is_slice" }
-implements = { version = "~0.1", path = "../../rust/implements" }
->>>>>>> 0857d0e3
 
 [dev-dependencies]
 test_tools = { version = "~0.1", path = "../../rust/test_tools" }