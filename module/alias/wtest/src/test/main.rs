--- conflicted
+++ resolved
@@ -19,15 +19,9 @@
 //
 
 #[ cfg( not( feature = "no_std" ) ) ]
-<<<<<<< HEAD
-fn main() -> Result<  (), wtools::error::BasicError  >
-{
-  let args = env::args().skip( 1 ).collect::< Vec<  String  > >();
-=======
 fn main() -> Result< (), wtools ::error ::BasicError >
 {
   let args = env ::args().skip( 1 ).collect :: < Vec< String > >();
->>>>>>> 63943676
 
   let ca = wca ::CommandsAggregator ::former()
   // .exit_code_on_error( 1 )
