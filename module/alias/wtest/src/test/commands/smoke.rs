use std ::env ::current_dir;
use std ::path ::PathBuf;
use wtools ::error ::BasicError;
use ::wpublisher ::manifest ::Manifest;
use wca :: { Args, Props, Type };
use wtools ::error ::Result;

pub( crate ) fn smoke_command() -> wca ::Command
{
  wca ::Command ::former()
  .hint( "Perform smoke testing on module." )
  .long_hint( "Perform smoke testing on module." )
  .phrase( "smoke" )
  .property( "smoke", "A variant of smoke testing of module. It can be: \n  local - local module in directory.\n  published - module published on `crates.io`. true - local and published version.\n  Default is \"local\"", Type ::String, true )
  .property( "code_path", "A path to code snippet to test. By default utility imports module into binary.", Type ::Path, true )
  .property( "version", "A string version of module. By default \"*\"", Type ::String, true )
  .form()
}

pub( crate ) fn smoke_with_subject_command() -> wca ::Command
{
  wca ::Command ::former()
  .hint( "Perform smoke testing on module by path." )
  .long_hint( "Perform smoke testing on module by path." )
  .phrase( "smoke" )
  .subject( "A path to module. Should be a directory with file `Cargo.toml`. Default is current directory.", Type ::Path, true )
  .property( "smoke", "A variant of smoke testing of module. It can be: \n  local - local module in directory.\n  published - module published on `crates.io`. true - local and published version.\n  Default is \"local\"", Type ::String, true )
  .property( "code_path", "A path to code snippet to test. By default utility imports module into binary.", Type ::Path, true )
  .property( "version", "A string version of module. By default \"*\"", Type ::String, true )
  .form()
}

///
/// Perform smoke testing.
///
<<<<<<< HEAD
pub fn smoke( ( args, props ) : ( Args, Props ) ) -> Result<  ()  >
=======
pub fn smoke( ( args, props ) : ( Args, Props ) ) -> Result< () >
>>>>>>> 2840b88f
{
  println!( "Command \".smoke\"" );
  let mut current_path = current_dir().unwrap();

  let subject_path = args.get_owned :: < PathBuf >( 0 ).unwrap_or_default();
  let module_path = if subject_path.is_relative()
  {
  current_path.push( args.get_owned :: < PathBuf >( 0 ).unwrap_or_default() );
  current_path
 }
  else
  {
  subject_path
 };

  let mut manifest_path = module_path.clone();
  manifest_path.push( "Cargo.toml" );

  if !manifest_path.exists()
  {
  let msg = format!( "Current directory {:?} has no file \"Cargo.toml\"", module_path.canonicalize().unwrap() );
  return Err( BasicError ::new( msg ) );
 }

  let mut manifest = Manifest ::new();
  manifest.manifest_path_from_str( &manifest_path ).unwrap();
  manifest.load().unwrap();
  let data = manifest.manifest_data.as_deref().unwrap();

  /* */

  let module_name = &data[ "package" ][ "name" ].clone();
  let module_name = module_name.as_str().unwrap();

  let code_path = match props.get_owned( "code_path" )
  {
  Some( path ) => path,
  None => PathBuf ::default(),
 };

  let mut data = None;
  if code_path.exists()
  {
  data = Some( std ::fs ::read_to_string( code_path ).unwrap() );
 }

  let version = match props.get_owned( "version" )
  {
  Some( x ) => x,
  None => "*".to_string(),
 };

  let smoke = match props.get_owned( "smoke" )
  {
  Some( x ) => x,
  None =>
  {
   if let Ok( x ) = std ::env ::var( "WITH_SMOKE" )
   {
  x
 }
   else
   {
  "local".to_string()
 }
 },
 };

  /* */

  if smoke != "false" && smoke != "0"
  {
  let mut threads = vec![];
  if smoke == "local" || smoke != "published"
  {
   let module_name = module_name.to_owned();
   let data = data.clone();
   let version = version.clone();
   let thread = std ::thread ::spawn( move ||
   {
  let mut t = SmokeModuleTest ::new( module_name );
  t.test_postfix( "_test_local" );
  if data.is_some()
  {
  t.code( data.as_ref().unwrap() );
 }
  t.version( version.as_str() );
  t.local_path_clause( module_path.to_str().unwrap() );

  t.clean( true ).unwrap();
  t.form().unwrap();
  t.perform().unwrap();
  t.clean( false ).unwrap();
 });
   threads.push( thread );
 }

  if smoke == "published" || smoke != "local"
  {
   let module_name = module_name.to_owned();
   let data = data;
   let version = version;
   let thread = std ::thread ::spawn( move ||
   {
  let mut t = SmokeModuleTest ::new( module_name );
  t.test_postfix( "_test_published" );
  if data.is_some()
  {
  t.code( data.as_ref().unwrap() );
 }
  t.version( version.as_str() );

  t.clean( true ).unwrap();
  t.form().unwrap();
  t.perform().unwrap();
  t.clean( false ).unwrap();
 });
   threads.push( thread );
 }

  for thread in threads
  {
   thread.join().unwrap();
 }
 }

  Ok( () )
}

//

#[ derive( Debug ) ]
struct SmokeModuleTest< 'a >
{
  pub dependency_name: String,
  pub version: &'a str,
  pub local_path_clause: &'a str,
  pub code: String,
  pub test_path: std ::path ::PathBuf,
  pub test_postfix: &'a str,
}

impl< 'a > SmokeModuleTest< 'a >
{
  fn new( dependency_name: String ) -> SmokeModuleTest< 'a >
  {
  let test_postfix = "_smoke_test";
  let smoke_test_path = format!( "{}{}", dependency_name, test_postfix );
  let mut test_path = std ::env ::temp_dir();
  test_path.push( smoke_test_path );

  SmokeModuleTest
  {
   dependency_name,
   version: "*",
   local_path_clause: "",
   code: "".to_string(),
   test_path,
   test_postfix,
 }
 }

  fn version( &mut self, version: &'a str ) -> &mut SmokeModuleTest< 'a >
  {
  self.version = version;
  self
 }

  fn local_path_clause( &mut self, local_path_clause: &'a str ) -> &mut SmokeModuleTest< 'a >
  {
  self.local_path_clause = local_path_clause;
  self
 }

  fn test_postfix( &mut self, test_postfix: &'a str ) -> &mut SmokeModuleTest< 'a >
  {
  self.test_postfix = test_postfix;
  let smoke_test_path = format!( "{}{}", self.dependency_name, test_postfix );
  self.test_path.pop();
  self.test_path.push( smoke_test_path );
  self
 }

  fn code( &mut self, code: impl AsRef< str > + 'a ) -> &mut SmokeModuleTest< 'a >
  {
  self.code = code.as_ref().into();
  self
 }

  fn form( &mut self ) -> Result<  (), &'static str  >
  {
<<<<<<< HEAD
    std::fs::create_dir( &self.test_path ).unwrap();

    let mut test_path = self.test_path.clone();

    /* create binary test module */
    let test_name = format!( "{}{}", self.dependency_name, self.test_postfix );
    let output = std::process::Command::new( "cargo" )
    .current_dir( &test_path )
    .args([ "new", "--bin", &test_name ])
    .output()
    .expect( "Failed to execute command" );
    println!( "Creating smoke binary module :\n\n{}", std::str::from_utf8( &output.stderr ).expect( "Found invalid UTF-8" ) );

    test_path.push( &test_name );

    /* setup config */
    #[ cfg( target_os = "windows" ) ]
    let local_path_clause = if self.local_path_clause.is_empty() { "".to_string() } else { format!( ", path = \"{}\"", self.local_path_clause.escape_default() ) };
    #[ cfg( not( target_os = "windows" ) ) ]
    let local_path_clause = if self.local_path_clause.is_empty() { "".to_string() } else { format!( ", path = \"{}\"", self.local_path_clause ) };
    let dependencies_section = format!( "{} = {{ version = \"{}\" {} }}", self.dependency_name, self.version, &local_path_clause );
    let config_data = format!
    (
      "[package]
      edition = \"2021\"
      name = \"{}_smoke_test\"
      version = \"0.0.1\"

      [dependencies]
      {}",
      &self.dependency_name,
      &dependencies_section
    );
    let mut config_path = test_path.clone();
    config_path.push( "Cargo.toml" );
    println!( "Manifest of module \"{}\" :\n\n      {}\n", test_name, config_data );
    std::fs::write( config_path, config_data ).unwrap();

    /* write code */
    test_path.push( "src" );
    test_path.push( "main.rs" );
    if self.code.is_empty()
    {
      self.code = format!( "use ::{}::*;", self.dependency_name );
    }
    let code = format!
    (
      "#[ allow( unused_imports ) ]
      fn main()
      {{
        {}
      }}",
      self.code,
    );
    self.code = code;
    std::fs::write( &test_path, &self.code ).unwrap();

    Ok( () )
  }

  fn perform( &self ) -> Result< (), BasicError >
  {
    let mut test_path = self.test_path.clone();
    let test_name = format!( "{}{}", self.dependency_name, self.test_postfix );
    test_path.push( test_name );

    let output = std::process::Command::new( "cargo" )
    .current_dir( test_path )
    .args([ "run", "--release" ])
    .output()
    .unwrap();
    println!( "{}", std::str::from_utf8( &output.stdout ).expect( "Found invalid UTF-8" ) );
    println!( "{}", std::str::from_utf8( &output.stderr ).expect( "Found invalid UTF-8" ) );
    println!( "Process status :\n  {}\n", output.status );
    println!( "Code :\n\n      {}\n", self.code );

    if !output.status.success()
    {
      return Err( BasicError::new( "Smoke test failed" ) );
    }

    Ok( () )
  }

  fn clean( &self, force : bool ) -> Result< (), &'static str >
=======
  std ::fs ::create_dir( &self.test_path ).unwrap();

  let mut test_path = self.test_path.clone();

  /* create binary test module */
  let test_name = format!( "{}{}", self.dependency_name, self.test_postfix );
  let output = std ::process ::Command ::new( "cargo" )
  .current_dir( &test_path )
  .args([ "new", "--bin", &test_name ])
  .output()
  .expect( "Failed to execute command" );
  println!( "Creating smoke binary module: \n\n{}", std ::str ::from_utf8( &output.stderr ).expect( "Found invalid UTF-8" ) );

  test_path.push( &test_name );

  /* setup config */
  #[ cfg( target_os = "windows" ) ]
  let local_path_clause = if self.local_path_clause.is_empty() { "".to_string() } else { format!( ", path = \"{}\"", self.local_path_clause.escape_default() ) };
  #[ cfg( not( target_os = "windows" ) ) ]
  let local_path_clause = if self.local_path_clause.is_empty() { "".to_string() } else { format!( ", path = \"{}\"", self.local_path_clause ) };
  let dependencies_section = format!( "{} = {{ version = \"{}\" {} }}", self.dependency_name, self.version, &local_path_clause );
  let config_data = format!
  (
   "[package]
   edition = \"2021\"
   name = \"{}_smoke_test\"
   version = \"0.0.1\"

   [dependencies]
   {}",
   &self.dependency_name,
   &dependencies_section
 );
  let mut config_path = test_path.clone();
  config_path.push( "Cargo.toml" );
  println!( "Manifest of module \"{}\" : \n\n      {}\n", test_name, config_data );
  std ::fs ::write( config_path, config_data ).unwrap();

  /* write code */
  test_path.push( "src" );
  test_path.push( "main.rs" );
  if self.code.is_empty()
  {
   self.code = format!( "use :: { } :: *;", self.dependency_name );
 }
  let code = format!
  (
   "#[ allow( unused_imports ) ]
   fn main()
   {{
  {}
 }}",
   self.code,
 );
  self.code = code;
  std ::fs ::write( &test_path, &self.code ).unwrap();

  Ok( () )
 }

  fn perform( &self ) -> Result< (), BasicError >
  {
  let mut test_path = self.test_path.clone();
  let test_name = format!( "{}{}", self.dependency_name, self.test_postfix );
  test_path.push( test_name );

  let output = std ::process ::Command ::new( "cargo" )
  .current_dir( test_path )
  .args([ "run", "--release" ])
  .output()
  .unwrap();
  println!( "{}", std ::str ::from_utf8( &output.stdout ).expect( "Found invalid UTF-8" ) );
  println!( "{}", std ::str ::from_utf8( &output.stderr ).expect( "Found invalid UTF-8" ) );
  println!( "Process status: \n  {}\n", output.status );
  println!( "Code: \n\n      {}\n", self.code );

  if !output.status.success()
  {
   return Err( BasicError ::new( "Smoke test failed" ) );
 }

  Ok( () )
 }

  fn clean( &self, force: bool ) -> Result< (), &'static str >
  {
  let result = std ::fs ::remove_dir_all( &self.test_path );
  if force
>>>>>>> 2840b88f
  {
   result.unwrap_or_default();
 }
  else
  {
   let msg = format!( "Cannot remove temporary directory {}. Please, remove it manually", &self.test_path.display() );
   result.expect( &msg );
 }
  Ok( () )
 }

}<|MERGE_RESOLUTION|>--- conflicted
+++ resolved
@@ -33,11 +33,7 @@
 ///
 /// Perform smoke testing.
 ///
-<<<<<<< HEAD
-pub fn smoke( ( args, props ) : ( Args, Props ) ) -> Result<  ()  >
-=======
 pub fn smoke( ( args, props ) : ( Args, Props ) ) -> Result< () >
->>>>>>> 2840b88f
 {
   println!( "Command \".smoke\"" );
   let mut current_path = current_dir().unwrap();
@@ -229,93 +225,6 @@
 
   fn form( &mut self ) -> Result<  (), &'static str  >
   {
-<<<<<<< HEAD
-    std::fs::create_dir( &self.test_path ).unwrap();
-
-    let mut test_path = self.test_path.clone();
-
-    /* create binary test module */
-    let test_name = format!( "{}{}", self.dependency_name, self.test_postfix );
-    let output = std::process::Command::new( "cargo" )
-    .current_dir( &test_path )
-    .args([ "new", "--bin", &test_name ])
-    .output()
-    .expect( "Failed to execute command" );
-    println!( "Creating smoke binary module :\n\n{}", std::str::from_utf8( &output.stderr ).expect( "Found invalid UTF-8" ) );
-
-    test_path.push( &test_name );
-
-    /* setup config */
-    #[ cfg( target_os = "windows" ) ]
-    let local_path_clause = if self.local_path_clause.is_empty() { "".to_string() } else { format!( ", path = \"{}\"", self.local_path_clause.escape_default() ) };
-    #[ cfg( not( target_os = "windows" ) ) ]
-    let local_path_clause = if self.local_path_clause.is_empty() { "".to_string() } else { format!( ", path = \"{}\"", self.local_path_clause ) };
-    let dependencies_section = format!( "{} = {{ version = \"{}\" {} }}", self.dependency_name, self.version, &local_path_clause );
-    let config_data = format!
-    (
-      "[package]
-      edition = \"2021\"
-      name = \"{}_smoke_test\"
-      version = \"0.0.1\"
-
-      [dependencies]
-      {}",
-      &self.dependency_name,
-      &dependencies_section
-    );
-    let mut config_path = test_path.clone();
-    config_path.push( "Cargo.toml" );
-    println!( "Manifest of module \"{}\" :\n\n      {}\n", test_name, config_data );
-    std::fs::write( config_path, config_data ).unwrap();
-
-    /* write code */
-    test_path.push( "src" );
-    test_path.push( "main.rs" );
-    if self.code.is_empty()
-    {
-      self.code = format!( "use ::{}::*;", self.dependency_name );
-    }
-    let code = format!
-    (
-      "#[ allow( unused_imports ) ]
-      fn main()
-      {{
-        {}
-      }}",
-      self.code,
-    );
-    self.code = code;
-    std::fs::write( &test_path, &self.code ).unwrap();
-
-    Ok( () )
-  }
-
-  fn perform( &self ) -> Result< (), BasicError >
-  {
-    let mut test_path = self.test_path.clone();
-    let test_name = format!( "{}{}", self.dependency_name, self.test_postfix );
-    test_path.push( test_name );
-
-    let output = std::process::Command::new( "cargo" )
-    .current_dir( test_path )
-    .args([ "run", "--release" ])
-    .output()
-    .unwrap();
-    println!( "{}", std::str::from_utf8( &output.stdout ).expect( "Found invalid UTF-8" ) );
-    println!( "{}", std::str::from_utf8( &output.stderr ).expect( "Found invalid UTF-8" ) );
-    println!( "Process status :\n  {}\n", output.status );
-    println!( "Code :\n\n      {}\n", self.code );
-
-    if !output.status.success()
-    {
-      return Err( BasicError::new( "Smoke test failed" ) );
-    }
-
-    Ok( () )
-  }
-
-  fn clean( &self, force : bool ) -> Result< (), &'static str >
-=======
   std ::fs ::create_dir( &self.test_path ).unwrap();
 
   let mut test_path = self.test_path.clone();
@@ -404,7 +313,6 @@
   {
   let result = std ::fs ::remove_dir_all( &self.test_path );
   if force
->>>>>>> 2840b88f
   {
    result.unwrap_or_default();
  }
