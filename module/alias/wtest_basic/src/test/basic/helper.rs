
//!
//! Helpers.
//!

/// Define a private namespace for all its items.
mod private
{

  // zzz: move here test tools

  // /// Pass only if callback fails either returning error or panicing.
  //
<<<<<<< HEAD
  // pub fn should_throw< R, F : FnOnce() -> anyhow::Result<  R  > >( f : F ) -> anyhow::Result<  R  >
=======
  // pub fn should_throw< R, F: FnOnce() - > anyhow ::Result< R > >( f: F ) -> anyhow ::Result< R >
>>>>>>> 63943676
  // {
  //   f()
  // }

  //

  // #[ panic_handler ]
  // fn panic( info: &core ::panic ::PanicInfo ) -> !
  // {
  //   println!( "{:?}", info );
  //   loop {}
  // }

  // pub use test_suite;
  // pub use test_suite_internals;
  // pub use index;

  ///
  /// Required to convert integets to floats.
  ///
  #[ macro_export ]
  macro_rules! num
  {

  () =>
  {
 };

  ( $num: expr ) =>
  {
   num_traits ::cast :: < _, T >( $num ).unwrap()
 };

  ( $( $num: expr ),+ ) =>
  {(
   $( num_traits ::cast :: < _, T >( $num ).unwrap() ),+
 )};

 }

  ///
  /// Test a file with documentation.
  ///
  #[ macro_export ]
  macro_rules! doc_file_test
  {
  ( $file: expr ) =>
  {
   #[ allow( unused_doc_comments ) ]
   #[ cfg( doctest ) ]
   #[ doc = include_str!( concat!( env!( "CARGO_MANIFEST_DIR" ), "/", $file ) ) ]
   extern { }
 };
 }

  pub use num;
  pub use doc_file_test;
}

//

mod_interface_meta ::mod_interface!
{
  prelude use
  {
  num,
  doc_file_test,
 };
}<|MERGE_RESOLUTION|>--- conflicted
+++ resolved
@@ -11,11 +11,7 @@
 
   // /// Pass only if callback fails either returning error or panicing.
   //
-<<<<<<< HEAD
-  // pub fn should_throw< R, F : FnOnce() -> anyhow::Result<  R  > >( f : F ) -> anyhow::Result<  R  >
-=======
   // pub fn should_throw< R, F: FnOnce() - > anyhow ::Result< R > >( f: F ) -> anyhow ::Result< R >
->>>>>>> 63943676
   // {
   //   f()
   // }
