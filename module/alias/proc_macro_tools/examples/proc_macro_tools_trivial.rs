//! qqq: write proper description
#[ cfg( feature = "no_std" ) ]
fn main(){}

#[ cfg( not( feature = "no_std" ) ) ]
fn main()
{
  use proc_macro_tools :: { typ, qt };

<<<<<<< HEAD
  let code = qt!( core::option::Option<  i8, i16, i32, i64  > );
  let tree_type = syn::parse2::< syn::Type >( code ).unwrap();
  let got = typ::type_parameters( &tree_type, &0..=2 );
=======
  let code = qt!( core ::option ::Option< i8, i16, i32, i64 > );
  let tree_type = syn ::parse2 :: < syn ::Type >( code ).unwrap();
  let got = typ ::type_parameters( &tree_type, &0..=2 );
>>>>>>> 63943676
  got.iter().for_each( | e | println!( "{}", qt!( #e ) ) );
  /* print :
  i8
  i16
  i32
  */
}<|MERGE_RESOLUTION|>--- conflicted
+++ resolved
@@ -7,15 +7,9 @@
 {
   use proc_macro_tools :: { typ, qt };
 
-<<<<<<< HEAD
-  let code = qt!( core::option::Option<  i8, i16, i32, i64  > );
-  let tree_type = syn::parse2::< syn::Type >( code ).unwrap();
-  let got = typ::type_parameters( &tree_type, &0..=2 );
-=======
   let code = qt!( core ::option ::Option< i8, i16, i32, i64 > );
   let tree_type = syn ::parse2 :: < syn ::Type >( code ).unwrap();
   let got = typ ::type_parameters( &tree_type, &0..=2 );
->>>>>>> 63943676
   got.iter().for_each( | e | println!( "{}", qt!( #e ) ) );
   /* print :
   i8
