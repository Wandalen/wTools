use std::collections::HashMap;
use unilang::{
  data::{ArgumentDefinition, CommandDefinition, Kind, OutputData, ErrorData, ArgumentAttributes},
  registry::CommandRegistry,
  semantic::{SemanticAnalyzer, VerifiedCommand},
  interpreter::ExecutionContext,
};
use unilang_parser::{SourceLocation};

// Test Matrix for Runtime Command Registration
//
// Factors:
// - Command Registration: Success, Failure (e.g., duplicate command)
// - Command Execution: Valid arguments, Invalid arguments, Missing arguments
// - Routine Linkage: Correct routine invoked
//
// Combinations:
//
// | ID    | Scenario                               | Expected Outcome                               | Notes                                     |
// |-------|----------------------------------------|------------------------------------------------|-------------------------------------------|
// | T1.1  | Register and execute a simple command  | Command executes successfully                  | Basic registration and execution          |
// | T1.2  | Register command with arguments        | Arguments are correctly bound and used         | Argument parsing and binding              |
// | T1.3  | Attempt to register duplicate command  | Registration fails with an error               | Duplicate command handling                |
// | T1.4  | Execute non-existent command           | Semantic analysis error: Command not found     | Error handling for unknown commands       |
// | T1.5  | Execute command with missing argument  | Semantic analysis error: Missing argument      | Error handling for missing arguments      |
// | T1.6  | Execute command with invalid arg type  | Semantic analysis error: Invalid argument type | Error handling for type mismatches        |

/// Dummy routine for testing.
#[allow(clippy::unnecessary_wraps)]
fn dummy_routine(_verified_command: VerifiedCommand, _context: ExecutionContext) -> Result<OutputData, ErrorData> {
  Ok(OutputData {
    content: "Dummy routine executed!".to_string(),
    format: "text".to_string(),
  })
}

/// Dummy routine for testing arguments.
#[allow(clippy::needless_pass_by_value)]
fn arg_test_routine(verified_command: VerifiedCommand, _context: ExecutionContext) -> Result<OutputData, ErrorData> {
  let arg1 = verified_command
    .arguments
    .get("arg1")
    .ok_or_else(|| ErrorData::new(
      "UNILANG_ARGUMENT_MISSING".to_string(),
      "Argument 'arg1' not found".to_string(),
    ))?
    .as_integer()
    .ok_or_else(|| ErrorData::new(
      "UNILANG_TYPE_MISMATCH".to_string(),
      "Argument 'arg1' is not an integer".to_string(),
    ))?;
  Ok(OutputData {
    content: format!("Arg1: {arg1}"),
    format: "text".to_string(),
  })
}

fn analyze_and_run(
  command_name: &str,
  positional_args: Vec<unilang_parser::Argument>,
  named_args: HashMap<String, unilang_parser::Argument>,
  registry: &CommandRegistry,
) -> Result<Vec<OutputData>, unilang::error::Error> {
  let instructions = vec![unilang_parser::GenericInstruction {
    command_path_slices: command_name.split('.').map(std::string::ToString::to_string).collect(),
    named_arguments: named_args.into_iter().collect(),
    positional_arguments: positional_args,
    help_requested: false,
    overall_location: SourceLocation::StrSpan { start: 0, end: 0 }, // Placeholder
  }];
  let analyzer = SemanticAnalyzer::new(&instructions, registry);
  let verified_commands = analyzer.analyze()?;
  let mut context = ExecutionContext::default();
  let interpreter = unilang::interpreter::Interpreter::new(&verified_commands, registry);
  interpreter.run(&mut context)
}

#[test]
fn test_register_and_execute_simple_command() {
  // Test Matrix Row: T1.1
  #[allow(deprecated)]
  #[allow(deprecated)]
    let mut registry = CommandRegistry::new();
  let command_def = CommandDefinition {
    name: ".simple_cmd".to_string(),
    description: "A simple test command".to_string(),
    arguments: vec![],
    routine_link: Some("dummy_routine".to_string()),
    auto_help_enabled: false,
    namespace: ".test".to_string(),
    hint: "Simple command hint".to_string(),
    status: "stable".to_string(),
    version: "1.0.0".to_string(),
    tags: vec!["test".to_string()],
    aliases: vec!["sc".to_string()],
    permissions: vec!["public".to_string()],
    idempotent: true,
    deprecation_message: String::new(),
    examples: vec![],
    http_method_hint: String::new(),
  };
  #[allow(deprecated)]
    #[allow(deprecated)]
    registry.command_add_runtime(&command_def, Box::new(dummy_routine)).unwrap();

  let result = analyze_and_run("test.simple_cmd", vec![], std::collections::HashMap::new(), &registry);
  assert!(result.is_ok());
  assert_eq!(result.unwrap()[0].content, "Dummy routine executed!");
}

#[test]
fn test_register_command_with_arguments() {
  // Test Matrix Row: T1.2
  #[allow(deprecated)]
  #[allow(deprecated)]
    let mut registry = CommandRegistry::new();
  let command_def = CommandDefinition {
    name: ".arg_cmd".to_string(),
    description: "A command with arguments".to_string(),
    arguments: vec![ArgumentDefinition {
      name: "arg1".to_string(),
      description: "An integer argument".to_string(),
      kind: Kind::Integer,
      attributes: ArgumentAttributes {
        optional: false,
        multiple: false,
        interactive: false,
        sensitive: false,
        ..Default::default()
      },
      validation_rules: vec![],
      hint: "Integer argument hint".to_string(),
      aliases: vec![],
      tags: vec![],
    }],
    routine_link: Some("arg_test_routine".to_string()),
    auto_help_enabled: false,
    namespace: ".test".to_string(),
    hint: "Arg command hint".to_string(),
    status: "stable".to_string(),
    version: "1.0.0".to_string(),
    tags: vec!["test".to_string()],
    aliases: vec!["ac".to_string()],
    permissions: vec!["public".to_string()],
    idempotent: true,
    deprecation_message: String::new(),
    examples: vec![],
    http_method_hint: String::new(),
  };
  #[allow(deprecated)]
  registry
        .command_add_runtime(&command_def, Box::new(arg_test_routine))
    .unwrap();

  let mut named_args = std::collections::HashMap::new();
  named_args.insert(
    "arg1".to_string(),
    unilang_parser::Argument {
      name: Some("arg1".to_string()),
      value: "123".to_string(),
      name_location: Some(SourceLocation::StrSpan { start: 0, end: 0 }),
      value_location: SourceLocation::StrSpan { start: 0, end: 0 },
    },
  );
  let result = analyze_and_run("test.arg_cmd", vec![], named_args, &registry);
  assert!(result.is_ok());
  assert_eq!(result.unwrap()[0].content, "Arg1: 123");
}

#[test]
fn test_register_duplicate_command() {
  // Test Matrix Row: T1.3
  #[allow(deprecated)]
  #[allow(deprecated)]
    let mut registry = CommandRegistry::new();
  let command_def = CommandDefinition {
    name: ".duplicate_cmd".to_string(),
    description: "A command to be duplicated".to_string(),
    arguments: vec![],
    routine_link: None,
    auto_help_enabled: false,
    namespace: ".test".to_string(),
    hint: "Duplicate command hint".to_string(),
    status: "stable".to_string(),
    version: "1.0.0".to_string(),
    tags: vec!["test".to_string()],
    aliases: vec!["dc".to_string()],
    permissions: vec!["public".to_string()],
    idempotent: true,
    deprecation_message: String::new(),
    examples: vec![],
    http_method_hint: String::new(),
  };
  #[allow(deprecated)]
    #[allow(deprecated)]
    registry.command_add_runtime(&command_def, Box::new(dummy_routine)).unwrap();

  #[allow(deprecated)]
    #[allow(deprecated)]
    let result = registry.command_add_runtime(&command_def, Box::new(dummy_routine));
  assert!(result.is_err());
  assert!(matches!( result.unwrap_err(), unilang::error::Error::Execution( data ) if data.code == "UNILANG_COMMAND_ALREADY_EXISTS" ));
}

#[test]
fn test_execute_non_existent_command() {
  // Test Matrix Row: T1.4
<<<<<<< HEAD
  let registry = CommandRegistry::new();
=======
  #[allow(deprecated)]
  #[allow(deprecated)]
    let registry = CommandRegistry::new();
>>>>>>> 63943676
  let result = analyze_and_run(".non_existent_cmd", vec![], std::collections::HashMap::new(), &registry);
  assert!(result.is_err());
  assert!(matches!( result.unwrap_err(), unilang::error::Error::Execution( data ) if data.code == "UNILANG_COMMAND_NOT_FOUND" ));
}

#[test]
fn test_execute_command_with_missing_argument() {
  // Test Matrix Row: T1.5
  #[allow(deprecated)]
  #[allow(deprecated)]
    let mut registry = CommandRegistry::new();
  let command_def = CommandDefinition {
    name: ".missing_arg_cmd".to_string(),
    description: "A command with a missing argument".to_string(),
    arguments: vec![ArgumentDefinition {
      name: "required_arg".to_string(),
      description: "A required argument".to_string(),
      kind: Kind::String,
      attributes: ArgumentAttributes {
        optional: false,
        multiple: false,
        interactive: false,
        sensitive: false,
        ..Default::default()
      },
      validation_rules: vec![],
      hint: "Required argument hint".to_string(),
      aliases: vec![],
      tags: vec![],
    }],
    routine_link: Some("dummy_routine".to_string()),
    auto_help_enabled: false,
    namespace: ".test".to_string(),
    hint: "Missing arg command hint".to_string(),
    status: "stable".to_string(),
    version: "1.0.0".to_string(),
    tags: vec!["test".to_string()],
    aliases: vec!["mac".to_string()],
    permissions: vec!["public".to_string()],
    idempotent: true,
    deprecation_message: String::new(),
    examples: vec![],
    http_method_hint: String::new(),
  };
  #[allow(deprecated)]
    #[allow(deprecated)]
    registry.command_add_runtime(&command_def, Box::new(dummy_routine)).unwrap();

  let result = analyze_and_run("test.missing_arg_cmd", vec![], std::collections::HashMap::new(), &registry);
  assert!(result.is_err());
  assert!(matches!( result.unwrap_err(), unilang::error::Error::Execution( data ) if data.code == "UNILANG_ARGUMENT_MISSING" ));
}

#[test]
fn test_execute_command_with_invalid_arg_type() {
  // Test Matrix Row: T1.6
  #[allow(deprecated)]
  #[allow(deprecated)]
    let mut registry = CommandRegistry::new();
  let command_def = CommandDefinition {
    name: ".invalid_type_cmd".to_string(),
    description: "A command with an invalid argument type".to_string(),
    arguments: vec![ArgumentDefinition {
      name: "int_arg".to_string(),
      description: "An integer argument".to_string(),
      kind: Kind::Integer,
      attributes: ArgumentAttributes {
        optional: false,
        multiple: false,
        interactive: false,
        sensitive: false,
        ..Default::default()
      },
      validation_rules: vec![],
      hint: "Integer argument hint".to_string(),
      aliases: vec![],
      tags: vec![],
    }],
    routine_link: Some("dummy_routine".to_string()),
    auto_help_enabled: false,
    namespace: ".test".to_string(),
    hint: "Invalid type command hint".to_string(),
    status: "stable".to_string(),
    version: "1.0.0".to_string(),
    tags: vec!["test".to_string()],
    aliases: vec!["itc".to_string()],
    permissions: vec!["public".to_string()],
    idempotent: true,
    deprecation_message: String::new(),
    examples: vec![],
    http_method_hint: String::new(),
  };
  #[allow(deprecated)]
    #[allow(deprecated)]
    registry.command_add_runtime(&command_def, Box::new(dummy_routine)).unwrap();

  let mut named_args = std::collections::HashMap::new();
  named_args.insert(
    "int_arg".to_string(),
    unilang_parser::Argument {
      name: Some("int_arg".to_string()),
      value: "not_an_integer".to_string(),
      name_location: Some(SourceLocation::StrSpan { start: 0, end: 0 }),
      value_location: SourceLocation::StrSpan { start: 0, end: 0 },
    },
  );
  let result = analyze_and_run("test.invalid_type_cmd", vec![], named_args, &registry);
  assert!(result.is_err());
  assert!(matches!( result.unwrap_err(), unilang::error::Error::Execution( data ) if data.code == "UNILANG_TYPE_MISMATCH" ));
}<|MERGE_RESOLUTION|>--- conflicted
+++ resolved
@@ -205,13 +205,9 @@
 #[test]
 fn test_execute_non_existent_command() {
   // Test Matrix Row: T1.4
-<<<<<<< HEAD
-  let registry = CommandRegistry::new();
-=======
   #[allow(deprecated)]
   #[allow(deprecated)]
     let registry = CommandRegistry::new();
->>>>>>> 63943676
   let result = analyze_and_run(".non_existent_cmd", vec![], std::collections::HashMap::new(), &registry);
   assert!(result.is_err());
   assert!(matches!( result.unwrap_err(), unilang::error::Error::Execution( data ) if data.code == "UNILANG_COMMAND_NOT_FOUND" ));
