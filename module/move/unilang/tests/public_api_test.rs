--- conflicted
+++ resolved
@@ -116,11 +116,8 @@
   use unilang::help::HelpGenerator;
   
   // Verify imports work by using all types
-<<<<<<< HEAD
-=======
-  #[allow(deprecated)]
-  #[allow(deprecated)]
->>>>>>> 63943676
+  #[allow(deprecated)]
+  #[allow(deprecated)]
   let registry = CommandRegistry::new();
   let _value = Value::String( "test".to_string() );
   core::hint::black_box(Kind::String);
