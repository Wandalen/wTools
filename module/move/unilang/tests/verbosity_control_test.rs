//! Tests for verbosity control functionality
//!
//! This module tests that verbosity settings control debug output.

#[test]
fn test_parser_options_verbosity_levels()
{
  use unilang_parser::UnilangParserOptions;

  // Test default verbosity
  let default_options = UnilangParserOptions::default();
  assert_eq!( default_options.verbosity, 1, "Default verbosity should be 1 (normal)" );

  // Test custom verbosity levels
  let quiet_options = UnilangParserOptions { verbosity: 0, ..Default::default() };
  assert_eq!( quiet_options.verbosity, 0, "Should be able to set quiet mode" );

  let debug_options = UnilangParserOptions { verbosity: 2, ..Default::default() };
  assert_eq!( debug_options.verbosity, 2, "Should be able to set debug mode" );
}

#[test]
fn test_environment_variable_verbosity()
{
  use std::env;
  
  // Test reading from environment variable
  // Note: This test shows the pattern for reading UNILANG_VERBOSITY
  
  // Simulate setting the environment variable
  env::set_var("UNILANG_VERBOSITY", "0");
  let verbosity = env::var("UNILANG_VERBOSITY")
    .ok()
    .and_then(|v| v.parse::<u8>().ok())
    .unwrap_or(1);
  assert_eq!( verbosity, 0, "Should read verbosity 0 from env var" );

  env::set_var("UNILANG_VERBOSITY", "2");
  let verbosity = env::var("UNILANG_VERBOSITY")
    .ok()
    .and_then(|v| v.parse::<u8>().ok())
    .unwrap_or(1);
  assert_eq!( verbosity, 2, "Should read verbosity 2 from env var" );

  // Test invalid value
  env::set_var("UNILANG_VERBOSITY", "invalid");
  let verbosity = env::var("UNILANG_VERBOSITY")
    .ok()
    .and_then(|v| v.parse::<u8>().ok())
    .unwrap_or(1);
  assert_eq!( verbosity, 1, "Should default to 1 for invalid values" );

  // Clean up
  env::remove_var("UNILANG_VERBOSITY");
}

#[test]
fn test_pipeline_with_custom_verbosity()
{
  use unilang::pipeline::Pipeline;
  use unilang::registry::CommandRegistry;
  use unilang_parser::UnilangParserOptions;

  // Create a pipeline with quiet verbosity
<<<<<<< HEAD
  let registry = CommandRegistry::new();
=======
  #[allow(deprecated)]
  #[allow(deprecated)]
    let registry = CommandRegistry::new();
>>>>>>> 63943676
  let quiet_options = UnilangParserOptions { verbosity: 0, ..Default::default() };
  
  let _pipeline = Pipeline::with_parser_options( registry, quiet_options );
  
  // The pipeline should be created successfully with custom options
  // In a real implementation, this would suppress debug output
  // Pipeline creation test successful
}

#[test]
fn test_verbosity_levels_documentation()
{
  // This test documents the verbosity levels
  
  const VERBOSITY_QUIET: u8 = 0;    // No debug output
  const VERBOSITY_NORMAL: u8 = 1;   // Default, no debug output
  const VERBOSITY_DEBUG: u8 = 2;    // Full debug output
  
  assert_eq!( VERBOSITY_QUIET, 0 );
  assert_eq!( VERBOSITY_NORMAL, 1 );
  assert_eq!( VERBOSITY_DEBUG, 2 );
  
  // Document the behavior at each level
  match 1u8 {
    0 => {
      // Quiet mode: suppress all non-essential output
      println!("Quiet mode");
    },
    1 => {
      // Normal mode: standard output, no debug info
      println!("Normal mode");
    },
    2 => {
      // Debug mode: include parser traces and debug info
      println!("Debug mode");
    },
    _ => {
      // Invalid verbosity level
      println!("Invalid level");
    }
  }
}<|MERGE_RESOLUTION|>--- conflicted
+++ resolved
@@ -62,13 +62,9 @@
   use unilang_parser::UnilangParserOptions;
 
   // Create a pipeline with quiet verbosity
-<<<<<<< HEAD
-  let registry = CommandRegistry::new();
-=======
   #[allow(deprecated)]
   #[allow(deprecated)]
     let registry = CommandRegistry::new();
->>>>>>> 63943676
   let quiet_options = UnilangParserOptions { verbosity: 0, ..Default::default() };
   
   let _pipeline = Pipeline::with_parser_options( registry, quiet_options );
