//! # Interactive REPL Mode
//!
//! This example demonstrates the interactive Read-Eval-Print Loop (REPL) capabilities
//! of Unilang, including interactive argument handling and stateless operation.

use unilang::data::{ ArgumentAttributes, ArgumentDefinition, CommandDefinition, Kind, OutputData };
use unilang::registry::CommandRegistry;
use unilang::pipeline::Pipeline;
use unilang::error::Error;
#[ cfg( all( feature = "repl", not( feature = "enhanced_repl" ) ) ) ]
use std::io::{ self, Write };

<<<<<<< HEAD
fn main() -> Result< (), Box< dyn core::error::Error > >
=======
#[ cfg( feature = "enhanced_repl" ) ]
use rustyline::DefaultEditor;
#[ cfg( feature = "enhanced_repl" ) ]
use rustyline::error::ReadlineError;
#[ cfg( feature = "enhanced_repl" ) ]
use rustyline::history::History;
#[ cfg( feature = "enhanced_repl" ) ]
use atty;

#[ cfg( feature = "repl" ) ]
fn main() -> Result< (), Box< dyn std::error::Error > >
>>>>>>> b0cb46e2
{
  println!( "=== Interactive REPL Mode Demo ===\n" );

  let mut registry = CommandRegistry::new();

  // Step 1: Register commands with interactive arguments
  register_interactive_commands( &mut registry )?;

  // Step 2: Create stateless pipeline for REPL
  let pipeline = Pipeline::new( registry );
  println!( "✓ Initialized stateless pipeline for REPL operation\n" );

  // Step 3: Start interactive session
  println!( "🚀 Starting Interactive REPL Session" );
  
  #[ cfg( feature = "enhanced_repl" ) ]
  println!( "Enhanced REPL: Arrow keys, command history, and auto-completion enabled" );
  
  #[ cfg( all( feature = "repl", not( feature = "enhanced_repl" ) ) ) ]
  println!( "Basic REPL: Standard input/output (no arrow key support)" );
  
  println!( "Type commands or 'help' for available commands, 'quit' to exit\n" );

  #[ cfg( feature = "enhanced_repl" ) ]
  run_enhanced_repl( &pipeline )?;
  
  #[ cfg( all( feature = "repl", not( feature = "enhanced_repl" ) ) ) ]
  run_basic_repl( &pipeline )?;

  Ok( () )
}

#[ cfg( not( feature = "repl" ) ) ]
fn main() -> Result< (), Box< dyn std::error::Error > >
{
  println!( "=== Interactive REPL Mode Demo ===\n" );
  println!( "❌ REPL functionality is not enabled." );
  println!( "This example requires the 'repl' feature to be enabled." );
  println!();
  println!( "Available options:" );
  println!( "  cargo run --example 15_interactive_repl_mode --features repl" );
  println!( "  cargo run --example 15_interactive_repl_mode --features enhanced_repl" );
  println!( "  cargo run --example 15_interactive_repl_mode  (default includes repl)" );
  println!();
  println!( "💡 The 'repl' feature provides basic REPL functionality" );
  println!( "💡 The 'enhanced_repl' feature adds arrow keys, history, and tab completion" );
  
  Ok( () )
}

/// Register commands that demonstrate interactive argument handling
#[ cfg( feature = "repl" ) ]
fn register_interactive_commands( registry : &mut CommandRegistry ) -> Result< (), Error >
{
  // Command with interactive password input
  let login_cmd = CommandDefinition::former()
  .name( "login" )
  .namespace( ".auth" )
  .description( "User authentication with interactive password".to_string() )
  .hint( "Secure login command" )
  .status( "stable" )
  .version( "1.0.0" )
  .aliases( vec![ "signin".to_string() ] )
  .tags( vec![ "auth".to_string(), "security".to_string() ] )
  .permissions( vec![] )
  .idempotent( false )
  .deprecation_message( String::new() )
  .http_method_hint( "POST".to_string() )
  .examples( vec![ "auth.login username::john".to_string() ] )
  .arguments( vec!
  [
    ArgumentDefinition {
      name: "username".to_string(),
      description: "User login name".to_string(),
      kind: Kind::String,
      hint: "Your username".to_string(),
      attributes: ArgumentAttributes { optional: false, ..Default::default() },
      validation_rules: vec![],
      aliases: vec![ "user".to_string() ],
      tags: vec![ "required".to_string() ],
    },
    ArgumentDefinition {
      name: "password".to_string(),
      description: "User password (will be requested interactively)".to_string(),
      kind: Kind::String,
      hint: "Your password (interactive input)".to_string(),
      attributes: ArgumentAttributes { 
        optional: false, 
        interactive: true, 
        sensitive: true,
        ..Default::default() 
      },
      validation_rules: vec![],
      aliases: vec![ "pass".to_string() ],
      tags: vec![ "required".to_string(), "secure".to_string() ],
    },
  ])
  .end();

  let login_routine = Box::new( | cmd : unilang::semantic::VerifiedCommand, _ctx |
  {
    // In a real implementation, this would handle the interactive password request
    println!( "🔐 Processing login for user: {}", 
      cmd.arguments.get( "username" ).map_or( "unknown".to_string(), std::string::ToString::to_string ) );
    
    // Simulate authentication
    println!( "✓ Authentication successful (demo mode)" );
    
    Ok( OutputData
    {
      content : "Login successful".to_string(),
      format : "text".to_string(),
    })
  });

  registry.command_add_runtime( &login_cmd, login_routine )?;

  // Command with optional interactive input
  let config_cmd = CommandDefinition::former()
  .name( "configure" )
  .namespace( ".system" )
  .description( "System configuration with optional interactive setup".to_string() )
  .hint( "Configuration management" )
  .status( "stable" )
  .version( "2.1.0" )
  .aliases( vec![ "config".to_string(), "setup".to_string() ] )
  .tags( vec![ "config".to_string(), "system".to_string() ] )
  .permissions( vec![] )
  .idempotent( true )
  .deprecation_message( String::new() )
  .http_method_hint( "PUT".to_string() )
  .examples( vec![ "system.configure host::localhost port::8080".to_string() ] )
  .arguments( vec!
  [
    ArgumentDefinition {
      name: "host".to_string(),
      description: "Server hostname".to_string(),
      kind: Kind::String,
      hint: "Server address".to_string(),
      attributes: ArgumentAttributes { 
        optional: true,
        default: Some("localhost".to_string()),
        ..Default::default() 
      },
      validation_rules: vec![],
      aliases: vec![ "h".to_string() ],
      tags: vec![ "network".to_string() ],
    },
    ArgumentDefinition {
      name: "port".to_string(),
      description: "Server port number".to_string(),
      kind: Kind::Integer,
      hint: "Port number (1-65535)".to_string(),
      attributes: ArgumentAttributes { 
        optional: true,
        default: Some("8080".to_string()),
        ..Default::default() 
      },
      validation_rules: vec![],
      aliases: vec![ "p".to_string() ],
      tags: vec![ "network".to_string() ],
    },
    ArgumentDefinition {
      name: "api_key".to_string(),
      description: "API key for authentication (interactive if not provided)".to_string(),
      kind: Kind::String,
      hint: "Secret API key".to_string(),
      attributes: ArgumentAttributes { 
        optional: true, 
        interactive: true, 
        sensitive: true,
        ..Default::default() 
      },
      validation_rules: vec![],
      aliases: vec![ "key".to_string() ],
      tags: vec![ "security".to_string() ],
    },
  ])
  .end();

  let config_routine = Box::new( | cmd : unilang::semantic::VerifiedCommand, _ctx |
  {
    println!( "⚙️ Configuring system:" );
    for ( name, value ) in &cmd.arguments
    {
      let display_value = if name == "api_key" { "[HIDDEN]" } else { &value.to_string() };
      println!( "  • {name}: {display_value}" );
    }
    
    Ok( OutputData
    {
      content : "Configuration updated successfully".to_string(),
      format : "text".to_string(),
    })
  });

  registry.command_add_runtime( &config_cmd, config_routine )?;

  // Regular command for comparison
  let info_cmd = CommandDefinition::former()
  .name( "info" )
  .namespace( ".system" )
  .description( "Display system information".to_string() )
  .hint( "System info display" )
  .status( "stable" )
  .version( "1.0.0" )
  .aliases( vec![ "status".to_string() ] )
  .tags( vec![ "info".to_string() ] )
  .permissions( vec![] )
  .idempotent( true )
  .deprecation_message( String::new() )
  .http_method_hint( "GET".to_string() )
  .examples( vec![ "system.info".to_string() ] )
  .arguments( vec![] )
  .end();

  let info_routine = Box::new( | _cmd : unilang::semantic::VerifiedCommand, _ctx |
  {
    println!( "🖥️ System Information:" );
    println!( "  • OS: Linux" );
    println!( "  • Architecture: x86_64" );
    println!( "  • Unilang Version: 0.5.0" );
    println!( "  • REPL Mode: Active" );
    
    Ok( OutputData
    {
      content : "System info displayed".to_string(),
      format : "text".to_string(),
    })
  });

  registry.command_add_runtime( &info_cmd, info_routine )?;

  // Note: .version is a static command that appears in help but has no executable routine
  // This is a limitation of the static command system - we can only add routines to dynamic commands

  println!( "✓ Registered {} interactive commands", registry.commands().len() );

  Ok( () )
}

<<<<<<< HEAD
/// Run the interactive REPL loop
fn run_repl( pipeline : &Pipeline ) -> Result< (), Box< dyn core::error::Error > >
=======
/// Run the basic interactive REPL loop (standard input/output)
#[ cfg( all( feature = "repl", not( feature = "enhanced_repl" ) ) ) ]
fn run_basic_repl( pipeline : &Pipeline ) -> Result< (), Box< dyn std::error::Error > >
>>>>>>> b0cb46e2
{
  let mut command_history = Vec::new();
  let mut session_counter = 0u32;

  loop
  {
    // Display prompt
    print!( "unilang[{session_counter}]> " );
    io::stdout().flush()?;

    // Read user input
    let mut input = String::new();
    match io::stdin().read_line( &mut input )
    {
      Ok( 0 ) => break, // EOF
      Ok( _ ) =>
      {
        let input = input.trim();
        
        // Handle special REPL commands
        match input
        {
          "" => continue, // Empty input
          "quit" | "exit" | "q" =>
          {
            println!( "👋 Goodbye! Executed {} commands this session.", command_history.len() );
            break;
          },
          "help" | "h" =>
          {
            display_repl_help( pipeline.registry() );
            continue;
          },
          "history" =>
          {
            display_command_history( &command_history );
            continue;
          },
          "clear" =>
          {
            print!( "{}[2J{}[1;1H", 27 as char, 27 as char ); // ANSI clear screen
            continue;
          },
          _ => {}
        }

        // Add to history
        command_history.push( input.to_string() );
        session_counter += 1;

        // Process command through pipeline
        println!( "🔄 Processing: {input}" );
        let context = unilang::interpreter::ExecutionContext::default();
        let result = pipeline.process_command( input, context );
        match result.error
        {
          None =>
          {
            if !result.outputs.is_empty()
            {
              for output in &result.outputs
              {
                if !output.content.is_empty()
                {
                  println!( "✅ {}", output.content );
                }
              }
            }
          },
          Some( error ) =>
          {
            if error.contains( "UNILANG_ARGUMENT_INTERACTIVE_REQUIRED" ) || error.contains( "Interactive Argument Required" )
            {
              println!( "🔒 Interactive input required for secure argument" );
              println!( "💡 In a real application, this would prompt for secure input" );
              
              // Simulate interactive input (in real implementation, would use secure input)
              print!( "Enter value securely: " );
              io::stdout().flush()?;
              let mut _secure_input = String::new();
              io::stdin().read_line( &mut _secure_input )?;
              
              println!( "✓ Interactive input received (demo mode)" );
              println!( "  In production: password would be masked, API keys validated" );
            }
            else if error.contains( "No executable routine found" ) && input == ".version"
            {
              println!( "❌ The .version command is a static command without an executable routine" );
              println!( "💡 This is a known limitation - static commands appear in help but can't be executed" );
              println!( "📝 Framework Version: 0.7.0 (demo mode)" );
            }
            else if error.contains( "Available commands:" )
            {
              // Special handling for help-like error messages - convert to user-friendly help
              if input == "."
              {
                println!( "📋 Available Commands:" );
                // Extract and display just the command list from the error message
                let lines : Vec< &str > = error.lines().collect();
                for line in lines.iter().skip( 1 ) // Skip the first "Available commands:" line
                {
                  if line.trim().is_empty()
                  {
                    continue;
                  }
                  if line.contains( "Use '<command> ?' to get detailed help" )
                  {
                    break;
                  }
                  println!( "{line}" );
                }
                println!( "\n💡 Use 'help' for detailed information about each command" );
              }
              else
              {
                println!( "❌ Command not found: '{input}'" );
                println!( "💡 Type 'help' to see available commands, or '.' for a quick list" );
              }
            }
            else
            {
              println!( "❌ Error: {error}" );
              println!( "💡 Tip: Type 'help' for available commands" );
            }
          }
        }
        
        println!(); // Add spacing
      },
      Err( error ) =>
      {
        println!( "❌ Input error: {error}" );
        break;
      }
    }
  }

  Ok( () )
}

/// Run the enhanced interactive REPL loop (with rustyline for history/arrows)
#[ cfg( feature = "enhanced_repl" ) ]
fn run_enhanced_repl( pipeline : &Pipeline ) -> Result< (), Box< dyn std::error::Error > >
{
  let mut rl = DefaultEditor::new()?;
  let mut session_counter = 0u32;
  
  // Add command completion
  // TODO: Implement custom completer for command names
  
  println!( "🎨 Enhanced REPL Features:" );
  println!( "  • ↑/↓ Arrow keys for command history" );
  println!( "  • Tab completion (basic)" );
  println!( "  • Ctrl+C to quit, Ctrl+L to clear" );
  println!();
  
  // Check if we're running in an interactive terminal
  let is_tty = atty::is( atty::Stream::Stdin );
  
  if is_tty
  {
    println!( "💡 Arrow Key Usage:" );
    println!( "  • Enter some commands first" );
    println!( "  • Then use ↑ to go back through history" );
    println!( "  • Use ↓ to go forward through history" );
    println!( "  • Press Enter to execute the recalled command" );
  }
  else
  {
    println!( "⚠️  Note: Arrow keys only work in interactive terminals" );
    println!( "   Current session: Non-interactive (piped input detected)" );
    println!( "   For arrow key support, run directly in terminal" );
  }
  println!();

  loop
  {
    let prompt = format!( "unilang[{}]> ", session_counter );
    
    match rl.readline( &prompt )
    {
      Ok( input ) =>
      {
        let input = input.trim();
        
        // Handle special REPL commands (don't add these to command history)
        match input
        {
          "" => continue, // Empty input
          "quit" | "exit" | "q" =>
          {
            println!( "👋 Goodbye! Executed {} commands this session.", session_counter );
            break;
          },
          "help" | "h" =>
          {
            display_repl_help( pipeline.registry() );
            continue;
          },
          "history" =>
          {
            display_rustyline_history( &rl );
            continue;
          },
          "clear" =>
          {
            print!( "{}[2J{}[1;1H", 27 as char, 27 as char ); // ANSI clear screen
            continue;
          },
          _ => {
            // Only add real commands to history, not REPL meta-commands
            rl.add_history_entry( input )?;
            session_counter += 1;
          }
        }

        // Process command through pipeline
        println!( "🔄 Processing: {input}" );
        let context = unilang::interpreter::ExecutionContext::default();
        let result = pipeline.process_command( input, context );
        
        match result.error
        {
          None =>
          {
            if !result.outputs.is_empty()
            {
              for output in &result.outputs
              {
                if !output.content.is_empty()
                {
                  println!( "✅ {}", output.content );
                }
              }
            }
          },
          Some( error ) =>
          {
            if error.contains( "UNILANG_ARGUMENT_INTERACTIVE_REQUIRED" ) || error.contains( "Interactive Argument Required" )
            {
              println!( "🔒 Interactive input required for secure argument" );
              println!( "💡 In a real application, this would prompt for secure input" );
              
              // Simulate interactive input (in real implementation, would use secure input)
              match rl.readline( "Enter value securely: " )
              {
                Ok( secure_input ) =>
                {
                  rl.add_history_entry( "[INTERACTIVE INPUT]" )?; // Don't store actual secure input
                  println!( "✓ Interactive input received (demo mode)" );
                  println!( "  In production: password would be masked, API keys validated" );
                  println!( "  Entered: {} characters", secure_input.len() );
                },
                Err( _ ) =>
                {
                  println!( "❌ Interactive input cancelled" );
                }
              }
            }
            else if error.contains( "No executable routine found" ) && input == ".version"
            {
              println!( "❌ The .version command is a static command without an executable routine" );
              println!( "💡 This is a known limitation - static commands appear in help but can't be executed" );
              println!( "📝 Framework Version: 0.7.0 (demo mode)" );
            }
            else if error.contains( "Available commands:" )
            {
              // Special handling for help-like error messages - convert to user-friendly help
              if input == "."
              {
                println!( "📋 Available Commands:" );
                // Extract and display just the command list from the error message
                let lines : Vec< &str > = error.lines().collect();
                for line in lines.iter().skip( 1 ) // Skip the first "Available commands:" line
                {
                  if line.trim().is_empty()
                  {
                    continue;
                  }
                  if line.contains( "Use '<command> ?' to get detailed help" )
                  {
                    break;
                  }
                  println!( "{line}" );
                }
                println!( "\n💡 Use 'help' for detailed information about each command" );
              }
              else
              {
                println!( "❌ Command not found: '{input}'" );
                println!( "💡 Type 'help' to see available commands, or '.' for a quick list" );
              }
            }
            else
            {
              println!( "❌ Error: {error}" );
              println!( "💡 Tip: Type 'help' for available commands" );
            }
          }
        }
        
        println!(); // Add spacing
      },
      Err( ReadlineError::Interrupted ) => // Ctrl+C
      {
        println!( "👋 Goodbye! (Ctrl+C)" );
        break;
      },
      Err( ReadlineError::Eof ) => // Ctrl+D or EOF
      {
        println!( "👋 Goodbye! (EOF)" );
        break;
      },
      Err( error ) =>
      {
        println!( "❌ Input error: {error}" );
        break;
      }
    }
  }

  Ok( () )
}

/// Display rustyline command history
#[ cfg( feature = "enhanced_repl" ) ]
fn display_rustyline_history( rl : &DefaultEditor )
{
  let history = rl.history();
  if history.is_empty()
  {
    println!( "📝 No commands in history" );
    return;
  }

  println!( "📝 Command History ({} commands):", history.len() );
  for ( i, cmd ) in history.iter().enumerate()
  {
    println!( "  {:3}: {cmd}", i + 1 );
  }
}

/// Display REPL help information
#[ cfg( feature = "repl" ) ]
fn display_repl_help( registry : &CommandRegistry )
{
  println!( "=== REPL Help ===" );
  println!( "🎯 Available Commands:" );
  
  for ( name, command ) in registry.commands()
  {
    let interactive_args = command.arguments.iter()
      .filter( |arg| arg.attributes.interactive )
      .count();
    
    let interactive_marker = if interactive_args > 0 { " 🔒" } else { "" };
    
    println!( "  • {name}{interactive_marker}" );
    println!( "    {}", command.description );
    
    if !command.aliases.is_empty()
    {
      println!( "    Aliases: {}", command.aliases.join( ", " ) );
    }
    
    if interactive_args > 0
    {
      println!( "    Note: Contains {interactive_args} interactive argument(s)" );
    }
    println!();
  }

  println!( "🛠️ REPL Commands:" );
  println!( "  • help, h        - Show this help" );
  println!( "  • history        - Show command history" );
  println!( "  • clear          - Clear screen" );
  println!( "  • quit, exit, q  - Exit REPL" );

  println!( "\n💡 Interactive Arguments:" );
  println!( "  Commands marked with 🔒 have interactive arguments that will" );
  println!( "  prompt for secure input when the argument is marked as required" );
  println!( "  but not provided in the command line." );

  println!( "\n🔍 Examples:" );
  println!( "  system.info                    # Simple command" );
  println!( "  auth.login username::john      # Will prompt for password" );
  println!( "  system.configure host::example.com port::9000  # Optional interactive" );
}

/// Display command history
#[ cfg( all( feature = "repl", not( feature = "enhanced_repl" ) ) ) ]
fn display_command_history( history : &[String] )
{
  if history.is_empty()
  {
    println!( "📝 No commands in history" );
    return;
  }

  println!( "📝 Command History ({} commands):", history.len() );
  for ( i, cmd ) in history.iter().enumerate()
  {
    println!( "  {:3}: {cmd}", i + 1 );
  }
}

/// Main REPL mode features demonstrated:
#[ cfg( feature = "repl" ) ]
#[allow(dead_code)]
fn repl_features_summary()
{
  println!( "=== REPL Mode Features ===\n" );
  
  println!( "🔄 Stateless Operation:" );
  println!( "  • Pipeline components are reusable across commands" );
  println!( "  • No shared state between command executions" );
  println!( "  • Each command is processed independently" );
  println!( "  • Memory efficient: no accumulating state" );

  println!( "\n🔒 Interactive Argument Support:" );
  println!( "  • UNILANG_ARGUMENT_INTERACTIVE_REQUIRED error signaling" );
  println!( "  • Secure input prompting for passwords/API keys" );
  println!( "  • Optional interactive arguments with defaults" );
  println!( "  • Sensitive argument masking in logs/history" );

  println!( "\n🎯 REPL-Specific Features:" );
  println!( "  • Command history tracking" );
  println!( "  • Built-in help system" );
  println!( "  • Clear screen functionality" );
  println!( "  • Graceful error handling" );
  println!( "  • Session management" );

  println!( "\n⚡ Performance Benefits:" );
  println!( "  • Static command registry: zero-cost lookups" );
  println!( "  • Reusable parser and analyzer instances" );
  println!( "  • No startup cost per command" );
  println!( "  • Efficient memory usage" );

  println!( "\n🛠️ Developer Experience:" );
  println!( "  • Real-time command testing" );
  println!( "  • Interactive development workflow" );
  println!( "  • Easy debugging and experimentation" );
  println!( "  • Live error feedback" );
}<|MERGE_RESOLUTION|>--- conflicted
+++ resolved
@@ -10,9 +10,6 @@
 #[ cfg( all( feature = "repl", not( feature = "enhanced_repl" ) ) ) ]
 use std::io::{ self, Write };
 
-<<<<<<< HEAD
-fn main() -> Result< (), Box< dyn core::error::Error > >
-=======
 #[ cfg( feature = "enhanced_repl" ) ]
 use rustyline::DefaultEditor;
 #[ cfg( feature = "enhanced_repl" ) ]
@@ -24,7 +21,6 @@
 
 #[ cfg( feature = "repl" ) ]
 fn main() -> Result< (), Box< dyn std::error::Error > >
->>>>>>> b0cb46e2
 {
   println!( "=== Interactive REPL Mode Demo ===\n" );
 
@@ -266,14 +262,9 @@
   Ok( () )
 }
 
-<<<<<<< HEAD
-/// Run the interactive REPL loop
-fn run_repl( pipeline : &Pipeline ) -> Result< (), Box< dyn core::error::Error > >
-=======
 /// Run the basic interactive REPL loop (standard input/output)
 #[ cfg( all( feature = "repl", not( feature = "enhanced_repl" ) ) ) ]
 fn run_basic_repl( pipeline : &Pipeline ) -> Result< (), Box< dyn std::error::Error > >
->>>>>>> b0cb46e2
 {
   let mut command_history = Vec::new();
   let mut session_counter = 0u32;
