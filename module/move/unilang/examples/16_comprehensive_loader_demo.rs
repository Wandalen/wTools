--- conflicted
+++ resolved
@@ -675,10 +675,7 @@
     {
       println!( "✅ Complex command loaded successfully" );
 
-<<<<<<< HEAD
-=======
       #[allow(deprecated)]
->>>>>>> 2840b88f
       let mut registry = CommandRegistry::new();
       for cmd in commands
       {
