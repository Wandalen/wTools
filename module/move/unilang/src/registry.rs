//!
//! The command registry for the Unilang framework.
//!
//! ## Performance Optimization Design Notes
//!
//! This module implements performance optimizations following design rules:
//!
//! **✅ CORRECT Performance Implementation:**
//! - LRU caching for hot commands (production optimization)
//! - PHF (Perfect Hash Function) for static commands (compile-time optimization)
//! - Hybrid registry modes for different workload patterns
//! - Memory-efficient IndexMap storage for cache locality
//!
//! **❌ TESTING VIOLATIONS TO AVOID:**
//! - Do NOT add custom timing code (`std::time::Instant`) in tests
//! - Do NOT create performance assertions in unit tests
//! - Do NOT mix benchmarks with functional tests
//! - Use `benchkit` framework for performance measurement
//!
//! **Rule Compliance:**
//! - Performance optimizations: ✅ Implemented in production code
//! - Performance testing: ❌ Must use `benchkit`, not custom test files
//! - Test separation: ✅ `tests/` for correctness, `benchkit` for performance
//!

// Include the generated static commands PHF map
include!(concat!(env!("OUT_DIR"), "/static_commands.rs"));

/// Internal namespace.
mod private
{
  use crate::data::{ CommandDefinition, ErrorData, OutputData };
  use crate::error::Error; // Import Error for Result type
  use crate::interpreter::ExecutionContext;
  use std::collections::HashMap;
  use indexmap::IndexMap;
  use lru::LruCache;
  use std::num::NonZeroUsize;

/// Type alias for a command routine.
/// A routine takes a `VerifiedCommand` and an `ExecutionContext`, and returns a `Result` of `OutputData` or `ErrorData`.
pub type CommandRoutine = Box< dyn Fn( crate::semantic::VerifiedCommand, ExecutionContext ) -> Result< OutputData, ErrorData > + Send + Sync + 'static >;

/// Registry operation mode for hybrid command lookup optimization
#[derive(Debug, Clone, Copy, PartialEq, Eq)]
pub enum RegistryMode {
  /// Only static commands are used (PHF map lookup only)
  StaticOnly,
  /// Only dynamic commands are used (HashMap lookup only)
  DynamicOnly,
  /// Hybrid mode with both static and dynamic commands (default)
  Hybrid,
  /// Automatic mode selection based on usage patterns
  Auto,
}

impl Default for RegistryMode {
  fn default() -> Self {
    RegistryMode::Hybrid
  }
}

/// Performance metrics for command registry operations.
///
/// **DESIGN RULE NOTICE:** This struct is for PRODUCTION performance tracking only.
///
/// ❌ **DO NOT** use this for performance testing in `tests/` directory:
/// ```rust,ignore
/// // WRONG - This violates design rules
/// #[test]
/// fn test_performance() {
///     let start = std::time::Instant::now();
///     // ... operation
///     let metrics = registry.performance_metrics();
///     assert!(metrics.cache_hits > 0); // Performance assertion in test - VIOLATION
/// }
/// ```
///
/// ✅ **CORRECT** use for production monitoring:
/// ```rust,ignore
/// // Production code monitoring
/// let metrics = registry.performance_metrics();
/// log::info!("Cache hit rate: {:.2}%", metrics.cache_hit_rate());
/// ```
///
/// **For performance testing, use `benchkit` framework separately.**
#[derive(Debug, Default, Clone)]
pub struct PerformanceMetrics {
  /// Number of cache hits
  pub cache_hits: u64,
  /// Number of cache misses
  pub cache_misses: u64,
  /// Total number of lookups performed
  pub total_lookups: u64,
  /// Number of static command lookups
  pub static_lookups: u64,
  /// Number of dynamic command lookups
  pub dynamic_lookups: u64,
}

impl PerformanceMetrics {
  /// Calculate cache hit rate as a value between 0.0 and 1.0
  pub fn cache_hit_rate(&self) -> f64 {
    if self.total_lookups == 0 {
      0.0
    } else {
      self.cache_hits as f64 / self.total_lookups as f64
    }
  }

  /// Calculate ratio of static vs dynamic lookups
  pub fn static_ratio(&self) -> f64 {
    if self.total_lookups == 0 {
      0.0
    } else {
      self.static_lookups as f64 / self.total_lookups as f64
    }
  }
}

/// Optimized dynamic command storage with intelligent caching
#[derive(Debug)]
pub struct DynamicCommandMap {
  /// Registry operation mode
  mode: RegistryMode,
  /// Primary command storage using IndexMap for cache locality
  commands: IndexMap<String, CommandDefinition>,
  /// LRU cache for hot commands
  lookup_cache: LruCache<String, CommandDefinition>,
  /// Performance metrics tracking
  metrics: PerformanceMetrics,
}

impl DynamicCommandMap {
  /// Create a new optimized dynamic command map
  pub fn new(mode: RegistryMode) -> Self {
    Self {
      mode,
      commands: IndexMap::new(),
      lookup_cache: LruCache::new(NonZeroUsize::new(256).unwrap()), // 256 hot commands for better performance
      metrics: PerformanceMetrics::default(),
    }
  }

  /// Get a command with intelligent caching
  pub fn get(&mut self, name: &str) -> Option<CommandDefinition> {
    self.metrics.total_lookups += 1;

    // Check cache first for hot commands
    if let Some(cmd) = self.lookup_cache.get(name) {
      self.metrics.cache_hits += 1;
      return Some(cmd.clone());
    }

    // Check main storage
    if let Some(cmd) = self.commands.get(name) {
      self.metrics.cache_misses += 1;
      self.metrics.dynamic_lookups += 1;

      // Cache the command for future access
      self.lookup_cache.put(name.to_string(), cmd.clone());
      return Some(cmd.clone());
    }

    None
  }

  /// Insert a command into the map
  pub fn insert(&mut self, name: String, command: CommandDefinition) {
    self.commands.insert(name.clone(), command.clone());
    // Preemptively cache newly inserted commands as they're likely to be accessed soon
    // This significantly improves cache hit rates during testing and real-world usage
    self.lookup_cache.put(name, command);
  }

  /// Check if a command exists
  pub fn contains_key(&self, name: &str) -> bool {
    self.lookup_cache.contains(name) || self.commands.contains_key(name)
  }

  /// Remove a command
  pub fn remove(&mut self, name: &str) -> Option<CommandDefinition> {
    // Remove from cache first
    self.lookup_cache.pop(name);
    // Remove from main storage
    self.commands.shift_remove(name)
  }

  /// Get performance metrics
  pub fn metrics(&self) -> &PerformanceMetrics {
    &self.metrics
  }

  /// Get mutable performance metrics
  pub fn metrics_mut(&mut self) -> &mut PerformanceMetrics {
    &mut self.metrics
  }

  /// Get registry mode
  pub fn mode(&self) -> RegistryMode {
    self.mode
  }

  /// Set registry mode
  pub fn set_mode(&mut self, mode: RegistryMode) {
    self.mode = mode;
  }

  /// Get all commands (for compatibility)
  pub fn iter(&self) -> impl Iterator<Item = (&String, &CommandDefinition)> {
    self.commands.iter()
  }

  /// Clear the cache (useful for testing)
  pub fn clear_cache(&mut self) {
    self.lookup_cache.clear();
  }

  /// Get cache capacity
  pub fn cache_capacity(&self) -> usize {
    self.lookup_cache.cap().get()
  }

  /// Get a command without updating cache or metrics (for backward compatibility)
  pub fn get_readonly(&self, name: &str) -> Option<CommandDefinition> {
    self.commands.get(name).cloned()
  }
}

///
/// A registry for commands, responsible for storing and managing all
/// available command definitions.
///
/// Uses a hybrid model: static commands are stored in a PHF map for zero overhead,
/// while dynamic commands are stored in an optimized `DynamicCommandMap` with
/// intelligent caching for runtime flexibility and performance.
///
#[ allow( missing_debug_implementations ) ]
pub struct CommandRegistry
{
  /// Optimized dynamic command storage with intelligent caching
  dynamic_commands : DynamicCommandMap,
  /// A map of command names to their executable routines.
  routines : HashMap< String, CommandRoutine >,
  /// Whether automatic help command generation is enabled for new registrations.
  help_conventions_enabled : bool,
}

impl CommandRegistry
{
  ///
  /// Creates a new, empty `CommandRegistry` for runtime command registration.
  ///
  /// ## Performance Warning
  ///
  /// Runtime command registration has **10-50x lookup overhead** compared to compile-time
  /// registration. Consider using static command definitions with PHF maps for production
  /// applications.
  ///
  /// **Recommended Alternative:** Use `StaticCommandRegistry::new()` with compile-time
  /// generated PHF maps via build.rs for zero-cost lookups.
  ///
  /// ## When to Use Runtime Registration
  ///
  /// - Commands loaded from external sources at runtime
  /// - Dynamic command generation required
  /// - Plugin systems with runtime loading
  /// - Rapid prototyping scenarios
  ///
  /// For production applications, prefer compile-time registration for optimal performance.
  ///
  #[ deprecated = "Runtime registration is slower. Use StaticCommandRegistry with compile-time registration for production." ]
  #[ must_use ]
  pub fn new() -> Self
  {
    Self
    {
      dynamic_commands : DynamicCommandMap::new(RegistryMode::default()),
      routines : HashMap::new(),
      help_conventions_enabled : true, // Enable by default for better UX
    }
  }

  ///
  /// Retrieves a command definition by name using hybrid lookup.
  ///
  /// This is the backward-compatible version that doesn't update metrics
  /// or use caching to maintain immutable access.
  ///
  #[ must_use ]
  pub fn command( &self, name : &str ) -> Option< CommandDefinition >
  {
    match self.dynamic_commands.mode() {
      RegistryMode::StaticOnly => {
        // Only check static commands
        if let Some( static_cmd ) = super::STATIC_COMMANDS.get( name ) {
          return Some( (*static_cmd).into() );
        }
        None
      },
      RegistryMode::DynamicOnly => {
        // Only check dynamic commands (without caching)
        self.dynamic_commands.get_readonly( name )
      },
      RegistryMode::Hybrid | RegistryMode::Auto => {
        // Hybrid mode: static commands take priority
        if let Some( static_cmd ) = super::STATIC_COMMANDS.get( name ) {
          return Some( (*static_cmd).into() );
        }

        // Fall back to dynamic commands (without caching)
        self.dynamic_commands.get_readonly( name )
      },
    }
  }

  ///
  /// Retrieves a command definition by name using optimized hybrid lookup with metrics.
  ///
  /// This version updates performance metrics and uses intelligent caching.
  /// The lookup strategy depends on the registry mode:
  /// - StaticOnly: Only check static PHF map
  /// - DynamicOnly: Only check dynamic commands
  /// - Hybrid: Check static first, then dynamic (default)
  /// - Auto: Use usage patterns to optimize lookup order
  ///
  #[ must_use ]
  pub fn command_optimized( &mut self, name : &str ) -> Option< CommandDefinition >
  {
    match self.dynamic_commands.mode() {
      RegistryMode::StaticOnly => {
        // Only check static commands
        if let Some( static_cmd ) = super::STATIC_COMMANDS.get( name ) {
          self.dynamic_commands.metrics_mut().total_lookups += 1;
          self.dynamic_commands.metrics_mut().static_lookups += 1;
          return Some( (*static_cmd).into() );
        }
        None
      },
      RegistryMode::DynamicOnly => {
        // Only check dynamic commands
        self.dynamic_commands.get( name )
      },
      RegistryMode::Hybrid | RegistryMode::Auto => {
        // Hybrid mode: static commands take priority
        if let Some( static_cmd ) = super::STATIC_COMMANDS.get( name ) {
          self.dynamic_commands.metrics_mut().total_lookups += 1;
          self.dynamic_commands.metrics_mut().static_lookups += 1;
          return Some( (*static_cmd).into() );
        }

        // Fall back to dynamic commands with caching
        self.dynamic_commands.get( name )
      },
    }
  }

  ///
  /// Registers a command, adding it to the dynamic registry.
  ///
  /// If a command with the same name already exists, it will be overwritten.
  /// Note: Static commands cannot be overwritten and will take precedence in lookups.
  pub fn register( &mut self, command : CommandDefinition )
  {
    let full_name = if command.name.starts_with( '.' )
    {
      // Command name is already in full format
      command.name.clone()
    }
    else if command.namespace.is_empty()
    {
      format!( ".{}", command.name )
    }
    else
    {
      let ns = &command.namespace;
      if ns.starts_with( '.' )
      {
        format!( "{}.{}", ns, command.name )
      }
      else
      {
        format!( ".{}.{}", ns, command.name )
      }
    };

    self.dynamic_commands.insert( full_name, command );
  }

  ///
  /// Registers a command with its executable routine at runtime.
  ///
  /// ## Performance Impact
  ///
  /// Each runtime registration adds lookup overhead. Static commands via build.rs provide
  /// O(1) PHF lookups with zero runtime cost, typically **10-50x faster** than runtime
  /// HashMap operations.
  ///
  /// **Recommended Alternative:** Define commands in YAML and use build.rs for compile-time
  /// PHF generation. See readme.md for compile-time registration patterns.
  ///
  /// ## Use Cases for Runtime Registration
  ///
  /// - Plugin systems requiring dynamic command loading
  /// - Commands from external configuration sources
  /// - Development and prototyping scenarios
  ///
  /// # Errors
  ///
  /// Returns an `Error::Registration` if a command with the same name
  /// is already registered and cannot be overwritten (e.g., if it was
  /// a compile-time registered command).
  #[ deprecated = "Use static command registration via build.rs for better performance" ]
  pub fn command_add_runtime( &mut self, command_def : &CommandDefinition, routine : CommandRoutine ) -> Result< (), Error >
  {
    // EXPLICIT COMMAND NAMING ENFORCEMENT (FR-REG-6)
    // Following the governing principle: minimum implicit magic!
    
    // Validate that command names start with dot prefix
    if !command_def.name.starts_with( '.' )
    {
      return Err( Error::Registration( format!(
        "Invalid command name '{}'. All commands must start with dot prefix (e.g., '.chat'). \
        This enforces explicit naming with minimal implicit transformations.",
        command_def.name
      )));
<<<<<<< HEAD
    }
    
    // Validate namespace format if provided
    if !command_def.namespace.is_empty() && !command_def.namespace.starts_with( '.' )
    {
      return Err( Error::Registration( format!(
        "Invalid namespace '{}'. Non-empty namespaces must start with dot prefix (e.g., '.session'). \
        Use empty namespace for root-level commands.",
        command_def.namespace
      )));
    }
    
    // Build full command name explicitly - no magic transformations
    let full_name = if command_def.namespace.is_empty()
    {
=======
    }
    
    // Validate namespace format if provided
    if !command_def.namespace.is_empty() && !command_def.namespace.starts_with( '.' )
    {
      return Err( Error::Registration( format!(
        "Invalid namespace '{}'. Non-empty namespaces must start with dot prefix (e.g., '.session'). \
        Use empty namespace for root-level commands.",
        command_def.namespace
      )));
    }
    
    // Build full command name explicitly - no magic transformations
    let full_name = if command_def.namespace.is_empty()
    {
>>>>>>> 63943676
      // Root-level command: use name as-is (already validated to have dot prefix)
      command_def.name.clone()
    }
    else
    {
      // Namespaced command: explicit concatenation
      format!( "{}.{}", command_def.namespace, command_def.name.strip_prefix('.').unwrap_or(&command_def.name) )
    };
    // Check if command exists in either static or dynamic registries
    if super::STATIC_COMMANDS.contains_key( &full_name ) || self.dynamic_commands.contains_key( &full_name )
    {
      return Err( Error::Execution( ErrorData::new(
        "UNILANG_COMMAND_ALREADY_EXISTS".to_string(),
        format!( "Registration Error: Command '{full_name}' already exists. Use a different name or remove the existing command first." ),
      )));
    }

    self.dynamic_commands.insert( full_name.clone(), command_def.clone() ); // Cloned command_def
    self.routines.insert( full_name.clone(), routine );
    Ok(())
  }

  ///
  /// Retrieves the routine for a given command name.
  ///
  #[ must_use ]
  pub fn get_routine( &self, command_name : &str ) -> Option< &CommandRoutine >
  {
    self.routines.get( command_name )
  }

  ///
  /// Returns a collection of all command definitions (both static and dynamic).
  /// 
  /// This is provided for backward compatibility and introspection.
  /// Static commands are converted from the PHF map.
  ///
  #[ must_use ]
  pub fn commands( &self ) -> HashMap< String, CommandDefinition >
  {
    let mut all_commands = HashMap::new();

    // Add static commands
    for ( name, static_cmd ) in super::STATIC_COMMANDS.entries()
    {
      all_commands.insert( (*name).to_string(), (*static_cmd).into() );
    }

    // Add dynamic commands (they can override static ones in this view)
    for ( name, cmd ) in self.dynamic_commands.iter()
    {
      all_commands.insert( name.clone(), cmd.clone() );
    }

    all_commands
  }

  ///
  /// Returns a builder for creating a `CommandRegistry` with a fluent API.
  ///
  #[ must_use ]
  pub fn builder() -> CommandRegistryBuilder
  {
    CommandRegistryBuilder::new()
  }

  ///
  /// Enables/disables automatic `.command.help` generation for all subsequently registered commands.
  ///
  /// When enabled, all commands registered with `command_add_runtime` or `register_with_auto_help`
  /// will automatically generate corresponding `.command.help` commands that provide detailed
  /// help information about the parent command.
  ///
  /// # Arguments
  /// * `enabled` - Whether to enable automatic help command generation
  ///
  /// # Examples
  /// ```rust,ignore
  /// use unilang::registry::CommandRegistry;
  ///
  /// #[allow(deprecated)]
/// let mut registry = CommandRegistry::new();
  /// registry.enable_help_conventions(true);
  /// // All subsequently registered commands will auto-generate help commands
  /// ```
  pub fn enable_help_conventions( &mut self, enabled : bool )
  {
    self.help_conventions_enabled = enabled;
  }

  ///
  /// Set the registry mode for optimized command lookup.
  ///
  /// This controls which command sources are checked during lookup:
  /// - StaticOnly: Only check compile-time PHF map
  /// - DynamicOnly: Only check runtime-registered commands
  /// - Hybrid: Check both (static first, then dynamic)
  /// - Auto: Use adaptive strategies based on usage patterns
  ///
  /// # Arguments
  /// * `mode` - The registry mode to use
  ///
  /// # Examples
  /// ```rust,ignore
  /// use unilang::{CommandRegistry, RegistryMode};
  ///
  /// #[allow(deprecated)]
/// let mut registry = CommandRegistry::new();
  /// registry.set_registry_mode(RegistryMode::StaticOnly);
  /// ```
  pub fn set_registry_mode( &mut self, mode : RegistryMode )
  {
    self.dynamic_commands.set_mode( mode );
  }

  ///
  /// Get the current registry mode.
  ///
  #[ must_use ]
  pub fn registry_mode( &self ) -> RegistryMode
  {
    self.dynamic_commands.mode()
  }

  ///
  /// Get performance metrics for command lookups.
  ///
  /// Returns metrics including cache hit rates, lookup counts,
  /// and static vs dynamic usage patterns.
  ///
  #[ must_use ]
  pub fn performance_metrics( &self ) -> &PerformanceMetrics
  {
    self.dynamic_commands.metrics()
  }

  ///
  /// Clear the dynamic command cache.
  ///
  /// This forces all subsequent dynamic command lookups to go through
  /// the main IndexMap storage, useful for testing or memory management.
  ///
  pub fn clear_cache( &mut self )
  {
    self.dynamic_commands.clear_cache();
  }

  ///
  /// Registers a command with automatic help command generation.
  ///
  /// This method provides explicit control over help generation, registering the main command
  /// and optionally generating a `.command.help` counterpart based on the command's configuration
  /// and the registry's global help conventions setting.
  ///
  /// # Arguments
  /// * `command` - The command definition to register
  /// * `routine` - The executable routine for the command
  ///
  /// # Returns
  /// * `Result<(), Error>` - Success or registration error
  ///
  /// # Errors
  /// Returns an error if command registration fails due to invalid naming or other validation issues.
  ///
  /// # Examples
  /// ```rust,ignore
  /// use unilang::{registry::CommandRegistry, data::CommandDefinition};
  ///
  /// #[allow(deprecated)]
/// let mut registry = CommandRegistry::new();
  /// let cmd = CommandDefinition::former()
  ///     .name(".example".to_string())
  ///     .description("Example command".to_string())
  ///     .with_auto_help(true)
  ///     .end();
  ///
  /// let routine = Box::new(|_cmd, _ctx| Ok(OutputData::default()));
  /// registry.register_with_auto_help(cmd, routine)?;
  /// // Both ".example" and ".example.help" are now registered
  /// ```
  pub fn register_with_auto_help( &mut self, command : CommandDefinition, routine : CommandRoutine ) -> Result< (), Error >
  {
    // First register the main command
    #[allow(deprecated)]
    self.command_add_runtime( &command, routine )?;

    // Generate help command if enabled (either globally or specifically for this command)
    if self.help_conventions_enabled || command.has_auto_help()
    {
      let help_command = command.generate_help_command();
      let help_routine = self.create_help_routine( &command );
      #[allow(deprecated)]
      self.command_add_runtime( &help_command, help_routine )?;
    }

    Ok( () )
  }

  ///
  /// Retrieves formatted help text for any registered command.
  ///
  /// This method generates comprehensive help information for a given command,
  /// including its description, arguments, usage examples, and metadata.
  /// It works with both static and dynamic commands.
  ///
  /// # Arguments
  /// * `command_name` - The full name of the command (e.g., ".example" or ".fs.list")
  ///
  /// # Returns
  /// * `Option<String>` - Formatted help text, or None if command not found
  ///
  /// # Examples
  /// ```rust,ignore
  /// use unilang::registry::CommandRegistry;
  ///
  /// let registry = CommandRegistry::new();
  /// if let Some(help_text) = registry.get_help_for_command(".example") {
  ///     println!("{}", help_text);
  /// }
  /// ```
  #[ must_use ]
  pub fn get_help_for_command( &self, command_name : &str ) -> Option< String >
  {
    if let Some( cmd_def ) = self.command( command_name )
    {
      Some( self.format_help_text( &cmd_def ) )
    }
    else
    {
      None
    }
  }

  ///
  /// Creates a help routine for a given command.
  ///
  /// This internal method generates the executable routine that will be used
  /// for `.command.help` commands. The routine returns formatted help information
  /// about the parent command.
  ///
  /// # Arguments
  /// * `parent_command` - The command for which to create a help routine
  ///
  /// # Returns
  /// * `CommandRoutine` - An executable routine that returns help information
  fn create_help_routine( &self, parent_command : &CommandDefinition ) -> CommandRoutine
  {
    let help_text = self.format_help_text( parent_command );

    Box::new( move | _cmd, _ctx |
    {
      Ok( OutputData
      {
        content : help_text.clone(),
        format : "text".to_string(),
      })
    })
  }

  ///
  /// Formats comprehensive help text for a command definition.
  ///
  /// This internal method generates detailed, human-readable help information
  /// including command description, arguments with types and defaults,
  /// usage examples, and metadata.
  ///
  /// # Arguments
  /// * `cmd_def` - The command definition to format help for
  ///
  /// # Returns
  /// * `String` - Formatted help text
  fn format_help_text( &self, cmd_def : &CommandDefinition ) -> String
  {
    let mut help = String::new();

    // Command header
    help.push_str( &format!( "Command: {}\n", cmd_def.name ) );
    help.push_str( &format!( "Description: {}\n", cmd_def.description ) );

    if !cmd_def.hint.is_empty()
    {
      help.push_str( &format!( "Hint: {}\n", cmd_def.hint ) );
    }

    help.push_str( &format!( "Version: {}\n", cmd_def.version ) );
    help.push_str( &format!( "Status: {}\n", cmd_def.status ) );

    // Arguments section
    if !cmd_def.arguments.is_empty()
    {
      help.push_str( "\nArguments:\n" );
      for arg in &cmd_def.arguments
      {
        let required = if arg.attributes.optional { "optional" } else { "required" };
        help.push_str( &format!( "  {} ({}, {})", arg.name, arg.kind, required ) );

        if let Some( default ) = &arg.attributes.default
        {
          help.push_str( &format!( " [default: {}]", default ) );
        }

        help.push_str( &format!( "\n    {}\n", arg.description ) );

        if !arg.aliases.is_empty()
        {
          help.push_str( &format!( "    Aliases: {}\n", arg.aliases.join( ", " ) ) );
        }
      }
    }

    // Examples section
    if !cmd_def.examples.is_empty()
    {
      help.push_str( "\nExamples:\n" );
      for example in &cmd_def.examples
      {
        help.push_str( &format!( "  {}\n", example ) );
      }
    }

    // Aliases section
    if !cmd_def.aliases.is_empty()
    {
      help.push_str( &format!( "\nAliases: {}\n", cmd_def.aliases.join( ", " ) ) );
    }

    // Usage patterns
    help.push_str( "\nUsage:\n" );
    help.push_str( &format!( "  {}  # Execute command\n", cmd_def.name ) );
    help.push_str( &format!( "  {}.help  # Show this help\n", cmd_def.name ) );
    help.push_str( &format!( "  {} ??  # Alternative help access\n", cmd_def.name ) );

    help
  }
}

impl Default for CommandRegistry
{
  fn default() -> Self
  {
    #[allow(deprecated)]
    Self::new()
  }
}

///
/// A builder for the `CommandRegistry`.
///
/// This provides a convenient way to construct a `CommandRegistry` by
/// chaining `command` calls.
#[ allow( missing_debug_implementations ) ]
#[ derive( Default ) ] // Removed Debug
pub struct CommandRegistryBuilder
{
  registry : CommandRegistry,
}

impl CommandRegistryBuilder
{
  ///
  /// Creates a new `CommandRegistryBuilder`.
  ///
  #[ must_use ]
  pub fn new() -> Self
  {
    Self::default()
  }

  ///
  /// Adds a command to the registry being built.
  ///
  #[ must_use ]
  pub fn command( mut self, command : CommandDefinition ) -> Self
  {
    self.registry.register( command );
    self
  }

  ///
  /// Loads command definitions from a YAML string and adds them to the registry.
  ///
  /// # Errors
  ///
  /// Returns an `Error` if the YAML string is invalid or if routine links cannot be resolved.
  pub fn load_from_yaml_str( mut self, yaml_str : &str ) -> Result< Self, Error >
  {
    let command_defs = crate::loader::load_command_definitions_from_yaml_str( yaml_str )?;
    for command_def in command_defs
    {
      if let Some( link ) = &command_def.routine_link
      {
        let routine = crate::loader::resolve_routine_link( link )?;
        #[allow(deprecated)]
        self.registry.command_add_runtime( &command_def, routine )?;
      }
      else
      {
        self.registry.register( command_def );
      }
    }
    Ok( self )
  }

  ///
  /// Loads command definitions from a JSON string and adds them to the registry.
  ///
  /// # Errors
  ///
  /// Returns an `Error` if the JSON string is invalid or if routine links cannot be resolved.
  pub fn load_from_json_str( mut self, json_str : &str ) -> Result< Self, Error >
  {
    let command_defs = crate::loader::load_command_definitions_from_json_str( json_str )?;
    for command_def in command_defs
    {
      if let Some( link ) = &command_def.routine_link
      {
        let routine = crate::loader::resolve_routine_link( link )?;
        #[allow(deprecated)]
        self.registry.command_add_runtime( &command_def, routine )?;
      }
      else
      {
        self.registry.register( command_def );
      }
    }
    Ok( self )
  }

  ///
  /// Builds and returns the `CommandRegistry`.
  ///
  #[ must_use ]
  pub fn build( self ) -> CommandRegistry
  {
    self.registry
  }
}

}

mod_interface::mod_interface!
{
  exposed use private::CommandRoutine;
  exposed use private::CommandRegistry;
  exposed use private::CommandRegistryBuilder;
  exposed use private::RegistryMode;
  exposed use private::PerformanceMetrics;
  exposed use private::DynamicCommandMap;

  // Feature compile-time APIs first in prelude
  prelude use private::RegistryMode;
  prelude use private::PerformanceMetrics;
  prelude use private::CommandRoutine;

  // Runtime APIs with performance guidance
  #[ doc = "Runtime command registration. Consider compile-time alternatives for better performance." ]
  prelude use private::CommandRegistry;
  prelude use private::CommandRegistryBuilder;
}<|MERGE_RESOLUTION|>--- conflicted
+++ resolved
@@ -424,7 +424,6 @@
         This enforces explicit naming with minimal implicit transformations.",
         command_def.name
       )));
-<<<<<<< HEAD
     }
     
     // Validate namespace format if provided
@@ -440,23 +439,6 @@
     // Build full command name explicitly - no magic transformations
     let full_name = if command_def.namespace.is_empty()
     {
-=======
-    }
-    
-    // Validate namespace format if provided
-    if !command_def.namespace.is_empty() && !command_def.namespace.starts_with( '.' )
-    {
-      return Err( Error::Registration( format!(
-        "Invalid namespace '{}'. Non-empty namespaces must start with dot prefix (e.g., '.session'). \
-        Use empty namespace for root-level commands.",
-        command_def.namespace
-      )));
-    }
-    
-    // Build full command name explicitly - no magic transformations
-    let full_name = if command_def.namespace.is_empty()
-    {
->>>>>>> 63943676
       // Root-level command: use name as-is (already validated to have dot prefix)
       command_def.name.clone()
     }
