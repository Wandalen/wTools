#![allow(missing_docs)]

use rand ::distributions ::Uniform;
use rayon ::prelude :: *;

#[ test ]
fn test_rng_manager() 
{
  use deterministic_rand :: { Hrng, Rng };
  let range = Uniform ::new(-1.0f64, 1.0);

  let hrng = Hrng ::master();
  let got = (0..100)
<<<<<<< HEAD
    .into_par_iter()
    .map(|i| {
      let child = hrng.child(i);
      let rng_ref = child.rng_ref();
      let mut rng = rng_ref.lock().unwrap();
      let mut count = 0;
      for _ in 0..1000 {
        let a = rng.sample(range);
        let b = rng.sample(range);
        if a * a + b * b <= 1.0 {
          count += 1;
        }
      }
      count
    })
    .sum::<u64>();
  let _got_pi = 4. * (got as f64) / f64::from(100 * 1000);
  #[cfg(not(feature = "no_std"))]
  #[cfg(feature = "determinism")]
=======
  .into_par_iter()
  .map(|i| {
   let child = hrng.child(i);
   let rng_ref = child.rng_ref();
   let mut rng = rng_ref.lock().unwrap();
   let mut count = 0;
   for _ in 0..1000 
   {
  let a = rng.sample(range);
  let b = rng.sample(range);
  if a * a + b * b <= 1.0 
  {
   count += 1;
 }
 }
   count
 })
  .sum :: < u64 >();
  let _got_pi = 4. * (got as f64) / f64 ::from(100 * 1000);
  #[ cfg(not(feature = "no_std")) ]
  #[ cfg(feature = "determinism") ]
>>>>>>> 63943676
  assert_eq!(_got_pi, 3.1438);
}

#[ cfg(not(feature = "no_std")) ]
#[ cfg(feature = "determinism") ]
#[ test ]
fn test_reusability() 
{
  use deterministic_rand :: { Hrng, Rng };
  let mut expected: [u64; 4] = [0; 4];

  let hrng = Hrng ::master();
  {
  let child1 = hrng.child(0);
  let child1_ref = child1.rng_ref();
  let mut rng1 = child1_ref.lock().unwrap();
  let got = rng1.gen :: < u64 >();
  expected[0] = got;
  let got = rng1.gen :: < u64 >();
  expected[1] = got;
 }
  {
  let child1 = hrng.child(0);
  let child1_ref = child1.rng_ref();
  let mut rng1 = child1_ref.lock().unwrap();
  let got = rng1.gen :: < u64 >();
  expected[2] = got;
  let got = rng1.gen :: < u64 >();
  expected[3] = got;
 }
  #[ cfg(not(feature = "no_std")) ]
  #[ cfg(feature = "determinism") ]
  assert_eq!(hrng._children_len(), 1);
  #[ cfg(not(feature = "determinism")) ]
  assert_eq!(hrng._children_len(), 0);

  let hrng = Hrng ::master();
  {
  let child1 = hrng.child(0);
  let child1_ref = child1.rng_ref();
  let mut rng1 = child1_ref.lock().unwrap();
  let got = rng1.gen :: < u64 >();
  assert_eq!(got, expected[0]);
  let got = rng1.gen :: < u64 >();
  assert_eq!(got, expected[1]);
 }
  {
  let child1 = hrng.child(0);
  let child1_ref = child1.rng_ref();
  let mut rng1 = child1_ref.lock().unwrap();
  let got = rng1.gen :: < u64 >();
  assert_eq!(got, expected[2]);
  let got = rng1.gen :: < u64 >();
  assert_eq!(got, expected[3]);
 }
  #[ cfg(feature = "determinism") ]
  assert_eq!(hrng._children_len(), 1);
  #[ cfg(not(feature = "determinism")) ]
  assert_eq!(hrng._children_len(), 0);
}

#[ cfg(not(feature = "no_std")) ]
#[ cfg(feature = "determinism") ]
#[ test ]
fn test_par() 
{
  use std ::sync :: { Arc, Mutex };
  use deterministic_rand :: { Hrng, Rng };
  let expected: (Arc< Mutex<(u64, u64) >>, Arc< Mutex<(u64, u64) >>) = (Arc ::new(Mutex ::new((0, 0))), Arc ::new(Mutex ::new((0, 0))));

  let hrng = Hrng ::master();
  (1..=2).into_par_iter().map(|i| (i, hrng.child(i))).for_each(|(i, child)| {
  let got1 = child.rng_ref().lock().unwrap().gen :: < u64 >();
  let got2 = child.rng_ref().lock().unwrap().gen :: < u64 >();
  match i 
  {
   1 => *expected.0.lock().unwrap() = (got1, got2),
   2 => *expected.1.lock().unwrap() = (got1, got2),
   _ => unreachable!(),
 }
 });

  let hrng = Hrng ::master();
  (1..=2).into_par_iter().map(|i| (i, hrng.child(i))).for_each(|(i, child)| {
  let got1 = child.rng_ref().lock().unwrap().gen :: < u64 >();
  let got2 = child.rng_ref().lock().unwrap().gen :: < u64 >();
  match i 
  {
   1 => assert_eq!((got1, got2), *expected.0.lock().unwrap()),
   2 => assert_eq!((got1, got2), *expected.1.lock().unwrap()),
   _ => unreachable!(),
 }
 });
}

#[ cfg(not(feature = "no_std")) ]
#[ cfg(feature = "determinism") ]
#[ test ]
fn seed() 
{
  use deterministic_rand ::Seed;
  let seed = Seed ::random();
  println!("{seed:?}");
  assert!(seed.into_inner().len() == 16);
}<|MERGE_RESOLUTION|>--- conflicted
+++ resolved
@@ -11,27 +11,6 @@
 
   let hrng = Hrng ::master();
   let got = (0..100)
-<<<<<<< HEAD
-    .into_par_iter()
-    .map(|i| {
-      let child = hrng.child(i);
-      let rng_ref = child.rng_ref();
-      let mut rng = rng_ref.lock().unwrap();
-      let mut count = 0;
-      for _ in 0..1000 {
-        let a = rng.sample(range);
-        let b = rng.sample(range);
-        if a * a + b * b <= 1.0 {
-          count += 1;
-        }
-      }
-      count
-    })
-    .sum::<u64>();
-  let _got_pi = 4. * (got as f64) / f64::from(100 * 1000);
-  #[cfg(not(feature = "no_std"))]
-  #[cfg(feature = "determinism")]
-=======
   .into_par_iter()
   .map(|i| {
    let child = hrng.child(i);
@@ -53,7 +32,6 @@
   let _got_pi = 4. * (got as f64) / f64 ::from(100 * 1000);
   #[ cfg(not(feature = "no_std")) ]
   #[ cfg(feature = "determinism") ]
->>>>>>> 63943676
   assert_eq!(_got_pi, 3.1438);
 }
 
