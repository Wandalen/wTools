
//!
//! Master seed.
//!

/// Define a private namespace for all its items.
mod private
{
  #[ cfg( feature = "no_std" ) ]
  extern crate alloc;
  #[ cfg( feature = "no_std" ) ]
  use alloc ::string;

  /// Master seed.
  #[ derive( Clone, Debug, PartialEq, Eq ) ]
  pub struct Seed( String );

  impl Seed
  {
  /// Creates new seed from a string.
  pub fn new< IntoString >( value: IntoString ) -> Self
  where
   IntoString: Into< String >,
  {
   Self( value.into() )
 }

<<<<<<< HEAD
    /// Used for simplifying seed creation from a [`u64`] seed.
    #[must_use] pub fn from_integer( src : u64 ) -> Self
    {
      Self( format!( "master_seed_{src}" ) )
    }

    /// Random string as seed.
    pub fn random() -> Self
    {
      use rand::{ distributions::Alphanumeric, Rng };
      let str : String = rand::thread_rng()
      .sample_iter( &Alphanumeric )
      .take( 16 )
      .map(char::from)
      .collect();
      debug_assert!( !str.is_empty() );
      Self( str )
    }

    /// Returns inner seed string value.
    #[must_use] pub fn into_inner( self ) -> String
    {
      self.0
    }
  }
=======
  /// Used for simplifying seed creation from a [`u64`] seed.
  #[ must_use ] pub fn from_integer( src: u64 ) -> Self
  {
   Self( format!( "master_seed_{src}" ) )
 }

  /// Random string as seed.
  pub fn random() -> Self
  {
   use rand :: { distributions ::Alphanumeric, Rng };
   let str: String = rand ::thread_rng()
   .sample_iter( &Alphanumeric )
   .take( 16 )
   .map(char ::from)
   .collect();
   debug_assert!( !str.is_empty() );
   Self( str )
 }

  /// Returns inner seed string value.
  #[ must_use ] pub fn into_inner( self ) -> String
  {
   self.0
 }
 }
>>>>>>> 2840b88f

  impl Default for Seed
  {
  fn default() -> Self
  {
   Self( "master_seed".to_owned() )
 }
 }

  impl< IntoString > From< IntoString > for Seed
  where
  IntoString: Into< String >,
  {
  #[ inline( always ) ]
  fn from( src: IntoString ) -> Self
  {
   Self ::new( src )
 }
 }


}

crate ::mod_interface!
{
  orphan use Seed;
}<|MERGE_RESOLUTION|>--- conflicted
+++ resolved
@@ -25,33 +25,6 @@
    Self( value.into() )
  }
 
-<<<<<<< HEAD
-    /// Used for simplifying seed creation from a [`u64`] seed.
-    #[must_use] pub fn from_integer( src : u64 ) -> Self
-    {
-      Self( format!( "master_seed_{src}" ) )
-    }
-
-    /// Random string as seed.
-    pub fn random() -> Self
-    {
-      use rand::{ distributions::Alphanumeric, Rng };
-      let str : String = rand::thread_rng()
-      .sample_iter( &Alphanumeric )
-      .take( 16 )
-      .map(char::from)
-      .collect();
-      debug_assert!( !str.is_empty() );
-      Self( str )
-    }
-
-    /// Returns inner seed string value.
-    #[must_use] pub fn into_inner( self ) -> String
-    {
-      self.0
-    }
-  }
-=======
   /// Used for simplifying seed creation from a [`u64`] seed.
   #[ must_use ] pub fn from_integer( src: u64 ) -> Self
   {
@@ -77,7 +50,6 @@
    self.0
  }
  }
->>>>>>> 2840b88f
 
   impl Default for Seed
   {
