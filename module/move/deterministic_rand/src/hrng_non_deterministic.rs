//!
//! Hierarchical random number generators itself.
//!
//! There are two versions of HRNG: deterministic and non-deterministic.
//! Both have the same interface and are interchengable by switching on/off a feature `determinsim`.
//!

/// Define a private namespace for all its items.
mod private 
{

<<<<<<< HEAD
  #[ allow( unused_imports ) ]
  use crate::*;
  use core::{ops::Deref, ops::DerefMut};

  /// Emulates behavior of `Arc<Mutex< ThreadRng >>` for compatibility.
  #[derive(Debug)]
  pub struct SharedGenerator;

  impl SharedGenerator {
    /// Emulate lock of a mutex.
    #[inline(always)]
    pub fn lock(&self) -> SharedGeneratorLock {
      SharedGeneratorLock
    }
  }

  /// Emulates behavior of `Arc<Mutex< ThreadRng >>` for compatibility.
  #[derive(Debug)]
=======
  use core :: { ops ::Deref, ops ::DerefMut };

  /// Emulates behavior of `Arc< Mutex< ThreadRng >>` for compatibility.
  #[ derive(Debug) ]
  pub struct SharedGenerator;

  impl SharedGenerator 
  {
  /// Emulate lock of a mutex.
  #[ inline(always) ]
  #[ allow(clippy ::unused_self) ]
  pub fn lock(self) -> SharedGeneratorLock
  {
   SharedGeneratorLock
 }
 }

  /// Emulates behavior of `Arc< Mutex< ThreadRng >>` for compatibility.
  #[ derive(Debug) ]
>>>>>>> 2840b88f
  pub struct SharedGeneratorLock;

  impl SharedGeneratorLock 
  {
  /// Emulate unwrap of a result of guard produced my locking a mutex.
  #[ inline(always) ]
  #[ allow(clippy ::unused_self) ]
  pub fn unwrap(self) -> DerefRng
  {
   DerefRng(rand ::thread_rng())
 }
 }

  /// Placeholder structure that is used when `determinism` feature is not enabled.
  ///
  /// Used for code compatibility for both deterministic and non-deterministic modes.
<<<<<<< HEAD
  #[derive(Debug)]
  pub struct DerefRng(rand::rngs::ThreadRng);

  impl Deref for DerefRng {
    type Target = rand::rngs::ThreadRng;
    #[inline(always)]
    fn deref(&self) -> &Self::Target {
      &self.0
    }
  }

  impl DerefMut for DerefRng {
    fn deref_mut(&mut self) -> &mut Self::Target {
      &mut self.0
    }
  }

  impl Default for Hrng {
    fn default() -> Self {
      Hrng::master()
    }
  }
=======
  #[ derive(Debug) ]
  pub struct DerefRng(rand ::rngs ::ThreadRng);

  impl Deref for DerefRng 
  {
  type Target = rand ::rngs ::ThreadRng;
  #[ inline(always) ]
  fn deref( &self ) -> &Self ::Target 
  {
   &self.0
 }
 }

  impl DerefMut for DerefRng 
  {
  fn deref_mut( &mut self ) -> &mut Self ::Target 
  {
   &mut self.0
 }
 }

  impl Default for Hrng 
  {
  fn default() -> Self 
  {
   Hrng ::master()
 }
 }
>>>>>>> 2840b88f

  /// Placeholder of a deterministic hierarchical random number generator
  /// for then the `determinism` feature is not enabled
  ///
<<<<<<< HEAD
  /// Always returns `rand::thread_rng`
  #[derive(Debug, Clone)]
  pub struct Hrng;

  impl Hrng {
    /// Construct master hierarchical random number generator with default seed phrase.
    ///
    /// ### Example
    /// ```
    /// use deterministic_rand::{ Hrng, Rng };
    /// let hrng = Hrng::master();
    /// let rng_ref = hrng.rng_ref();
    /// let mut rng = rng_ref.lock().unwrap();
    /// let got : u64 = rng.gen();
    /// ```
    #[inline(always)]
    pub fn master() -> Self {
      Self
    }

    /// Construct hierarchical random number generator with help of seed phrase.
    ///
    /// ### Example
    /// ```
    /// use deterministic_rand::{ Hrng, Rng };
    /// let hrng = Hrng::master_with_seed( "master1".into() );
    /// let rng_ref = hrng.rng_ref();
    /// let mut rng = rng_ref.lock().unwrap();
    /// let got : u64 = rng.gen();
    /// ```
    #[cfg(not(feature = "no_std"))]
    #[inline(always)]
    pub fn master_with_seed(_: Seed) -> Self {
      Self
    }

    /// Get a reference to the current random number generator using a reference counter and mutex.
    ///
    /// Returns a shared `Arc<Mutex< Generator >>`.
    ///
    /// ### Example
    ///
    /// ```
    /// # use deterministic_rand::{ Hrng, Rng };
    /// # let hrng = Hrng::default();
    /// let rng_ref = hrng.rng_ref();
    /// let mut rng = rng_ref.lock().unwrap();
    /// let got : u64 = rng.gen();
    /// ```
    #[inline(always)]
    pub fn rng_ref(&self) -> SharedGenerator {
      SharedGenerator
    }

    /// Creates new child hierarchical random number generator by index seed.
    #[inline(always)]
    pub fn child(&self, _: usize) -> Self {
      Self
    }

    //     /// Creates new child hierarchical random number generator by index seed, index is deduced from the contexst.
    //     /// Index is new child is index of current newest child plus one.
    //     pub fn child_new( &self ) -> Self
    //     {
    //       self.child( 0 )
    //     }

    /// Returns number of children created by this generator.
    #[inline(always)]
    pub fn _children_len(&self) -> usize {
      0
    }

    //     /// Returns current index of the generator.
    //     #[ inline( always ) ]
    //     pub fn index( &self ) -> usize
    //     {
    //       0
    //     }
  }
=======
  /// Always returns `rand ::thread_rng`
  #[ derive(Debug, Clone) ]
  pub struct Hrng;

  impl Hrng 
  {
  /// Construct master hierarchical random number generator with default seed phrase.
  ///
  /// ### Example
  /// ```
  /// use deterministic_rand :: { Hrng, Rng };
  /// let hrng = Hrng ::master();
  /// let rng_ref = hrng.rng_ref();
  /// let mut rng = rng_ref.lock().unwrap();
  /// let got: u64 = rng.gen();
  /// ```
  #[ inline(always) ]
  #[ must_use ]
  pub fn master() -> Self
  {
   Self
 }

  /// Construct hierarchical random number generator with help of seed phrase.
  ///
  /// ### Example
  /// ```
  /// use deterministic_rand :: { Hrng, Rng };
  /// let hrng = Hrng ::master_with_seed( "master1".into() );
  /// let rng_ref = hrng.rng_ref();
  /// let mut rng = rng_ref.lock().unwrap();
  /// let got: u64 = rng.gen();
  /// ```
  #[ cfg(not(feature = "no_std")) ]
  #[ inline(always) ]
  pub fn master_with_seed(_: Seed) -> Self
  {
   Self
 }

  /// Get a reference to the current random number generator using a reference counter and mutex.
  ///
  /// Returns a shared `Arc< Mutex< Generator >>`.
  ///
  /// ### Example
  ///
  /// ```
  /// # use deterministic_rand :: { Hrng, Rng };
  /// # let hrng = Hrng ::default();
  /// let rng_ref = hrng.rng_ref();
  /// let mut rng = rng_ref.lock().unwrap();
  /// let got: u64 = rng.gen();
  /// ```
  #[ inline(always) ]
  #[ must_use ]
  pub fn rng_ref( &self ) -> SharedGenerator
  {
   SharedGenerator
 }

  /// Creates new child hierarchical random number generator by index seed.
  #[ inline(always) ]
  #[ must_use ]
  pub fn child(&self, _: usize) -> Self
  {
   Self
 }

  //     /// Creates new child hierarchical random number generator by index seed, index is deduced from the contexst.
  //     /// Index is new child is index of current newest child plus one.
  //     pub fn child_new( &self ) -> Self
  //     {
  //       self.child( 0 )
  // }

  /// Returns number of children created by this generator.
  #[ inline(always) ]
  #[ must_use ]
  pub fn _children_len( &self ) -> usize
  {
   0
 }

  //     /// Returns current index of the generator.
  //     #[ inline( always ) ]
  //     pub fn index( &self ) -> usize
  //     {
  //       0
  // }
 }
>>>>>>> 2840b88f
}

crate ::mod_interface! {
  orphan use Hrng;
}<|MERGE_RESOLUTION|>--- conflicted
+++ resolved
@@ -9,26 +9,6 @@
 mod private 
 {
 
-<<<<<<< HEAD
-  #[ allow( unused_imports ) ]
-  use crate::*;
-  use core::{ops::Deref, ops::DerefMut};
-
-  /// Emulates behavior of `Arc<Mutex< ThreadRng >>` for compatibility.
-  #[derive(Debug)]
-  pub struct SharedGenerator;
-
-  impl SharedGenerator {
-    /// Emulate lock of a mutex.
-    #[inline(always)]
-    pub fn lock(&self) -> SharedGeneratorLock {
-      SharedGeneratorLock
-    }
-  }
-
-  /// Emulates behavior of `Arc<Mutex< ThreadRng >>` for compatibility.
-  #[derive(Debug)]
-=======
   use core :: { ops ::Deref, ops ::DerefMut };
 
   /// Emulates behavior of `Arc< Mutex< ThreadRng >>` for compatibility.
@@ -48,7 +28,6 @@
 
   /// Emulates behavior of `Arc< Mutex< ThreadRng >>` for compatibility.
   #[ derive(Debug) ]
->>>>>>> 2840b88f
   pub struct SharedGeneratorLock;
 
   impl SharedGeneratorLock 
@@ -65,30 +44,6 @@
   /// Placeholder structure that is used when `determinism` feature is not enabled.
   ///
   /// Used for code compatibility for both deterministic and non-deterministic modes.
-<<<<<<< HEAD
-  #[derive(Debug)]
-  pub struct DerefRng(rand::rngs::ThreadRng);
-
-  impl Deref for DerefRng {
-    type Target = rand::rngs::ThreadRng;
-    #[inline(always)]
-    fn deref(&self) -> &Self::Target {
-      &self.0
-    }
-  }
-
-  impl DerefMut for DerefRng {
-    fn deref_mut(&mut self) -> &mut Self::Target {
-      &mut self.0
-    }
-  }
-
-  impl Default for Hrng {
-    fn default() -> Self {
-      Hrng::master()
-    }
-  }
-=======
   #[ derive(Debug) ]
   pub struct DerefRng(rand ::rngs ::ThreadRng);
 
@@ -117,93 +72,10 @@
    Hrng ::master()
  }
  }
->>>>>>> 2840b88f
 
   /// Placeholder of a deterministic hierarchical random number generator
   /// for then the `determinism` feature is not enabled
   ///
-<<<<<<< HEAD
-  /// Always returns `rand::thread_rng`
-  #[derive(Debug, Clone)]
-  pub struct Hrng;
-
-  impl Hrng {
-    /// Construct master hierarchical random number generator with default seed phrase.
-    ///
-    /// ### Example
-    /// ```
-    /// use deterministic_rand::{ Hrng, Rng };
-    /// let hrng = Hrng::master();
-    /// let rng_ref = hrng.rng_ref();
-    /// let mut rng = rng_ref.lock().unwrap();
-    /// let got : u64 = rng.gen();
-    /// ```
-    #[inline(always)]
-    pub fn master() -> Self {
-      Self
-    }
-
-    /// Construct hierarchical random number generator with help of seed phrase.
-    ///
-    /// ### Example
-    /// ```
-    /// use deterministic_rand::{ Hrng, Rng };
-    /// let hrng = Hrng::master_with_seed( "master1".into() );
-    /// let rng_ref = hrng.rng_ref();
-    /// let mut rng = rng_ref.lock().unwrap();
-    /// let got : u64 = rng.gen();
-    /// ```
-    #[cfg(not(feature = "no_std"))]
-    #[inline(always)]
-    pub fn master_with_seed(_: Seed) -> Self {
-      Self
-    }
-
-    /// Get a reference to the current random number generator using a reference counter and mutex.
-    ///
-    /// Returns a shared `Arc<Mutex< Generator >>`.
-    ///
-    /// ### Example
-    ///
-    /// ```
-    /// # use deterministic_rand::{ Hrng, Rng };
-    /// # let hrng = Hrng::default();
-    /// let rng_ref = hrng.rng_ref();
-    /// let mut rng = rng_ref.lock().unwrap();
-    /// let got : u64 = rng.gen();
-    /// ```
-    #[inline(always)]
-    pub fn rng_ref(&self) -> SharedGenerator {
-      SharedGenerator
-    }
-
-    /// Creates new child hierarchical random number generator by index seed.
-    #[inline(always)]
-    pub fn child(&self, _: usize) -> Self {
-      Self
-    }
-
-    //     /// Creates new child hierarchical random number generator by index seed, index is deduced from the contexst.
-    //     /// Index is new child is index of current newest child plus one.
-    //     pub fn child_new( &self ) -> Self
-    //     {
-    //       self.child( 0 )
-    //     }
-
-    /// Returns number of children created by this generator.
-    #[inline(always)]
-    pub fn _children_len(&self) -> usize {
-      0
-    }
-
-    //     /// Returns current index of the generator.
-    //     #[ inline( always ) ]
-    //     pub fn index( &self ) -> usize
-    //     {
-    //       0
-    //     }
-  }
-=======
   /// Always returns `rand ::thread_rng`
   #[ derive(Debug, Clone) ]
   pub struct Hrng;
@@ -294,7 +166,6 @@
   //       0
   // }
  }
->>>>>>> 2840b88f
 }
 
 crate ::mod_interface! {
