--- conflicted
+++ resolved
@@ -35,16 +35,6 @@
    // Lock the RNG to ensure safe access in the concurrent context.
    let mut rng = rng.lock().unwrap();
 
-<<<<<<< HEAD
-      // Initialize a counter for each iteration.
-      let mut count = 0;
-      // Perform 10,000 random draws.
-      for _ in 0..10_000
-      {
-        // Sample two numbers from the range and calculate their positions.
-        let a = rng.sample( range );
-        let b = rng.sample( range );
-=======
    // Initialize a counter for each iteration.
    let mut count = 0;
    // Perform 10,000 random draws.
@@ -53,7 +43,6 @@
   // Sample two numbers from the range and calculate their positions.
   let a = rng.sample( range );
   let b = rng.sample( range );
->>>>>>> 2840b88f
 
   // If the point (a, b) lies within a unit circle, increment the count.
   if a * a + b * b <= 1.0
@@ -70,11 +59,7 @@
   .sum :: < u64 >();
 
   // Calculate an approximation of Pi using the Monte Carlo method.
-<<<<<<< HEAD
-  let got_pi = 4. * (got as f64) / f64::from(10_000 * 1000);
-=======
   let got_pi = 4. * (got as f64) / f64 ::from(10_000 * 1000);
->>>>>>> 2840b88f
 
   // If determinism is enabled, assert that the calculated value of Pi matches the expected result.
   #[ cfg(feature = "determinism") ]
