--- conflicted
+++ resolved
@@ -13,19 +13,11 @@
 
   // Convert the HashMap into an iterator, apply deterministic sorting to the keys,
   // and then map each (key, value) pair to just the value.
-<<<<<<< HEAD
-  let _keys: Vec<_> = map
-    .into_iter()
-    .if_determinism_then_sort_by(|(a, _), (b, _)| a.cmp(b))
-    .map(|e| e.1)
-    .collect();
-=======
   let keys: Vec< _ > = map
   .into_iter()
   .if_determinism_then_sort_by(|(a, _), (b, _)| a.cmp(b))
   .map(|e| e.1)
   .collect();
->>>>>>> 2840b88f
 
   // If the 'determinism' feature is enabled, assert that the sorted keys match the expected order.
   // This is a conditional compilation check that ensures the code block is compiled and run only
