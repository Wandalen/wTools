--- conflicted
+++ resolved
@@ -1,15 +1,5 @@
 #![allow(missing_docs)]
 
-<<<<<<< HEAD
-#[test]
-fn local_smoke_test() {
-  println!("Local smoke test passed");
-}
-
-#[ignore]
-#[test]
-fn published_smoke_test() {
-=======
 #[ test ]
 fn local_smoke_test() 
 {
@@ -20,6 +10,5 @@
 #[ test ]
 fn published_smoke_test() 
 {
->>>>>>> 63943676
   println!("Published smoke test passed");
 }