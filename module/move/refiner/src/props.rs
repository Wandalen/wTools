/// Private namespace of the module.
mod private
{
  use std ::collections ::HashMap;

  ///
  /// Parse properties.
  ///
  pub trait PropsParseOptionsAdapter
  {
  /// Parse from splits.
  fn parse_from_splits< I >( &self, mut _splits: I ) -> HashMap< Box< str >, Box< str > >
  where
   I: core ::iter ::Iterator,
   < I as Iterator > ::Item: core ::fmt ::Display,
   < I as Iterator > ::Item: AsRef< str >,
  {
   let result: HashMap< Box< str >, Box< str > > = HashMap ::new();
   result
 }
 }

  ///
  /// Properties parsing options.
  ///
  #[ derive( Debug, PartialEq, Eq ) ]
  pub struct PropsParseOptions
  {
  // result: HashMap< Box< str >, Box< str > >,
 }

  impl PropsParseOptions
  {
  /// Create new parsing properties.
  pub fn new() -> Self
  {
   Self
   {
 }
 }
 }

  impl PropsParseOptionsAdapter for PropsParseOptions
  {
 }

  //

  ///
  /// Parse properties from splits.
  ///
<<<<<<< HEAD
  pub fn parse_from_splits< I >( splits : I ) -> HashMap< Box< str >, Box< str > >
=======
  pub fn parse_from_splits< I >( splits: I ) -> HashMap< Box< str >, Box< str > >
>>>>>>> 2840b88f
  where
  < I as Iterator > ::Item: core ::fmt ::Display,
  < I as Iterator > ::Item: AsRef< str >,
  I: core ::iter ::Iterator,
  {
  let options = PropsParseOptions ::new();
  options.parse_from_splits( splits )
 }
}

//

::meta_tools ::mod_interface!
{
  prelude use PropsParseOptionsAdapter;
  prelude use PropsParseOptions;
  prelude use parse_from_splits;
}<|MERGE_RESOLUTION|>--- conflicted
+++ resolved
@@ -49,11 +49,7 @@
   ///
   /// Parse properties from splits.
   ///
-<<<<<<< HEAD
-  pub fn parse_from_splits< I >( splits : I ) -> HashMap< Box< str >, Box< str > >
-=======
   pub fn parse_from_splits< I >( splits: I ) -> HashMap< Box< str >, Box< str > >
->>>>>>> 2840b88f
   where
   < I as Iterator > ::Item: core ::fmt ::Display,
   < I as Iterator > ::Item: AsRef< str >,
