--- conflicted
+++ resolved
@@ -188,11 +188,7 @@
   ///
   /// Parse input as instruction from splits.
   ///
-<<<<<<< HEAD
-  pub fn parse_from_splits< I >( splits : I ) -> Instruction
-=======
   pub fn parse_from_splits< I >( splits: I ) -> Instruction
->>>>>>> 63943676
   where
   < I as Iterator > ::Item: core ::fmt ::Display,
   < I as Iterator > ::Item: AsRef< str >,
