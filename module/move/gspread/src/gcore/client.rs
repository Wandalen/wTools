--- conflicted
+++ resolved
@@ -1,81 +1,3 @@
-<<<<<<< HEAD
-//!
-//! Main module coordinator for Google Sheets API client functionality.
-//! 
-//! This module serves as the main entry point and coordinator for all Google Sheets 
-//! API functionality, re-exporting key types and components from specialized modules.
-//!
-
-mod private
-{
-
-}
-
-crate::mod_interface!
-{
-  // Re-export from auth module
-  exposed use crate::gcore::auth::
-  {
-    Auth,
-    Client,
-  };
-
-  // Re-export from methods module  
-  exposed use crate::gcore::methods::
-  {
-    SpreadSheetMethod,
-    SheetCopyMethod, 
-    SpreadSheetValuesMethod,
-    ValuesGetMethod,
-    ValuesBatchGetMethod,
-    ValuesUpdateMethod,
-    ValuesBatchUpdateMethod,
-    ValuesAppendMethod,
-    ValuesClearMethod,
-    ValuesBatchClearMethod,
-  };
-
-  // Re-export from types module
-  exposed use crate::gcore::types::
-  {
-    SheetCopyRequest,
-    GridProperties, 
-    Color,
-    DataSourceColumnReference,
-    DataSourceColumn,
-    DataExecutinStatus,
-    DataSourceSheetProperties,
-    SheetProperties,
-    GetValuesRequest,
-    BatchGetValuesRequest,
-    UpdateValuesRequest,
-    BatchUpdateValuesRequest,
-    ValuesAppendRequest,
-    BatchClearValuesRequest,
-    BatchGetValuesResponse,
-    UpdateValuesResponse,
-    BatchUpdateValuesResponse,
-    ValuesAppendResponse,
-    BatchClearValuesResponse,
-    ValuesClearResponse,
-    ValueRange,
-  };
-
-  // Re-export from enums module
-  exposed use crate::gcore::enums::
-  {
-    SheetType,
-    ThemeColorType,
-    ColorStyle, 
-    DataExecutionState,
-    DataExecutionErrorCode,
-    InsertDataOption,
-    DateTimeRenderOption,
-    ValueRenderOption,
-    ValueInputOption,
-    Dimension,
-  };
-=======
 //!
 //! Main module coordinator for Google Sheets API client functionality.
 //! 
@@ -152,5 +74,4 @@
   ValueInputOption,
   Dimension,
  };
->>>>>>> 63943676
 }