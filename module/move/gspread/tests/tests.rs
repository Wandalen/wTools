#[ allow( unused_imports ) ]
use gspread as the_module;
#[ allow( unused_imports ) ]
use test_tools::exposed::*;

#[ cfg( feature = "with_online" ) ]
mod inc;

<<<<<<< HEAD
=======
#[ cfg( feature = "default" ) ]
>>>>>>> 5e94a932
mod mock;<|MERGE_RESOLUTION|>--- conflicted
+++ resolved
@@ -6,8 +6,5 @@
 #[ cfg( feature = "with_online" ) ]
 mod inc;
 
-<<<<<<< HEAD
-=======
 #[ cfg( feature = "default" ) ]
->>>>>>> 5e94a932
 mod mock;