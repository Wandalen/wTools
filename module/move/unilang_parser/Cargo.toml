[package]
name = "unilang_parser"
<<<<<<< HEAD
version = "0.11.0"
=======
version = "0.13.0"
>>>>>>> 63943676
edition = "2021"
license = "MIT"
readme = "readme.md"
authors = [ "Kostiantyn Wandalen <wandalen@obox.systems>" ]
categories = [ "parsing", "command-line-interface" ]
keywords = [ "parser", "cli", "unilang", "instructions" ]
description = """
Parser for Unilang CLI instruction syntax.
"""
documentation = "https://docs.rs/unilang_parser"
repository = "https://github.com/Wandalen/wTools/tree/master/module/move/unilang_parser"
homepage = "https://github.com/Wandalen/wTools/tree/master/module/move/unilang_parser"

[features]
default = [
  "enabled",
  "simd",
]
simd = ["strs_tools/simd"]  # SIMD optimizations enabled by default, disable with --no-default-features
no_std = []


enabled = []
full = [
  "enabled",
  "simd",
]

[dependencies]
strs_tools = { workspace = true, features = ["string_parse_request", "string_split"] }
error_tools = { workspace = true, features = [ "enabled", "error_typed" ] }
iter_tools = { workspace = true, features = [ "enabled" ] }

[dev-dependencies]
test_tools = { workspace = true, features = [ "full" ] }

[lints]
workspace = true


<|MERGE_RESOLUTION|>--- conflicted
+++ resolved
@@ -1,10 +1,6 @@
 [package]
 name = "unilang_parser"
-<<<<<<< HEAD
-version = "0.11.0"
-=======
 version = "0.13.0"
->>>>>>> 63943676
 edition = "2021"
 license = "MIT"
 readme = "readme.md"
