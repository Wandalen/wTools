//! Adapters for converting raw string splits into rich, classified tokens.

#![ allow( clippy ::std_instead_of_alloc ) ]
#![ allow( clippy ::std_instead_of_core ) ]

<<<<<<< HEAD
use crate::error::{ ParseError, SourceLocation };
use alloc::string::{ String, ToString };
use alloc::borrow::Cow;
use core::fmt;
=======
use crate ::error :: { ParseError, SourceLocation };
use alloc ::borrow ::Cow;
use alloc ::string :: { String, ToString };
use core ::fmt;

/// Temporary simple replacement for `strs_tools` Split
#[ derive( Debug, Clone ) ]
pub struct Split< 'a >
{
  /// The string content of this split
  pub string: Cow< 'a, str >,
  /// The byte bounds in the original string  
  pub bounds: ( usize, usize ),
  /// Start position in the original string
  pub start: usize,
  /// End position in the original string
  pub end: usize,
  /// Type of this split segment
  pub typ: SplitType,
  /// Whether this segment was originally quoted
  pub was_quoted: bool,
}

/// Type of split segment
#[ derive( Debug, Clone, PartialEq ) ]
pub enum SplitType
{
  /// A delimiter segment
  Delimiter,
  /// A non-delimiter segment
  NonDelimiter,
}

/// Represents a token with its original split information and zero-copy classified kind.
#[ derive( Debug, Clone ) ]
pub struct ZeroCopyRichItem< 'a >
{
  /// The original string split.
  pub inner: Split< 'a >,
  /// The zero-copy classified kind of the token.
  pub kind: ZeroCopyTokenKind< 'a >,
  /// The source location adjusted for things like quotes.
  pub adjusted_source_location: SourceLocation,
}

impl< 'a > ZeroCopyRichItem< 'a >
{
  /// Creates a new `ZeroCopyRichItem`.
  #[ must_use ]
  pub fn new
  (
  inner: Split< 'a >,
  kind: ZeroCopyTokenKind< 'a >,
  adjusted_source_location: SourceLocation,
 )
  ->
  Self
  {
  Self
  {
   inner,
   kind,
   adjusted_source_location,
 }
 }

  /// Returns the source location of the item.
  #[ must_use ]
  pub fn source_location( &self ) -> SourceLocation
  {
  self.adjusted_source_location.clone()
 }

  /// Converts to an owned `RichItem`.
  #[ must_use ]
  pub fn to_owned( &self ) -> RichItem< 'a >
  {
  RichItem ::new( self.inner.clone(), self.kind.to_owned(), self.adjusted_source_location.clone() )
 }
}

/// Temporary simple replacement for `strs_tools` Split
#[ derive( Debug, Clone ) ]
pub struct Split< 'a >
{
  /// The string content of this split
  pub string : Cow< 'a, str >,
  /// The byte bounds in the original string  
  pub bounds : ( usize, usize ),
  /// Start position in the original string
  pub start : usize,
  /// End position in the original string
  pub end : usize,
  /// Type of this split segment
  pub typ : SplitType,
  /// Whether this segment was originally quoted
  pub was_quoted : bool,
}

/// Type of split segment
#[ derive( Debug, Clone, PartialEq ) ]
pub enum SplitType
{
  /// A delimiter segment
  Delimiter,
  /// A non-delimiter segment
  NonDelimiter,
}
>>>>>>> 2840b88f

/// Temporary simple replacement for `strs_tools` Split
#[ derive( Debug, Clone ) ]
pub struct Split< 'a >
{
  /// The string content of this split
  pub string : Cow< 'a, str >,
  /// The byte bounds in the original string  
  pub bounds : ( usize, usize ),
  /// Start position in the original string
  pub start : usize,
  /// End position in the original string
  pub end : usize,
  /// Type of this split segment
  pub typ : SplitType,
  /// Whether this segment was originally quoted
  pub was_quoted : bool,
}

/// Type of split segment
#[ derive( Debug, Clone, PartialEq ) ]
pub enum SplitType
{
  /// A delimiter segment
  Delimiter,
  /// A non-delimiter segment
  NonDelimiter,
}

/// Represents a token with its original split information and classified kind.
#[ derive( Debug, Clone ) ]
pub struct RichItem< 'a >
{
  /// The original string split.
  pub inner: Split< 'a >,
  /// The classified kind of the token.
  pub kind: UnilangTokenKind,
  /// The source location adjusted for things like quotes.
  pub adjusted_source_location: SourceLocation,
}

impl< 'a > RichItem< 'a >
{
  /// Creates a new `RichItem`.
  #[ must_use ]
  pub fn new
  (
  inner: Split< 'a >,
  kind: UnilangTokenKind,
  adjusted_source_location: SourceLocation,
 )
  ->
  Self
  {
  Self
  {
   inner,
   kind,
   adjusted_source_location,
 }
 }

  /// Returns the source location of the item.
  #[ must_use ]
  pub fn source_location( &self ) -> SourceLocation
  {
  self.adjusted_source_location.clone()
 }
}

/// Represents the classified kind of a unilang token with zero-copy string slices.
#[ derive( Debug, PartialEq, Eq, Clone ) ]
pub enum ZeroCopyTokenKind< 'a >
{
  /// An identifier (e.g., a command name, argument name, or unquoted value).
  Identifier( &'a str ),
  /// A number literal.
  Number( &'a str ),

  /// An operator (e.g., ` :: `, `?`).
  Operator( &'static str ),
  /// A delimiter (e.g., space, dot, newline).
  Delimiter( &'static str ),
  /// An unrecognized token, indicating a parsing error.
  Unrecognized( &'a str ),
}

/// Represents the classified kind of a unilang token.
#[ derive( Debug, PartialEq, Eq, Clone ) ]
pub enum UnilangTokenKind
{
  /// An identifier (e.g., a command name, argument name, or unquoted value).
  Identifier( String ),
  /// A number literal.
  Number( String ),

  /// An operator (e.g., ` :: `, `?`).
  Operator( &'static str ),
  /// A delimiter (e.g., space, dot, newline).
  Delimiter( &'static str ),
  /// An unrecognized token, indicating a parsing error.
  Unrecognized( String ),
}

impl ZeroCopyTokenKind< '_ >
{
  /// Converts a zero-copy token to an owned token.
  #[ must_use ]
  pub fn to_owned( &self ) -> UnilangTokenKind
  {
  match self
  {
   ZeroCopyTokenKind ::Identifier( s ) => UnilangTokenKind ::Identifier( (*s).to_string() ),
   ZeroCopyTokenKind ::Number( s ) => UnilangTokenKind ::Number( (*s).to_string() ),
   ZeroCopyTokenKind ::Operator( s ) => UnilangTokenKind ::Operator( s ),
   ZeroCopyTokenKind ::Delimiter( s ) => UnilangTokenKind ::Delimiter( s ),
   ZeroCopyTokenKind ::Unrecognized( s ) => UnilangTokenKind ::Unrecognized( (*s).to_string() ),
 }
 }
}

impl fmt ::Display for ZeroCopyTokenKind< '_ >
{
  fn fmt( &self, f: &mut fmt ::Formatter< '_ > ) -> fmt ::Result
  {
  match self
  {
   ZeroCopyTokenKind ::Identifier( s ) | ZeroCopyTokenKind ::Unrecognized( s ) | ZeroCopyTokenKind ::Number( s ) | ZeroCopyTokenKind ::Operator( s ) | ZeroCopyTokenKind ::Delimiter( s ) => write!( f, "{s}" ),
 }
 }
}

impl fmt ::Display for UnilangTokenKind
{
  fn fmt( &self, f: &mut fmt ::Formatter< '_ > ) -> fmt ::Result
  {
  match self
  {
   UnilangTokenKind ::Identifier( s ) | UnilangTokenKind ::Unrecognized( s ) | UnilangTokenKind ::Number( s ) => write!( f, "{s}" ),
   UnilangTokenKind ::Operator( s ) | UnilangTokenKind ::Delimiter( s ) => write!( f, "{s}" ),
 }
 }
}

/// Checks if a character is a valid part of a Unilang identifier.
/// Valid characters are lowercase alphanumeric (`a-z`, `0-9`) and underscore (`_`).
fn is_valid_identifier( s: &str ) -> bool
{
  !s.is_empty()
  && s.chars()
  .next()
  .is_some_and( | c | c.is_ascii_lowercase() || c == '_' )
  && !s.ends_with( '-' )
  && s
  .chars()
  .all( | c | c.is_ascii_lowercase() || c.is_ascii_digit() || c == '_' || c == '-' )
}

/// Classifies a `strs_tools ::Split` into a zero-copy `ZeroCopyTokenKind` and returns its adjusted source location.
/// This function eliminates string allocations during token classification.
///
/// # Errors
/// Returns a `ParseError` if the split represents an invalid escape sequence.
pub fn classify_split_zero_copy< 'a >( s: &'a Split< 'a > ) -> Result< ( ZeroCopyTokenKind< 'a >, SourceLocation ), ParseError >
{
  let original_location = SourceLocation ::StrSpan
  {
  start: s.start,
  end: s.end,
 };

  let result = match s.string
  {
<<<<<<< HEAD
    Cow::Borrowed( "::" ) => Ok( ( UnilangTokenKind::Operator( "::" ), original_location ) ),
    Cow::Borrowed( "?" ) => Ok( ( UnilangTokenKind::Operator( "?" ), original_location ) ),
    Cow::Borrowed( ":" ) => Ok( ( UnilangTokenKind::Operator( ":" ), original_location ) ),
    Cow::Borrowed( "." ) => Ok( ( UnilangTokenKind::Delimiter( "." ), original_location ) ),
    Cow::Borrowed( " " ) => Ok( ( UnilangTokenKind::Delimiter( " " ), original_location ) ),
    Cow::Borrowed( "\t" ) => Ok( ( UnilangTokenKind::Delimiter( "\t" ), original_location ) ),
    Cow::Borrowed( "\r" ) => Ok( ( UnilangTokenKind::Delimiter( "\r" ), original_location ) ),
    Cow::Borrowed( "\n" ) => Ok( ( UnilangTokenKind::Delimiter( "\n" ), original_location ) ),
    Cow::Borrowed( "#" ) => Ok( ( UnilangTokenKind::Delimiter( "#" ), original_location ) ),
    Cow::Borrowed( "!" ) => Ok( ( UnilangTokenKind::Unrecognized( "!".to_string() ), original_location ) ),
    _ =>
    {
      if s.typ == SplitType::Delimiter
      {
        if s.was_quoted
        {
          Ok( ( UnilangTokenKind::Identifier( s.string.to_string() ), original_location ) )
        }
        else if s.string.parse::< i64 >().is_ok()
        {
          Ok( ( UnilangTokenKind::Number( s.string.to_string() ), original_location ) )
        }
        else if is_valid_identifier( s.string.as_ref() )
        {
          Ok( ( UnilangTokenKind::Identifier( s.string.to_string() ), original_location ) )
        }
        else
        {
          Ok( ( UnilangTokenKind::Unrecognized( s.string.to_string() ), original_location ) )
        }
      }
      else
      {
        Ok( ( UnilangTokenKind::Unrecognized( s.string.to_string() ), original_location ) )
      }
    }
  };
=======
  Cow ::Borrowed( " :: " ) => Ok( ( ZeroCopyTokenKind ::Operator( " :: " ), original_location ) ),
  Cow ::Borrowed( "::" ) => Ok( ( ZeroCopyTokenKind ::Operator( "::" ), original_location ) ),
  Cow ::Borrowed( "?" ) => Ok( ( ZeroCopyTokenKind ::Operator( "?" ), original_location ) ),
  Cow ::Borrowed( " : " ) => Ok( ( ZeroCopyTokenKind ::Operator( " : " ), original_location ) ),
  Cow ::Borrowed( "." ) => Ok( ( ZeroCopyTokenKind ::Delimiter( "." ), original_location ) ),
  Cow ::Borrowed( " " ) => Ok( ( ZeroCopyTokenKind ::Delimiter( " " ), original_location ) ),
  Cow ::Borrowed( "\t" ) => Ok( ( ZeroCopyTokenKind ::Delimiter( "\t" ), original_location ) ),
  Cow ::Borrowed( "\r" ) => Ok( ( ZeroCopyTokenKind ::Delimiter( "\r" ), original_location ) ),
  Cow ::Borrowed( "\n" ) => Ok( ( ZeroCopyTokenKind ::Delimiter( "\n" ), original_location ) ),
  Cow ::Borrowed( "#" ) => Ok( ( ZeroCopyTokenKind ::Delimiter( "#" ), original_location ) ),
  Cow ::Borrowed( "!" ) => Ok( ( ZeroCopyTokenKind ::Unrecognized( "!" ), original_location ) ),
  _ =>
  {
   if s.typ == SplitType ::Delimiter
   {
  if s.was_quoted
  {
   Ok( ( ZeroCopyTokenKind ::Identifier( s.string.as_ref() ), original_location ) )
 }
  else if s.string.parse :: < i64 >().is_ok()
  {
   Ok( ( ZeroCopyTokenKind ::Number( s.string.as_ref() ), original_location ) )
 }
  else if is_valid_identifier( s.string.as_ref() )
  {
   Ok( ( ZeroCopyTokenKind ::Identifier( s.string.as_ref() ), original_location ) )
 }
  else
  {
   Ok( ( ZeroCopyTokenKind ::Unrecognized( s.string.as_ref() ), original_location ) )
 }
 }
   else
   {
  Ok( ( ZeroCopyTokenKind ::Unrecognized( s.string.as_ref() ), original_location ) )
 }
 }
 };
>>>>>>> 2840b88f
  result
}

/// Classifies a `strs_tools ::Split` into a `UnilangTokenKind` and returns its adjusted source location.
/// Classifies a `strs_tools ::Split` into a `UnilangTokenKind` and adjusts its `SourceLocation`.
///
/// # Errors
/// Returns a `ParseError` if the split represents an invalid escape sequence.
pub fn classify_split( s: &Split< '_ > ) -> Result< ( UnilangTokenKind, SourceLocation ), ParseError >
{
  // Use zero-copy classification and then convert to owned
  let ( zero_copy_token, location ) = classify_split_zero_copy( s )?;
  Ok( ( zero_copy_token.to_owned(), location ) )
}<|MERGE_RESOLUTION|>--- conflicted
+++ resolved
@@ -3,12 +3,6 @@
 #![ allow( clippy ::std_instead_of_alloc ) ]
 #![ allow( clippy ::std_instead_of_core ) ]
 
-<<<<<<< HEAD
-use crate::error::{ ParseError, SourceLocation };
-use alloc::string::{ String, ToString };
-use alloc::borrow::Cow;
-use core::fmt;
-=======
 use crate ::error :: { ParseError, SourceLocation };
 use alloc ::borrow ::Cow;
 use alloc ::string :: { String, ToString };
@@ -117,7 +111,6 @@
   /// A non-delimiter segment
   NonDelimiter,
 }
->>>>>>> 2840b88f
 
 /// Temporary simple replacement for `strs_tools` Split
 #[ derive( Debug, Clone ) ]
@@ -291,45 +284,6 @@
 
   let result = match s.string
   {
-<<<<<<< HEAD
-    Cow::Borrowed( "::" ) => Ok( ( UnilangTokenKind::Operator( "::" ), original_location ) ),
-    Cow::Borrowed( "?" ) => Ok( ( UnilangTokenKind::Operator( "?" ), original_location ) ),
-    Cow::Borrowed( ":" ) => Ok( ( UnilangTokenKind::Operator( ":" ), original_location ) ),
-    Cow::Borrowed( "." ) => Ok( ( UnilangTokenKind::Delimiter( "." ), original_location ) ),
-    Cow::Borrowed( " " ) => Ok( ( UnilangTokenKind::Delimiter( " " ), original_location ) ),
-    Cow::Borrowed( "\t" ) => Ok( ( UnilangTokenKind::Delimiter( "\t" ), original_location ) ),
-    Cow::Borrowed( "\r" ) => Ok( ( UnilangTokenKind::Delimiter( "\r" ), original_location ) ),
-    Cow::Borrowed( "\n" ) => Ok( ( UnilangTokenKind::Delimiter( "\n" ), original_location ) ),
-    Cow::Borrowed( "#" ) => Ok( ( UnilangTokenKind::Delimiter( "#" ), original_location ) ),
-    Cow::Borrowed( "!" ) => Ok( ( UnilangTokenKind::Unrecognized( "!".to_string() ), original_location ) ),
-    _ =>
-    {
-      if s.typ == SplitType::Delimiter
-      {
-        if s.was_quoted
-        {
-          Ok( ( UnilangTokenKind::Identifier( s.string.to_string() ), original_location ) )
-        }
-        else if s.string.parse::< i64 >().is_ok()
-        {
-          Ok( ( UnilangTokenKind::Number( s.string.to_string() ), original_location ) )
-        }
-        else if is_valid_identifier( s.string.as_ref() )
-        {
-          Ok( ( UnilangTokenKind::Identifier( s.string.to_string() ), original_location ) )
-        }
-        else
-        {
-          Ok( ( UnilangTokenKind::Unrecognized( s.string.to_string() ), original_location ) )
-        }
-      }
-      else
-      {
-        Ok( ( UnilangTokenKind::Unrecognized( s.string.to_string() ), original_location ) )
-      }
-    }
-  };
-=======
   Cow ::Borrowed( " :: " ) => Ok( ( ZeroCopyTokenKind ::Operator( " :: " ), original_location ) ),
   Cow ::Borrowed( "::" ) => Ok( ( ZeroCopyTokenKind ::Operator( "::" ), original_location ) ),
   Cow ::Borrowed( "?" ) => Ok( ( ZeroCopyTokenKind ::Operator( "?" ), original_location ) ),
@@ -368,7 +322,6 @@
  }
  }
  };
->>>>>>> 2840b88f
   result
 }
 
