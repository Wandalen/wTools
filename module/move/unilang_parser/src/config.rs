//! Configuration options for the unilang instruction parser.
//!
//! This module defines the `UnilangParserOptions` struct, which allows
//! customization of the parsing behavior, such as delimiters, whitespace
//! handling, and error policies.

<<<<<<< HEAD
use alloc::{ vec, vec::Vec };
=======
use alloc :: { vec, vec ::Vec };
>>>>>>> 63943676

#[ derive( Clone, PartialEq, Eq ) ]
/// Configuration options for the Unilang parser.
#[ derive( Debug ) ]
pub struct UnilangParserOptions
{
  /// A list of main delimiters used to split the input string into initial tokens.
  pub main_delimiters: Vec< &'static str >,
  /// A list of operators recognized by the parser.
  pub operators: Vec< &'static str >,
  /// If `true`, whitespace characters are treated as separators between tokens.
  pub whitespace_is_separator: bool,
  /// If `true`, a `ParseError` is returned if a positional argument appears after a named argument.
  pub error_on_positional_after_named: bool,
  /// If `true`, a `ParseError` is returned if a named argument is duplicated. Otherwise, the last one wins.
  pub error_on_duplicate_named_arguments: bool,
  /// A list of character pairs used for quoting (e.g., `('"', '"')` for double quotes).
  pub quote_pairs: Vec< ( char, char ) >,
  /// Verbosity level for debug output (0 = quiet, 1 = normal, 2 = debug).
  pub verbosity: u8,
}

impl Default for UnilangParserOptions
{
  fn default() -> Self
  {
  Self
  {
   main_delimiters: vec![ " ", "." ],
   operators: vec![ "::", " :: ", "?", "!" ],
   whitespace_is_separator: true,
   error_on_positional_after_named: false,
   error_on_duplicate_named_arguments: false,
   quote_pairs: vec![ ( '"', '"' ), ( '\'', '\'' ) ],
   verbosity: 1, // Default to normal verbosity
 }
 }
}<|MERGE_RESOLUTION|>--- conflicted
+++ resolved
@@ -4,11 +4,7 @@
 //! customization of the parsing behavior, such as delimiters, whitespace
 //! handling, and error policies.
 
-<<<<<<< HEAD
-use alloc::{ vec, vec::Vec };
-=======
 use alloc :: { vec, vec ::Vec };
->>>>>>> 63943676
 
 #[ derive( Clone, PartialEq, Eq ) ]
 /// Configuration options for the Unilang parser.
