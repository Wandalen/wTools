--- conflicted
+++ resolved
@@ -9,18 +9,6 @@
   error :: { ErrorKind, ParseError, SourceLocation },
   item_adapter :: { RichItem, UnilangTokenKind },
 };
-<<<<<<< HEAD
-use crate::instruction::{ Argument, GenericInstruction };
-use alloc::collections::BTreeMap;
-use alloc::vec::{ Vec, IntoIter };
-use alloc::string::{ String, ToString };
-use alloc::format;
-
-/// Handle quoted string parsing with escape sequence support
-fn handle_quoted_string< 'a >( input : &'a str, pos : &mut usize, result : &mut Vec< crate::item_adapter::Split< 'a > > )
-{
-  use alloc::string::String;
-=======
 use crate ::instruction :: { Argument, GenericInstruction };
 use alloc ::collections ::BTreeMap;
 use alloc ::vec :: { Vec, IntoIter };
@@ -31,94 +19,18 @@
 fn handle_quoted_string< 'a >( input: &'a str, pos: &mut usize, result: &mut Vec< crate ::item_adapter ::Split< 'a > > )
 {
   use alloc ::string ::String;
->>>>>>> 2840b88f
   
   let quote_start = *pos;
   let ch = input.chars().nth( *pos ).unwrap();
   *pos += ch.len_utf8(); // Skip opening quote
   let content_start = *pos;
   
-<<<<<<< HEAD
-  let mut unescaped_content = String::new();
-=======
   let mut unescaped_content = String ::new();
->>>>>>> 2840b88f
   let mut has_escapes = false;
   
   // Process content character by character to handle escapes
   while *pos < input.len()
   {
-<<<<<<< HEAD
-    let current_ch = input.chars().nth( *pos ).unwrap();
-    
-    if current_ch == '"'
-    {
-      // Found closing quote
-      let content_end = *pos;
-      *pos += current_ch.len_utf8(); // Skip closing quote
-      
-      // Create split with either the original content or unescaped content
-      let final_content = if has_escapes {
-        alloc::borrow::Cow::Owned( unescaped_content )
-      } else {
-        alloc::borrow::Cow::Borrowed( &input[ content_start..content_end ] )
-      };
-      
-      result.push( crate::item_adapter::Split {
-        string : final_content,
-        bounds : ( quote_start, *pos ),
-        start : quote_start,
-        end : *pos,
-        typ : crate::item_adapter::SplitType::Delimiter,
-        was_quoted : true, // Mark as quoted
-      });
-      return;
-    }
-    else if current_ch == '\\'
-    {
-      // Handle escape sequences
-      // If this is the first escape, copy all previous content
-      if !has_escapes {
-        unescaped_content.push_str( &input[ content_start..*pos ] );
-        has_escapes = true;
-      }
-      
-      *pos += current_ch.len_utf8();
-      if *pos < input.len()
-      {
-        let escaped_ch = input.chars().nth( *pos ).unwrap();
-        
-        match escaped_ch
-        {
-          '"' => unescaped_content.push( '"' ),
-          '\\' => unescaped_content.push( '\\' ),
-          'n' => unescaped_content.push( '\n' ),
-          't' => unescaped_content.push( '\t' ),
-          'r' => unescaped_content.push( '\r' ),
-          _ => {
-            // For unknown escapes, include the backslash and the character
-            unescaped_content.push( '\\' );
-            unescaped_content.push( escaped_ch );
-          }
-        }
-        *pos += escaped_ch.len_utf8();
-      }
-      else
-      {
-        // Trailing backslash at end - just add it
-        unescaped_content.push( '\\' );
-      }
-    }
-    else
-    {
-      // Regular character
-      if has_escapes {
-        unescaped_content.push( current_ch );
-      }
-      *pos += current_ch.len_utf8();
-    }
-  }
-=======
   let current_ch = input.chars().nth( *pos ).unwrap();
   
   if current_ch == '"'
@@ -192,50 +104,10 @@
    *pos += current_ch.len_utf8();
  }
  }
->>>>>>> 2840b88f
   
   // If we reached end without finding closing quote
   if *pos >= input.len()
   {
-<<<<<<< HEAD
-    // Unterminated quote - include what we have
-    let final_content = if has_escapes {
-      alloc::borrow::Cow::Owned( unescaped_content )
-    } else {
-      alloc::borrow::Cow::Borrowed( &input[ content_start.. ] )
-    };
-    
-    result.push( crate::item_adapter::Split {
-      string : final_content,
-      bounds : ( quote_start, input.len() ),
-      start : quote_start,
-      end : input.len(),
-      typ : crate::item_adapter::SplitType::Delimiter,
-      was_quoted : true,
-    });
-  }
-}
-
-/// Check for multi-character delimiters
-fn try_multi_char_delimiter< 'a >( input : &'a str, pos : &mut usize, delimiters : &[ &str ], result : &mut Vec< crate::item_adapter::Split< 'a > > ) -> bool
-{
-  for delimiter in delimiters
-  {
-    if delimiter.len() > 1 && input[ *pos.. ].starts_with( delimiter )
-    {
-      result.push( crate::item_adapter::Split {
-        string : alloc::borrow::Cow::Borrowed( &input[ *pos..*pos + delimiter.len() ] ),
-        bounds : ( *pos, *pos + delimiter.len() ),
-        start : *pos,
-        end : *pos + delimiter.len(),
-        typ : crate::item_adapter::SplitType::Delimiter,
-        was_quoted : false,
-      });
-      *pos += delimiter.len();
-      return true;
-    }
-  }
-=======
   // Unterminated quote - include what we have
   let final_content =  if has_escapes 
   {
@@ -274,55 +146,15 @@
    return true;
  }
  }
->>>>>>> 2840b88f
   false
 }
 
 /// Handle non-delimiter segment
-<<<<<<< HEAD
-fn handle_non_delimiter_segment< 'a >( input : &'a str, pos : &mut usize, delimiters : &[ &str ], result : &mut Vec< crate::item_adapter::Split< 'a > > )
-=======
 fn handle_non_delimiter_segment< 'a >( input: &'a str, pos: &mut usize, delimiters: &[ &str ], result: &mut Vec< crate ::item_adapter ::Split< 'a > > )
->>>>>>> 2840b88f
 {
   let start_pos = *pos;
   while *pos < input.len()
   {
-<<<<<<< HEAD
-    let current_ch = input.chars().nth( *pos ).unwrap();
-    let current_ch_str = &input[ *pos..*pos + current_ch.len_utf8() ];
-    
-    // Check if we hit a delimiter or quote
-    let is_delimiter = current_ch == '"' || current_ch.is_whitespace() || 
-      delimiters.iter().any( | d | d.len() == 1 && *d == current_ch_str ) ||
-      delimiters.iter().any( | d | d.len() > 1 && input[ *pos.. ].starts_with( d ) );
-    
-    if is_delimiter
-    {
-      break;
-    }
-    
-    *pos += current_ch.len_utf8();
-  }
-  
-  if start_pos < *pos
-  {
-    result.push( crate::item_adapter::Split {
-      string : alloc::borrow::Cow::Borrowed( &input[ start_pos..*pos ] ),
-      bounds : ( start_pos, *pos ),
-      start : start_pos,
-      end : *pos,
-      typ : crate::item_adapter::SplitType::Delimiter, // Mark as delimiter so it gets classified as Identifier
-      was_quoted : false,
-    });
-  }
-}
-
-/// Simple split function to replace `strs_tools` functionality
-fn simple_split< 'a >( input : &'a str, delimiters : &[ &str ] ) -> Vec< crate::item_adapter::Split< 'a > >
-{
-  let mut result = Vec::new();
-=======
   let current_ch = input.chars().nth( *pos ).unwrap();
   let current_ch_str = &input[ *pos..*pos + current_ch.len_utf8() ];
   
@@ -356,48 +188,10 @@
 fn simple_split< 'a >( input: &'a str, delimiters: &[ &str ] ) -> Vec< crate ::item_adapter ::Split< 'a > >
 {
   let mut result = Vec ::new();
->>>>>>> 2840b88f
   let mut pos = 0;
   
   while pos < input.len()
   {
-<<<<<<< HEAD
-    let ch = input.chars().nth( pos ).unwrap();
-    
-    // Check if we're starting a quoted string
-    if ch == '"'
-    {
-      handle_quoted_string( input, &mut pos, &mut result );
-      continue;
-    }
-    
-    // First check for multi-character delimiters
-    if try_multi_char_delimiter( input, &mut pos, delimiters, &mut result )
-    {
-      continue;
-    }
-    
-    // Check for single-character delimiters or whitespace
-    let ch_str = &input[ pos..pos + ch.len_utf8() ];
-    
-    if ch.is_whitespace() || delimiters.iter().any( | d | d.len() == 1 && *d == ch_str )
-    {
-      result.push( crate::item_adapter::Split {
-        string : alloc::borrow::Cow::Borrowed( ch_str ),
-        bounds : ( pos, pos + ch.len_utf8() ),
-        start : pos,
-        end : pos + ch.len_utf8(),
-        typ : crate::item_adapter::SplitType::Delimiter,
-        was_quoted : false,
-      });
-      pos += ch.len_utf8();
-    }
-    else
-    {
-      handle_non_delimiter_segment( input, &mut pos, delimiters, &mut result );
-    }
-  }
-=======
   let ch = input.chars().nth( pos ).unwrap();
   
   // Check if we're starting a quoted string
@@ -433,7 +227,6 @@
    handle_non_delimiter_segment( input, &mut pos, delimiters, &mut result );
  }
  }
->>>>>>> 2840b88f
   
   result
 }
@@ -459,29 +252,6 @@
   ///
   /// # Errors
   /// Returns a `ParseError` if the input string cannot be parsed into a valid instruction.
-<<<<<<< HEAD
-  pub fn parse_single_instruction( &self, input : &str ) -> Result< crate::instruction::GenericInstruction, ParseError >
-  {
-    // Simple replacement for strs_tools split since the feature is not available
-    let splits_iter = simple_split( input, &[ " ", "\n", "\t", "\r", "::", "?", "#", ".", "!" ] );
-
-    let rich_items : Vec< RichItem< '_ > > = splits_iter
-    .into_iter()
-    .map( | s |
-    {
-      let ( kind, adjusted_source_location ) = crate::item_adapter::classify_split( &s )?;
-      Ok( RichItem::new( s, kind, adjusted_source_location ) )
-    })
-    .collect::< Result< Vec< RichItem< '_ > >, ParseError > >()?;
-
-    let rich_items : Vec< RichItem< '_ > > = rich_items
-    .into_iter()
-    .filter( | item | !matches!( item.kind, UnilangTokenKind::Delimiter( " " | "\n" | "\t" | "\r" ) ) )
-    .collect();
-
-    self.parse_single_instruction_from_rich_items( rich_items )
-  }
-=======
   pub fn parse_single_instruction( &self, input: &str ) -> Result< crate ::instruction ::GenericInstruction, ParseError >
   {
   // Simple replacement for strs_tools split since the feature is not available
@@ -508,7 +278,6 @@
 
   self.parse_single_instruction_from_rich_items( rich_items )
  }
->>>>>>> 2840b88f
 
   /// Parses multiple Unilang instructions from the input string, separated by `;;`.
   /// Parses multiple Unilang instructions from the input string, separated by `;;`.
@@ -520,81 +289,6 @@
   /// # Panics
   /// Panics if `segments.iter().rev().find(|s| s.typ == SplitType ::Delimiter).unwrap()` fails,
   /// which indicates a logic error where a trailing delimiter was expected but not found.
-<<<<<<< HEAD
-  pub fn parse_multiple_instructions( &self, input : &str ) -> Result< Vec< crate::instruction::GenericInstruction >, ParseError >
-  {
-    // Use standard string split instead of simple_split to avoid interference with :: operator
-    let parts: Vec<&str> = input.split(";;").collect();
-    let mut instructions = Vec::new();
-
-    // Handle empty input
-    if parts.is_empty() || (parts.len() == 1 && parts[0].trim().is_empty())
-    {
-      return Ok( Vec::new() );
-    }
-
-    // Check for invalid patterns
-    if input.starts_with(";;")
-    {
-      return Err( ParseError::new
-      (
-        ErrorKind::EmptyInstructionSegment,
-        SourceLocation::StrSpan { start: 0, end: 2 },
-      ));
-    }
-    
-
-    // Check for consecutive delimiters
-    if input.contains(";;;;")
-    {
-      let pos = input.find(";;;;").unwrap();
-      return Err( ParseError::new
-      (
-        ErrorKind::EmptyInstructionSegment,
-        SourceLocation::StrSpan { start: pos, end: pos + 4 },
-      ));
-    }
-
-    // Parse each part as an instruction
-    for (i, part) in parts.iter().enumerate()
-    {
-      let trimmed = part.trim();
-      if trimmed.is_empty()
-      {
-        // Empty part - need to determine if this is trailing delimiter or empty segment
-        if i == parts.len() - 1 && input.contains(";;")
-        {
-          // This is the last part and it's empty, which means we have a trailing delimiter
-          let semicolon_pos = input.rfind(";;").unwrap();
-          return Err( ParseError::new
-          (
-            ErrorKind::TrailingDelimiter,
-            SourceLocation::StrSpan 
-            { 
-              start: semicolon_pos, 
-              end: semicolon_pos + 2
-            },
-          ));
-        }
-        // Empty part between delimiters  
-        let part_start = input.find(part).unwrap_or(0);
-        return Err( ParseError::new
-        (
-          ErrorKind::EmptyInstructionSegment,
-          SourceLocation::StrSpan 
-          { 
-            start: part_start, 
-            end: part_start + part.len().max(1)
-          },
-        ));
-      }
-      let instruction = self.parse_single_instruction( trimmed )?;
-      instructions.push( instruction );
-    }
-
-    Ok( instructions )
-  }
-=======
   pub fn parse_multiple_instructions( &self, input: &str ) -> Result< Vec< crate ::instruction ::GenericInstruction >, ParseError >
   {
   // Use standard string split instead of simple_split to avoid interference with ::operator
@@ -668,67 +362,10 @@
 
   Ok( instructions )
  }
->>>>>>> 2840b88f
 
   /// Parses a single Unilang instruction from a list of rich items.
   fn parse_single_instruction_from_rich_items
   (
-<<<<<<< HEAD
-    &self,
-    rich_items : Vec< RichItem< '_ > >,
-  )
-  -> Result< crate::instruction::GenericInstruction, ParseError >
-  {
-    // Handle empty input (after filtering whitespace)
-
-    if rich_items.is_empty()
-    {
-      return Ok( GenericInstruction
-      {
-        command_path_slices : Vec::new(),
-        positional_arguments : Vec::new(),
-        named_arguments : BTreeMap::new(),
-        help_requested : false,
-        overall_location : SourceLocation::None, // No specific location for empty input
-      });
-    }
-
-    let instruction_start_location = rich_items.first().map_or( 0, | item | item.inner.start );
-    let instruction_end_location = rich_items.last().map_or( instruction_start_location, | item | item.inner.end );
-
-    let mut items_iter = rich_items.into_iter().peekable();
-
-    // Handle optional leading dot as per spec.md Rule 3.1
-    if let Some( first_item ) = items_iter.peek()
-    {
-      if let UnilangTokenKind::Delimiter( "." ) = &first_item.kind
-      {
-        if first_item.inner.start == 0
-        {
-          // Ensure it's truly a leading dot at the beginning of the input
-          items_iter.next(); // Consume the leading dot
-        }
-      }
-    }
-
-    let command_path_slices = Self::parse_command_path( &mut items_iter, instruction_end_location )?;
-
-    let ( positional_arguments, named_arguments, help_operator_found ) = self.parse_arguments( &mut items_iter )?;
-
-    Ok( GenericInstruction
-    {
-      command_path_slices,
-      positional_arguments,
-      named_arguments,
-      help_requested : help_operator_found,
-      overall_location : SourceLocation::StrSpan
-      {
-        start : instruction_start_location,
-        end : instruction_end_location,
-      },
-    })
-  }
-=======
   &self,
   rich_items: Vec< RichItem< '_ > >,
  )
@@ -783,7 +420,6 @@
  },
  })
  }
->>>>>>> 2840b88f
 
   /// Parses the command path from a peekable iterator of rich items.
   fn parse_command_path
@@ -877,387 +513,6 @@
   #[ allow( clippy ::too_many_lines ) ]
   fn parse_arguments
   (
-<<<<<<< HEAD
-    &self,
-    items_iter : &mut core::iter::Peekable< IntoIter< RichItem< '_ > > >,
-  )
-  -> Result< ( Vec< Argument >, BTreeMap< String, Argument >, bool ), ParseError >
-  {
-    let mut positional_arguments = Vec::new();
-    let mut named_arguments = BTreeMap::new();
-    let mut help_operator_found = false;
-
-    while let Some( item ) = items_iter.next()
-    {
-      match item.kind
-      {
-        UnilangTokenKind::Unrecognized( ref s ) =>
-        {
-          return Err( ParseError::new
-          (
-            ErrorKind::Syntax( format!( "Unexpected token '{s}' in arguments" ) ),
-            item.adjusted_source_location.clone(),
-          ));
-        }
-
-        UnilangTokenKind::Identifier( ref s ) =>
-        {
-          if let Some( next_item ) = items_iter.peek()
-          {
-            if let UnilangTokenKind::Operator( "::" ) = &next_item.kind
-            {
-              // Named argument
-              items_iter.next(); // Consume '::'
-              let arg_name = s;
-
-              if let Some( value_item ) = items_iter.next()
-              {
-                match value_item.kind
-                {
-                  UnilangTokenKind::Identifier( ref val )
-                  | UnilangTokenKind::Unrecognized( ref val )
-                  | UnilangTokenKind::Number( ref val ) =>
-                  {
-                    let mut current_value = val.clone();
-                    let mut current_value_end_location = match value_item.source_location()
-                    {
-                      SourceLocation::StrSpan { end, .. } => end,
-                      SourceLocation::None => 0, // Default or handle error appropriately
-                    };
-
-                    // Loop to consume subsequent path segments
-                    loop
-                    {
-                      let Some( peeked_dot ) = items_iter.peek() else
-                      {
-                        break;
-                      };
-                      if let UnilangTokenKind::Delimiter( "." ) = &peeked_dot.kind
-                      {
-                        let _dot_item = items_iter.next().unwrap(); // Consume the dot
-                        let Some( peeked_segment ) = items_iter.peek() else
-                        {
-                          break;
-                        };
-                        if let UnilangTokenKind::Identifier( ref s ) = &peeked_segment.kind
-                        {
-                          current_value.push( '.' );
-                          current_value.push_str( s );
-                          current_value_end_location = match peeked_segment.source_location()
-                          {
-                            SourceLocation::StrSpan { end, .. } => end,
-                            SourceLocation::None => current_value_end_location, // Keep previous if None
-                          };
-                          items_iter.next(); // Consume the segment
-                        }
-                        else if let UnilangTokenKind::Unrecognized( ref s ) = &peeked_segment.kind
-                        {
-                          current_value.push( '.' );
-                          current_value.push_str( s );
-                          current_value_end_location = match peeked_segment.source_location()
-                          {
-                            SourceLocation::StrSpan { end, .. } => end,
-                            SourceLocation::None => current_value_end_location, // Keep previous if None
-                          };
-                          items_iter.next(); // Consume the segment
-                        }
-                        else if let UnilangTokenKind::Number( ref s ) = &peeked_segment.kind
-                        {
-                          current_value.push( '.' );
-                          current_value.push_str( s );
-                          current_value_end_location = match peeked_segment.source_location()
-                          {
-                            SourceLocation::StrSpan { end, .. } => end,
-                            SourceLocation::None => current_value_end_location, // Keep previous if None
-                          };
-                          items_iter.next(); // Consume the segment
-                        }
-                        else
-                        {
-                          // Not a valid path segment after dot, break
-                          break;
-                        }
-                      }
-                      else
-                      {
-                        break; // Next item is not a dot, end of path segments
-                      }
-                    }
-
-                    if named_arguments.contains_key( arg_name )
-                      && self.options.error_on_duplicate_named_arguments
-                      {
-                        return Err( ParseError::new
-                        (
-                          ErrorKind::Syntax( format!( "Duplicate named argument '{arg_name}'" ) ),
-                          value_item.source_location(),
-                        ));
-                      }
-                      // If not erroring on duplicates, the new value will overwrite the old one
-                    named_arguments.insert
-                    (
-                      arg_name.clone(),
-                      Argument
-                      {
-                        name : Some( arg_name.clone() ),
-                        value : current_value,
-                        name_location : Some( item.source_location() ),
-                        value_location : SourceLocation::StrSpan
-                        {
-                          start : match value_item.source_location()
-                          {
-                            SourceLocation::StrSpan { start, .. } => start,
-                            SourceLocation::None => 0,
-                          },
-                          end : current_value_end_location,
-                        },
-                      },
-                    );
-                  }
-                  UnilangTokenKind::Delimiter( "." ) =>
-                  {
-                    // Handle file paths that start with "./" or "../"
-                    let mut current_value = ".".to_string();
-                    let mut current_value_end_location = match value_item.source_location()
-                    {
-                      SourceLocation::StrSpan { end, .. } => end,
-                      SourceLocation::None => 0,
-                    };
-
-                    // Continue building the path starting with "."
-                    // Look for the next token after "."
-                    if let Some( next_item ) = items_iter.peek() {
-                      match &next_item.kind {
-                        UnilangTokenKind::Unrecognized( ref s ) => {
-                          // This handles cases like "./examples" where "/examples" is unrecognized
-                          current_value.push_str( s );
-                          current_value_end_location = match next_item.source_location() {
-                            SourceLocation::StrSpan { end, .. } => end,
-                            SourceLocation::None => current_value_end_location,
-                          };
-                          items_iter.next(); // Consume the unrecognized token
-                        }
-                        UnilangTokenKind::Delimiter( "." ) => {
-                          // This handles "../" patterns
-                          current_value.push( '.' );
-                          current_value_end_location = match next_item.source_location() {
-                            SourceLocation::StrSpan { end, .. } => end,
-                            SourceLocation::None => current_value_end_location,
-                          };
-                          items_iter.next(); // Consume the second dot
-                          
-                          // Look for the next token after ".."
-                          if let Some( third_item ) = items_iter.peek() {
-                            if let UnilangTokenKind::Unrecognized( ref s ) = &third_item.kind {
-                              current_value.push_str( s );
-                              current_value_end_location = match third_item.source_location() {
-                                SourceLocation::StrSpan { end, .. } => end,
-                                SourceLocation::None => current_value_end_location,
-                              };
-                              items_iter.next(); // Consume the unrecognized token
-                            }
-                          }
-                        }
-                        _ => {
-                          // Other cases - not a file path, just leave as is
-                        }
-                      }
-
-                      // Continue with the normal path-building loop for any additional dots
-                      loop
-                      {
-                        let Some( peeked_dot ) = items_iter.peek() else
-                        {
-                          break;
-                        };
-                        if let UnilangTokenKind::Delimiter( "." ) = &peeked_dot.kind
-                        {
-                          let _dot_item = items_iter.next().unwrap(); // Consume the dot
-                          let Some( peeked_segment ) = items_iter.peek() else
-                          {
-                            break;
-                          };
-                          if let UnilangTokenKind::Identifier( ref s ) = &peeked_segment.kind
-                          {
-                            current_value.push( '.' );
-                            current_value.push_str( s );
-                            current_value_end_location = match peeked_segment.source_location()
-                            {
-                              SourceLocation::StrSpan { end, .. } => end,
-                              SourceLocation::None => current_value_end_location,
-                            };
-                            items_iter.next(); // Consume the segment
-                          }
-                          else if let UnilangTokenKind::Unrecognized( ref s ) = &peeked_segment.kind
-                          {
-                            current_value.push( '.' );
-                            current_value.push_str( s );
-                            current_value_end_location = match peeked_segment.source_location()
-                            {
-                              SourceLocation::StrSpan { end, .. } => end,
-                              SourceLocation::None => current_value_end_location,
-                            };
-                            items_iter.next(); // Consume the segment
-                          }
-                          else if let UnilangTokenKind::Number( ref s ) = &peeked_segment.kind
-                          {
-                            current_value.push( '.' );
-                            current_value.push_str( s );
-                            current_value_end_location = match peeked_segment.source_location()
-                            {
-                              SourceLocation::StrSpan { end, .. } => end,
-                              SourceLocation::None => current_value_end_location,
-                            };
-                            items_iter.next(); // Consume the segment
-                          }
-                          else
-                          {
-                            break;
-                          }
-                        }
-                        else
-                        {
-                          break;
-                        }
-                      }
-                    }
-
-                    if named_arguments.contains_key( arg_name )
-                      && self.options.error_on_duplicate_named_arguments
-                      {
-                        return Err( ParseError::new
-                        (
-                          ErrorKind::Syntax( format!( "Duplicate named argument '{arg_name}'" ) ),
-                          value_item.source_location(),
-                        ));
-                      }
-                      // If not erroring on duplicates, the new value will overwrite the old one
-                    named_arguments.insert
-                    (
-                      arg_name.clone(),
-                      Argument
-                      {
-                        name : Some( arg_name.clone() ),
-                        value : current_value,
-                        name_location : Some( item.source_location() ),
-                        value_location : SourceLocation::StrSpan
-                        {
-                          start : match value_item.source_location()
-                          {
-                            SourceLocation::StrSpan { start, .. } => start,
-                            SourceLocation::None => 0,
-                          },
-                          end : current_value_end_location,
-                        },
-                      },
-                    );
-                  }
-                  _ =>
-                  {
-                    return Err( ParseError::new
-                    (
-                      ErrorKind::Syntax( format!( "Expected value for named argument '{arg_name}'" ) ),
-                      value_item.source_location(),
-                    ))
-                  }
-                }
-              }
-              else
-              {
-                return Err( ParseError::new
-                (
-                  ErrorKind::Syntax( format!(
-                    "Expected value for named argument '{arg_name}' but found end of instruction"
-                  ) ),
-                  item.adjusted_source_location.clone(),
-                ));
-              }
-            }
-            else
-            {
-              // Positional argument
-              if !named_arguments.is_empty() && self.options.error_on_positional_after_named
-              {
-                return Err( ParseError::new
-                (
-                  ErrorKind::Syntax( "Positional argument after named argument".to_string() ),
-                  item.adjusted_source_location.clone(),
-                ));
-              }
-              positional_arguments.push( Argument
-              {
-                name : None,
-                value : s.clone(),
-                name_location : None,
-                value_location : item.source_location(),
-              });
-            }
-          }
-          else
-          {
-            // Last token, must be positional
-            if !named_arguments.is_empty() && self.options.error_on_positional_after_named
-            {
-              return Err( ParseError::new
-              (
-                ErrorKind::Syntax( "Positional argument after named argument".to_string() ),
-                item.adjusted_source_location.clone(),
-              ));
-            }
-            positional_arguments.push( Argument
-            {
-              name : None,
-              value : s.clone(),
-              name_location : None,
-              value_location : item.source_location(),
-            });
-          }
-        }
-        UnilangTokenKind::Number( ref s ) =>
-        {
-          // Positional argument
-          if !named_arguments.is_empty() && self.options.error_on_positional_after_named
-          {
-            return Err( ParseError::new
-            (
-              ErrorKind::Syntax( "Positional argument after named argument".to_string() ),
-              item.adjusted_source_location.clone(),
-            ));
-          }
-          positional_arguments.push( Argument
-          {
-            name : None,
-            value : s.clone(),
-            name_location : None,
-            value_location : item.source_location(),
-          });
-        }
-        UnilangTokenKind::Operator( "?" ) =>
-        {
-          if items_iter.peek().is_some()
-          {
-            return Err( ParseError::new
-            (
-              ErrorKind::Syntax( "Help operator '?' must be the last token".to_string() ),
-              item.adjusted_source_location.clone(),
-            ));
-          }
-          help_operator_found = true;
-        }
-        _ =>
-        {
-          return Err( ParseError::new
-          (
-            ErrorKind::Syntax( format!( "Unexpected token '{}' in arguments", item.inner.string ) ),
-            item.adjusted_source_location.clone(),
-          ));
-        }
-      }
-    }
-
-    Ok( ( positional_arguments, named_arguments, help_operator_found ) )
-  }
-=======
   &self,
   items_iter: &mut core ::iter ::Peekable< IntoIter< RichItem< '_ > > >,
  )
@@ -1658,5 +913,4 @@
 
   Ok( ( positional_arguments, named_arguments, help_operator_found ) )
  }
->>>>>>> 2840b88f
 }