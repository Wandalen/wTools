//! Error Handling and Diagnostics Example
//!
//! This example demonstrates :
//! - Different types of parsing errors
//! - Error location information
//! - Comprehensive error handling patterns

use unilang_parser :: { ErrorKind, Parser, UnilangParserOptions };

<<<<<<< HEAD
#[allow(clippy::too_many_lines)]
=======
#[ allow(clippy ::too_many_lines) ]
>>>>>>> 2840b88f
fn main()
{
  let parser = Parser ::new( UnilangParserOptions ::default() );

  // Test various error scenarios
  println!( "=== Error Handling Examples ===" );

  // Invalid command path (double dots)
  println!( "\n1. Invalid Command Path: " );
  match parser.parse_single_instruction( "invalid..command" )
  {
<<<<<<< HEAD
    Ok( _ ) => println!( "Unexpected success!" ),
    Err( error ) =>
    {
      println!( "Error type: {:?}", error.kind );
      println!
      (
        "Error location: {} to {}",
        error.location.as_ref().map_or( 0, unilang_parser::SourceLocation::start ),
        error.location.as_ref().map_or( 0, unilang_parser::SourceLocation::end )
      );
      println!( "Error message: {error}" );
=======
  Ok( _ ) => println!( "Unexpected success!" ),
  Err( error ) =>
  {
   println!( "Error type: {:?}", error.kind );
   println!
   (
  "Error location: {} to {}",
  error.location.as_ref().map_or( 0, unilang_parser ::SourceLocation ::start ),
  error.location.as_ref().map_or( 0, unilang_parser ::SourceLocation ::end )
 );
   println!( "Error message: {error}" );
>>>>>>> 2840b88f

   // The specific ErrorKind variants might have changed, so we check for Syntax error with specific message
   if matches!( error.kind, ErrorKind ::Syntax( _ ) )
   {
  println!( "✓ Correctly identified syntax error for invalid command path" );
 }
 }
 }

  // Unterminated quoted string
  println!( "\n2. Unterminated Quoted String: " );
  match parser.parse_single_instruction( r#"cmd arg :: "unterminated string"# )
  {
  Ok( _ ) => println!( "Unexpected success!" ),
  Err( error ) =>
  {
<<<<<<< HEAD
    Ok( _ ) => println!( "Unexpected success!" ),
    Err( error ) =>
    {
      println!( "Error type: {:?}", error.kind );
      println!
      (
        "Error location: {} to {}",
        error.location.as_ref().map_or( 0, unilang_parser::SourceLocation::start ),
        error.location.as_ref().map_or( 0, unilang_parser::SourceLocation::end )
      );
      println!( "Error message: {error}" );
    }
  }
=======
   println!( "Error type: {:?}", error.kind );
   println!
   (
  "Error location: {} to {}",
  error.location.as_ref().map_or( 0, unilang_parser ::SourceLocation ::start ),
  error.location.as_ref().map_or( 0, unilang_parser ::SourceLocation ::end )
 );
   println!( "Error message: {error}" );
 }
 }
>>>>>>> 2840b88f

  // Invalid escape sequence
  println!( "\n3. Invalid Escape Sequence: " );
  match parser.parse_single_instruction( r#"cmd text :: "invalid \x escape""# )
  {
<<<<<<< HEAD
    Ok( _ ) => println!( "Unexpected success!" ),
    Err( error ) =>
    {
      println!( "Error type: {:?}", error.kind );
      println!
      (
        "Error location: {} to {}",
        error.location.as_ref().map_or( 0, unilang_parser::SourceLocation::start ),
        error.location.as_ref().map_or( 0, unilang_parser::SourceLocation::end )
      );
      println!( "Error message: {error}" );
    }
  }
=======
  Ok( _ ) => println!( "Unexpected success!" ),
  Err( error ) =>
  {
   println!( "Error type: {:?}", error.kind );
   println!
   (
  "Error location: {} to {}",
  error.location.as_ref().map_or( 0, unilang_parser ::SourceLocation ::start ),
  error.location.as_ref().map_or( 0, unilang_parser ::SourceLocation ::end )
 );
   println!( "Error message: {error}" );
 }
 }
>>>>>>> 2840b88f

  // Empty command path
  println!( "\n4. Empty Command Path: " );
  match parser.parse_single_instruction( "" )
  {
<<<<<<< HEAD
    Ok( _ ) => println!( "Unexpected success!" ),
    Err( error ) =>
    {
      println!( "Error type: {:?}", error.kind );
      println!( "Error message: {error}" );
    }
  }
=======
  Ok( _ ) => println!( "Unexpected success!" ),
  Err( error ) =>
  {
   println!( "Error type: {:?}", error.kind );
   println!( "Error message: {error}" );
 }
 }
>>>>>>> 2840b88f

  // Invalid argument format
  println!( "\n5. Invalid Argument Format: " );
  match parser.parse_single_instruction( "cmd arg :::invalid" )
  {
<<<<<<< HEAD
    Ok( _ ) => println!( "Unexpected success!" ),
    Err( error ) =>
    {
      println!( "Error type: {:?}", error.kind );
      println!
      (
        "Error location: {} to {}",
        error.location.as_ref().map_or( 0, unilang_parser::SourceLocation::start ),
        error.location.as_ref().map_or( 0, unilang_parser::SourceLocation::end )
      );
      println!( "Error message: {error}" );
    }
  }
=======
  Ok( _ ) => println!( "Unexpected success!" ),
  Err( error ) =>
  {
   println!( "Error type: {:?}", error.kind );
   println!
   (
  "Error location: {} to {}",
  error.location.as_ref().map_or( 0, unilang_parser ::SourceLocation ::start ),
  error.location.as_ref().map_or( 0, unilang_parser ::SourceLocation ::end )
 );
   println!( "Error message: {error}" );
 }
 }
>>>>>>> 2840b88f

  // Helper function to demonstrate error categorization
  fn categorize_error( error: &unilang_parser ::ParseError ) -> &'static str
  {
  match &error.kind
  {
   ErrorKind ::Syntax( _ ) => "General syntax error",
   ErrorKind ::InvalidEscapeSequence( _ ) => "Invalid escape sequence",
   ErrorKind ::EmptyInstructionSegment => "Empty instruction segment",
   ErrorKind ::TrailingDelimiter => "Trailing delimiter",
   ErrorKind ::Unknown => "Unknown error",
 }
 }

  println!( "\n=== Error Categorization Demo ===" );
  let test_cases = ["invalid..path",
<<<<<<< HEAD
    r#"cmd "unterminated"#,
    "cmd arg:::bad",
    ""];
=======
  r#"cmd "unterminated"#,
  "cmd arg :::bad",
  ""];
>>>>>>> 2840b88f

  for ( i, test_case ) in test_cases.iter().enumerate()
  {
  match parser.parse_single_instruction( test_case )
  {
   Ok( _ ) => println!( "Test {} : Unexpected success for '{}'", i + 1, test_case ),
   Err( error ) =>
   {
  println!( "Test {} : {} - {}", i + 1, categorize_error( &error ), error );
 }
 }
 }

  println!( "\n✓ Error handling and diagnostics demonstration complete!" );
}<|MERGE_RESOLUTION|>--- conflicted
+++ resolved
@@ -7,11 +7,7 @@
 
 use unilang_parser :: { ErrorKind, Parser, UnilangParserOptions };
 
-<<<<<<< HEAD
-#[allow(clippy::too_many_lines)]
-=======
 #[ allow(clippy ::too_many_lines) ]
->>>>>>> 2840b88f
 fn main()
 {
   let parser = Parser ::new( UnilangParserOptions ::default() );
@@ -23,19 +19,6 @@
   println!( "\n1. Invalid Command Path: " );
   match parser.parse_single_instruction( "invalid..command" )
   {
-<<<<<<< HEAD
-    Ok( _ ) => println!( "Unexpected success!" ),
-    Err( error ) =>
-    {
-      println!( "Error type: {:?}", error.kind );
-      println!
-      (
-        "Error location: {} to {}",
-        error.location.as_ref().map_or( 0, unilang_parser::SourceLocation::start ),
-        error.location.as_ref().map_or( 0, unilang_parser::SourceLocation::end )
-      );
-      println!( "Error message: {error}" );
-=======
   Ok( _ ) => println!( "Unexpected success!" ),
   Err( error ) =>
   {
@@ -47,7 +30,6 @@
   error.location.as_ref().map_or( 0, unilang_parser ::SourceLocation ::end )
  );
    println!( "Error message: {error}" );
->>>>>>> 2840b88f
 
    // The specific ErrorKind variants might have changed, so we check for Syntax error with specific message
    if matches!( error.kind, ErrorKind ::Syntax( _ ) )
@@ -64,21 +46,6 @@
   Ok( _ ) => println!( "Unexpected success!" ),
   Err( error ) =>
   {
-<<<<<<< HEAD
-    Ok( _ ) => println!( "Unexpected success!" ),
-    Err( error ) =>
-    {
-      println!( "Error type: {:?}", error.kind );
-      println!
-      (
-        "Error location: {} to {}",
-        error.location.as_ref().map_or( 0, unilang_parser::SourceLocation::start ),
-        error.location.as_ref().map_or( 0, unilang_parser::SourceLocation::end )
-      );
-      println!( "Error message: {error}" );
-    }
-  }
-=======
    println!( "Error type: {:?}", error.kind );
    println!
    (
@@ -89,27 +56,11 @@
    println!( "Error message: {error}" );
  }
  }
->>>>>>> 2840b88f
 
   // Invalid escape sequence
   println!( "\n3. Invalid Escape Sequence: " );
   match parser.parse_single_instruction( r#"cmd text :: "invalid \x escape""# )
   {
-<<<<<<< HEAD
-    Ok( _ ) => println!( "Unexpected success!" ),
-    Err( error ) =>
-    {
-      println!( "Error type: {:?}", error.kind );
-      println!
-      (
-        "Error location: {} to {}",
-        error.location.as_ref().map_or( 0, unilang_parser::SourceLocation::start ),
-        error.location.as_ref().map_or( 0, unilang_parser::SourceLocation::end )
-      );
-      println!( "Error message: {error}" );
-    }
-  }
-=======
   Ok( _ ) => println!( "Unexpected success!" ),
   Err( error ) =>
   {
@@ -123,21 +74,11 @@
    println!( "Error message: {error}" );
  }
  }
->>>>>>> 2840b88f
 
   // Empty command path
   println!( "\n4. Empty Command Path: " );
   match parser.parse_single_instruction( "" )
   {
-<<<<<<< HEAD
-    Ok( _ ) => println!( "Unexpected success!" ),
-    Err( error ) =>
-    {
-      println!( "Error type: {:?}", error.kind );
-      println!( "Error message: {error}" );
-    }
-  }
-=======
   Ok( _ ) => println!( "Unexpected success!" ),
   Err( error ) =>
   {
@@ -145,27 +86,11 @@
    println!( "Error message: {error}" );
  }
  }
->>>>>>> 2840b88f
 
   // Invalid argument format
   println!( "\n5. Invalid Argument Format: " );
   match parser.parse_single_instruction( "cmd arg :::invalid" )
   {
-<<<<<<< HEAD
-    Ok( _ ) => println!( "Unexpected success!" ),
-    Err( error ) =>
-    {
-      println!( "Error type: {:?}", error.kind );
-      println!
-      (
-        "Error location: {} to {}",
-        error.location.as_ref().map_or( 0, unilang_parser::SourceLocation::start ),
-        error.location.as_ref().map_or( 0, unilang_parser::SourceLocation::end )
-      );
-      println!( "Error message: {error}" );
-    }
-  }
-=======
   Ok( _ ) => println!( "Unexpected success!" ),
   Err( error ) =>
   {
@@ -179,7 +104,6 @@
    println!( "Error message: {error}" );
  }
  }
->>>>>>> 2840b88f
 
   // Helper function to demonstrate error categorization
   fn categorize_error( error: &unilang_parser ::ParseError ) -> &'static str
@@ -196,15 +120,9 @@
 
   println!( "\n=== Error Categorization Demo ===" );
   let test_cases = ["invalid..path",
-<<<<<<< HEAD
-    r#"cmd "unterminated"#,
-    "cmd arg:::bad",
-    ""];
-=======
   r#"cmd "unterminated"#,
   "cmd arg :::bad",
   ""];
->>>>>>> 2840b88f
 
   for ( i, test_case ) in test_cases.iter().enumerate()
   {
