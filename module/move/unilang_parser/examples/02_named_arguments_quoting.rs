//! Named Arguments and Quoting Example
//!
//! This example demonstrates :
//! - Named arguments with `::separator`
//! - Single and double quoted values
//! - Complex strings containing SQL and special characters

use unilang_parser :: { Parser, UnilangParserOptions };

<<<<<<< HEAD
fn main() -> Result< (), Box< dyn core::error::Error > >
=======
fn main() -> Result< (), Box< dyn core ::error ::Error > >
>>>>>>> 2840b88f
{
  let parser = Parser ::new( UnilangParserOptions ::default() );

  // Named arguments with quoting
  println!( "=== Named Arguments with Quoting ===" );
  let cmd = parser.parse_single_instruction
  (
  r#"database.query sql :: "SELECT * FROM users WHERE name = 'John'" timeout :: 30"#
 )?;

  println!( "Command: {:?}", cmd.command_path_slices );
  println!( "Named arguments: " );
  for ( key, value ) in &cmd.named_arguments
  {
<<<<<<< HEAD
    println!( "  {key}: {value:?}" );
  }
=======
  println!( "  {key} : {value:?}" );
 }
>>>>>>> 2840b88f

  // Access specific named arguments
  if let Some( sql ) = cmd.named_arguments.get( "sql" )
  {
<<<<<<< HEAD
    println!( "\nSQL Query: {sql:?}" );
  }
  if let Some( timeout ) = cmd.named_arguments.get( "timeout" )
  {
    println!( "Timeout: {timeout:?}" );
  }
=======
  println!( "\nSQL Query: {sql:?}" );
 }
  if let Some( timeout ) = cmd.named_arguments.get( "timeout" )
  {
  println!( "Timeout: {timeout:?}" );
 }
>>>>>>> 2840b88f

  // Example with single quotes
  println!( "\n=== Single Quote Example ===" );
  let cmd2 = parser.parse_single_instruction( "config.set key :: 'my_value' priority ::high" )?;
  println!( "Config command: {:?}", cmd2.named_arguments );

  println!( "\n✓ Named arguments and quoting parsing successful!" );
  Ok( () )
}<|MERGE_RESOLUTION|>--- conflicted
+++ resolved
@@ -7,11 +7,7 @@
 
 use unilang_parser :: { Parser, UnilangParserOptions };
 
-<<<<<<< HEAD
-fn main() -> Result< (), Box< dyn core::error::Error > >
-=======
 fn main() -> Result< (), Box< dyn core ::error ::Error > >
->>>>>>> 2840b88f
 {
   let parser = Parser ::new( UnilangParserOptions ::default() );
 
@@ -26,32 +22,18 @@
   println!( "Named arguments: " );
   for ( key, value ) in &cmd.named_arguments
   {
-<<<<<<< HEAD
-    println!( "  {key}: {value:?}" );
-  }
-=======
   println!( "  {key} : {value:?}" );
  }
->>>>>>> 2840b88f
 
   // Access specific named arguments
   if let Some( sql ) = cmd.named_arguments.get( "sql" )
   {
-<<<<<<< HEAD
-    println!( "\nSQL Query: {sql:?}" );
-  }
-  if let Some( timeout ) = cmd.named_arguments.get( "timeout" )
-  {
-    println!( "Timeout: {timeout:?}" );
-  }
-=======
   println!( "\nSQL Query: {sql:?}" );
  }
   if let Some( timeout ) = cmd.named_arguments.get( "timeout" )
   {
   println!( "Timeout: {timeout:?}" );
  }
->>>>>>> 2840b88f
 
   // Example with single quotes
   println!( "\n=== Single Quote Example ===" );
