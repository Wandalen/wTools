--- conflicted
+++ resolved
@@ -1,10 +1,6 @@
 //! Comprehensive Basic Usage Example for `unilang_parser`
 //!
-<<<<<<< HEAD
-//! This example demonstrates the core functionality of the `unilang_parser` crate:
-=======
 //! This example demonstrates the core functionality of the `unilang_parser` crate :
->>>>>>> 63943676
 //! - Creating a Parser with default configuration
 //! - Parsing single instructions with various argument types
 //! - Parsing multiple instructions separated by ;;
@@ -15,11 +11,7 @@
 use unilang_parser :: { Parser, UnilangParserOptions };
 // Removed: use unilang_parser ::Argument; // This import is no longer strictly needed for the `unwrap_or` fix, but keep it for clarity if `Argument` is used elsewhere.
 
-<<<<<<< HEAD
-fn main() -> Result< (), Box< dyn core::error::Error > >
-=======
 fn main() -> Result< (), Box< dyn core ::error ::Error > >
->>>>>>> 63943676
 {
   println!( "=== Unilang Parser Basic Usage Examples ===\n" );
 
@@ -27,15 +19,9 @@
   let options = UnilangParserOptions ::default();
   let parser = Parser ::new( options );
 
-<<<<<<< HEAD
-  // Example 1: Single instruction with mixed argument types
-  println!( "1. Single Instruction with Mixed Arguments:" );
-  let input_single = "log.level severity::\"debug\" message::'Hello, Unilang!' --verbose";
-=======
   // Example 1 : Single instruction with mixed argument types
   println!( "1. Single Instruction with Mixed Arguments: " );
   let input_single = "log.level severity :: \"debug\" message :: 'Hello, Unilang!' --verbose";
->>>>>>> 63943676
   println!( "   Input: {input_single}" );
 
   let instruction = parser.parse_single_instruction( input_single )?;
@@ -49,18 +35,6 @@
   println!( "\n2. Accessing Specific Arguments: " );
   if let Some( severity ) = instruction.named_arguments.get( "severity" )
   {
-<<<<<<< HEAD
-    println!( "   Severity level: {severity:?}" );
-  }
-  if let Some( message ) = instruction.named_arguments.get( "message" )
-  {
-    println!( "   Log message: {message:?}" );
-  }
-
-  // Example 3: Multiple instructions (command sequence)
-  println!( "\n3. Multiple Instructions (Command Sequence):" );
-  let input_multiple = "system.info ? ;; file.read path::\"/etc/hosts\" --binary ;; user.add 'John Doe' email::john.doe@example.com";
-=======
   println!( "   Severity level: {severity:?}" );
  }
   if let Some( message ) = instruction.named_arguments.get( "message" )
@@ -71,7 +45,6 @@
   // Example 3 : Multiple instructions (command sequence)
   println!( "\n3. Multiple Instructions (Command Sequence) : " );
   let input_multiple = "system.info ? ;; file.read path :: \"/etc/hosts\" --binary ;; user.add 'John Doe' email ::john.doe@example.com";
->>>>>>> 63943676
   println!( "   Input: {input_multiple}" );
 
   let instructions = parser.parse_multiple_instructions( input_multiple )?;
@@ -79,51 +52,6 @@
   println!( "   Parsed {} instructions: ", instructions.len() );
   for ( i, instruction ) in instructions.iter().enumerate()
   {
-<<<<<<< HEAD
-    println!( "   Instruction {}: {:?}", i + 1, instruction.command_path_slices );
-
-    // Show specific details for each instruction
-    match i
-    {
-      0 => println!( "     -> Help request for system.info: {:?}", instruction.help_requested ),
-      1 =>
-      {
-        println!
-        (
-          "     -> File path: {}",
-          instruction.named_arguments.get( "path" ).map_or( & "unknown".to_string(), | arg | &arg.value )
-        );
-        println!
-        (
-          "     -> Binary mode: {}",
-          instruction.positional_arguments.iter().any( | arg | arg.value == "--binary" )
-        );
-      },
-      2 =>
-      {
-        println!
-        (
-          "     -> User name: {}",
-          instruction.positional_arguments.first().map_or( & "unknown".to_string(), | arg | &arg.value )
-        );
-        println!
-        (
-          "     -> Email: {}",
-          instruction.named_arguments.get( "email" ).map_or( & "unknown".to_string(), | arg | &arg.value )
-        );
-      },
-      _ => {}
-    }
-  }
-
-  // Example 4: Command path analysis
-  println!( "\n4. Command Path Analysis:" );
-  let complex_path = parser.parse_single_instruction( "system.network.diagnostics.ping host::\"example.com\" count::5" )?;
-
-  println!( "   Full command path: {:?}", complex_path.command_path_slices );
-  println!( "   Namespace: {:?}", &complex_path.command_path_slices[ ..complex_path.command_path_slices.len() - 1 ] );
-  println!( "   Command name: {}", complex_path.command_path_slices.last().unwrap_or( & String::new() ) );
-=======
   println!( "   Instruction {} : {:?}", i + 1, instruction.command_path_slices );
 
   // Show specific details for each instruction
@@ -167,7 +95,6 @@
   println!( "   Full command path: {:?}", complex_path.command_path_slices );
   println!( "   Namespace: {:?}", &complex_path.command_path_slices[ ..complex_path.command_path_slices.len() - 1 ] );
   println!( "   Command name: {}", complex_path.command_path_slices.last().unwrap_or( & String ::new() ) );
->>>>>>> 63943676
   println!( "   Joined path: {}", complex_path.command_path_slices.join( "." ) );
 
   // Example 5 : Help operator demonstration
@@ -180,13 +107,8 @@
 
   for help_cmd in help_examples
   {
-<<<<<<< HEAD
-    println!( "   Help command: {help_cmd}" );
-    let help_instruction = parser.parse_single_instruction( help_cmd )?;
-=======
   println!( "   Help command: {help_cmd}" );
   let help_instruction = parser.parse_single_instruction( help_cmd )?;
->>>>>>> 63943676
 
   println!( "     Command: {:?}", help_instruction.command_path_slices );
   println!( "     Help requested: {:?}", help_instruction.help_requested );
