//! ## Test Matrix for Command Path Parsing

//!
//! This matrix details the test cases for parsing command paths, covering various dot usages and argument presence.
//!
//! **Test Factors: **
//! - Input Type: Command path only, Command path with positional arguments
//! - Command Path Format: Simple, Dotted, Leading Dot, Infix Dot
//! - Arguments: Present, Absent
//!
//! ---
//!
//! **Test Combinations: **
//!
//! | ID | Aspect Tested | Input String | Expected Command Path Slices | Expected Positional Arguments | Expected Behavior |
//! |---|---|---|---|---|---|
//! | T2.1 | Dotted prefix command with args | `.test.command arg1` | `["test", "command"]` | `["arg1"]` | Parses command path and positional arguments correctly. |
//! | T2.2 | Simple command with args | `command arg1` | `["command"]` | `["arg1"]` | Parses simple command path and positional arguments correctly. |
//! | T2.3 | Leading dot command with args | `.command arg1` | `["command"]` | `["arg1"]` | Consumes leading dot, parses command path and positional arguments correctly. |
//! | T2.4 | Infix dot command with args | `command.sub arg1` | `["command", "sub"]` | `["arg1"]` | Parses command path with infix dot and positional arguments correctly. |
//! | T2.5 | Command only | `command` | `["command"]` | `[]` | Parses command path correctly with no arguments. |

use unilang_parser :: { Parser, UnilangParserOptions };

fn parse_and_assert( input: &str, expected_path: &[ &str ], expected_args: &[ &str ] )
{
  let options = UnilangParserOptions ::default();
  let parser = Parser ::new( options ); // Updated Parser instantiation
  let instruction = parser.parse_single_instruction( input ).unwrap(); // Updated method call and direct unwrap
  assert_eq!( instruction.command_path_slices, expected_path );
  assert_eq!( instruction.positional_arguments.len(), expected_args.len() );
  for ( i, expected_arg ) in expected_args.iter().enumerate()
  {
<<<<<<< HEAD
    assert_eq!( instruction.positional_arguments[ i ].value, (*expected_arg).to_string() );
  }
=======
  assert_eq!( instruction.positional_arguments[ i ].value, (*expected_arg).to_string() );
 }
>>>>>>> 2840b88f
}

/// Tests parsing of a command path with a dotted prefix and arguments.
/// Test Combination: T2.1
#[ test ]
fn parses_dotted_prefix_command_path_correctly()
{
  parse_and_assert( ".test.command arg1", &[ "test", "command" ], &[ "arg1" ] );
}

/// Tests parsing of a simple command path with arguments.
/// Test Combination: T2.2
#[ test ]
fn parses_simple_command_path_correctly()
{
  parse_and_assert( "command arg1", &[ "command" ], &[ "arg1" ] );
}

/// Tests parsing of a command path with a leading dot and arguments.
/// Test Combination: T2.3
#[ test ]
fn parses_leading_dot_command_path_correctly()
{
  parse_and_assert( ".command arg1", &[ "command" ], &[ "arg1" ] );
}

/// Tests parsing of a command path with an infix dot and arguments.
/// Test Combination: T2.4
#[ test ]
fn parses_infix_dot_command_path_correctly()
{
  parse_and_assert( "command.sub arg1", &[ "command", "sub" ], &[ "arg1" ] );
}

/// Tests parsing of a command path with no arguments.
/// Test Combination: T2.5
#[ test ]
fn parses_command_only_correctly()
{
  parse_and_assert( "command", &[ "command" ], &[ ] );
}
/// Tests that a command path with a hyphen (kebab-case) is rejected.
#[ test ]
fn rejects_kebab_case_in_command_path()
{
  let parser = Parser ::new( UnilangParserOptions ::default() );
  let input = "cmd.my-sub.command arg1";
  let result = parser.parse_single_instruction( input );
  assert!( result.is_err(), "Expected error for kebab-case in command path" );
  if let Err( e ) = result
  {
  assert!( matches!( e.kind, ErrorKind ::Syntax( _ ) ) );
  assert!( e
   .to_string()
   .contains( "Invalid character '-' in command path segment 'my-sub'" ) );
 }
}
use unilang_parser ::error ::ErrorKind;<|MERGE_RESOLUTION|>--- conflicted
+++ resolved
@@ -31,13 +31,8 @@
   assert_eq!( instruction.positional_arguments.len(), expected_args.len() );
   for ( i, expected_arg ) in expected_args.iter().enumerate()
   {
-<<<<<<< HEAD
-    assert_eq!( instruction.positional_arguments[ i ].value, (*expected_arg).to_string() );
-  }
-=======
   assert_eq!( instruction.positional_arguments[ i ].value, (*expected_arg).to_string() );
  }
->>>>>>> 2840b88f
 }
 
 /// Tests parsing of a command path with a dotted prefix and arguments.
