--- conflicted
+++ resolved
@@ -221,18 +221,6 @@
  );
   if let Err( e ) = result
   {
-<<<<<<< HEAD
-    assert!(
-      matches!( e.kind, ErrorKind::Syntax( _ ) ),
-      "CT4.1 ErrorKind mismatch: {:?}",
-      e.kind
-    );
-    assert!(
-      e.to_string().contains( "Duplicate named argument 'name'" ),
-      "CT4.1 Error message mismatch: {e}"
-    );
-  }
-=======
   assert!(
    matches!( e.kind, ErrorKind ::Syntax( _ ) ),
    "CT4.1 ErrorKind mismatch: {:?}",
@@ -243,7 +231,6 @@
    "CT4.1 Error message mismatch: {e}"
  );
  }
->>>>>>> 63943676
 }
 
 /// Tests that the last value wins for duplicate named arguments when the option is not set.
@@ -391,18 +378,6 @@
  );
   if let Err( e ) = result
   {
-<<<<<<< HEAD
-    assert!(
-      matches!( e.kind, ErrorKind::Syntax( _ ) ),
-      "SA2.1 ErrorKind mismatch: {:?}",
-      e.kind
-    );
-    assert!(
-      e.to_string().contains( "Unexpected token '#' in arguments" ),
-      "SA2.1 Error message mismatch: {e}"
-    );
-  }
-=======
   assert!(
    matches!( e.kind, ErrorKind ::Syntax( _ ) ),
    "SA2.1 ErrorKind mismatch: {:?}",
@@ -413,7 +388,6 @@
    "SA2.1 Error message mismatch: {e}"
  );
  }
->>>>>>> 63943676
 }
 
 /// Tests that a line with only a comment character results in an error.
@@ -431,18 +405,6 @@
  );
   if let Err( e ) = result
   {
-<<<<<<< HEAD
-    assert!(
-      matches!( e.kind, ErrorKind::Syntax( _ ) ),
-      "SA2.2 ErrorKind mismatch: {:?}",
-      e.kind
-    );
-    assert!(
-      e.to_string().contains( "Unexpected token '#' in arguments" ),
-      "SA2.2 Error message mismatch: {e}"
-    );
-  }
-=======
   assert!(
    matches!( e.kind, ErrorKind ::Syntax( _ ) ),
    "SA2.2 ErrorKind mismatch: {:?}",
@@ -453,7 +415,6 @@
    "SA2.2 Error message mismatch: {e}"
  );
  }
->>>>>>> 63943676
 }
 
 /// Tests that an inline comment attempt results in an error.
@@ -471,18 +432,6 @@
  );
   if let Err( e ) = result
   {
-<<<<<<< HEAD
-    assert!(
-      matches!( e.kind, ErrorKind::Syntax( _ ) ),
-      "SA2.3 ErrorKind mismatch: {:?}",
-      e.kind
-    );
-    assert!(
-      e.to_string().contains( "Unexpected token '#' in arguments" ),
-      "SA2.3 Error message mismatch: {e}"
-    ); // Changed message
-  }
-=======
   assert!(
    matches!( e.kind, ErrorKind ::Syntax( _ ) ),
    "SA2.3 ErrorKind mismatch: {:?}",
@@ -493,5 +442,4 @@
    "SA2.3 Error message mismatch: {e}"
  ); // Changed message
  }
->>>>>>> 63943676
 }