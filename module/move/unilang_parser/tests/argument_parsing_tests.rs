//! ## Test Matrix for Argument Parsing
//!
//! This matrix details the test cases for parsing arguments, covering positional, named, and mixed argument scenarios,
//! as well as various parser options and malformed inputs.
//!
//! **Test Factors: **
//! - Argument Type: Positional, Named, Mixed
//! - Argument Order: Positional first, Named first, Positional after Named
//! - Parser Options: `error_on_positional_after_named` (true/false), `error_on_duplicate_named_arguments` (true/false)
//! - Argument Value: Normal, Quoted, Escaped, Empty
//! - Argument Format: Correct, Malformed (missing delimiter, missing value, missing name)
//! - Duplicate Named Arguments: Yes/No
//!
//! ---
//!
//! **Test Combinations: **
//!
//! | ID | Aspect Tested | Input Example | Argument Type | Argument Order | Parser Options (`pos_after_named`, `dup_named`) | Argument Value | Argument Format | Duplicate Named | Expected Behavior |
//! |---|---|---|---|---|---|---|---|---|---|
//! | T1.1 | Positional args | `cmd pos1 pos2` | Positional | N/A | `(false, false)` | Normal | Correct | No | Command `cmd`, Positional `pos1`, `pos2` |
//! | T1.2 | Named args | `cmd name1 ::val1 name2 ::val2` | Named | N/A | `(false, false)` | Normal | Correct | No | Command `cmd`, Named `name1 ::val1`, `name2 ::val2` |
//! | T1.3 | Mixed args (pos first) | `cmd pos1 name1 ::val1 pos2` | Mixed | Positional first | `(false, false)` | Normal | Correct | No | Command `cmd`, Positional `pos1`, `pos2`, Named `name1 ::val1` |
//! | T1.4 | Positional after named (error) | `cmd name1 ::val1 pos1` | Mixed | Named first | `(true, false)` | Normal | Correct | No | Error: Positional after named |
//! | T1.5 | Positional after named (ok) | `cmd name1 ::val1 pos1` | Mixed | Named first | `(false, false)` | Normal | Correct | No | Command `cmd`, Positional `pos1`, Named `name1 ::val1` |
//! | T1.6 | Named arg empty value (no quotes) | `cmd name :: ` | Named | N/A | `(false, false)` | Empty | Malformed (missing value) | No | Error: Expected value for named arg |
//! | T1.7 | Malformed named arg (delimiter as value) | `cmd name :: ?` | Named | N/A | `(false, false)` | Operator | Malformed (delimiter as value) | No | Error: Expected value for named arg |
//! | T1.8 | Named arg missing name | ` ::value` | Named | N/A | `(false, false)` | Normal | Malformed (missing name) | No | Error: Unexpected token ' :: ' |
//! | T1.9 | Unescaping named arg value | `cmd name :: "a\\\\b\\\"c'd"` | Named | N/A | `(false, false)` | Escaped | Correct | No | Value unescaped: `a\b"c'd` |
//! | T1.10 | Unescaping positional arg value | `cmd "a\\\\b\\\"c'd\\ne\\tf"` | Positional | N/A | `(false, false)` | Escaped | Correct | No | Value unescaped: `a\b"c'd\ne\tf` |
//! | T1.11 | Duplicate named arg (error) | `cmd name ::val1 name ::val2` | Named | N/A | `(false, true)` | Normal | Correct | Yes | Error: Duplicate named arg |
//! | T1.12 | Duplicate named arg (last wins) | `cmd name ::val1 name ::val2` | Named | N/A | `(false, false)` | Normal | Correct | Yes | Last value wins: `val2` |
//! | T1.13 | Complex mixed args | `path sub name ::val pos1` | Mixed | Positional first | `(false, false)` | Normal | Correct | No | Command `path`, Positional `sub`, `pos1`, Named `name ::val` |
//! | T1.14 | Named arg with quoted escaped value location | `cmd key :: "value with \"quotes\" and \\slash\\"` | Named | N/A | `(false, false)` | Escaped | Correct | No | Value unescaped: `value with "quotes" and \slash\` |
//! | T1.15 | Positional arg with quoted escaped value location | `cmd "a\\b\"c'd\ne\tf"` | Positional | N/A | `(false, false)` | Escaped | Correct | No | Value unescaped: `a\b"c'd\ne\tf` |
//! | T1.16 | Malformed named arg (no delimiter) | `cmd name value` | Positional | N/A | `(false, false)` | Normal | Malformed (no delimiter) | No | Treated as positional args |
use unilang_parser :: *;
// use std ::collections ::HashMap; // Re-enable for named argument tests
use unilang_parser ::error ::ErrorKind;

fn options_error_on_positional_after_named() -> UnilangParserOptions
{
  UnilangParserOptions
  {
  error_on_positional_after_named: true,
  ..Default ::default()
 }
}

fn options_allow_positional_after_named() -> UnilangParserOptions
{
  UnilangParserOptions
  {
  error_on_positional_after_named: false,
  ..Default ::default()
 }
}

fn options_allow_duplicate_named() -> UnilangParserOptions
{
  UnilangParserOptions
  {
  error_on_duplicate_named_arguments: false,
  ..Default ::default()
 }
}

/// Tests that a command with only positional arguments is fully parsed.
/// Test Combination: T1.1
#[ test ]
fn command_with_only_positional_args_fully_parsed()
{
  let parser = Parser ::new( UnilangParserOptions ::default() );
  let input = "cmd pos1 pos2";
  let result = parser.parse_single_instruction( input );
  assert!( result.is_ok(), "Parse error: {:?}", result.err() );
  let instruction = result.unwrap();

  // Command path should only be "cmd" as spaces separate command from args
  assert_eq!( instruction.command_path_slices, vec![ "cmd".to_string() ] );
  assert_eq!( instruction.positional_arguments.len(), 2 );
  assert_eq!( instruction.positional_arguments[ 0 ].value, "pos1".to_string() );
  assert_eq!( instruction.positional_arguments[ 1 ].value, "pos2".to_string() );
  assert!( instruction.named_arguments.is_empty() );
}

/// Tests that a command with only named arguments is fully parsed.
/// Test Combination: T1.2
#[ test ]
fn command_with_only_named_args_fully_parsed()
{
  let parser = Parser ::new( UnilangParserOptions ::default() );
  let input = "cmd name1 ::val1 name2 ::val2";
  let result = parser.parse_single_instruction( input );
  assert!( result.is_ok(), "Parse error: {:?}", result.err() );
  let instruction = result.unwrap();

  assert_eq!( instruction.command_path_slices, vec![ "cmd".to_string() ] );
  assert!( instruction.positional_arguments.is_empty() );
  assert_eq!( instruction.named_arguments.len(), 2 );

  let arg1 = instruction.named_arguments.get( "name1" ).unwrap();
  assert_eq!( arg1.value, "val1" );

  let arg2 = instruction.named_arguments.get( "name2" ).unwrap();
  assert_eq!( arg2.value, "val2" );
}

/// Tests that a command with mixed arguments (positional first) is fully parsed.
/// Test Combination: T1.3
#[ test ]
fn command_with_mixed_args_positional_first_fully_parsed()
{
  let parser = Parser ::new( options_allow_positional_after_named() );
  let input = "cmd pos1 name1 ::val1 pos2 name2 ::val2";
  let result = parser.parse_single_instruction( input );
  assert!( result.is_ok(), "Parse error: {:?}", result.err() );
  let instruction = result.unwrap();

  // Command path should only be "cmd" as spaces separate command from args
  assert_eq!( instruction.command_path_slices, vec![ "cmd".to_string() ] );

  assert_eq!( instruction.positional_arguments.len(), 2 );
  assert_eq!( instruction.positional_arguments[ 0 ].value, "pos1".to_string() );
  assert_eq!( instruction.positional_arguments[ 1 ].value, "pos2".to_string() );

  assert_eq!( instruction.named_arguments.len(), 2 );
  let named_arg1 = instruction.named_arguments.get( "name1" ).unwrap();
  assert_eq!( named_arg1.value, "val1" );

  let named_arg2 = instruction.named_arguments.get( "name2" ).unwrap();
  assert_eq!( named_arg2.value, "val2" );
}

/// Tests that a positional argument after a named argument results in an error when the option is set.
/// Test Combination: T1.4
#[ test ]
fn command_with_mixed_args_positional_after_named_error_when_option_set()
{
  let parser = Parser ::new( options_error_on_positional_after_named() );
  let input = "cmd name1 ::val1 pos1";
  let result = parser.parse_single_instruction( input );
  assert!
  (
  result.is_err(),
  "Expected error for positional after named, but got Ok: {:?}",
  result.ok()
 );
  if let Err( e ) = result
  {
<<<<<<< HEAD
    assert!( matches!( e.kind, ErrorKind::Syntax( _ ) ) );
    assert!
    (
      e.to_string().contains( "Positional argument after named argument" ),
      "Error message mismatch: {e}"
    );
  }
=======
  assert!( matches!( e.kind, ErrorKind ::Syntax( _ ) ) );
  assert!
  (
   e.to_string().contains( "Positional argument after named argument" ),
   "Error message mismatch: {e}"
 );
 }
>>>>>>> 63943676
}

/// Tests that a positional argument after a named argument is allowed when the option is not set.
/// Test Combination: T1.5
#[ test ]
fn command_with_mixed_args_positional_after_named_ok_when_option_not_set()
{
  let parser = Parser ::new( options_allow_positional_after_named() );
  let input = "cmd name1 ::val1 pos1";
  let result = parser.parse_single_instruction( input );
  assert!( result.is_ok(), "Parse error: {:?}", result.err() );
  let instruction = result.unwrap();

  assert_eq!( instruction.command_path_slices, vec![ "cmd".to_string() ] );
  assert_eq!( instruction.positional_arguments.len(), 1 );
  assert_eq!( instruction.positional_arguments[ 0 ].value, "pos1".to_string() );
  assert_eq!( instruction.named_arguments.len(), 1 );
  assert_eq!( instruction.named_arguments.get( "name1" ).unwrap().value, "val1" );
}

/// Tests that a named argument with an empty value (no quotes) results in an error.
/// Test Combination: T1.6
#[ test ]
fn named_arg_with_empty_value_no_quotes_error()
{
  let parser = Parser ::new( UnilangParserOptions ::default() );
  let input = "cmd name :: ";
  let result = parser.parse_single_instruction( input );
  assert!( result.is_err() );
  if let Err( e ) = result
  {
<<<<<<< HEAD
    assert!( matches!( e.kind, ErrorKind::Syntax( _ ) ) );
    assert!
    (
      e.to_string()
        .contains( "Expected value for named argument 'name' but found end of instruction" ),
      "Error message mismatch: {e}"
    );
  }
=======
  assert!( matches!( e.kind, ErrorKind ::Syntax( _ ) ) );
  assert!
  (
   e.to_string()
  .contains( "Expected value for named argument 'name' but found end of instruction" ),
   "Error message mismatch: {e}"
 );
 }
>>>>>>> 63943676
}

/// Tests that a malformed named argument (delimiter as value) results in an error.
/// Test Combination: T1.7
#[ test ]
fn malformed_named_arg_name_delimiter_operator()
{
  let parser = Parser ::new( UnilangParserOptions ::default() );
  let input = "cmd name :: ?";
  let result = parser.parse_single_instruction( input );
  assert!( result.is_err() );
  if let Err( e ) = result
  {
  assert_eq!(
   e.kind,
   ErrorKind ::Syntax( "Expected value for named argument 'name'".to_string() )
 );
 }
}

/// Tests that a named argument missing its name results in an error.
/// Test Combination: T1.8
#[ test ]
fn named_arg_missing_name_error()
{
  let parser = Parser ::new( UnilangParserOptions ::default() );
  let input = " ::value";
  let result = parser.parse_single_instruction( input );
  assert!( result.is_err() );
  if let Err( e ) = result
  {
  assert!( matches!( e.kind, ErrorKind ::Syntax( _ ) ) );
  assert!( e.to_string().contains( "Named argument operator '::' cannot appear by itself" ) );
 }
}

/// Tests that unescaping works correctly for a named argument value.
/// Test Combination: T1.9
#[ test ]
fn unescaping_works_for_named_arg_value()
{
  let parser = Parser ::new( UnilangParserOptions ::default() );
  let input = "cmd name :: \"a\\\\b\\\"c'd\""; // Removed invalid escape sequence \'
  let result = parser.parse_single_instruction( input );
  assert!( result.is_ok(), "Parse error: {:?}", result.err() );
  let instruction = result.unwrap();
  assert_eq!( instruction.named_arguments.get( "name" ).unwrap().value, "a\\b\"c'd" );
}

/// Tests that unescaping works correctly for a positional argument value.
/// Test Combination: T1.10
#[ test ]
fn unescaping_works_for_positional_arg_value()
{
  let parser = Parser ::new( UnilangParserOptions ::default() );
  let input = "cmd \"a\\\\b\\\"c'd\\ne\\tf\""; // Removed invalid escape sequence \'
  let result = parser.parse_single_instruction( input );
  assert!( result.is_ok(), "Parse error: {:?}", result.err() );
  let instruction = result.unwrap();
  assert_eq!( instruction.positional_arguments.len(), 1 );
  assert_eq!( instruction.positional_arguments[ 0 ].value, "a\\b\"c'd\ne\tf" );
}

/// Tests that a duplicate named argument results in an error when the option is set.
/// Test Combination: T1.11
#[ test ]
fn duplicate_named_arg_error_when_option_set()
{
  let parser = Parser ::new( UnilangParserOptions
  {
  error_on_duplicate_named_arguments: true,
  ..Default ::default()
 });
  let input = "cmd name ::val1 name ::val2";
  let result = parser.parse_single_instruction( input );
  assert!( result.is_err() );
  if let Err( e ) = result
  {
<<<<<<< HEAD
    assert!( matches!( e.kind, ErrorKind::Syntax( _ ) ) );
    assert!
    (
      e.to_string().contains( "Duplicate named argument 'name'" ),
      "Error message mismatch: {e}"
    );
  }
=======
  assert!( matches!( e.kind, ErrorKind ::Syntax( _ ) ) );
  assert!
  (
   e.to_string().contains( "Duplicate named argument 'name'" ),
   "Error message mismatch: {e}"
 );
 }
>>>>>>> 63943676
}

/// Tests that the last value wins for duplicate named arguments when the option is not set.
/// Test Combination: T1.12
#[ test ]
fn duplicate_named_arg_last_wins_by_default()
{
  let parser = Parser ::new( options_allow_duplicate_named() ); // Use the new options
  let input = "cmd name ::val1 name ::val2";
  let result = parser.parse_single_instruction( input );
  assert!
  (
  result.is_ok(),
  "Parse error for duplicate named (last wins) : {:?}",
  result.err()
 );
  let instruction = result.unwrap();

  assert_eq!( instruction.command_path_slices, vec![ "cmd".to_string() ] );
  assert_eq!( instruction.named_arguments.len(), 1, "CT4.2 Named args count" );
  assert_eq!( instruction.named_arguments.get( "name" ).unwrap().value, "val2" );
}

/// Tests a complex instruction with command path and mixed arguments.
/// Test Combination: T1.13
#[ test ]
fn command_with_path_and_args_complex_fully_parsed()
{
  let parser = Parser ::new( options_allow_positional_after_named() );
  let input = "path sub name ::val pos1";
  let result = parser.parse_single_instruction( input );
  assert!( result.is_ok(), "Parse error: {:?}", result.err() );
  let instruction = result.unwrap();

  assert_eq!( instruction.command_path_slices, vec![ "path".to_string() ] );

  assert_eq!( instruction.positional_arguments.len(), 2 );
  assert_eq!( instruction.positional_arguments[ 0 ].value, "sub".to_string() );
  assert_eq!( instruction.positional_arguments[ 1 ].value, "pos1".to_string() );

  let named_arg = instruction.named_arguments.get( "name" ).unwrap();
  assert_eq!( instruction.named_arguments.len(), 1 );
  assert_eq!( named_arg.value, "val" );
}

/// Tests that a named argument with a quoted and escaped value is parsed correctly, including its location.
/// Test Combination: T1.14
#[ test ]
fn named_arg_with_quoted_escaped_value_location()
{
  let parser = Parser ::new( UnilangParserOptions ::default() );
  let input = "cmd key :: \"value with \\\"quotes\\\" and \\\\slash\\\\\"";
  let result = parser.parse_single_instruction( input );
  assert!( result.is_ok(), "Parse error: {:?}", result.err() );
  let instruction = result.unwrap();

  assert_eq!( instruction.command_path_slices, vec![ "cmd".to_string() ] );
  assert_eq!( instruction.named_arguments.len(), 1 );
  let arg = instruction.named_arguments.get( "key" ).unwrap();
  assert_eq!( arg.value, "value with \"quotes\" and \\slash\\" );
}

/// Tests that a positional argument with a quoted and escaped value is parsed correctly, including its location.
/// Test Combination: T1.15
#[ test ]
fn positional_arg_with_quoted_escaped_value_location()
{
  let parser = Parser ::new( UnilangParserOptions ::default() );
  let input = "cmd \"a\\\\b\\\"c'd\\ne\\tf\""; // Removed invalid escape
  let result = parser.parse_single_instruction( input );
  assert!( result.is_ok(), "Parse error: {:?}", result.err() );
  let instruction = result.unwrap();
  assert_eq!( instruction.positional_arguments.len(), 1 );
  assert_eq!( instruction.positional_arguments[ 0 ].value, "a\\b\"c'd\ne\tf" );
}

/// Tests that a malformed named argument (missing delimiter) is treated as positional arguments.
/// Test Combination: T1.16
#[ test ]
fn malformed_named_arg_name_value_no_delimiter()
{
  let parser = Parser ::new( UnilangParserOptions ::default() );
  let input = "cmd name value";
  let result = parser.parse_single_instruction( input );
  assert!( result.is_ok(), "Parse error: {:?}", result.err() );
  let instruction = result.unwrap();
  assert_eq!( instruction.command_path_slices, vec![ "cmd".to_string() ] );
  assert_eq!( instruction.positional_arguments.len(), 2 );
  assert_eq!( instruction.positional_arguments[ 0 ].value, "name".to_string() );
  assert_eq!( instruction.positional_arguments[ 1 ].value, "value".to_string() );
  assert!( instruction.named_arguments.is_empty() );
}

/// Tests that a named argument with kebab-case is parsed correctly.
#[ test ]
fn parses_kebab_case_named_argument()
{
  let parser = Parser ::new( UnilangParserOptions ::default() );
  let input = "cmd my-arg ::value another-arg ::true";
  let result = parser.parse_single_instruction( input );
  assert!( result.is_ok(), "Parse error: {:?}", result.err() );
  let instruction = result.unwrap();
  assert_eq!( instruction.command_path_slices, vec![ "cmd".to_string() ] );
  assert_eq!( instruction.named_arguments.len(), 2 );
  assert_eq!( instruction.named_arguments.get( "my-arg" ).unwrap().value, "value" );
  assert_eq!( instruction.named_arguments.get( "another-arg" ).unwrap().value, "true" );
}<|MERGE_RESOLUTION|>--- conflicted
+++ resolved
@@ -147,15 +147,6 @@
  );
   if let Err( e ) = result
   {
-<<<<<<< HEAD
-    assert!( matches!( e.kind, ErrorKind::Syntax( _ ) ) );
-    assert!
-    (
-      e.to_string().contains( "Positional argument after named argument" ),
-      "Error message mismatch: {e}"
-    );
-  }
-=======
   assert!( matches!( e.kind, ErrorKind ::Syntax( _ ) ) );
   assert!
   (
@@ -163,7 +154,6 @@
    "Error message mismatch: {e}"
  );
  }
->>>>>>> 63943676
 }
 
 /// Tests that a positional argument after a named argument is allowed when the option is not set.
@@ -195,16 +185,6 @@
   assert!( result.is_err() );
   if let Err( e ) = result
   {
-<<<<<<< HEAD
-    assert!( matches!( e.kind, ErrorKind::Syntax( _ ) ) );
-    assert!
-    (
-      e.to_string()
-        .contains( "Expected value for named argument 'name' but found end of instruction" ),
-      "Error message mismatch: {e}"
-    );
-  }
-=======
   assert!( matches!( e.kind, ErrorKind ::Syntax( _ ) ) );
   assert!
   (
@@ -213,7 +193,6 @@
    "Error message mismatch: {e}"
  );
  }
->>>>>>> 63943676
 }
 
 /// Tests that a malformed named argument (delimiter as value) results in an error.
@@ -292,15 +271,6 @@
   assert!( result.is_err() );
   if let Err( e ) = result
   {
-<<<<<<< HEAD
-    assert!( matches!( e.kind, ErrorKind::Syntax( _ ) ) );
-    assert!
-    (
-      e.to_string().contains( "Duplicate named argument 'name'" ),
-      "Error message mismatch: {e}"
-    );
-  }
-=======
   assert!( matches!( e.kind, ErrorKind ::Syntax( _ ) ) );
   assert!
   (
@@ -308,7 +278,6 @@
    "Error message mismatch: {e}"
  );
  }
->>>>>>> 63943676
 }
 
 /// Tests that the last value wins for duplicate named arguments when the option is not set.
