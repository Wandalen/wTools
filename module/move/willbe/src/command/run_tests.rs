/// Internal namespace.
mod private 
{
  use crate::*;

  use std::path::PathBuf;

<<<<<<< HEAD
  use tools::bool_like::BoolLike;
=======
  use crate::{ wtools, endpoint, path };
>>>>>>> bd1821e7

  use wca::{ Args, Props };
  use wtools::error::Result;

	/// run tests in specified crate
	pub fn run_tests( ( args, properties ) : ( Args, Props ) ) -> Result< () >
	{
    let path : PathBuf = args.get_owned( 0 ).unwrap_or_else( || "./".into() );
    let path = path::canonicalize(path)?;
    let nightly = properties.get_owned( "nightly" ).unwrap_or( false );
    let exclude_features_list = properties.get_owned( "exclude" ).unwrap_or_else( || Vec::new() ).into();
    let include_features_list = properties.get_owned( "include" ).unwrap_or_else( || Vec::new() ).into();
    let parallel = properties.get_owned( "parallel" ).unwrap_or( false );

    match endpoint::run_tests( &path, nightly, exclude_features_list, include_features_list, parallel )
    {
      core::result::Result::Ok( report ) =>
      {
        println!( "{report} ");
      }
      Err( e ) =>
      {
        return Err( e.context( "package test command" ) );
      }
    }

	 	Ok(())
	}
}

crate::mod_interface!
{
  /// run tests in specified crate
  prelude use run_tests;
}<|MERGE_RESOLUTION|>--- conflicted
+++ resolved
@@ -5,11 +5,7 @@
 
   use std::path::PathBuf;
 
-<<<<<<< HEAD
-  use tools::bool_like::BoolLike;
-=======
   use crate::{ wtools, endpoint, path };
->>>>>>> bd1821e7
 
   use wca::{ Args, Props };
   use wtools::error::Result;
