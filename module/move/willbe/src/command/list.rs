--- conflicted
+++ resolved
@@ -1,86 +1,81 @@
-/// Internal namespace.
-mod private
-{
-  use crate::*;
-<<<<<<< HEAD
-  use std::path::PathBuf;
-  use std::str::FromStr;
-  use std::collections::HashSet;
-  use { endpoint, wtools };
-
-  use wca::{ Args, Props };
-  use endpoint::{ list as l, list::{ ListFormat, ListArgs } };
-  use wtools::error::for_app::Context;
-  use wtools::error;
-=======
-
-  use std::{ str::FromStr, path::PathBuf };
-  use { endpoint, wtools };
-
-  use wca::{ Args, Props };
-  use wtools::error::{ for_app::Context, Result };
->>>>>>> 6c7e083c
-  use path::AbsolutePath;
-  use endpoint::list::{ ListFormat, ListFilter };
-
-  ///
-  /// List workspace packages.
-  ///
-
-  pub fn list( ( args, properties ) : ( Args, Props ) ) -> Result< () >
-  {
-    let path_to_workspace : PathBuf = args.get_owned( 0 ).unwrap_or( std::env::current_dir().context( "Workspace list command without subject" )? );
-    let path_to_workspace = AbsolutePath::try_from( path_to_workspace )?;
-
-    let format = properties.get_owned( "format" ).map( ListFormat::from_str ).transpose()?.unwrap_or_default();
-
-    let with_local = properties.get_owned( "with_local" ).unwrap_or( true );
-    let with_remote = properties.get_owned( "with_remote" ).unwrap_or( false );
-
-    let with_primary = properties.get_owned( "with_primary" ).unwrap_or( true );
-    let with_dev = properties.get_owned( "with_dev" ).unwrap_or( false );
-    let with_build = properties.get_owned( "with_build" ).unwrap_or( false );
-
-    let crate_dir = CrateDir::try_from( path_to_workspace )?;
-
-    let mut sources = HashSet::new();
-    if with_local { sources.insert( l::DependencySource::Local ); }
-    if with_remote { sources.insert( l::DependencySource::Remote ); }
-
-    let mut categories = HashSet::new();
-    if with_primary { categories.insert( l::DependencyCategory::Primary ); }
-    if with_dev { categories.insert( l::DependencyCategory::Dev ); }
-    if with_build { categories.insert( l::DependencyCategory::Build ); }
-
-    let args = ListArgs::former()
-    .path_to_manifest( crate_dir )
-    .format( format )
-    .dependency_sources( sources )
-    .dependency_categories( categories )
-    .form();
-
-    match endpoint::list( args )
-    {
-      core::result::Result::Ok( report ) =>
-      {
-        println!( "{report}" );
-      }
-      Err(( report, e )) =>
-      {
-        eprintln!( "{report}" );
-
-        return Err( e.context( "workspace list command" ) );
-      }
-    }
-
-    Ok( () )
-  }
-}
-
-//
-
-crate::mod_interface!
-{
-  /// List workspace packages.
-  orphan use list;
-}
+/// Internal namespace.
+mod private
+{
+  use crate::*;
+
+  use { endpoint, wtools };
+
+  use std::
+  {
+    str::FromStr,
+    path::PathBuf,
+    collections::HashSet,
+  };
+
+  use wca::{ Args, Props };
+  use wtools::error::{ for_app::Context, Result };
+
+  use path::AbsolutePath;
+  use endpoint::{ list as l, list::{ ListFormat, ListArgs } };
+
+  ///
+  /// List workspace packages.
+  ///
+
+  pub fn list( ( args, properties ) : ( Args, Props ) ) -> Result< () >
+  {
+    let path_to_workspace : PathBuf = args.get_owned( 0 ).unwrap_or( std::env::current_dir().context( "Workspace list command without subject" )? );
+    let path_to_workspace = AbsolutePath::try_from( path_to_workspace )?;
+
+    let format = properties.get_owned( "format" ).map( ListFormat::from_str ).transpose()?.unwrap_or_default();
+
+    let with_local = properties.get_owned( "with_local" ).unwrap_or( true );
+    let with_remote = properties.get_owned( "with_remote" ).unwrap_or( false );
+
+    let with_primary = properties.get_owned( "with_primary" ).unwrap_or( true );
+    let with_dev = properties.get_owned( "with_dev" ).unwrap_or( false );
+    let with_build = properties.get_owned( "with_build" ).unwrap_or( false );
+
+    let crate_dir = CrateDir::try_from( path_to_workspace )?;
+
+    let mut sources = HashSet::new();
+    if with_local { sources.insert( l::DependencySource::Local ); }
+    if with_remote { sources.insert( l::DependencySource::Remote ); }
+
+    let mut categories = HashSet::new();
+    if with_primary { categories.insert( l::DependencyCategory::Primary ); }
+    if with_dev { categories.insert( l::DependencyCategory::Dev ); }
+    if with_build { categories.insert( l::DependencyCategory::Build ); }
+
+    let args = ListArgs::former()
+    .path_to_manifest( crate_dir )
+    .format( format )
+    .dependency_sources( sources )
+    .dependency_categories( categories )
+    .form();
+
+    match endpoint::list( args )
+    {
+      core::result::Result::Ok( report ) =>
+      {
+        println!( "{report}" );
+      }
+      Err(( report, e )) =>
+      {
+        eprintln!( "{report}" );
+
+        return Err( e.context( "workspace list command" ) );
+      }
+    }
+
+    Ok( () )
+  }
+}
+
+//
+
+crate::mod_interface!
+{
+  /// List workspace packages.
+  orphan use list;
+}