/// Internal namespace.
mod private
{
<<<<<<< HEAD
  use crate::{ endpoint, wtools };

  use crate::tools::bool::*;
=======
  use crate::*;
  // use std::path::PathBuf;
  use tools::bool_like::BoolLike;
>>>>>>> 780caf84
  use wca::{ Args, Props };
  use wtools::error;


  ///
  /// Publish package.
  ///

  pub fn publish( ( args, properties ) : ( Args, Props ) ) -> error::Result< () >
  {
    let patterns : Vec< _ > = args.get_owned( 0 ).unwrap_or_else( || vec![ "./".into() ] );

<<<<<<< HEAD
=======
    let dry: bool = properties
    .get_owned( "dry" )
    .map( | dry : String | dry.parse().map_or_else( | _ | BoolLike::True, | e | e ) )
    .unwrap_or_else( || BoolLike::True )
    .into()
    ;

    // println!( "`publish` command patterns: {patterns:?}, dry: {dry}" );
>>>>>>> 780caf84
    match endpoint::publish( patterns, dry )
    {
      core::result::Result::Ok( report ) =>
      {
        println!( "{report}" );
        Ok( () )
      }
      Err( ( report, e ) ) =>
      {
        eprintln!( "{report}" );
        Err( e.context( "publish command" ) )
      }
    }
  }

<<<<<<< HEAD
  // ///
  // /// Publish packages from workspace.
  // ///
  //
  // pub fn workspace_publish( ( args, properties ) : ( Args, Props ) ) -> Result< () >
  // {
  //   let path_to_workspace : PathBuf = args.get_owned( 0 ).unwrap_or( std::env::current_dir().context( "Workspace publish command without subject" )? );
  //   let dry = properties.get_owned( "dry" ).map( | dry : String | dry.to_bool_like() ).unwrap_or_else( || BoolLike::True ).into();
  //
  //   match endpoint::workspace_publish( path_to_workspace, dry )
  //   {
  //     core::result::Result::Ok( report ) =>
  //     {
  //       println!( "{report}" );
  //
  //       Ok( () )
  //     }
  //     Err(( report, e )) =>
  //     {
  //       eprintln!( "{report}" );
  //
  //       Err( e.context( "workspace publish command" ) )
  //     }
  //   }
  // }
=======
//   ///
//   /// Publish packages from workspace.
//   ///
//
//   pub fn workspace_publish( ( args, properties ) : ( Args, Props ) ) -> Result< () >
//   {
//     let path_to_workspace : PathBuf = args.get_owned( 0 ).unwrap_or( std::env::current_dir().context( "Workspace publish command without subject" )? );
//     let dry = properties.get_owned( "dry" ).map( | dry : String | dry.to_bool_like() ).unwrap_or_else( || BoolLike::True ).into();
//
//     match endpoint::workspace_publish( path_to_workspace, dry )
//     {
//       core::result::Result::Ok( report ) =>
//       {
//         println!( "{report}" );
//
//         Ok( () )
//       }
//       Err(( report, e )) =>
//       {
//         eprintln!( "{report}" );
//
//         Err( e.context( "workspace publish command" ) )
//       }
//     }
//   }

>>>>>>> 780caf84
}

//

crate::mod_interface!
{
  /// List packages.
<<<<<<< HEAD
  prelude use publish;
  // /// List workspace packages.
  // prelude use workspace_publish;
=======
  orphan use publish;
  // /// List workspace packages.
  // orphan use workspace_publish;
>>>>>>> 780caf84
}
<|MERGE_RESOLUTION|>--- conflicted
+++ resolved
@@ -1,121 +1,49 @@
-/// Internal namespace.
-mod private
-{
-<<<<<<< HEAD
-  use crate::{ endpoint, wtools };
-
-  use crate::tools::bool::*;
-=======
-  use crate::*;
-  // use std::path::PathBuf;
-  use tools::bool_like::BoolLike;
->>>>>>> 780caf84
-  use wca::{ Args, Props };
-  use wtools::error;
-
-
-  ///
-  /// Publish package.
-  ///
-
-  pub fn publish( ( args, properties ) : ( Args, Props ) ) -> error::Result< () >
-  {
-    let patterns : Vec< _ > = args.get_owned( 0 ).unwrap_or_else( || vec![ "./".into() ] );
-
-<<<<<<< HEAD
-=======
-    let dry: bool = properties
-    .get_owned( "dry" )
-    .map( | dry : String | dry.parse().map_or_else( | _ | BoolLike::True, | e | e ) )
-    .unwrap_or_else( || BoolLike::True )
-    .into()
-    ;
-
-    // println!( "`publish` command patterns: {patterns:?}, dry: {dry}" );
->>>>>>> 780caf84
-    match endpoint::publish( patterns, dry )
-    {
-      core::result::Result::Ok( report ) =>
-      {
-        println!( "{report}" );
-        Ok( () )
-      }
-      Err( ( report, e ) ) =>
-      {
-        eprintln!( "{report}" );
-        Err( e.context( "publish command" ) )
-      }
-    }
-  }
-
-<<<<<<< HEAD
-  // ///
-  // /// Publish packages from workspace.
-  // ///
-  //
-  // pub fn workspace_publish( ( args, properties ) : ( Args, Props ) ) -> Result< () >
-  // {
-  //   let path_to_workspace : PathBuf = args.get_owned( 0 ).unwrap_or( std::env::current_dir().context( "Workspace publish command without subject" )? );
-  //   let dry = properties.get_owned( "dry" ).map( | dry : String | dry.to_bool_like() ).unwrap_or_else( || BoolLike::True ).into();
-  //
-  //   match endpoint::workspace_publish( path_to_workspace, dry )
-  //   {
-  //     core::result::Result::Ok( report ) =>
-  //     {
-  //       println!( "{report}" );
-  //
-  //       Ok( () )
-  //     }
-  //     Err(( report, e )) =>
-  //     {
-  //       eprintln!( "{report}" );
-  //
-  //       Err( e.context( "workspace publish command" ) )
-  //     }
-  //   }
-  // }
-=======
-//   ///
-//   /// Publish packages from workspace.
-//   ///
-//
-//   pub fn workspace_publish( ( args, properties ) : ( Args, Props ) ) -> Result< () >
-//   {
-//     let path_to_workspace : PathBuf = args.get_owned( 0 ).unwrap_or( std::env::current_dir().context( "Workspace publish command without subject" )? );
-//     let dry = properties.get_owned( "dry" ).map( | dry : String | dry.to_bool_like() ).unwrap_or_else( || BoolLike::True ).into();
-//
-//     match endpoint::workspace_publish( path_to_workspace, dry )
-//     {
-//       core::result::Result::Ok( report ) =>
-//       {
-//         println!( "{report}" );
-//
-//         Ok( () )
-//       }
-//       Err(( report, e )) =>
-//       {
-//         eprintln!( "{report}" );
-//
-//         Err( e.context( "workspace publish command" ) )
-//       }
-//     }
-//   }
-
->>>>>>> 780caf84
-}
-
-//
-
-crate::mod_interface!
-{
-  /// List packages.
-<<<<<<< HEAD
-  prelude use publish;
-  // /// List workspace packages.
-  // prelude use workspace_publish;
-=======
-  orphan use publish;
-  // /// List workspace packages.
-  // orphan use workspace_publish;
->>>>>>> 780caf84
-}
+/// Internal namespace.
+mod private
+{
+  use crate::*;
+  // use std::path::PathBuf;
+  use tools::bool_like::BoolLike;
+  use wca::{ Args, Props };
+  use wtools::error;
+
+
+  ///
+  /// Publish package.
+  ///
+
+  pub fn publish( ( args, properties ) : ( Args, Props ) ) -> error::Result< () >
+  {
+    let patterns : Vec< _ > = args.get_owned( 0 ).unwrap_or_else( || vec![ "./".into() ] );
+
+    let dry: bool = properties
+    .get_owned( "dry" )
+    .map( | dry : String | dry.parse().map_or_else( | _ | BoolLike::True, | e | e ) )
+    .unwrap_or_else( || BoolLike::True )
+    .into()
+    ;
+
+    // println!( "`publish` command patterns: {patterns:?}, dry: {dry}" );
+    match endpoint::publish( patterns, dry )
+    {
+      core::result::Result::Ok( report ) =>
+      {
+        println!( "{report}" );
+        Ok( () )
+      }
+      Err( ( report, e ) ) =>
+      {
+        eprintln!( "{report}" );
+        Err( e.context( "publish command" ) )
+      }
+    }
+  }
+}
+
+//
+
+crate::mod_interface!
+{
+  /// List packages.
+  orphan use publish;
+}