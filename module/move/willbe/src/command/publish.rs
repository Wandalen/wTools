--- conflicted
+++ resolved
@@ -1,55 +1,51 @@
-/// Internal namespace.
-mod private
-{
-  use crate::*;
-<<<<<<< HEAD
-
-=======
-  // use std::path::PathBuf;
->>>>>>> bd1821e7
-  use wca::{ Args, Props };
-  use tools::bool_like::BoolLike;
-  use wtools::error::Result;
-
-
-  ///
-  /// Publish package.
-  ///
-
-  pub fn publish( ( args, properties ) : ( Args, Props ) ) -> Result< () >
-  {
-    let patterns : Vec< _ > = args.get_owned( 0 ).unwrap_or_else( || vec![ "./".into() ] );
-
-    let dry: bool = properties
-    .get_owned( "dry" )
-    .unwrap_or( true );
-
-    match endpoint::publish( patterns, dry )
-    {
-      core::result::Result::Ok( report ) =>
-      {
-        println!( "{report}" );
-
-        if dry && report.packages.iter().find( |( _, p )| p.publish_required ).is_some()
-        {
-          println!( "To perform actual publishing, call the command with `dry:0` property." )
-        }
-
-        Ok( () )
-      }
-      Err( ( report, e ) ) =>
-      {
-        eprintln!( "{report}" );
-        Err( e.context( "publish command" ) )
-      }
-    }
-  }
-}
-
-//
-
-crate::mod_interface!
-{
-  /// List packages.
-  orphan use publish;
-}
+/// Internal namespace.
+mod private
+{
+  use crate::*;
+
+  use wca::{ Args, Props };
+  use tools::bool_like::BoolLike;
+  use wtools::error::Result;
+
+
+  ///
+  /// Publish package.
+  ///
+
+  pub fn publish( ( args, properties ) : ( Args, Props ) ) -> Result< () >
+  {
+    let patterns : Vec< _ > = args.get_owned( 0 ).unwrap_or_else( || vec![ "./".into() ] );
+
+    let dry: bool = properties
+    .get_owned( "dry" )
+    .unwrap_or( true );
+
+    match endpoint::publish( patterns, dry )
+    {
+      core::result::Result::Ok( report ) =>
+      {
+        println!( "{report}" );
+
+        if dry && report.packages.iter().find( |( _, p )| p.publish_required ).is_some()
+        {
+          println!( "To perform actual publishing, call the command with `dry:0` property." )
+        }
+
+        Ok( () )
+      }
+      Err( ( report, e ) ) =>
+      {
+        eprintln!( "{report}" );
+        Err( e.context( "publish command" ) )
+      }
+    }
+  }
+}
+
+//
+
+crate::mod_interface!
+{
+  /// List packages.
+  orphan use publish;
+}