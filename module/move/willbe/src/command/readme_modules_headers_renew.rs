--- conflicted
+++ resolved
@@ -7,15 +7,7 @@
   /// Generate headers for workspace members
   pub fn readme_modules_headers_renew() -> Result< () >
   {
-<<<<<<< HEAD
-    // match action::readme_modules_headers_renew( AbsolutePath::try_from( std::env::current_dir()? )? )
-    match action::readme_modules_headers_renew
-    ( 
-      CrateDir::try_from( std::env::current_dir()? )? 
-    )
-=======
     match action::readme_modules_headers_renew( CrateDir::transitive_try_from::< AbsolutePath >( CurrentPath )? )
->>>>>>> b11e657a
     {
       Ok( report ) =>
       {
