<<<<<<< HEAD

/// Internal namespace.
pub( crate ) mod private
{
  use crate::*;
  use std::collections::HashMap;
  use wca::{ Type, Routine };

  ///
  /// Form CA commands grammar.
  ///

  pub fn grammar_form() -> Vec< wca::Command >
  {
     let publish_command = wca::Command::former()
    .hint( "Publish package on `crates.io`." )
    .long_hint( "Publish package on `crates.io`." )
    .phrase( "publish" )
    .subject( "A path to package. Should be a directory with file `Cargo.toml`.", Type::List( Type::String.into(), ',' ), true )
    .property( "dry", "Run command dry. Default is false.", Type::Bool, true )
    // .property( "verbosity", "Setup level of verbosity.", Type::String, true )
    // .property_alias( "verbosity", "v" )
    .form();

    let list_command = wca::Command::former()
    .hint( "List workspace packages." )
    .long_hint( "List workspace packages" )
    .phrase( "list" )
    .subject( "A path to directory with workspace config.", Type::Path, true )
    // .subject( "A path to directory with workspace config. Should be a glob.", Type::List( Type::Path.into() ), true )
    .property( "format", "Output format. It can be topological sorted list of crates or list + set of independent crates trees.\n               Variants: topsort, tree. Default is \"tree\".", Type::String, true )
    .property( "filter", "Filter output packages.\n               Variants: local, nothing. Default is \"nothing\".", Type::String, true )
    .form();

    let create_table_command = wca::Command::former()
    .hint( "Generate table for main Readme.md file" )
    .long_hint( "Generate table for main Readme.md file" )
    .phrase( "readme.health.table.generate" )
    .form();

    let run_tests_command = wca::Command::former()
    .hint( "execute tests in specific packages" )
    .long_hint( "this command runs tests in designated packages based on the provided path. It allows for inclusion and exclusion of features, testing on different Rust version channels, parallel execution, and feature combination settings." )
    .phrase("tests.run")
    .subject( "A path to directories with packages. If no path is provided, the current directory is used.", Type::Path, true )
    .property( "with_stable", "Specifies whether or not to run tests on stable Rust version. Default is `true`", Type::Bool, true )
    .property( "with_nightly", "Specifies whether or not to run tests on nightly Rust version. Default is `false`.", Type::Bool, true )
    .property( "parallel", "Indicates if tests with different feature sets should be run in parallel. Default is `true`.", Type::Bool, true )
    .property( "power", "Defines the depth of feature combination testing. Default is `1`.", Type::Number, true )
    .property( "include", "A list of features to include in testing. Separate multiple features by comma.", Type::List( Type::String.into(), ',' ), true )
    .property( "exclude", "A list of features to exclude from testing. Separate multiple features by comma.", Type::List( Type::String.into(), ',' ), true )
    .form();

    let generate_workflow = wca::Command::former()
    .hint( "Generate workflow for modules" )
    .long_hint( "Generate workflow for modules")
    .phrase( "workflow.generate")
    .form();

    vec!
    [
      publish_command,
      list_command,
      create_table_command,
      run_tests_command,
      generate_workflow
    ]
  }

  ///
  /// Form CA commands executor.
  ///

  pub fn executor_form() -> HashMap< String, Routine >
  {
    use command::*;
    HashMap::from
    ([
      ( "publish".to_owned(), Routine::new( publish ) ),
      ( "list".to_owned(), Routine::new( list ) ),
      ( "readme.health.table.generate".to_owned(), Routine::new( table_generate ) ),
      ( "tests.run".to_owned(), Routine::new( run_tests ) ),
      ( "workflow.generate".to_owned(), Routine::new( workflow_generate ) ),
    ])
  }
}

crate::mod_interface!
{

  protected use grammar_form;
  protected use executor_form;

  /// List packages.
  layer list;
  /// Publish packages.
  layer publish;
  /// Generate tables
  layer table;
  /// Run all tests
  layer run_tests;
  /// Generate workflow
  layer workflow;
}
=======

/// Internal namespace.
pub( crate ) mod private
{
  use crate::*;
  use std::collections::HashMap;
  use wca::{ Type, Routine };

  ///
  /// Form CA commands grammar.
  ///

  pub fn grammar_form() -> Vec< wca::Command >
  {
     let publish_command = wca::Command::former()
    .hint( "publish the specified package to `crates.io`" )
    .long_hint("used to publish the specified local package, which is located in the provided directory path, to the `crates.io` crate registry.")
    .phrase( "publish" )
    .subject( "Provide path(s) to the package(s) that you want to publish.\n\t  Each path should point to a directory that contains a `Cargo.toml` file.\n\t  Paths should be separated by a comma.", Type::List( Type::String.into(), ',' ), true )
    .property( "dry", "Enables 'dry run'. Does not publish, only simulates. Default is `true`.", Type::Bool, true )
    // .property( "verbosity", "Setup level of verbosity.", Type::String, true )
    // .property_alias( "verbosity", "v" )
    .form();

    let list_command = wca::Command::former()
    .hint( "list packages from a directory" )
    .long_hint( "generates a list of packages based on the provided directory path. The directory must contain a `Cargo.toml` file." )
    .phrase( "list" )
    .subject( "The command will generate a list of packages based on a path that must containing a `Cargo.toml` file. If no path is provided, the current directory is used.", Type::Path, true )
    .property( "format", "Adjusts the output format - 'topsort' for a topologically sorted list or 'tree' for a structure of independent crates trees. The default is `tree`.", Type::String, true )
    .property( "with_version", "`true` to include the versions of the packages in the output. Defaults to `false`.", Type::Bool, true )
    .property( "with_path", "`true` to include the paths of the packages in the output. Defaults to `false`.", Type::Bool, true )
    .property( "with_primary", "`true` to include primary packages in the output, `false` otherwise. Defaults to `true`.", Type::Bool, true )
    .property( "with_dev", "`true` to include development packages in the output, `false` otherwise. Defaults to `false`.", Type::Bool, true )
    .property( "with_build", "`true` to include build packages in the output, `false` otherwise. Defaults to `false`.", Type::Bool, true )
    .property( "with_local", "`true` to include local packages in the output, `false` otherwise. Defaults to `true`.", Type::Bool, true )
    .property( "with_remote", "`true` to include remote packages in the output, `false` otherwise. Defaults to `false`.", Type::Bool, true )
    .form();

    let create_table_command = wca::Command::former()
    .hint( "Generate a table for the root `Readme.md`" )
    .long_hint( "Generates a data summary table for the `Readme.md` file located in the root of the workspace." )
    .phrase( "readme.health.table.generate" )
    .form();

    let run_tests_command = wca::Command::former()
    .hint( "execute tests in specific packages" )
    .long_hint( "this command runs tests in designated packages based on the provided path. It allows for inclusion and exclusion of features, testing on different Rust version channels, parallel execution, and feature combination settings." )
    .phrase("tests.run")
    .subject( "A path to directories with packages. If no path is provided, the current directory is used.", Type::Path, true )
    .property( "include", "A list of features to include in testing. Separate multiple features by comma.", Type::List( Type::String.into(), ',' ), true )
    .property( "exclude", "A list of features to exclude from testing. Separate multiple features by comma.", Type::List( Type::String.into(), ',' ), true )
    .property( "with_stable", "Specifies whether or not to run tests on stable Rust version. Default is `true`", Type::Bool, true )
    .property( "with_nightly", "Specifies whether or not to run tests on nightly Rust version. Default is `false`.", Type::Bool, true )
    .property( "parallel", "Indicates if tests with different feature sets should be run in parallel. Default is `true`.", Type::Bool, true )
    .property( "power", "Defines the depth of feature combination testing. Default is `1`.", Type::Number, true )
    .form();

    let generate_workflow = wca::Command::former()
    .hint( "generate a workflow for the workspace" )
    .long_hint( "this command generates a development workflow for the entire workspace inferred from the current directory. The workflow outlines the build steps, dependencies, test processes, and more for all modules within the workspace.")
    .phrase( "workflow.generate")
    .form();

    vec!
    [
      publish_command,
      list_command,
      create_table_command,
      run_tests_command,
      generate_workflow
    ]
  }

  ///
  /// Form CA commands executor.
  ///

  pub fn executor_form() -> HashMap< String, Routine >
  {
    use command::*;
    HashMap::from
    ([
      ( "publish".to_owned(), Routine::new( publish ) ),
      ( "list".to_owned(), Routine::new( list ) ),
      ( "readme.health.table.generate".to_owned(), Routine::new( table_generate ) ),
      ( "tests.run".to_owned(), Routine::new( run_tests ) ),
      ( "workflow.generate".to_owned(), Routine::new( workflow_generate ) ),
    ])
  }
}

crate::mod_interface!
{

  protected use grammar_form;
  protected use executor_form;

  /// List packages.
  layer list;
  /// Publish packages.
  layer publish;
  /// Generate tables
  layer table;
  /// Run all tests
  layer run_tests;
  /// Generate workflow
  layer workflow;
}
>>>>>>> 14b3586a
<|MERGE_RESOLUTION|>--- conflicted
+++ resolved
@@ -1,216 +1,108 @@
-<<<<<<< HEAD
-
-/// Internal namespace.
-pub( crate ) mod private
-{
-  use crate::*;
-  use std::collections::HashMap;
-  use wca::{ Type, Routine };
-
-  ///
-  /// Form CA commands grammar.
-  ///
-
-  pub fn grammar_form() -> Vec< wca::Command >
-  {
-     let publish_command = wca::Command::former()
-    .hint( "Publish package on `crates.io`." )
-    .long_hint( "Publish package on `crates.io`." )
-    .phrase( "publish" )
-    .subject( "A path to package. Should be a directory with file `Cargo.toml`.", Type::List( Type::String.into(), ',' ), true )
-    .property( "dry", "Run command dry. Default is false.", Type::Bool, true )
-    // .property( "verbosity", "Setup level of verbosity.", Type::String, true )
-    // .property_alias( "verbosity", "v" )
-    .form();
-
-    let list_command = wca::Command::former()
-    .hint( "List workspace packages." )
-    .long_hint( "List workspace packages" )
-    .phrase( "list" )
-    .subject( "A path to directory with workspace config.", Type::Path, true )
-    // .subject( "A path to directory with workspace config. Should be a glob.", Type::List( Type::Path.into() ), true )
-    .property( "format", "Output format. It can be topological sorted list of crates or list + set of independent crates trees.\n               Variants: topsort, tree. Default is \"tree\".", Type::String, true )
-    .property( "filter", "Filter output packages.\n               Variants: local, nothing. Default is \"nothing\".", Type::String, true )
-    .form();
-
-    let create_table_command = wca::Command::former()
-    .hint( "Generate table for main Readme.md file" )
-    .long_hint( "Generate table for main Readme.md file" )
-    .phrase( "readme.health.table.generate" )
-    .form();
-
-    let run_tests_command = wca::Command::former()
-    .hint( "execute tests in specific packages" )
-    .long_hint( "this command runs tests in designated packages based on the provided path. It allows for inclusion and exclusion of features, testing on different Rust version channels, parallel execution, and feature combination settings." )
-    .phrase("tests.run")
-    .subject( "A path to directories with packages. If no path is provided, the current directory is used.", Type::Path, true )
-    .property( "with_stable", "Specifies whether or not to run tests on stable Rust version. Default is `true`", Type::Bool, true )
-    .property( "with_nightly", "Specifies whether or not to run tests on nightly Rust version. Default is `false`.", Type::Bool, true )
-    .property( "parallel", "Indicates if tests with different feature sets should be run in parallel. Default is `true`.", Type::Bool, true )
-    .property( "power", "Defines the depth of feature combination testing. Default is `1`.", Type::Number, true )
-    .property( "include", "A list of features to include in testing. Separate multiple features by comma.", Type::List( Type::String.into(), ',' ), true )
-    .property( "exclude", "A list of features to exclude from testing. Separate multiple features by comma.", Type::List( Type::String.into(), ',' ), true )
-    .form();
-
-    let generate_workflow = wca::Command::former()
-    .hint( "Generate workflow for modules" )
-    .long_hint( "Generate workflow for modules")
-    .phrase( "workflow.generate")
-    .form();
-
-    vec!
-    [
-      publish_command,
-      list_command,
-      create_table_command,
-      run_tests_command,
-      generate_workflow
-    ]
-  }
-
-  ///
-  /// Form CA commands executor.
-  ///
-
-  pub fn executor_form() -> HashMap< String, Routine >
-  {
-    use command::*;
-    HashMap::from
-    ([
-      ( "publish".to_owned(), Routine::new( publish ) ),
-      ( "list".to_owned(), Routine::new( list ) ),
-      ( "readme.health.table.generate".to_owned(), Routine::new( table_generate ) ),
-      ( "tests.run".to_owned(), Routine::new( run_tests ) ),
-      ( "workflow.generate".to_owned(), Routine::new( workflow_generate ) ),
-    ])
-  }
-}
-
-crate::mod_interface!
-{
-
-  protected use grammar_form;
-  protected use executor_form;
-
-  /// List packages.
-  layer list;
-  /// Publish packages.
-  layer publish;
-  /// Generate tables
-  layer table;
-  /// Run all tests
-  layer run_tests;
-  /// Generate workflow
-  layer workflow;
-}
-=======
-
-/// Internal namespace.
-pub( crate ) mod private
-{
-  use crate::*;
-  use std::collections::HashMap;
-  use wca::{ Type, Routine };
-
-  ///
-  /// Form CA commands grammar.
-  ///
-
-  pub fn grammar_form() -> Vec< wca::Command >
-  {
-     let publish_command = wca::Command::former()
-    .hint( "publish the specified package to `crates.io`" )
-    .long_hint("used to publish the specified local package, which is located in the provided directory path, to the `crates.io` crate registry.")
-    .phrase( "publish" )
-    .subject( "Provide path(s) to the package(s) that you want to publish.\n\t  Each path should point to a directory that contains a `Cargo.toml` file.\n\t  Paths should be separated by a comma.", Type::List( Type::String.into(), ',' ), true )
-    .property( "dry", "Enables 'dry run'. Does not publish, only simulates. Default is `true`.", Type::Bool, true )
-    // .property( "verbosity", "Setup level of verbosity.", Type::String, true )
-    // .property_alias( "verbosity", "v" )
-    .form();
-
-    let list_command = wca::Command::former()
-    .hint( "list packages from a directory" )
-    .long_hint( "generates a list of packages based on the provided directory path. The directory must contain a `Cargo.toml` file." )
-    .phrase( "list" )
-    .subject( "The command will generate a list of packages based on a path that must containing a `Cargo.toml` file. If no path is provided, the current directory is used.", Type::Path, true )
-    .property( "format", "Adjusts the output format - 'topsort' for a topologically sorted list or 'tree' for a structure of independent crates trees. The default is `tree`.", Type::String, true )
-    .property( "with_version", "`true` to include the versions of the packages in the output. Defaults to `false`.", Type::Bool, true )
-    .property( "with_path", "`true` to include the paths of the packages in the output. Defaults to `false`.", Type::Bool, true )
-    .property( "with_primary", "`true` to include primary packages in the output, `false` otherwise. Defaults to `true`.", Type::Bool, true )
-    .property( "with_dev", "`true` to include development packages in the output, `false` otherwise. Defaults to `false`.", Type::Bool, true )
-    .property( "with_build", "`true` to include build packages in the output, `false` otherwise. Defaults to `false`.", Type::Bool, true )
-    .property( "with_local", "`true` to include local packages in the output, `false` otherwise. Defaults to `true`.", Type::Bool, true )
-    .property( "with_remote", "`true` to include remote packages in the output, `false` otherwise. Defaults to `false`.", Type::Bool, true )
-    .form();
-
-    let create_table_command = wca::Command::former()
-    .hint( "Generate a table for the root `Readme.md`" )
-    .long_hint( "Generates a data summary table for the `Readme.md` file located in the root of the workspace." )
-    .phrase( "readme.health.table.generate" )
-    .form();
-
-    let run_tests_command = wca::Command::former()
-    .hint( "execute tests in specific packages" )
-    .long_hint( "this command runs tests in designated packages based on the provided path. It allows for inclusion and exclusion of features, testing on different Rust version channels, parallel execution, and feature combination settings." )
-    .phrase("tests.run")
-    .subject( "A path to directories with packages. If no path is provided, the current directory is used.", Type::Path, true )
-    .property( "include", "A list of features to include in testing. Separate multiple features by comma.", Type::List( Type::String.into(), ',' ), true )
-    .property( "exclude", "A list of features to exclude from testing. Separate multiple features by comma.", Type::List( Type::String.into(), ',' ), true )
-    .property( "with_stable", "Specifies whether or not to run tests on stable Rust version. Default is `true`", Type::Bool, true )
-    .property( "with_nightly", "Specifies whether or not to run tests on nightly Rust version. Default is `false`.", Type::Bool, true )
-    .property( "parallel", "Indicates if tests with different feature sets should be run in parallel. Default is `true`.", Type::Bool, true )
-    .property( "power", "Defines the depth of feature combination testing. Default is `1`.", Type::Number, true )
-    .form();
-
-    let generate_workflow = wca::Command::former()
-    .hint( "generate a workflow for the workspace" )
-    .long_hint( "this command generates a development workflow for the entire workspace inferred from the current directory. The workflow outlines the build steps, dependencies, test processes, and more for all modules within the workspace.")
-    .phrase( "workflow.generate")
-    .form();
-
-    vec!
-    [
-      publish_command,
-      list_command,
-      create_table_command,
-      run_tests_command,
-      generate_workflow
-    ]
-  }
-
-  ///
-  /// Form CA commands executor.
-  ///
-
-  pub fn executor_form() -> HashMap< String, Routine >
-  {
-    use command::*;
-    HashMap::from
-    ([
-      ( "publish".to_owned(), Routine::new( publish ) ),
-      ( "list".to_owned(), Routine::new( list ) ),
-      ( "readme.health.table.generate".to_owned(), Routine::new( table_generate ) ),
-      ( "tests.run".to_owned(), Routine::new( run_tests ) ),
-      ( "workflow.generate".to_owned(), Routine::new( workflow_generate ) ),
-    ])
-  }
-}
-
-crate::mod_interface!
-{
-
-  protected use grammar_form;
-  protected use executor_form;
-
-  /// List packages.
-  layer list;
-  /// Publish packages.
-  layer publish;
-  /// Generate tables
-  layer table;
-  /// Run all tests
-  layer run_tests;
-  /// Generate workflow
-  layer workflow;
-}
->>>>>>> 14b3586a
+/// Internal namespace.
+pub( crate ) mod private
+{
+  use crate::*;
+  use std::collections::HashMap;
+  use wca::{ Type, Routine };
+
+  ///
+  /// Form CA commands grammar.
+  ///
+
+  pub fn grammar_form() -> Vec< wca::Command >
+  {
+     let publish_command = wca::Command::former()
+    .hint( "publish the specified package to `crates.io`" )
+    .long_hint("used to publish the specified local package, which is located in the provided directory path, to the `crates.io` crate registry.")
+    .phrase( "publish" )
+    .subject( "Provide path(s) to the package(s) that you want to publish.\n\t  Each path should point to a directory that contains a `Cargo.toml` file.\n\t  Paths should be separated by a comma.", Type::List( Type::String.into(), ',' ), true )
+    .property( "dry", "Enables 'dry run'. Does not publish, only simulates. Default is `true`.", Type::Bool, true )
+    // .property( "verbosity", "Setup level of verbosity.", Type::String, true )
+    // .property_alias( "verbosity", "v" )
+    .form();
+
+    let list_command = wca::Command::former()
+    .hint( "list packages from a directory" )
+    .long_hint( "generates a list of packages based on the provided directory path. The directory must contain a `Cargo.toml` file." )
+    .phrase( "list" )
+    .subject( "The command will generate a list of packages based on a path that must containing a `Cargo.toml` file. If no path is provided, the current directory is used.", Type::Path, true )
+    .property( "format", "Adjusts the output format - 'topsort' for a topologically sorted list or 'tree' for a structure of independent crates trees. The default is `tree`.", Type::String, true )
+    .property( "with_version", "`true` to include the versions of the packages in the output. Defaults to `false`.", Type::Bool, true )
+    .property( "with_path", "`true` to include the paths of the packages in the output. Defaults to `false`.", Type::Bool, true )
+    .property( "with_primary", "`true` to include primary packages in the output, `false` otherwise. Defaults to `true`.", Type::Bool, true )
+    .property( "with_dev", "`true` to include development packages in the output, `false` otherwise. Defaults to `false`.", Type::Bool, true )
+    .property( "with_build", "`true` to include build packages in the output, `false` otherwise. Defaults to `false`.", Type::Bool, true )
+    .property( "with_local", "`true` to include local packages in the output, `false` otherwise. Defaults to `true`.", Type::Bool, true )
+    .property( "with_remote", "`true` to include remote packages in the output, `false` otherwise. Defaults to `false`.", Type::Bool, true )
+    .form();
+
+    let create_table_command = wca::Command::former()
+    .hint( "Generate a table for the root `Readme.md`" )
+    .long_hint( "Generates a data summary table for the `Readme.md` file located in the root of the workspace." )
+    .phrase( "readme.health.table.generate" )
+    .form();
+
+    let run_tests_command = wca::Command::former()
+    .hint( "execute tests in specific packages" )
+    .long_hint( "this command runs tests in designated packages based on the provided path. It allows for inclusion and exclusion of features, testing on different Rust version channels, parallel execution, and feature combination settings." )
+    .phrase("tests.run")
+    .subject( "A path to directories with packages. If no path is provided, the current directory is used.", Type::Path, true )
+    .property( "include", "A list of features to include in testing. Separate multiple features by comma.", Type::List( Type::String.into(), ',' ), true )
+    .property( "exclude", "A list of features to exclude from testing. Separate multiple features by comma.", Type::List( Type::String.into(), ',' ), true )
+    .property( "with_stable", "Specifies whether or not to run tests on stable Rust version. Default is `true`", Type::Bool, true )
+    .property( "with_nightly", "Specifies whether or not to run tests on nightly Rust version. Default is `false`.", Type::Bool, true )
+    .property( "parallel", "Indicates if tests with different feature sets should be run in parallel. Default is `true`.", Type::Bool, true )
+    .property( "power", "Defines the depth of feature combination testing. Default is `1`.", Type::Number, true )
+    .form();
+
+    let generate_workflow = wca::Command::former()
+    .hint( "generate a workflow for the workspace" )
+    .long_hint( "this command generates a development workflow for the entire workspace inferred from the current directory. The workflow outlines the build steps, dependencies, test processes, and more for all modules within the workspace.")
+    .phrase( "workflow.generate")
+    .form();
+
+    vec!
+    [
+      publish_command,
+      list_command,
+      create_table_command,
+      run_tests_command,
+      generate_workflow
+    ]
+  }
+
+  ///
+  /// Form CA commands executor.
+  ///
+
+  pub fn executor_form() -> HashMap< String, Routine >
+  {
+    use command::*;
+    HashMap::from
+    ([
+      ( "publish".to_owned(), Routine::new( publish ) ),
+      ( "list".to_owned(), Routine::new( list ) ),
+      ( "readme.health.table.generate".to_owned(), Routine::new( table_generate ) ),
+      ( "tests.run".to_owned(), Routine::new( run_tests ) ),
+      ( "workflow.generate".to_owned(), Routine::new( workflow_generate ) ),
+    ])
+  }
+}
+
+crate::mod_interface!
+{
+
+  protected use grammar_form;
+  protected use executor_form;
+
+  /// List packages.
+  layer list;
+  /// Publish packages.
+  layer publish;
+  /// Generate tables
+  layer table;
+  /// Run all tests
+  layer run_tests;
+  /// Generate workflow
+  layer workflow;
+}