#![ cfg_attr( feature = "no_std", no_std ) ]
#![ doc( html_logo_url = "https://raw.githubusercontent.com/Wandalen/wTools/master/asset/img/logo_v3_trans_square.png" ) ]
#![ doc( html_favicon_url = "https://raw.githubusercontent.com/Wandalen/wTools/alpha/asset/img/logo_v3_trans_square_icon_small_v2.ico" ) ]
#![ doc( html_root_url = "https://docs.rs/willbe/" ) ]

//!
//! Utility with set of tools for managing developer routines.
//!

#![ doc = include_str!( concat!( env!( "CARGO_MANIFEST_DIR" ), "/", "Readme.md" ) ) ]

<<<<<<< HEAD
use mod_interface::mod_interface;
/// Micro wtools
mod wtools;
=======
/// Micro wtools
pub mod wtools;
pub use mod_interface::mod_interface;

// qqq : for Bohdan : poor description, make it useful

/// Internal namespace.
pub( crate ) mod private
{
  use crate::*;

  /// qqq : for Bohdan : write description
  #[ cfg( not( feature = "no_std" ) ) ]
  pub fn run() -> Result< (), wtools::error::for_app::Error >
  {
    let args = std::env::args().skip( 1 ).collect::< Vec< String > >();

    let ca = wca::CommandsAggregator::former()
    // .exit_code_on_error( 1 )
    .grammar( command::grammar_form() )
    .executor( command::executor_form() )
    .build();

    let program = args.join( " " );
    if program.is_empty()
    {
      eprintln!( "Ambiguity. Did you mean?" );
      ca.perform( ".help" )?;
      std::process::exit( 1 )
    }
    else
    {
      ca.perform( program.as_str() )
    }

  }

  /// qqq : for Bohdan : write description
  #[ cfg( feature = "no_std" ) ]
  pub fn run() -> Result< (), wtools::error::for_app::Error >
  {
    Ok( () )
  }

}
>>>>>>> 6afbdadc

#[ cfg( not( feature = "no_std" ) ) ]
wtools::meta::mod_interface!
{

  protected use run;

  /// The tools for operating over packages.
  layer tools;

  /// Commands library.
  layer command;

  /// Endpoints library.
  layer endpoint;

  /// Package library.
  layer package;

  /// Version library.
  layer version;

  /// Git library.
  layer git;

  /// Cargo library.
  layer cargo;

  /// Metadata cache.
  layer workspace;

  /// To manipulate manifest data.
  layer manifest;

}<|MERGE_RESOLUTION|>--- conflicted
+++ resolved
@@ -9,14 +9,9 @@
 
 #![ doc = include_str!( concat!( env!( "CARGO_MANIFEST_DIR" ), "/", "Readme.md" ) ) ]
 
-<<<<<<< HEAD
 use mod_interface::mod_interface;
 /// Micro wtools
 mod wtools;
-=======
-/// Micro wtools
-pub mod wtools;
-pub use mod_interface::mod_interface;
 
 // qqq : for Bohdan : poor description, make it useful
 
@@ -59,7 +54,6 @@
   }
 
 }
->>>>>>> 6afbdadc
 
 #[ cfg( not( feature = "no_std" ) ) ]
 wtools::meta::mod_interface!
