// module/move/willbe/src/action/crate_doc.rs
mod private
{

  use crate :: *;

  use process_tools ::process;
  use error ::
  {
  untyped ::Context,
  typed ::Error,
  ErrWith,
 };
  use core ::fmt;
  use std ::
  {
  ffi ::OsString,
  fs,
  path ::PathBuf,
 };
  use toml_edit ::Document;
  use rustdoc_md ::rustdoc_json_types ::Crate as RustdocCrate;
  use rustdoc_md ::rustdoc_json_to_markdown;
  // Explicit import for Result and its variants for pattern matching
<<<<<<< HEAD
  use core::result::Result::{Ok, Err};
=======
  use core ::result ::Result :: { Ok, Err };
>>>>>>> 2840b88f

  /// Represents errors specific to the crate documentation generation process.
  #[ derive( Debug, Error ) ]
  pub enum CrateDocError
  {
  /// Error related to file system operations (reading/writing files).
  #[ error( "I/O error: {0}" ) ]
  Io( #[ from ] std ::io ::Error ),
  /// Error encountered while parsing the Cargo.toml file.
  #[ error( "Failed to parse Cargo.toml: {0}" ) ]
  Toml( #[ from ] toml_edit ::TomlError ),
  /// Error occurred during the execution of the `cargo doc` command.
  #[ error( "Failed to execute cargo doc command: {0}" ) ]
  Command( String ),
  /// Error encountered while deserializing the JSON output from `cargo doc`.
  #[ error( "Failed to deserialize rustdoc JSON: {0}" ) ]
  Json( #[ from ] serde_json ::Error ),
  /// Error occurred during the conversion from JSON to Markdown.
  #[ error( "Failed to render Markdown: {0}" ) ]
  MarkdownRender( String ),
  /// The package name could not be found within the Cargo.toml file.
  #[ error( "Missing package name in Cargo.toml at {0}" ) ]
  MissingPackageName( PathBuf ),
  /// The JSON documentation file generated by `cargo doc` was not found.
  #[ error( "Generated JSON documentation file not found at {0}" ) ]
  JsonFileNotFound( PathBuf ),
  /// Error related to path manipulation or validation.
  #[ error( "Path error: {0}" ) ]
  Path( #[ from ] PathError ),
  /// A general, untyped error occurred.
  #[ error( "Untyped error: {0}" ) ]
  Untyped( #[ from ] error ::untyped ::Error ),
 }

  /// Report detailing the outcome of the documentation generation.
  #[ derive( Debug, Default, Clone ) ]
  pub struct CrateDocReport
  {
  /// The directory of the crate processed.
  pub crate_dir: Option< CrateDir >,
  /// The path where the Markdown file was (or was attempted to be) written.
  pub output_path: Option< PathBuf >,
  /// A summary status message of the operation.
  pub status: String,
  /// Output of the cargo doc command, if executed.
  pub cargo_doc_report: Option< process ::Report >,
 }

  impl fmt ::Display for CrateDocReport
  {
  fn fmt( &self, f: &mut fmt ::Formatter< '_ > ) -> fmt ::Result
  {
   // Status is the primary message
   writeln!( f, "{}", self.status )?;
   // Add crate and output path details for context
   if let Some( crate_dir ) = &self.crate_dir
   {
  writeln!( f, "  Crate: {}", crate_dir.as_ref().display() )?;
 }
   if let Some( output_path ) = &self.output_path
   {
  writeln!( f, "  Output: {}", output_path.display() )?;
 }
   Ok( () )
 }
 }

  ///
  /// Generate documentation for a crate in a single Markdown file.
  /// Executes `cargo doc` to generate JSON output, reads the JSON,
  /// uses `rustdoc-md` to convert it to Markdown, and saves the result.
  ///
  /// # Arguments
  /// * `workspace` - A reference to the workspace containing the crate.
  /// * `crate_dir` - The directory of the crate for which to generate documentation.
  /// * `output_path_req` - Optional path for the output Markdown file.
  ///
  /// # Returns
  /// Returns `Ok(CrateDocReport)` if successful, otherwise returns `Err((CrateDocReport, CrateDocError))`.
  ///
  /// # Errors
  /// Returns an error if the command arguments are invalid, the workspace cannot be loaded
  #[ allow( clippy ::too_many_lines, clippy ::result_large_err ) ]
  pub fn doc
  (
  workspace: &Workspace,
  crate_dir: &CrateDir,
  output_path_req: Option< PathBuf >,
 ) -> ResultWithReport< CrateDocReport, CrateDocError >
  {
  let mut report = CrateDocReport
  {
   crate_dir: Some( crate_dir.clone() ),
   status: format!( "Starting documentation generation for {}", crate_dir.as_ref().display() ),
   ..Default ::default()
 };


  // --- Get crate name early for --package argument and file naming ---
  let manifest_path_for_name = crate_dir.as_ref().join( "Cargo.toml" );
  let manifest_content_for_name = fs ::read_to_string( &manifest_path_for_name )
  .map_err( CrateDocError ::Io )
  .context( format!( "Failed to read Cargo.toml at {}", manifest_path_for_name.display() ) )
  .err_with_report( &report )?;
  let manifest_toml_for_name = manifest_content_for_name.parse :: < Document >()
  .map_err( CrateDocError ::Toml )
  .context( format!( "Failed to parse Cargo.toml at {}", manifest_path_for_name.display() ) )
  .err_with_report( &report )?;
  let crate_name = manifest_toml_for_name[ "package" ][ "name" ]
  .as_str()
  .ok_or_else( || CrateDocError ::MissingPackageName( manifest_path_for_name.clone() ) )
  .err_with_report( &report )?;
  // --- End get crate name early ---

  // Define the arguments for `cargo doc`
  let args: Vec< OsString > = vec!
  [
   "doc".into(),
   "--no-deps".into(),
   "--package".into(),
   crate_name.into(),
 ];

  // Define environment variables
  let envs: std ::collections ::HashMap< String, String > =
  [
   ( "RUSTC_BOOTSTRAP".to_string(), "1".to_string() ),
   ( "RUSTDOCFLAGS".to_string(), "-Z unstable-options --output-format json".to_string() ),
 ].into();

  // Execute the command from the workspace root
  let cargo_report_result = process ::Run ::former()
  .bin_path( "cargo" )
  .args( args )
  .current_path( workspace.workspace_root().absolute_path() )
  .env_variable( envs )
  .run();

  // Store report regardless of outcome and update status if it failed
  match &cargo_report_result
  {
   Ok( r ) => report.cargo_doc_report = Some( r.clone() ),
   Err( r ) =>
   {
  report.cargo_doc_report = Some( r.clone() );
  report.status = format!( "Failed during `cargo doc` execution for `{crate_name}`." );
 }
 }

  // Handle potential command execution error using err_with_report
  let _cargo_report = cargo_report_result
   .map_err( | report | CrateDocError ::Command( report.to_string() ) )
   .err_with_report( &report )?;

  // Construct path to the generated JSON file using workspace target dir
  let json_path = workspace
   .target_directory()
   .join( "doc" )
   .join( format!( "{crate_name}.json" ) );

  // Check if JSON file exists and read it
  if !json_path.exists()
  {
   report.status = format!( "Generated JSON documentation file not found at {}", json_path.display() );
   return Err(( report, CrateDocError ::JsonFileNotFound( json_path ) ));
 }
  let json_content = fs ::read_to_string( &json_path )
   .map_err( CrateDocError ::Io )
   .context( format!( "Failed to read JSON documentation file at {}", json_path.display() ) )
   .err_with_report( &report )?;

  // Deserialize JSON content into RustdocCrate struct
  let rustdoc_crate: RustdocCrate = serde_json ::from_str( &json_content )
   .map_err( CrateDocError ::Json )
   .context( format!( "Failed to deserialize JSON from {}", json_path.display() ) )
   .err_with_report( &report )?;

  // Define output Markdown file path
  let output_md_abs_path = match output_path_req
  {
   // If a path was provided
   Some( req_path ) =>
   {
  if req_path.is_absolute()
  {
   // Use it directly if absolute
   req_path
 }
  else
  {
   // Resolve relative to CWD if relative
   std ::env ::current_dir()
  .map_err( CrateDocError ::Io )
  .context( "Failed to get current directory to resolve output path" )
  .err_with_report( &report )?
  .join( req_path )
  // Removed canonicalize call here
 }
 }
   // If no path was provided, default to workspace target/doc directory
   None =>
   {
  workspace
   .target_directory()
   .join( "doc" )
   .join( format!( "{crate_name}_doc.md" ) )
 }
 };

  report.output_path = Some( output_md_abs_path.clone() );

  // Use rustdoc_json_to_markdown to convert the Crate struct to Markdown string
  let markdown_content = rustdoc_json_to_markdown( rustdoc_crate );

  // Write the Markdown string to the output file
  if let Some( parent_dir ) = output_md_abs_path.parent()
  {
   fs ::create_dir_all( parent_dir )
  .map_err( CrateDocError ::Io )
  .context( format!( "Failed to create output directory {}", parent_dir.display() ) )
  .err_with_report( &report )?;
 }
  fs ::write( &output_md_abs_path, markdown_content )
   .map_err( CrateDocError ::Io )
   .context( format!( "Failed to write Markdown documentation to {}", output_md_abs_path.display() ) )
   .err_with_report( &report )?;

  report.status = format!( "Markdown documentation generated successfully for `{crate_name}`" );

  Ok( report )
 }
}

crate ::mod_interface!
{
  /// Generate documentation action.
  orphan use doc;
  /// Report for documentation generation.
  orphan use CrateDocReport;
  /// Error type for documentation generation.
  orphan use CrateDocError;
}<|MERGE_RESOLUTION|>--- conflicted
+++ resolved
@@ -22,11 +22,7 @@
   use rustdoc_md ::rustdoc_json_types ::Crate as RustdocCrate;
   use rustdoc_md ::rustdoc_json_to_markdown;
   // Explicit import for Result and its variants for pattern matching
-<<<<<<< HEAD
-  use core::result::Result::{Ok, Err};
-=======
   use core ::result ::Result :: { Ok, Err };
->>>>>>> 2840b88f
 
   /// Represents errors specific to the crate documentation generation process.
   #[ derive( Debug, Error ) ]
