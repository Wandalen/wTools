--- conflicted
+++ resolved
@@ -366,11 +366,7 @@
       packages::FilterMapOptions { package_filter: module_package_filter, dependency_filter: module_dependency_filter },
     );
     let module_graph = graph::construct( &module_packages_map );
-<<<<<<< HEAD
-    let names : Vec< _ > = graph::topological_sort_with_grouping( module_graph )
-=======
     let names : Vec< String > = graph::topological_sort_with_grouping( module_graph )
->>>>>>> 5e94b96a
     .into_iter()
     .map
     (
@@ -379,14 +375,10 @@
         group.sort();
         group
       }
-<<<<<<< HEAD
-    ).flatten().collect();
-=======
     )
     .flatten()
     .map( | n | n.to_string() )
     .collect();
->>>>>>> 5e94b96a
 
     Ok( names )
   }
