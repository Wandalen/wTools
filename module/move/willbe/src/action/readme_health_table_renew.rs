mod private
{
  use crate::*;

  use std::
  {
    fs::{ OpenOptions, File },
    path::{ Path, PathBuf },
    io::{ Write, Read, Seek, SeekFrom },
    collections::HashMap,
  };
  use convert_case::Casing;
  use toml_edit::Document;
  use regex::bytes::Regex;

  use error::
  {
    err,
    untyped::
    {
      Error,
      Result,
      Context,
      format_err,
      bail,
    }
  };
  use manifest::repo_url;
  // use path::AbsolutePath;

  static TAG_TEMPLATE: std::sync::OnceLock< Regex > = std::sync::OnceLock::new();
  static CLOSE_TAG: std::sync::OnceLock< Regex > = std::sync::OnceLock::new();

  /// Initializes two global regular expressions that are used to match tags.
  fn regexes_initialize()
  {
    TAG_TEMPLATE.set
    ( 
      regex::bytes::Regex::new
      ( 
        r#"<!--\{ generate.healthtable(\(\)|\{\}|\(.*?\)|\{.*?\}) \} -->"# 
      ).unwrap() 
    ).ok();
    CLOSE_TAG.set
    ( 
      regex::bytes::Regex::new
      ( 
        r#"<!--\{ generate\.healthtable\.end \} -->"# 
      ).unwrap() 
    ).ok();
  }

  /// `Stability` is an enumeration that represents the stability level of a feature.
  #[ derive( Debug, derive_tools::FromStr ) ]
  #[ display( style = "snake_case" ) ]
  pub enum Stability
  {
    /// The feature is still being tested and may change.
    Experimental,
    /// The feature is not fully tested and may be unstable.
    Unstable,
    /// The feature is tested and stable.
    Stable,
    /// The feature is stable and will not change in future versions.
    Frozen,
    /// The feature is no longer recommended for use and may be removed in future versions.
    Deprecated,
  }

  // aaa : qqq : derive?
  // aaa : add

  /// Retrieves the stability level of a package from its `Cargo.toml` file.
  fn stability_get( package_path : &Path ) -> Result< Stability >
  {
    let path = package_path.join( "Cargo.toml" );
    if path.exists()
    {
      let mut contents = String::new();
      File::open( path )?.read_to_string( &mut contents )?;
      let doc = contents.parse::< Document >()?;

      let stable_status = doc
      .get( "package" )
      .and_then( | package | package.get( "metadata" ) )
      .and_then( | metadata | metadata.get( "stability" ) )
      .and_then( | i | i.as_str() )
      .and_then( | s | s.parse::< Stability >().ok() );

      Ok( stable_status.unwrap_or( Stability::Experimental ) )
    }
    else
    {
      Err( err!( "No Cargo.toml found" ) )
    }
  }

  /// Represents parameters that are common for all tables
  #[ derive( Debug ) ]
  struct GlobalTableOptions
  {
    /// Path to the root repository.
    core_url : String,
    /// User and repository name, written through '/'.
    user_and_repo : String,
    /// List of branches in the repository.
    branches : Option< Vec< String > >,
    /// workspace root
    workspace_root : PathBuf,
    // aaa : for Petro : is not that path?
    // aaa : done
  }

  /// Structure that holds the parameters for generating a table.
  #[ derive( Debug ) ]
  struct TableOptions
  {
    // Relative path from workspace root to directory with modules
    base_path : String,
    // include branches column flag
    include_branches : bool,
    // include stability column flag
    include_stability : bool,
    // include docs column flag
    include_docs : bool,
    // include sample column flag
    include : bool,
  }

  impl From< HashMap< String, query::Value > > for TableOptions
  {
    fn from( value : HashMap< String, query::Value > ) -> Self
    {
      let include_branches = value
      .get( "with_branches" )
      .map( | v | bool::from( v ) )
      .unwrap_or( true );
      
      let include_stability = value
      .get( "with_stability" )
      .map( | v | bool::from( v ) )
      .unwrap_or( true );
      
      let include_docs = value
      .get( "with_docs" )
      .map( | v | bool::from( v ) )
      .unwrap_or( true );
      
      let include = value
      .get( "with_gitpod" )
      .map( | v | bool::from( v ) )
      .unwrap_or( true );
      
      let b_p = value.get( "1" );
      let base_path = if let Some( query::Value::String( path ) ) = value.get( "path" ).or( b_p )
      {
        path
      }
      else
      {
        "./"
      };
      Self 
      { 
        base_path: base_path.to_string(), 
        include_branches, 
        include_stability, 
        include_docs, 
        include 
      }
    }
  }

  impl GlobalTableOptions
  {
    /// Initializes the struct's fields from a `Cargo.toml` file located at a specified path.
    fn initialize_from_path( path : &Path ) -> Result< Self >
    {

      let cargo_toml_path = path.join( "Cargo.toml" );
      if !cargo_toml_path.exists()
      {
        bail!( "Cannot find Cargo.toml" )
      }
      else
      {
        let mut contents = String::new();
        File::open( cargo_toml_path )?.read_to_string( &mut contents )?;
        let doc = contents.parse::< Document >()?;

        let core_url =
        doc
        .get( "workspace" )
        .and_then( | workspace  | workspace.get( "metadata" ) )
        .and_then( | metadata | metadata.get( "repo_url" ) )
        .and_then( | url | url.as_str() )
        .map( String::from );

        let branches =
        doc
        .get( "workspace" )
        .and_then( | workspace | workspace.get( "metadata" ) )
        .and_then( | metadata | metadata.get( "branches" ) )
        .and_then( | branches | branches.as_array())
        .map
        (
          | array |
          array
          .iter()
          .filter_map( | value | value.as_str() )
          .map( String::from )
          .collect::< Vec< String > >()
        );
        let mut user_and_repo = "".to_string();
        if let Some( core_url ) = &core_url
        {
          user_and_repo = url::git_info_extract( core_url )?;
        }
        Ok
        ( 
          Self 
          { 
            core_url : core_url.unwrap_or_default(), 
            user_and_repo, 
            branches, 
            workspace_root : path.to_path_buf() 
          } 
        )
      }
    }

  }

  /// Create health table in README.md file
  ///
  /// The location and filling of tables is defined by a tag, for example record:
  /// ```md
  /// <!--{ generate.healthtable( 'module/core' ) } -->
  /// <!--{ generate.healthtable.end } -->
  /// ```
  /// will mean that at this place the table with modules located in the directory module/core will be generated.
  /// The tags do not disappear after generation.
  /// Anything between the opening and closing tag will be destroyed.
  // qqq : for Petro : typed errors
  pub fn readme_health_table_renew( path : &Path ) -> Result< () >
  {
    regexes_initialize();
<<<<<<< HEAD
    let absolute_path = AbsolutePath::try_from( path )?;
    let workspace = Workspace::with_crate_dir
    ( 
      CrateDir::try_from( absolute_path )? 
    )?;
=======
    let workspace = Workspace::try_from( CrateDir::try_from( path )? )?;
>>>>>>> b11e657a
    let workspace_root = workspace.workspace_root();
    let mut parameters = GlobalTableOptions::initialize_from_path
    ( 
      &workspace_root 
    )?;

    let read_me_path = workspace_root
    .join( repository::readme_path( &workspace_root )? );
    let mut file = OpenOptions::new()
    .read( true )
    .write( true )
    .open( &read_me_path )?;

    let mut contents = Vec::new();

    file.read_to_end( &mut contents )?;

    let mut tags_closures = vec![];
    let mut tables = vec![];
    let open_caps = TAG_TEMPLATE.get().unwrap().captures_iter( &*contents );
    let close_caps = CLOSE_TAG.get().unwrap().captures_iter( &*contents );
    // iterate by regex matches and generate table content for each dir which taken from open-tag
    for ( open_captures, close_captures ) in open_caps.zip( close_caps )
    {
      for captures in open_captures.iter().zip( close_captures.iter() )
      {
        if let ( Some( open ), Some( close ) ) = captures
        {
          let raw_table_params = std::str::from_utf8
          (
          TAG_TEMPLATE.get().unwrap().captures( open.as_bytes() )
          .ok_or( format_err!( "Fail to parse tag" ) )?
          .get( 1 )
          .ok_or( format_err!( "Fail to parse group" ) )?
          .as_bytes()
          )?;
          let params: TableOptions  = query::parse
          ( 
            raw_table_params 
          ).unwrap()
          .into_map( vec![] )
          .into();
          let table = package_readme_health_table_generate
          ( 
            &workspace, 
            &params, 
            &mut parameters 
          )?;
          tables.push( table );
          tags_closures.push( ( open.end(), close.start() ) );
        }
      }
    }
    tables_write_into_file( tags_closures, tables, contents, file )?;

    Ok( () )
  }

  /// Writes tables into a file at specified positions.
  fn tables_write_into_file
  ( 
    tags_closures : Vec< ( usize, usize ) >, 
    tables: Vec< String >, 
    contents: Vec< u8 >, 
    mut file: File 
  ) -> Result< () >
  {
    let mut buffer: Vec< u8 > = vec![];
    let mut start: usize = 0;
    for 
    ( 
      ( end_of_start_tag, start_of_end_tag ), 
      con 
    ) 
    in tags_closures.iter().zip( tables.iter() )
    {
      range_to_target_copy( &*contents, &mut buffer, start, *end_of_start_tag )?;
      range_to_target_copy( con.as_bytes(), &mut buffer, 0,con.len() - 1 )?;
      start = *start_of_end_tag;
    }
    range_to_target_copy( &*contents,&mut buffer,start,contents.len() - 1 )?;
    file.set_len( 0 )?;
    file.seek( SeekFrom::Start( 0 ) )?;
    file.write_all( &buffer )?;
    Ok(())
  }

  /// Generate table from `table_parameters`.
  /// Generate header, iterate over all modules in package (from table_parameters) and append row.
  fn package_readme_health_table_generate
  (
    workspace : &Workspace,
    table_parameters: &TableOptions,
    parameters: &mut GlobalTableOptions,
  ) -> Result< String, Error >
  {
    let directory_names = directory_names
    (
      workspace
      .workspace_root()
      .join( &table_parameters.base_path ).to_path_buf(),
      workspace
      .packages()
    )?;
    let mut table = table_header_generate( parameters, &table_parameters );
    for package_name in directory_names
    {
      let stability = if table_parameters.include_stability
      {
        Some
        ( 
          stability_get
          ( 
            &workspace.workspace_root().join( &table_parameters.base_path ).join( &package_name ) 
          )? 
        )
      }
      else
      {
        None
      };
      if parameters.core_url == ""
      {
        let module_path = workspace
        .workspace_root()
        .join( &table_parameters.base_path )
        .join( &package_name );
        // parameters.core_url = repo_url( &module_path )
        parameters.core_url = repo_url( &module_path.clone().try_into()? )
        .context
        (
          // aaa : for Petro : unreadable : check other lines of code which are long
          // aaa : done
          format_err!
          (
            "Can not find Cargo.toml in {} or Fail to extract repository url from git remote.\n\
specify the correct path to the main repository in Cargo.toml of workspace (in the [workspace.metadata] section named repo_url) in {} \
OR in Cargo.toml of each module (in the [package] section named repository, specify the full path to the module) for example {} OR\
ensure that at least one remotest is present in git. ",
            module_path.display(),
            workspace.workspace_root().join( "Cargo.toml" ).display(),
            module_path.join( "Cargo.toml" ).display()
          )
        )?;
        parameters.user_and_repo = url::git_info_extract( &parameters.core_url )?;
      }
      table.push_str
      ( 
        &row_generate
        ( 
          &package_name, 
          stability.as_ref(), 
          parameters, 
          &table_parameters
        ) 
      );
    }
    Ok( table )
  }

  /// Return topologically sorted modules name, from packages list, in specified directory.
  // fn directory_names( path : PathBuf, packages : &[ WorkspacePackageRef< '_ > ] ) -> Result< Vec< String > >
  fn directory_names< 'a >
  (
    path : PathBuf,
    packages : impl Iterator< Item = WorkspacePackageRef< 'a > >,
  ) -> Result< Vec< String > >
  {
    let path_clone = path.clone();
    let module_package_filter : Option< Box< dyn Fn( WorkspacePackageRef< '_ > ) -> bool > > = Some
    (
      Box::new
      (
        move | p |
        {
          let manifest_file = p.manifest_file();
          if let Ok( pa ) = manifest_file
          {
            p.publish().is_none() && pa.starts_with( &path )
          }
          else
          {
            false
          }
        } // aaa : rid of unwraps
        // aaa : done
      )
    );
    let module_dependency_filter : Option< Box< dyn Fn( WorkspacePackageRef< '_ >, DependencyRef< '_ > ) -> bool > > = Some
    (
      Box::new
      (
        move | _, d |
        d.crate_dir().is_some() && 
        d.kind() != 
        DependencyKind::Development && 
        d.crate_dir().as_ref().unwrap().starts_with( &path_clone )
      )
    );
    let module_packages_map = packages::filter
    (
      packages,
      packages::FilterMapOptions 
      { 
        package_filter : module_package_filter, 
        dependency_filter : module_dependency_filter 
      },
    );
    let module_graph = graph::construct( &module_packages_map );
    let names : Vec< String > = graph::topological_sort_with_grouping( module_graph )
    .into_iter()
    .map
    (
      | mut group |
      {
        group.sort();
        group
      }
    )
    .flatten()
    .map( | n | n.to_string() )
    .collect();

    Ok( names )
  }

  /// Generate row that represents a module, with a link to it in the repository and optionals for stability, branches, documentation and links to the gitpod.
  fn row_generate
  ( 
    module_name : &str, 
    stability : Option< &Stability >, 
    parameters : &GlobalTableOptions, 
    table_parameters : &TableOptions 
  ) -> String
  {
    let mut rou = format!
    ( 
      "| [{}]({}/{}) |", 
      &module_name, 
      &table_parameters.base_path, 
      &module_name 
    );
    if table_parameters.include_stability
    {
      let mut stability = stability_generate( &stability.as_ref().unwrap() );
      stability.push_str( " |" );
      rou.push_str( &stability );
    }
    if parameters.branches.is_some() && table_parameters.include_branches
    {
      rou.push_str( &branch_cells_generate( &parameters, &module_name ) );
    }
    if table_parameters.include_docs
    {
      rou.push_str
      ( 
        &format!
        ( 
          " [![docs.rs](https://raster.shields.io/static/v1?label=&message=docs&color=eee)](https://docs.rs/{}) |", 
          &module_name 
        ) 
      );
    }
    if table_parameters.include
    {
      let path = Path::new( table_parameters.base_path.as_str() ).join( &module_name );
      let p = Path::new( &parameters.workspace_root ).join( &path );
      // let path = table_parameters.base_path.
      let example = if let Some( name ) = find_example_file( p.as_path(), &module_name )
      {
        let path = path.to_string_lossy().replace( '\\', "/" ).replace( "/", "%2F" );
        let tmp = name.to_string_lossy().replace( '\\', "/" );
        let file_name = tmp.split( '/' ).last().unwrap();
        let name = file_name.strip_suffix( ".rs" ).unwrap();
        format!
        ( 
          "[![Open in Gitpod](https://raster.shields.io/static/v1?label=&message=try&color=eee)](https://gitpod.io/#RUN_PATH=.,SAMPLE_FILE={}%2Fexamples%2F{},RUN_POSTFIX=--example%20{}/{})",
          path,
          file_name,
          name,
          parameters.core_url, 
        )
      }
      else
      {
        "".into()
      };
      rou.push_str( &format!( " {} |", example ) );
    }
    format!( "{rou}\n" )
  }

  /// todo
  pub fn find_example_file( base_path : &Path, module_name : &str ) -> Option< PathBuf >
  {
    let examples_dir = base_path.join("examples" );

    if examples_dir.exists() && examples_dir.is_dir()
    {
      if let Ok( entries ) = std::fs::read_dir( &examples_dir )
      {
        for entry in entries
        {
          if let Ok( entry ) = entry
          {
            let file_name = entry.file_name();
            if let Some( file_name_str ) = file_name.to_str()
            {
              if file_name_str == format!( "{module_name}_trivial.rs" )
              {
                return Some( entry.path() )
              }
            }
          }
        }
      }
    }

    // If module_trivial.rs doesn't exist, return any other file in the examples directory
    if let Ok( entries ) = std::fs::read_dir( &examples_dir )
    {
      for entry in entries
      {
        if let Ok( entry ) = entry
        {
          let file_name = entry.file_name();
          if let Some( file_name_str ) = file_name.to_str()
          {
            if file_name_str.ends_with( ".rs" )
            {
              return Some( entry.path() )
            }
          }
        }
      }
    }

    None
  }

  /// Generate stability cell based on stability
  pub fn stability_generate( stability : &Stability ) -> String
  {
    match stability
    {
      Stability::Experimental => " [![experimental](https://raster.shields.io/static/v1?label=&message=experimental&color=orange)](https://github.com/emersion/stability-badges#experimental)".into(),
      Stability::Stable => " [![stability-stable](https://img.shields.io/badge/stability-stable-green.svg)](https://github.com/emersion/stability-badges#stable)".into(),
      Stability::Deprecated => " [![stability-deprecated](https://img.shields.io/badge/stability-deprecated-red.svg)](https://github.com/emersion/stability-badges#deprecated)".into(),
      Stability::Unstable => " [![stability-unstable](https://img.shields.io/badge/stability-unstable-yellow.svg)](https://github.com/emersion/stability-badges#unstable)".into(),
      Stability::Frozen => " [![stability-frozen](https://img.shields.io/badge/stability-frozen-blue.svg)](https://github.com/emersion/stability-badges#frozen)".into(),
    }
  }

  /// Generate table header
  fn table_header_generate
  ( 
    parameters : &GlobalTableOptions, 
    table_parameters : &TableOptions 
  ) -> String
  {
    let mut header = String::from( "| Module |" );
    let mut separator = String::from( "|--------|" );

    if table_parameters.include_stability
    {
      header.push_str( " Stability |" );
      separator.push_str( "-----------|" );
    }

    if let Some( branches ) = &parameters.branches
    {
      if table_parameters.include_branches
      {
        for branch in branches
        {
          header.push_str( format!( " {} |", branch ).as_str() );
          separator.push_str( "--------|" );
        }
      }
    }

    if table_parameters.include_docs
    {
      header.push_str( " Docs |" );
      separator.push_str( ":----:|" );
    }

    if table_parameters.include
    {
      header.push_str( " Sample |" );
      separator.push_str( ":------:|" );
    }

    format!( "{}\n{}\n", header, separator )
  }

  /// Generate cells for each branch
  fn branch_cells_generate( table_parameters : &GlobalTableOptions, module_name : &str ) -> String
  {
    let cells = table_parameters
    .branches
    .as_ref()
    .unwrap()
    .iter()
    .map
    (
      | b |
      format!
      ( 
        "[![rust-status](https://img.shields.io/github/actions/workflow/status/{}/module_{}_push.yml?label=&branch={})]({}/actions/workflows/module_{}_push.yml?query=branch%3A{})", 
        table_parameters.user_and_repo, 
        &module_name.to_case( convert_case::Case::Snake ), 
        b,
        table_parameters.core_url, 
        &module_name.to_case( convert_case::Case::Snake ), 
        b,
      )
    )
    .collect::< Vec< String > >()
    .join( " | " );
    format!( " {cells} |" )
  }

  fn range_to_target_copy< T : Clone >
  ( 
    source : &[ T ], 
    target : &mut Vec< T >, 
    from : usize, 
    to : usize 
  ) -> Result< () >
  {
    if from < source.len() && to < source.len() && from <= to
    {
      target.extend_from_slice( &source[ from..= to ] );
      return Ok( () )
    }
    else
    {
      bail!( "Incorrect indexes" )
    }
  }
}

crate::mod_interface!
{
  // /// Return workspace root
  // protected use workspace_root;
  /// Stability
  protected use Stability;
  /// Generate Stability badge
  protected use stability_generate;
  protected use find_example_file;
  /// Create Table.
  orphan use readme_health_table_renew;
}<|MERGE_RESOLUTION|>--- conflicted
+++ resolved
@@ -35,18 +35,18 @@
   fn regexes_initialize()
   {
     TAG_TEMPLATE.set
-    ( 
+    (
       regex::bytes::Regex::new
-      ( 
-        r#"<!--\{ generate.healthtable(\(\)|\{\}|\(.*?\)|\{.*?\}) \} -->"# 
-      ).unwrap() 
+      (
+        r#"<!--\{ generate.healthtable(\(\)|\{\}|\(.*?\)|\{.*?\}) \} -->"#
+      ).unwrap()
     ).ok();
     CLOSE_TAG.set
-    ( 
+    (
       regex::bytes::Regex::new
-      ( 
-        r#"<!--\{ generate\.healthtable\.end \} -->"# 
-      ).unwrap() 
+      (
+        r#"<!--\{ generate\.healthtable\.end \} -->"#
+      ).unwrap()
     ).ok();
   }
 
@@ -135,22 +135,22 @@
       .get( "with_branches" )
       .map( | v | bool::from( v ) )
       .unwrap_or( true );
-      
+
       let include_stability = value
       .get( "with_stability" )
       .map( | v | bool::from( v ) )
       .unwrap_or( true );
-      
+
       let include_docs = value
       .get( "with_docs" )
       .map( | v | bool::from( v ) )
       .unwrap_or( true );
-      
+
       let include = value
       .get( "with_gitpod" )
       .map( | v | bool::from( v ) )
       .unwrap_or( true );
-      
+
       let b_p = value.get( "1" );
       let base_path = if let Some( query::Value::String( path ) ) = value.get( "path" ).or( b_p )
       {
@@ -160,13 +160,13 @@
       {
         "./"
       };
-      Self 
-      { 
-        base_path: base_path.to_string(), 
-        include_branches, 
-        include_stability, 
-        include_docs, 
-        include 
+      Self
+      {
+        base_path: base_path.to_string(),
+        include_branches,
+        include_stability,
+        include_docs,
+        include
       }
     }
   }
@@ -217,14 +217,14 @@
           user_and_repo = url::git_info_extract( core_url )?;
         }
         Ok
-        ( 
-          Self 
-          { 
-            core_url : core_url.unwrap_or_default(), 
-            user_and_repo, 
-            branches, 
-            workspace_root : path.to_path_buf() 
-          } 
+        (
+          Self
+          {
+            core_url : core_url.unwrap_or_default(),
+            user_and_repo,
+            branches,
+            workspace_root : path.to_path_buf()
+          }
         )
       }
     }
@@ -245,19 +245,11 @@
   pub fn readme_health_table_renew( path : &Path ) -> Result< () >
   {
     regexes_initialize();
-<<<<<<< HEAD
-    let absolute_path = AbsolutePath::try_from( path )?;
-    let workspace = Workspace::with_crate_dir
-    ( 
-      CrateDir::try_from( absolute_path )? 
-    )?;
-=======
     let workspace = Workspace::try_from( CrateDir::try_from( path )? )?;
->>>>>>> b11e657a
     let workspace_root = workspace.workspace_root();
     let mut parameters = GlobalTableOptions::initialize_from_path
-    ( 
-      &workspace_root 
+    (
+      &workspace_root
     )?;
 
     let read_me_path = workspace_root
@@ -291,16 +283,16 @@
           .as_bytes()
           )?;
           let params: TableOptions  = query::parse
-          ( 
-            raw_table_params 
+          (
+            raw_table_params
           ).unwrap()
           .into_map( vec![] )
           .into();
           let table = package_readme_health_table_generate
-          ( 
-            &workspace, 
-            &params, 
-            &mut parameters 
+          (
+            &workspace,
+            &params,
+            &mut parameters
           )?;
           tables.push( table );
           tags_closures.push( ( open.end(), close.start() ) );
@@ -314,20 +306,20 @@
 
   /// Writes tables into a file at specified positions.
   fn tables_write_into_file
-  ( 
-    tags_closures : Vec< ( usize, usize ) >, 
-    tables: Vec< String >, 
-    contents: Vec< u8 >, 
-    mut file: File 
+  (
+    tags_closures : Vec< ( usize, usize ) >,
+    tables: Vec< String >,
+    contents: Vec< u8 >,
+    mut file: File
   ) -> Result< () >
   {
     let mut buffer: Vec< u8 > = vec![];
     let mut start: usize = 0;
-    for 
-    ( 
-      ( end_of_start_tag, start_of_end_tag ), 
-      con 
-    ) 
+    for
+    (
+      ( end_of_start_tag, start_of_end_tag ),
+      con
+    )
     in tags_closures.iter().zip( tables.iter() )
     {
       range_to_target_copy( &*contents, &mut buffer, start, *end_of_start_tag )?;
@@ -364,11 +356,11 @@
       let stability = if table_parameters.include_stability
       {
         Some
-        ( 
+        (
           stability_get
-          ( 
-            &workspace.workspace_root().join( &table_parameters.base_path ).join( &package_name ) 
-          )? 
+          (
+            &workspace.workspace_root().join( &table_parameters.base_path ).join( &package_name )
+          )?
         )
       }
       else
@@ -401,14 +393,14 @@
         parameters.user_and_repo = url::git_info_extract( &parameters.core_url )?;
       }
       table.push_str
-      ( 
+      (
         &row_generate
-        ( 
-          &package_name, 
-          stability.as_ref(), 
-          parameters, 
+        (
+          &package_name,
+          stability.as_ref(),
+          parameters,
           &table_parameters
-        ) 
+        )
       );
     }
     Ok( table )
@@ -447,19 +439,19 @@
       Box::new
       (
         move | _, d |
-        d.crate_dir().is_some() && 
-        d.kind() != 
-        DependencyKind::Development && 
+        d.crate_dir().is_some() &&
+        d.kind() !=
+        DependencyKind::Development &&
         d.crate_dir().as_ref().unwrap().starts_with( &path_clone )
       )
     );
     let module_packages_map = packages::filter
     (
       packages,
-      packages::FilterMapOptions 
-      { 
-        package_filter : module_package_filter, 
-        dependency_filter : module_dependency_filter 
+      packages::FilterMapOptions
+      {
+        package_filter : module_package_filter,
+        dependency_filter : module_dependency_filter
       },
     );
     let module_graph = graph::construct( &module_packages_map );
@@ -482,19 +474,19 @@
 
   /// Generate row that represents a module, with a link to it in the repository and optionals for stability, branches, documentation and links to the gitpod.
   fn row_generate
-  ( 
-    module_name : &str, 
-    stability : Option< &Stability >, 
-    parameters : &GlobalTableOptions, 
-    table_parameters : &TableOptions 
+  (
+    module_name : &str,
+    stability : Option< &Stability >,
+    parameters : &GlobalTableOptions,
+    table_parameters : &TableOptions
   ) -> String
   {
     let mut rou = format!
-    ( 
-      "| [{}]({}/{}) |", 
-      &module_name, 
-      &table_parameters.base_path, 
-      &module_name 
+    (
+      "| [{}]({}/{}) |",
+      &module_name,
+      &table_parameters.base_path,
+      &module_name
     );
     if table_parameters.include_stability
     {
@@ -509,12 +501,12 @@
     if table_parameters.include_docs
     {
       rou.push_str
-      ( 
+      (
         &format!
-        ( 
-          " [![docs.rs](https://raster.shields.io/static/v1?label=&message=docs&color=eee)](https://docs.rs/{}) |", 
-          &module_name 
-        ) 
+        (
+          " [![docs.rs](https://raster.shields.io/static/v1?label=&message=docs&color=eee)](https://docs.rs/{}) |",
+          &module_name
+        )
       );
     }
     if table_parameters.include
@@ -529,12 +521,12 @@
         let file_name = tmp.split( '/' ).last().unwrap();
         let name = file_name.strip_suffix( ".rs" ).unwrap();
         format!
-        ( 
+        (
           "[![Open in Gitpod](https://raster.shields.io/static/v1?label=&message=try&color=eee)](https://gitpod.io/#RUN_PATH=.,SAMPLE_FILE={}%2Fexamples%2F{},RUN_POSTFIX=--example%20{}/{})",
           path,
           file_name,
           name,
-          parameters.core_url, 
+          parameters.core_url,
         )
       }
       else
@@ -609,9 +601,9 @@
 
   /// Generate table header
   fn table_header_generate
-  ( 
-    parameters : &GlobalTableOptions, 
-    table_parameters : &TableOptions 
+  (
+    parameters : &GlobalTableOptions,
+    table_parameters : &TableOptions
   ) -> String
   {
     let mut header = String::from( "| Module |" );
@@ -662,13 +654,13 @@
     (
       | b |
       format!
-      ( 
-        "[![rust-status](https://img.shields.io/github/actions/workflow/status/{}/module_{}_push.yml?label=&branch={})]({}/actions/workflows/module_{}_push.yml?query=branch%3A{})", 
-        table_parameters.user_and_repo, 
-        &module_name.to_case( convert_case::Case::Snake ), 
+      (
+        "[![rust-status](https://img.shields.io/github/actions/workflow/status/{}/module_{}_push.yml?label=&branch={})]({}/actions/workflows/module_{}_push.yml?query=branch%3A{})",
+        table_parameters.user_and_repo,
+        &module_name.to_case( convert_case::Case::Snake ),
         b,
-        table_parameters.core_url, 
-        &module_name.to_case( convert_case::Case::Snake ), 
+        table_parameters.core_url,
+        &module_name.to_case( convert_case::Case::Snake ),
         b,
       )
     )
@@ -678,11 +670,11 @@
   }
 
   fn range_to_target_copy< T : Clone >
-  ( 
-    source : &[ T ], 
-    target : &mut Vec< T >, 
-    from : usize, 
-    to : usize 
+  (
+    source : &[ T ],
+    target : &mut Vec< T >,
+    from : usize,
+    to : usize
   ) -> Result< () >
   {
     if from < source.len() && to < source.len() && from <= to
