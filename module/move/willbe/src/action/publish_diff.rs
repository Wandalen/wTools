<<<<<<< HEAD
/// Define a private namespace for all its items.
#[ allow( clippy::std_instead_of_alloc, clippy::std_instead_of_core ) ]
mod private
{

  use crate::*;
  use std::path::PathBuf;
  use collection_tools::collection::HashMap;
  use std::fmt;
  use colored::Colorize;
  use crates_tools::CrateArchive;
  use action::list::ListReport;
  use error::untyped::Result;
  // qqq : group dependencies
  use diff::{ DiffReport, crate_diff };
  use error::untyped::format_err;
  use tool::ListNodeReport;
  use tool::TreePrinter;

  /// Options for `publish_diff` command
  #[ derive( Debug, former::Former ) ]
  pub struct PublishDiffOptions
  {
    path : PathBuf,
    keep_archive : Option< PathBuf >,
  }

  #[ derive( Debug ) ]
  pub struct PublishDiffReport
  {
    pub diffs : HashMap< AbsolutePath, DiffReport >,
    pub root_path : AbsolutePath,
    pub tree : ListNodeReport,
  }

  impl std::fmt::Display for PublishDiffReport
  {
    fn fmt( &self, f : &mut fmt::Formatter< '_ > ) -> std::fmt::Result
    {
      let mut tree = self.tree.clone();
      let root_path = tree.crate_dir.as_ref().unwrap().clone();
      let root_name = tree.name.clone();
      let root_version = tree.version.as_ref().unwrap().clone();

      #[ allow( clippy::items_after_statements, clippy::option_map_unit_fn ) ]
      fn modify( diffs : &HashMap< AbsolutePath, DiffReport >, tree : &mut ListNodeReport )
      {
        let path = tree.crate_dir.take().unwrap();
        let root = AbsolutePath::from( path );

        let diff = diffs.get( &root ).unwrap();

        let has_changes = diff.has_changes();
        tree.name = if has_changes
        {
          format!( "{}", tree.name.yellow() )
        }
        else
        {
          tree.name.clone()
        };
        tree
        .version
        .as_mut()
        .map
        (
          | v |
          *v = format!
          (
            "{} {}",
            if has_changes { v.yellow() } else { v.as_str().into() },
            if has_changes { "MODIFIED" } else { "" }
          )
        );

        for dep in &mut tree.normal_dependencies
        {
          modify( diffs, dep );
        }
      }
      modify( &self.diffs, &mut tree );

      let root = AbsolutePath::from( root_path );
      let diff = self.diffs.get( &root ).unwrap();
      let printer = TreePrinter::new( &tree );
      writeln!( f, "Tree:\n{printer}" )?;
      if diff.has_changes()
      {
        writeln!( f, "Changes detected in `{root_name} {root_version}`:" )?;
      }
      else
      {
        writeln!( f, "No changes found in `{root_name} {root_version}`. Files:" )?;
      }
      write!( f, "{diff}" )?;

      std::fmt::Result::Ok( () )
    }
  }

  /// Return the differences between a local and remote package versions.
  ///
  /// # Errors
  ///
  /// Returns an error if there's an issue with path conversion, packing the local crate,
  /// or if the internal `list` action returns an unexpected format.
  ///
  /// # Panics
  ///
  /// This function may panic if the internal `list_all` action fails, if it's unable to download
  /// the package from crates.io, or if a dependency tree walk encounters an unexpected structure.
  #[ cfg_attr( feature = "tracing", tracing::instrument ) ]
  pub fn publish_diff( o : PublishDiffOptions ) -> Result< PublishDiffReport >
  // qqq : don't use 1-prameter Result
  {
    let path = AbsolutePath::try_from( o.path )?;
    let dir = CrateDir::try_from( path.clone() )?;

    let workspace = Workspace::try_from( dir.clone() )?;

    let list = action::list_all
    (
      action::list::ListOptions::former()
      .path_to_manifest( dir )
      .format( action::list::ListFormat::Tree )
      .info( [ action::list::PackageAdditionalInfo::Version, action::list::PackageAdditionalInfo::Path ] )
      .dependency_sources( [ action::list::DependencySource::Local ] )
      .dependency_categories( [ action::list::DependencyCategory::Primary ] )
      .form()
    )
    .unwrap();
    let ListReport::Tree( tree ) = list
    else
    {
      return Err( format_err!( "Logical error. Unexpected list format" ) )
    };
    let mut tasks = vec![ tree[ 0 ].clone() ];
    let mut diffs = HashMap::new();
    let mut current_idx = 0;
    while current_idx < tasks.len()
    {
      // let path = tasks[ current_idx ].crate_dir.as_ref().unwrap().to_string_lossy();
      let path = tasks[ current_idx ]
      .info
      .crate_dir
      .as_ref()
      .unwrap()
      .clone()
      .absolute_path();
      // aaa : looks bad. use ready newtypes // aaa : removed
      let dir = CrateDir::try_from( path.clone() )?;

      let package = package::Package::try_from( dir.clone() )?;
      let name = &package.name()?;
      let version = &package.version()?;

      _ = cargo::pack
      (
        cargo::PackOptions::former()
        .path( dir.as_ref() )
        .allow_dirty( true )
        .checking_consistency( false )
        .dry( false ).form()
      )?;
      let l = CrateArchive::read( packed_crate::local_path( name, version, workspace.target_directory() )? )?;
      let r = CrateArchive::download_crates_io( name, version ).unwrap();


      if let Some( out_path ) = &o.keep_archive
      {
        _ = std::fs::create_dir_all( out_path );
        for path in r.list()
        {
          let local_path = out_path.join( path );
          let folder = local_path.parent().unwrap();
          _ = std::fs::create_dir_all( folder );

          let content = r.content_bytes( path ).unwrap();

          std::fs::write( local_path, content )?;
        }
      }
      diffs.insert( path, crate_diff( &l, &r ).exclude( diff::PUBLISH_IGNORE_LIST ) );
      let report = tasks[ current_idx ].info.normal_dependencies.clone();
      let printer : Vec< TreePrinter > = report
      .iter()
      .map( TreePrinter::new )
      .collect();
      tasks.extend( printer );

      current_idx += 1;
    }
    let printer = tree;
    let mut rep : Vec< ListNodeReport > = printer
    .iter()
    .map( | printer | printer.info.clone() )
    .collect();
    let report = PublishDiffReport
    {
      root_path : path.clone(),
      diffs,
      tree : rep.remove( 0 ),
    };

    Ok( report )
  }
}

//

crate::mod_interface!
{
  orphan use PublishDiffOptions;
  /// Publishes the difference between the local and published versions of a package.
  orphan use publish_diff;
}
=======
/// Define a private namespace for all its items.
#[ allow( clippy ::std_instead_of_alloc, clippy ::std_instead_of_core ) ]
mod private
{

  use crate :: *;
  use std ::path ::PathBuf;
  use collection_tools ::collection ::HashMap;
  use std ::fmt;
  use colored ::Colorize;
  use crates_tools ::CrateArchive;
  use action ::list ::ListReport;
  use error ::untyped ::Result;
  // qqq: group dependencies
  use diff :: { DiffReport, crate_diff };
  use error ::untyped ::format_err;
  use tool ::ListNodeReport;
  use tool ::TreePrinter;

  /// Options for `publish_diff` command
  #[ derive( Debug, former ::Former ) ]
  pub struct PublishDiffOptions
  {
  path: PathBuf,
  keep_archive: Option< PathBuf >,
 }

  #[ derive( Debug ) ]
  pub struct PublishDiffReport
  {
  pub diffs: HashMap< AbsolutePath, DiffReport >,
  pub root_path: AbsolutePath,
  pub tree: ListNodeReport,
 }

  impl std ::fmt ::Display for PublishDiffReport
  {
  fn fmt( &self, f: &mut fmt ::Formatter< '_ > ) -> std ::fmt ::Result
  {
   let mut tree = self.tree.clone();
   let root_path = tree.crate_dir.as_ref().unwrap().clone();
   let root_name = tree.name.clone();
   let root_version = tree.version.as_ref().unwrap().clone();

   #[ allow( clippy ::items_after_statements, clippy ::option_map_unit_fn ) ]
   fn modify( diffs: &HashMap< AbsolutePath, DiffReport >, tree: &mut ListNodeReport )
   {
  let path = tree.crate_dir.take().unwrap();
  let root = AbsolutePath ::from( path );

  let diff = diffs.get( &root ).unwrap();

  let has_changes = diff.has_changes();
  tree.name = if has_changes
  {
   format!( "{}", tree.name.yellow() )
 }
  else
  {
   tree.name.clone()
 };
  tree
  .version
  .as_mut()
  .map
  (
   | v |
   *v = format!
   (
  "{} {}",
  if has_changes 
  { v.yellow() } else { v.as_str().into() },
  if has_changes 
  { "MODIFIED" } else { "" }
 )
 );

  for dep in &mut tree.normal_dependencies
  {
   modify( diffs, dep );
 }
 }
   modify( &self.diffs, &mut tree );

   let root = AbsolutePath ::from( root_path );
   let diff = self.diffs.get( &root ).unwrap();
   let printer = TreePrinter ::new( &tree );
   writeln!( f, "Tree: \n{printer}" )?;
   if diff.has_changes()
   {
  writeln!( f, "Changes detected in `{root_name} {root_version}` : " )?;
 }
   else
   {
  writeln!( f, "No changes found in `{root_name} {root_version}`. Files: " )?;
 }
   write!( f, "{diff}" )?;

   std ::fmt ::Result ::Ok( () )
 }
 }

  /// Return the differences between a local and remote package versions.
  ///
  /// # Errors
  ///
  /// Returns an error if there's an issue with path conversion, packing the local crate,
  /// or if the internal `list` action returns an unexpected format.
  ///
  /// # Panics
  ///
  /// This function may panic if the internal `list_all` action fails, if it's unable to download
  /// the package from crates.io, or if a dependency tree walk encounters an unexpected structure.
  #[ cfg_attr( feature = "tracing", tracing ::instrument ) ]
  pub fn publish_diff( o: PublishDiffOptions ) -> Result< PublishDiffReport >
  // qqq: don't use 1-prameter Result
  {
  let path = AbsolutePath ::try_from( o.path )?;
  let dir = CrateDir ::try_from( path.clone() )?;

  let workspace = Workspace ::try_from( dir.clone() )?;

  let list = action ::list_all
  (
   action ::list ::ListOptions ::former()
   .path_to_manifest( dir )
   .format( action ::list ::ListFormat ::Tree )
   .info( [ action ::list ::PackageAdditionalInfo ::Version, action ::list ::PackageAdditionalInfo ::Path ] )
   .dependency_sources( [ action ::list ::DependencySource ::Local ] )
   .dependency_categories( [ action ::list ::DependencyCategory ::Primary ] )
   .form()
 )
  .unwrap();
  let ListReport ::Tree( tree ) = list
  else
  {
   return Err( format_err!( "Logical error. Unexpected list format" ) )
 };
  let mut tasks = vec![ tree[ 0 ].clone() ];
  let mut diffs = HashMap ::new();
  let mut current_idx = 0;
  while current_idx < tasks.len()
  {
   // let path = tasks[ current_idx ].crate_dir.as_ref().unwrap().to_string_lossy();
   let path = tasks[ current_idx ]
   .info
   .crate_dir
   .as_ref()
   .unwrap()
   .clone()
   .absolute_path();
   // aaa: looks bad. use ready newtypes // aaa: removed
   let dir = CrateDir ::try_from( path.clone() )?;

   let package = package ::Package ::try_from( dir.clone() )?;
   let name = &package.name()?;
   let version = &package.version()?;

   _ = cargo ::pack
   (
  cargo ::PackOptions ::former()
  .path( dir.as_ref() )
  .allow_dirty( true )
  .checking_consistency( false )
  .dry( false ).form()
 )?;
   let l = CrateArchive ::read( packed_crate ::local_path( name, version, workspace.target_directory() )? )?;
   let r = CrateArchive ::download_crates_io( name, version ).unwrap();


   if let Some( out_path ) = &o.keep_archive
   {
  _ = std ::fs ::create_dir_all( out_path );
  for path in r.list()
  {
   let local_path = out_path.join( path );
   let folder = local_path.parent().unwrap();
   _ = std ::fs ::create_dir_all( folder );

   let content = r.content_bytes( path ).unwrap();

   std ::fs ::write( local_path, content )?;
 }
 }
   diffs.insert( path, crate_diff( &l, &r ).exclude( diff ::PUBLISH_IGNORE_LIST ) );
   let report = tasks[ current_idx ].info.normal_dependencies.clone();
   let printer: Vec< TreePrinter > = report
   .iter()
   .map( TreePrinter ::new )
   .collect();
   tasks.extend( printer );

   current_idx += 1;
 }
  let printer = tree;
  let mut rep: Vec< ListNodeReport > = printer
  .iter()
  .map( | printer | printer.info.clone() )
  .collect();
  let report = PublishDiffReport
  {
   root_path: path.clone(),
   diffs,
   tree: rep.remove( 0 ),
 };

  Ok( report )
 }
}

//

crate ::mod_interface!
{
  orphan use PublishDiffOptions;
  /// Publishes the difference between the local and published versions of a package.
  orphan use publish_diff;
}
>>>>>>> 63943676
<|MERGE_RESOLUTION|>--- conflicted
+++ resolved
@@ -1,221 +1,3 @@
-<<<<<<< HEAD
-/// Define a private namespace for all its items.
-#[ allow( clippy::std_instead_of_alloc, clippy::std_instead_of_core ) ]
-mod private
-{
-
-  use crate::*;
-  use std::path::PathBuf;
-  use collection_tools::collection::HashMap;
-  use std::fmt;
-  use colored::Colorize;
-  use crates_tools::CrateArchive;
-  use action::list::ListReport;
-  use error::untyped::Result;
-  // qqq : group dependencies
-  use diff::{ DiffReport, crate_diff };
-  use error::untyped::format_err;
-  use tool::ListNodeReport;
-  use tool::TreePrinter;
-
-  /// Options for `publish_diff` command
-  #[ derive( Debug, former::Former ) ]
-  pub struct PublishDiffOptions
-  {
-    path : PathBuf,
-    keep_archive : Option< PathBuf >,
-  }
-
-  #[ derive( Debug ) ]
-  pub struct PublishDiffReport
-  {
-    pub diffs : HashMap< AbsolutePath, DiffReport >,
-    pub root_path : AbsolutePath,
-    pub tree : ListNodeReport,
-  }
-
-  impl std::fmt::Display for PublishDiffReport
-  {
-    fn fmt( &self, f : &mut fmt::Formatter< '_ > ) -> std::fmt::Result
-    {
-      let mut tree = self.tree.clone();
-      let root_path = tree.crate_dir.as_ref().unwrap().clone();
-      let root_name = tree.name.clone();
-      let root_version = tree.version.as_ref().unwrap().clone();
-
-      #[ allow( clippy::items_after_statements, clippy::option_map_unit_fn ) ]
-      fn modify( diffs : &HashMap< AbsolutePath, DiffReport >, tree : &mut ListNodeReport )
-      {
-        let path = tree.crate_dir.take().unwrap();
-        let root = AbsolutePath::from( path );
-
-        let diff = diffs.get( &root ).unwrap();
-
-        let has_changes = diff.has_changes();
-        tree.name = if has_changes
-        {
-          format!( "{}", tree.name.yellow() )
-        }
-        else
-        {
-          tree.name.clone()
-        };
-        tree
-        .version
-        .as_mut()
-        .map
-        (
-          | v |
-          *v = format!
-          (
-            "{} {}",
-            if has_changes { v.yellow() } else { v.as_str().into() },
-            if has_changes { "MODIFIED" } else { "" }
-          )
-        );
-
-        for dep in &mut tree.normal_dependencies
-        {
-          modify( diffs, dep );
-        }
-      }
-      modify( &self.diffs, &mut tree );
-
-      let root = AbsolutePath::from( root_path );
-      let diff = self.diffs.get( &root ).unwrap();
-      let printer = TreePrinter::new( &tree );
-      writeln!( f, "Tree:\n{printer}" )?;
-      if diff.has_changes()
-      {
-        writeln!( f, "Changes detected in `{root_name} {root_version}`:" )?;
-      }
-      else
-      {
-        writeln!( f, "No changes found in `{root_name} {root_version}`. Files:" )?;
-      }
-      write!( f, "{diff}" )?;
-
-      std::fmt::Result::Ok( () )
-    }
-  }
-
-  /// Return the differences between a local and remote package versions.
-  ///
-  /// # Errors
-  ///
-  /// Returns an error if there's an issue with path conversion, packing the local crate,
-  /// or if the internal `list` action returns an unexpected format.
-  ///
-  /// # Panics
-  ///
-  /// This function may panic if the internal `list_all` action fails, if it's unable to download
-  /// the package from crates.io, or if a dependency tree walk encounters an unexpected structure.
-  #[ cfg_attr( feature = "tracing", tracing::instrument ) ]
-  pub fn publish_diff( o : PublishDiffOptions ) -> Result< PublishDiffReport >
-  // qqq : don't use 1-prameter Result
-  {
-    let path = AbsolutePath::try_from( o.path )?;
-    let dir = CrateDir::try_from( path.clone() )?;
-
-    let workspace = Workspace::try_from( dir.clone() )?;
-
-    let list = action::list_all
-    (
-      action::list::ListOptions::former()
-      .path_to_manifest( dir )
-      .format( action::list::ListFormat::Tree )
-      .info( [ action::list::PackageAdditionalInfo::Version, action::list::PackageAdditionalInfo::Path ] )
-      .dependency_sources( [ action::list::DependencySource::Local ] )
-      .dependency_categories( [ action::list::DependencyCategory::Primary ] )
-      .form()
-    )
-    .unwrap();
-    let ListReport::Tree( tree ) = list
-    else
-    {
-      return Err( format_err!( "Logical error. Unexpected list format" ) )
-    };
-    let mut tasks = vec![ tree[ 0 ].clone() ];
-    let mut diffs = HashMap::new();
-    let mut current_idx = 0;
-    while current_idx < tasks.len()
-    {
-      // let path = tasks[ current_idx ].crate_dir.as_ref().unwrap().to_string_lossy();
-      let path = tasks[ current_idx ]
-      .info
-      .crate_dir
-      .as_ref()
-      .unwrap()
-      .clone()
-      .absolute_path();
-      // aaa : looks bad. use ready newtypes // aaa : removed
-      let dir = CrateDir::try_from( path.clone() )?;
-
-      let package = package::Package::try_from( dir.clone() )?;
-      let name = &package.name()?;
-      let version = &package.version()?;
-
-      _ = cargo::pack
-      (
-        cargo::PackOptions::former()
-        .path( dir.as_ref() )
-        .allow_dirty( true )
-        .checking_consistency( false )
-        .dry( false ).form()
-      )?;
-      let l = CrateArchive::read( packed_crate::local_path( name, version, workspace.target_directory() )? )?;
-      let r = CrateArchive::download_crates_io( name, version ).unwrap();
-
-
-      if let Some( out_path ) = &o.keep_archive
-      {
-        _ = std::fs::create_dir_all( out_path );
-        for path in r.list()
-        {
-          let local_path = out_path.join( path );
-          let folder = local_path.parent().unwrap();
-          _ = std::fs::create_dir_all( folder );
-
-          let content = r.content_bytes( path ).unwrap();
-
-          std::fs::write( local_path, content )?;
-        }
-      }
-      diffs.insert( path, crate_diff( &l, &r ).exclude( diff::PUBLISH_IGNORE_LIST ) );
-      let report = tasks[ current_idx ].info.normal_dependencies.clone();
-      let printer : Vec< TreePrinter > = report
-      .iter()
-      .map( TreePrinter::new )
-      .collect();
-      tasks.extend( printer );
-
-      current_idx += 1;
-    }
-    let printer = tree;
-    let mut rep : Vec< ListNodeReport > = printer
-    .iter()
-    .map( | printer | printer.info.clone() )
-    .collect();
-    let report = PublishDiffReport
-    {
-      root_path : path.clone(),
-      diffs,
-      tree : rep.remove( 0 ),
-    };
-
-    Ok( report )
-  }
-}
-
-//
-
-crate::mod_interface!
-{
-  orphan use PublishDiffOptions;
-  /// Publishes the difference between the local and published versions of a package.
-  orphan use publish_diff;
-}
-=======
 /// Define a private namespace for all its items.
 #[ allow( clippy ::std_instead_of_alloc, clippy ::std_instead_of_core ) ]
 mod private
@@ -433,5 +215,4 @@
   orphan use PublishDiffOptions;
   /// Publishes the difference between the local and published versions of a package.
   orphan use publish_diff;
-}
->>>>>>> 63943676
+}