/// Internal namespace.
mod private
{
  use crate::*;

  use std::path::PathBuf;
  use std::collections::HashMap;
  use std::fmt::Formatter;
  use colored::Colorize;
  use crates_tools::CrateArchive;

  use action::list::{ ListReport, ListNodeReport };
  use _path::AbsolutePath;
  use wtools::error::for_app::Result;
  use diff::{ DiffReport, crate_diff };
  use error_tools::for_app::format_err;

  /// Options for `publish_diff` command
  #[ derive( Debug, former::Former ) ]
  pub struct PublishDiffOptions
  {
    path : PathBuf,
    keep_archive : Option< PathBuf >,
  }
  
  #[ derive( Debug ) ]
  pub struct PublishDiffReport
  {
    pub diffs : HashMap< AbsolutePath, DiffReport >,
    pub root_path : AbsolutePath,
    pub tree : ListNodeReport,
  }
  
  impl std::fmt::Display for PublishDiffReport
  {
    fn fmt( &self, f : &mut Formatter< '_ > ) -> std::fmt::Result
    {
      let mut tree = self.tree.clone();
      let root_path = tree.path.as_ref().unwrap().clone();
      let root_name = tree.name.clone();
      let root_version = tree.version.as_ref().unwrap().clone();
      
      fn modify( diffs : &HashMap< AbsolutePath, DiffReport >, tree : &mut ListNodeReport )
      {
        let path = tree.path.take().unwrap();
        let path = path.as_path().to_string_lossy();
        let path = path.strip_suffix( "Cargo.toml" ).unwrap_or( &path );
        let root = AbsolutePath::try_from( path ).unwrap();

        let diff = diffs.get( &root ).unwrap();

        let has_changes = diff.has_changes();
        tree.name = if has_changes { format!( "{}", tree.name.yellow() ) } else { tree.name.clone() };
        tree.version.as_mut().map( | v | *v = format!( "{} {}", if has_changes { v.yellow() } else { v.as_str().into() }, if has_changes { "MODIFIED" } else { "" } ) );
        
        for dep in &mut tree.normal_dependencies
        {
          modify( diffs, dep )
        }
      }
      modify( &self.diffs, &mut tree );

      let path = root_path.as_path().to_string_lossy();
      let path = path.strip_suffix( "Cargo.toml" ).unwrap_or( &path );
      let root = AbsolutePath::try_from( path ).unwrap();
      let diff = self.diffs.get( &root ).unwrap();
      
      write!( f, "Tree:\n{}\nChanges in `{root_name} {root_version}`:\n{}", tree, diff )?;
      
      Ok( () )
    }
  }

  /// Return the differences between a local and remote package versions.
  #[ cfg_attr( feature = "tracing", tracing::instrument ) ]
  pub fn publish_diff( o : PublishDiffOptions ) -> Result< PublishDiffReport >
  {
    let path = AbsolutePath::try_from( o.path )?;
    let dir = CrateDir::try_from( path.clone() )?;
    
    let list = action::list
    (
      action::list::ListOptions::former()
      .path_to_manifest( dir )
      .format( action::list::ListFormat::Tree )
      .info([ action::list::PackageAdditionalInfo::Version, action::list::PackageAdditionalInfo::Path ])
      .dependency_sources([ action::list::DependencySource::Local ])
      .dependency_categories([ action::list::DependencyCategory::Primary ])
      .form()
    )
    .unwrap();
    let ListReport::Tree( mut tree ) = list else { return Err( format_err!( "Logical error. Unexpected list format" ) ) };
    let mut tasks = vec![ tree[ 0 ].clone() ];
    let mut diffs = HashMap::new();
    let mut current_idx = 0;
    while current_idx < tasks.len()
    {
      let path = tasks[ current_idx ].path.as_ref().unwrap().to_string_lossy();
      let path = path.strip_suffix( "Cargo.toml" ).unwrap_or( &path );
      let path = AbsolutePath::try_from( path )?;
      let dir = CrateDir::try_from( path.clone() )?;

      let package = package::Package::try_from( dir.clone() )?;
      let name = &package.name()?;
      let version = &package.version()?;

<<<<<<< HEAD
    _ = cargo::pack( cargo::PackOptions::former().path( dir.as_ref() ).allow_dirty( true ).no_verify( true ).dry( false ).form() )?;
    let l = CrateArchive::read( packed_crate::local_path( name, version, dir )? )?;
    let r = CrateArchive::download_crates_io( name, version ).unwrap();
=======
      _ = cargo::pack( cargo::PackOptions::former().path( dir.as_ref() ).dry( false ).form() )?;
      let l = CrateArchive::read( packed_crate::local_path( name, version, dir.clone() )? )?;
      let r = CrateArchive::download_crates_io( name, version ).unwrap();
>>>>>>> 9c54a21a

      if let Some( out_path ) = &o.keep_archive
      {
        _ = std::fs::create_dir_all( &out_path );
        for path in r.list()
        {
          let local_path = out_path.join( path );
          let folder = local_path.parent().unwrap();
          _ = std::fs::create_dir_all( folder );

          let content = r.content_bytes( path ).unwrap();

          std::fs::write( local_path, content )?;
        }
      }
      diffs.insert( path, crate_diff( &l, &r ).exclude( diff::PUBLISH_IGNORE_LIST ) );
      tasks.extend( tasks[ current_idx ].normal_dependencies.clone() );
      
      current_idx += 1;
    }
    let report = PublishDiffReport
    {
      root_path : path.clone(),
      diffs,
      tree : tree.remove( 0 ),
    };

    Ok( report )
  }
}

//

crate::mod_interface!
{
  orphan use PublishDiffOptions;
  /// Publishes the difference between the local and published versions of a package.
  orphan use publish_diff;
}
<|MERGE_RESOLUTION|>--- conflicted
+++ resolved
@@ -1,154 +1,149 @@
-/// Internal namespace.
-mod private
-{
-  use crate::*;
-
-  use std::path::PathBuf;
-  use std::collections::HashMap;
-  use std::fmt::Formatter;
-  use colored::Colorize;
-  use crates_tools::CrateArchive;
-
-  use action::list::{ ListReport, ListNodeReport };
-  use _path::AbsolutePath;
-  use wtools::error::for_app::Result;
-  use diff::{ DiffReport, crate_diff };
-  use error_tools::for_app::format_err;
-
-  /// Options for `publish_diff` command
-  #[ derive( Debug, former::Former ) ]
-  pub struct PublishDiffOptions
-  {
-    path : PathBuf,
-    keep_archive : Option< PathBuf >,
-  }
-  
-  #[ derive( Debug ) ]
-  pub struct PublishDiffReport
-  {
-    pub diffs : HashMap< AbsolutePath, DiffReport >,
-    pub root_path : AbsolutePath,
-    pub tree : ListNodeReport,
-  }
-  
-  impl std::fmt::Display for PublishDiffReport
-  {
-    fn fmt( &self, f : &mut Formatter< '_ > ) -> std::fmt::Result
-    {
-      let mut tree = self.tree.clone();
-      let root_path = tree.path.as_ref().unwrap().clone();
-      let root_name = tree.name.clone();
-      let root_version = tree.version.as_ref().unwrap().clone();
-      
-      fn modify( diffs : &HashMap< AbsolutePath, DiffReport >, tree : &mut ListNodeReport )
-      {
-        let path = tree.path.take().unwrap();
-        let path = path.as_path().to_string_lossy();
-        let path = path.strip_suffix( "Cargo.toml" ).unwrap_or( &path );
-        let root = AbsolutePath::try_from( path ).unwrap();
-
-        let diff = diffs.get( &root ).unwrap();
-
-        let has_changes = diff.has_changes();
-        tree.name = if has_changes { format!( "{}", tree.name.yellow() ) } else { tree.name.clone() };
-        tree.version.as_mut().map( | v | *v = format!( "{} {}", if has_changes { v.yellow() } else { v.as_str().into() }, if has_changes { "MODIFIED" } else { "" } ) );
-        
-        for dep in &mut tree.normal_dependencies
-        {
-          modify( diffs, dep )
-        }
-      }
-      modify( &self.diffs, &mut tree );
-
-      let path = root_path.as_path().to_string_lossy();
-      let path = path.strip_suffix( "Cargo.toml" ).unwrap_or( &path );
-      let root = AbsolutePath::try_from( path ).unwrap();
-      let diff = self.diffs.get( &root ).unwrap();
-      
-      write!( f, "Tree:\n{}\nChanges in `{root_name} {root_version}`:\n{}", tree, diff )?;
-      
-      Ok( () )
-    }
-  }
-
-  /// Return the differences between a local and remote package versions.
-  #[ cfg_attr( feature = "tracing", tracing::instrument ) ]
-  pub fn publish_diff( o : PublishDiffOptions ) -> Result< PublishDiffReport >
-  {
-    let path = AbsolutePath::try_from( o.path )?;
-    let dir = CrateDir::try_from( path.clone() )?;
-    
-    let list = action::list
-    (
-      action::list::ListOptions::former()
-      .path_to_manifest( dir )
-      .format( action::list::ListFormat::Tree )
-      .info([ action::list::PackageAdditionalInfo::Version, action::list::PackageAdditionalInfo::Path ])
-      .dependency_sources([ action::list::DependencySource::Local ])
-      .dependency_categories([ action::list::DependencyCategory::Primary ])
-      .form()
-    )
-    .unwrap();
-    let ListReport::Tree( mut tree ) = list else { return Err( format_err!( "Logical error. Unexpected list format" ) ) };
-    let mut tasks = vec![ tree[ 0 ].clone() ];
-    let mut diffs = HashMap::new();
-    let mut current_idx = 0;
-    while current_idx < tasks.len()
-    {
-      let path = tasks[ current_idx ].path.as_ref().unwrap().to_string_lossy();
-      let path = path.strip_suffix( "Cargo.toml" ).unwrap_or( &path );
-      let path = AbsolutePath::try_from( path )?;
-      let dir = CrateDir::try_from( path.clone() )?;
-
-      let package = package::Package::try_from( dir.clone() )?;
-      let name = &package.name()?;
-      let version = &package.version()?;
-
-<<<<<<< HEAD
-    _ = cargo::pack( cargo::PackOptions::former().path( dir.as_ref() ).allow_dirty( true ).no_verify( true ).dry( false ).form() )?;
-    let l = CrateArchive::read( packed_crate::local_path( name, version, dir )? )?;
-    let r = CrateArchive::download_crates_io( name, version ).unwrap();
-=======
-      _ = cargo::pack( cargo::PackOptions::former().path( dir.as_ref() ).dry( false ).form() )?;
-      let l = CrateArchive::read( packed_crate::local_path( name, version, dir.clone() )? )?;
-      let r = CrateArchive::download_crates_io( name, version ).unwrap();
->>>>>>> 9c54a21a
-
-      if let Some( out_path ) = &o.keep_archive
-      {
-        _ = std::fs::create_dir_all( &out_path );
-        for path in r.list()
-        {
-          let local_path = out_path.join( path );
-          let folder = local_path.parent().unwrap();
-          _ = std::fs::create_dir_all( folder );
-
-          let content = r.content_bytes( path ).unwrap();
-
-          std::fs::write( local_path, content )?;
-        }
-      }
-      diffs.insert( path, crate_diff( &l, &r ).exclude( diff::PUBLISH_IGNORE_LIST ) );
-      tasks.extend( tasks[ current_idx ].normal_dependencies.clone() );
-      
-      current_idx += 1;
-    }
-    let report = PublishDiffReport
-    {
-      root_path : path.clone(),
-      diffs,
-      tree : tree.remove( 0 ),
-    };
-
-    Ok( report )
-  }
-}
-
-//
-
-crate::mod_interface!
-{
-  orphan use PublishDiffOptions;
-  /// Publishes the difference between the local and published versions of a package.
-  orphan use publish_diff;
-}
+/// Internal namespace.
+mod private
+{
+  use crate::*;
+
+  use std::path::PathBuf;
+  use std::collections::HashMap;
+  use std::fmt::Formatter;
+  use colored::Colorize;
+  use crates_tools::CrateArchive;
+
+  use action::list::{ ListReport, ListNodeReport };
+  use _path::AbsolutePath;
+  use wtools::error::for_app::Result;
+  use diff::{ DiffReport, crate_diff };
+  use error_tools::for_app::format_err;
+
+  /// Options for `publish_diff` command
+  #[ derive( Debug, former::Former ) ]
+  pub struct PublishDiffOptions
+  {
+    path : PathBuf,
+    keep_archive : Option< PathBuf >,
+  }
+  
+  #[ derive( Debug ) ]
+  pub struct PublishDiffReport
+  {
+    pub diffs : HashMap< AbsolutePath, DiffReport >,
+    pub root_path : AbsolutePath,
+    pub tree : ListNodeReport,
+  }
+  
+  impl std::fmt::Display for PublishDiffReport
+  {
+    fn fmt( &self, f : &mut Formatter< '_ > ) -> std::fmt::Result
+    {
+      let mut tree = self.tree.clone();
+      let root_path = tree.path.as_ref().unwrap().clone();
+      let root_name = tree.name.clone();
+      let root_version = tree.version.as_ref().unwrap().clone();
+      
+      fn modify( diffs : &HashMap< AbsolutePath, DiffReport >, tree : &mut ListNodeReport )
+      {
+        let path = tree.path.take().unwrap();
+        let path = path.as_path().to_string_lossy();
+        let path = path.strip_suffix( "Cargo.toml" ).unwrap_or( &path );
+        let root = AbsolutePath::try_from( path ).unwrap();
+
+        let diff = diffs.get( &root ).unwrap();
+
+        let has_changes = diff.has_changes();
+        tree.name = if has_changes { format!( "{}", tree.name.yellow() ) } else { tree.name.clone() };
+        tree.version.as_mut().map( | v | *v = format!( "{} {}", if has_changes { v.yellow() } else { v.as_str().into() }, if has_changes { "MODIFIED" } else { "" } ) );
+        
+        for dep in &mut tree.normal_dependencies
+        {
+          modify( diffs, dep )
+        }
+      }
+      modify( &self.diffs, &mut tree );
+
+      let path = root_path.as_path().to_string_lossy();
+      let path = path.strip_suffix( "Cargo.toml" ).unwrap_or( &path );
+      let root = AbsolutePath::try_from( path ).unwrap();
+      let diff = self.diffs.get( &root ).unwrap();
+      
+      write!( f, "Tree:\n{}\nChanges in `{root_name} {root_version}`:\n{}", tree, diff )?;
+      
+      Ok( () )
+    }
+  }
+
+  /// Return the differences between a local and remote package versions.
+  #[ cfg_attr( feature = "tracing", tracing::instrument ) ]
+  pub fn publish_diff( o : PublishDiffOptions ) -> Result< PublishDiffReport >
+  {
+    let path = AbsolutePath::try_from( o.path )?;
+    let dir = CrateDir::try_from( path.clone() )?;
+    
+    let list = action::list
+    (
+      action::list::ListOptions::former()
+      .path_to_manifest( dir )
+      .format( action::list::ListFormat::Tree )
+      .info([ action::list::PackageAdditionalInfo::Version, action::list::PackageAdditionalInfo::Path ])
+      .dependency_sources([ action::list::DependencySource::Local ])
+      .dependency_categories([ action::list::DependencyCategory::Primary ])
+      .form()
+    )
+    .unwrap();
+    let ListReport::Tree( mut tree ) = list else { return Err( format_err!( "Logical error. Unexpected list format" ) ) };
+    let mut tasks = vec![ tree[ 0 ].clone() ];
+    let mut diffs = HashMap::new();
+    let mut current_idx = 0;
+    while current_idx < tasks.len()
+    {
+      let path = tasks[ current_idx ].path.as_ref().unwrap().to_string_lossy();
+      let path = path.strip_suffix( "Cargo.toml" ).unwrap_or( &path );
+      let path = AbsolutePath::try_from( path )?;
+      let dir = CrateDir::try_from( path.clone() )?;
+
+      let package = package::Package::try_from( dir.clone() )?;
+      let name = &package.name()?;
+      let version = &package.version()?;
+
+    _ = cargo::pack( cargo::PackOptions::former().path( dir.as_ref() ).allow_dirty( true ).no_verify( true ).dry( false ).form() )?;
+    let l = CrateArchive::read( packed_crate::local_path( name, version, dir )? )?;
+    let r = CrateArchive::download_crates_io( name, version ).unwrap();
+
+
+      if let Some( out_path ) = &o.keep_archive
+      {
+        _ = std::fs::create_dir_all( &out_path );
+        for path in r.list()
+        {
+          let local_path = out_path.join( path );
+          let folder = local_path.parent().unwrap();
+          _ = std::fs::create_dir_all( folder );
+
+          let content = r.content_bytes( path ).unwrap();
+
+          std::fs::write( local_path, content )?;
+        }
+      }
+      diffs.insert( path, crate_diff( &l, &r ).exclude( diff::PUBLISH_IGNORE_LIST ) );
+      tasks.extend( tasks[ current_idx ].normal_dependencies.clone() );
+      
+      current_idx += 1;
+    }
+    let report = PublishDiffReport
+    {
+      root_path : path.clone(),
+      diffs,
+      tree : tree.remove( 0 ),
+    };
+
+    Ok( report )
+  }
+}
+
+//
+
+crate::mod_interface!
+{
+  orphan use PublishDiffOptions;
+  /// Publishes the difference between the local and published versions of a package.
+  orphan use publish_diff;
+}