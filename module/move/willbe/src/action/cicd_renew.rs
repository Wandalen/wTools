--- conflicted
+++ resolved
@@ -44,29 +44,17 @@
   /// Generate workflows for modules in .github/workflows directory.
   pub fn cicd_renew( base_path : &Path ) -> Result< (), CiCdGenerateError >
   {
-<<<<<<< HEAD
-    let workspace_cache = Workspace::with_crate_dir
-    ( 
-      AbsolutePath::try_from( base_path )?.try_into()? 
-    )?;
-=======
     let workspace_cache = Workspace::try_from( CrateDir::try_from( base_path )? )?;
->>>>>>> b11e657a
     let packages = workspace_cache.packages();
     let username_and_repository = &username_and_repository
     (
-      &workspace_cache
-      .workspace_root()
-      .join( "Cargo.toml" )
-      .to_path_buf().try_into()?, // qqq
+      &workspace_cache.workspace_root().join( "Cargo.toml" ).to_path_buf().try_into()?, // qqq
       packages.clone(),
       // packages.as_slice(),
     )?;
     let workspace_root : &Path = &workspace_cache.workspace_root();
     // find directory for workflows
-    let workflow_root = workspace_root
-    .join( ".github" )
-    .join( "workflows" );
+    let workflow_root = workspace_root.join( ".github" ).join( "workflows" );
     // map packages name's to naming standard
     // let names = packages.map( | p | p.name() ).collect::< Vec< _ > >();
     let names = packages.clone().map( | p | p.name().to_string() );
@@ -103,29 +91,29 @@
     let mut handlebars = handlebars::Handlebars::new();
 
     handlebars.register_template_string
-    ( 
-      "auto_pr_to", 
-      include_str!( "../../template/workflow/auto_pr_to.hbs" ) 
+    (
+      "auto_pr_to",
+      include_str!( "../../template/workflow/auto_pr_to.hbs" )
     )?;
     handlebars.register_template_string
-    ( 
-      "appropraite_branch_for", 
-      include_str!( "../../template/workflow/appropraite_branch_for.hbs" ) 
+    (
+      "appropraite_branch_for",
+      include_str!( "../../template/workflow/appropraite_branch_for.hbs" )
     )?;
     handlebars.register_template_string
-    ( 
-      "auto_merge_to", 
-      include_str!( "../../template/workflow/auto_merge_to.hbs" ) 
+    (
+      "auto_merge_to",
+      include_str!( "../../template/workflow/auto_merge_to.hbs" )
     )?;
     handlebars.register_template_string
-    ( 
-      "standard_rust_pull_request", 
-      include_str!( "../../template/workflow/standard_rust_pull_request.hbs" ) 
+    (
+      "standard_rust_pull_request",
+      include_str!( "../../template/workflow/standard_rust_pull_request.hbs" )
     )?;
     handlebars.register_template_string
-    ( 
-      "module_push", 
-      include_str!( "../../template/workflow/module_push.hbs" ) 
+    (
+      "module_push",
+      include_str!( "../../template/workflow/module_push.hbs" )
     )?;
 
     // qqq : for Petro : instead of iterating each file manually, iterate each file in loop
@@ -155,39 +143,39 @@
     dbg!( &workflow_root );
 
     file_write
-    ( 
+    (
       &workflow_root
-      .join("appropriate_branch.yml" ), 
-      include_str!( "../../template/workflow/appropriate_branch.yml" ) 
+      .join("appropriate_branch.yml" ),
+      include_str!( "../../template/workflow/appropriate_branch.yml" )
     )?;
 
     let data = map_prepare_for_appropriative_branch
-    ( 
-      "- beta", 
+    (
+      "- beta",
       username_and_repository.0.as_str(),
-      "alpha", 
-      "alpha", 
-      "beta" 
+      "alpha",
+      "alpha",
+      "beta"
     );
     file_write
-    ( 
-      &workflow_root.join( "appropriate_branch_beta.yml" ), 
-      &handlebars.render( "appropraite_branch_for", &data )? 
+    (
+      &workflow_root.join( "appropriate_branch_beta.yml" ),
+      &handlebars.render( "appropraite_branch_for", &data )?
     )?;
 
     let data = map_prepare_for_appropriative_branch
-    ( 
-      "- main\n      - master", 
-      username_and_repository.0.as_str(), 
-      "alpha", 
-      "beta", 
-      "master" 
+    (
+      "- main\n      - master",
+      username_and_repository.0.as_str(),
+      "alpha",
+      "beta",
+      "master"
     );
-    
-    file_write
-    ( 
-      &workflow_root.join( "appropriate_branch_master.yml" ), 
-      &handlebars.render( "appropraite_branch_for", &data )? 
+
+    file_write
+    (
+      &workflow_root.join( "appropriate_branch_master.yml" ),
+      &handlebars.render( "appropraite_branch_for", &data )?
     )?;
 
     let mut data = BTreeMap::new();
@@ -196,14 +184,14 @@
     data.insert( "branch", "alpha" );
 
     file_write
-    ( 
-      &workflow_root.join( "auto_merge_to_beta.yml" ), 
-      &handlebars.render( "auto_merge_to", &data )? 
-    )?;
-    file_write
-    ( 
-      &workflow_root.join( "auto_pr.yml" ), 
-      include_str!( "../../template/workflow/auto_pr.yml" ) 
+    (
+      &workflow_root.join( "auto_merge_to_beta.yml" ),
+      &handlebars.render( "auto_merge_to", &data )?
+    )?;
+    file_write
+    (
+      &workflow_root.join( "auto_pr.yml" ),
+      include_str!( "../../template/workflow/auto_pr.yml" )
     )?;
 
     let mut data = BTreeMap::new();
@@ -231,9 +219,9 @@
     data.insert( "dest_branch", "alpha" );
 
     file_write
-    ( 
-      &workflow_root.join( "auto_pr_to_alpha.yml" ), 
-      &handlebars.render( "auto_pr_to", &data )? 
+    (
+      &workflow_root.join( "auto_pr_to_alpha.yml" ),
+      &handlebars.render( "auto_pr_to", &data )?
     )?;
 
     let mut data = BTreeMap::new();
@@ -245,9 +233,9 @@
     data.insert( "dest_branch", "beta" );
 
     file_write
-    ( 
-      &workflow_root.join( "auto_pr_to_beta.yml" ), 
-      &handlebars.render( "auto_pr_to", &data )? 
+    (
+      &workflow_root.join( "auto_pr_to_beta.yml" ),
+      &handlebars.render( "auto_pr_to", &data )?
     )?;
 
     let mut data = BTreeMap::new();
@@ -259,60 +247,60 @@
     data.insert( "dest_branch", "master" );
 
     file_write
-    ( 
-      &workflow_root.join( "auto_pr_to_master.yml" ), 
-      &handlebars.render( "auto_pr_to", &data )? 
-    )?;
-
-    file_write
-    ( 
-      &workflow_root.join( "runs_clean.yml" ),  
-      include_str!( "../../template/workflow/rust_clean.yml" ) 
+    (
+      &workflow_root.join( "auto_pr_to_master.yml" ),
+      &handlebars.render( "auto_pr_to", &data )?
+    )?;
+
+    file_write
+    (
+      &workflow_root.join( "runs_clean.yml" ),
+      include_str!( "../../template/workflow/rust_clean.yml" )
     )?;
 
     let mut data = BTreeMap::new();
     data.insert( "username_and_repository", username_and_repository.0.as_str() );
 
     file_write
-    ( 
-      &workflow_root.join( "standard_rust_pull_request.yml" ), 
-      &handlebars.render( "standard_rust_pull_request", &data )? 
-    )?;
-
-    file_write
-    ( 
-      &workflow_root.join( "standard_rust_push.yml" ), 
-      include_str!( "../../template/workflow/standard_rust_push.yml" ) 
-    )?;
-
-    file_write
-    ( 
-      &workflow_root.join( "for_pr_rust_push.yml" ), 
-      include_str!( "../../template/workflow/for_pr_rust_push.yml" ) 
-    )?;
-
-    file_write
-    ( 
-      &workflow_root.join( "standard_rust_scheduled.yml" ), 
-      include_str!( "../../template/workflow/standard_rust_scheduled.yml" ) 
-    )?;
-
-    file_write
-    ( 
-      &workflow_root.join( "standard_rust_status.yml" ), 
-      include_str!( "../../template/workflow/standard_rust_status.yml" ) 
-    )?;
-
-    file_write
-    ( 
-      &workflow_root.join( "status_checks_rules_update.yml" ), 
-      include_str!( "../../template/workflow/status_checks_rules_update.yml" ) 
-    )?;
-
-    file_write
-    ( 
-      &workflow_root.join( "Readme.md" ), 
-      include_str!( "../../template/workflow/Readme.md" ) 
+    (
+      &workflow_root.join( "standard_rust_pull_request.yml" ),
+      &handlebars.render( "standard_rust_pull_request", &data )?
+    )?;
+
+    file_write
+    (
+      &workflow_root.join( "standard_rust_push.yml" ),
+      include_str!( "../../template/workflow/standard_rust_push.yml" )
+    )?;
+
+    file_write
+    (
+      &workflow_root.join( "for_pr_rust_push.yml" ),
+      include_str!( "../../template/workflow/for_pr_rust_push.yml" )
+    )?;
+
+    file_write
+    (
+      &workflow_root.join( "standard_rust_scheduled.yml" ),
+      include_str!( "../../template/workflow/standard_rust_scheduled.yml" )
+    )?;
+
+    file_write
+    (
+      &workflow_root.join( "standard_rust_status.yml" ),
+      include_str!( "../../template/workflow/standard_rust_status.yml" )
+    )?;
+
+    file_write
+    (
+      &workflow_root.join( "status_checks_rules_update.yml" ),
+      include_str!( "../../template/workflow/status_checks_rules_update.yml" )
+    )?;
+
+    file_write
+    (
+      &workflow_root.join( "Readme.md" ),
+      include_str!( "../../template/workflow/Readme.md" )
     )?;
 
     Ok( () )
