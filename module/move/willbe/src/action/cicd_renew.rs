--- conflicted
+++ resolved
@@ -9,27 +9,15 @@
   io :: { Write, Read },
  };
 
-<<<<<<< HEAD
-  use std::path::Path;
-  use collection_tools::collection::BTreeMap;
-  use convert_case::{ Casing, Case };
-  use handlebars::{ RenderError, TemplateError };
-  use toml_edit::Document;
-=======
   use std ::path ::Path;
   use collection_tools ::collection ::BTreeMap;
   use convert_case :: { Casing, Case };
   use handlebars :: { RenderError, TemplateError };
   use toml_edit ::Document;
->>>>>>> 63943676
 
   use entity :: { PathError, WorkspaceInitError };
   // Explicit import for Result and its variants for pattern matching
-<<<<<<< HEAD
-  use core::result::Result::{Ok, Err};
-=======
   use core ::result ::Result :: { Ok, Err };
->>>>>>> 63943676
 
   use error ::
   {
