--- conflicted
+++ resolved
@@ -3,20 +3,13 @@
   use crate::*;
   use std::fs;
   use std::path::Path;
-<<<<<<< HEAD
-  use error_tools::for_app::bail;
-  use error_tools::Result;
-  use wtools::iter::Itertools;
+  use error::untyped::bail;
+  use error::Result;
+  use iter::Itertools;
   use template::
   {
     TemplateFileDescriptor, TemplateFiles, TemplateFilesBuilder, TemplateParameters, TemplateValues
   };
-=======
-  use error::untyped::bail;
-  use error::Result;
-  use iter::Itertools;
-  use crate::template::{Template, TemplateFileDescriptor, TemplateFiles, TemplateFilesBuilder, TemplateParameters, TemplateValues};
->>>>>>> 5732590a
 
   /// Template for creating workspace files.
   #[ derive( Debug ) ]
