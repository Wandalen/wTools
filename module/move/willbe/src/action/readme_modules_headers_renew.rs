--- conflicted
+++ resolved
@@ -27,12 +27,7 @@
   use package::PackageError;
   use error::typed::Error;
   use workspace_md_extension::WorkspaceMdExtension;
-<<<<<<< HEAD
   use tool::error_with::ErrWith;
-  // aaa : for Petro : rid off crate::x. ask
-  // aaa : add `use crate::*` first
-=======
->>>>>>> 5732590a
 
   static TAGS_TEMPLATE : std::sync::OnceLock< Regex > = std::sync::OnceLock::new();
 
