--- conflicted
+++ resolved
@@ -27,12 +27,8 @@
   use error_tools::for_lib::Error;
   use error_tools::dependency::*;
   use workspace_md_extension::WorkspaceMdExtension;
-<<<<<<< HEAD
   use tool::error_with::ErrWith;
   // aaa : for Petro : rid off crate::x. ask
-=======
-  // aaa : for Petro : rid of crate::x. ask
->>>>>>> 80051415
   // aaa : add `use crate::*` first
 
   static TAGS_TEMPLATE : std::sync::OnceLock< Regex > = std::sync::OnceLock::new();
@@ -199,11 +195,7 @@
     (
       crate_dir
     )
-<<<<<<< HEAD
     .err_with( || report.clone() )?; // xxx : qqq : use trait. everywhere
-=======
-    .map_err( | e | ( report.clone(), e.into() ) )?; // qqq : use trait. everywhere
->>>>>>> 80051415
     let discord_url = workspace.discord_url();
 
     // qqq : inspect each collect in willbe and rid of most of them
