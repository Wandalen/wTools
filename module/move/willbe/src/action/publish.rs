--- conflicted
+++ resolved
@@ -7,13 +7,8 @@
   use core::fmt::Formatter;
   use std::{ env, fs };
 
-<<<<<<< HEAD
-
   use error::untyped::Error;
   // use path::AbsolutePath;
-=======
-  use error::untyped::{ Error, anyhow };
->>>>>>> 5e94b96a
   use workspace::Workspace;
   use package::Package;
   use channel::Channel;
@@ -61,15 +56,9 @@
           let expected_to_publish : Vec< _ > = plan
           .plans
           .iter()
-<<<<<<< HEAD
-          .map( | p | ( p.version_bump.crate_dir.clone().absolute_path(), p.package_name.clone(), p.version_bump.clone() ) )
+          .map( | p | ( p.bump.crate_dir.clone().absolute_path(), p.package_name.clone(), p.bump.clone() ) )
           .collect();
           let mut actually_published : Vec< _ > = self.packages.iter()
-=======
-          .map( | p | ( p.bump.crate_dir.clone().absolute_path(), p.package_name.clone(), p.bump.clone() ) )
-          .collect::< Vec< _ > >();
-          let mut actually_published = self.packages.iter()
->>>>>>> 5e94b96a
           .filter_map
           (
             |( path, repo )|
