/// Internal namespace.
mod private
{
  use crate::*;
  use test::*;
  use path::AbsolutePath;

  use std::collections::HashSet;
  use std::{ env, fs };
  // qqq : for Petro : https://github.com/obox-systems/conventions/blob/master/code_style.md#importing-structuring-std-imports

  use cargo_metadata::Package;
  // qqq : for Petro : don't use Package directly. rid it off for the whole willbe

  // qqq : for Petro : should not be such combinations full,no_std
  // [ release | nightly | full,no_std ]: ❌  failed

  // qqq : for Petro : improve formatting
  //
  // [ optimization : debug | channel : stable | feature : derive_component_from,use_alloc ]
  // [ optimization : debug | channel : stable | feature : default,enabled ]
  // [ optimization : debug | channel : stable | feature : derive_set_components ]
  // [ optimization : debug | channel : stable | feature : derive_component_from,derive_set_component ]
  // [ optimization : debug | channel : stable | feature : derive_former,derive_set_component ]
  // [ optimization : debug | channel : stable | feature : enabled ]
  // [ optimization : debug | channel : stable | feature : derive_set_component,no_std ]
  // [ optimization : debug | channel : stable | feature : default,derive_set_component ]
  // [ optimization : debug | channel : stable | feature : no-features ]
  //
  // should be
  //
  // [ optimization : release | channel : nightly | feature : full ] -> [ optimization : release | channel : nightly | feature : [ list all features ] ]
  // [ optimization : debug | channel : stable | feature : [] ]
  //
  // don't create artifical categories as no-features
  //
  // make table out of that

  use former::Former;
  use wtools::
  {
    error::
    {
      for_app::
      {
        Error,
        format_err
      },
      Result
    },
    iter::Itertools,
  };

  /// Used to store arguments for running tests.
  ///
  /// - The `dir` field represents the directory of the crate under test.
  /// - The `channels` field is a set of `Channel` enums representing the channels for which the tests should be run.
  /// - The `concurrent` field determines how match tests can be run at the same time.
  /// - The `exclude_features` field is a vector of strings representing the names of features to exclude when running tests.
  /// - The `include_features` field is a vector of strings representing the names of features to include when running tests.
  #[ derive( Debug, Former ) ]
  pub struct TestsCommandOptions
  {
    dir : AbsolutePath,
    channels : HashSet< channel::Channel >,
    #[ default( 0u32 ) ]
    concurrent : u32,
    #[ default( 1u32 ) ]
    power : u32,
    include_features : Vec< String >,
    exclude_features : Vec< String >,
    #[ default( true ) ]
    temp : bool,
<<<<<<< HEAD
    enabled_features : Vec< String >,
    #[ default( false ) ]
    with_all_features : bool,
    #[ default( false ) ]
    with_none_features : bool,
=======
    optimizations : HashSet< optimization::Optimization >,
>>>>>>> 330617bb
  }

  /// The function runs tests with a different set of features in the selected crate (the path to the crate is specified in the dir variable).
  /// Tests are run with each feature separately, with all features together, and without any features.
  /// The tests are run in nightly and stable versions of Rust.
  /// It is possible to enable and disable various features of the crate.
  /// The function also has the ability to run tests in parallel using `Rayon` crate.
  /// The result of the tests is written to the structure `TestsReport` and returned as a result of the function execution.
  pub fn test( args : TestsCommandOptions, dry : bool ) -> Result< TestsReport, ( TestsReport, Error ) >
  {
    let mut reports = TestsReport::default();
    // fail fast if some additional installations required
    let channels = channel::available_channels( args.dir.as_ref() ).map_err( | e | ( reports.clone(), e ) )?;
    let channels_diff = args.channels.difference( &channels ).collect::< Vec< _ > >();
    if !channels_diff.is_empty()
    {
      return Err(( reports, format_err!( "Missing toolchain(-s) that was required : [{}]. Try to install it with `rustup install {{toolchain name}}` command(-s)", channels_diff.into_iter().join( ", " ) ) ))
    }

    reports.dry = dry;
    let TestsCommandOptions
    {
      dir : _ ,
      channels,
      concurrent,
      power,
      include_features,
      exclude_features,
<<<<<<< HEAD
      temp, 
      enabled_features, 
      with_all_features, 
      with_none_features
=======
      temp,
      optimizations,
>>>>>>> 330617bb
    } = args;
    let packages = needed_packages( args.dir.clone() ).map_err( | e | ( reports.clone(), e ) )?;

    if temp
    {

      let mut unique_name = format!( "temp_dir_for_test_command_{}", path::unique_folder_name_generate().map_err( | e | ( reports.clone(), e ) )? );

      let mut temp_dir = env::temp_dir().join( unique_name );

      while temp_dir.exists()
      {
        unique_name = format!( "temp_dir_for_test_command_{}", path::unique_folder_name_generate().map_err( | e | ( reports.clone(), e ) )? );
        temp_dir = env::temp_dir().join( unique_name );
      }

      fs::create_dir( &temp_dir ).map_err( | e | ( reports.clone(), e.into() ) )?;

      let t_args = TestOptions
      {
        channels,
        concurrent,
        power,
        include_features,
        exclude_features,
        temp_path: Some( temp_dir.clone() ),
<<<<<<< HEAD
        enabled_features,
        with_all_features,
        with_none_features,
=======
        optimizations,
>>>>>>> 330617bb
      };

      let report = tests_run( &t_args, &packages, dry );

      fs::remove_dir_all( &temp_dir ).map_err( | e | ( reports.clone(), e.into() ) )?;
      // qqq : for Petro : why not RAII?

      report
    }
    else
    {
      let t_args = TestOptions
      {
        channels,
        concurrent,
        power,
        include_features,
        exclude_features,
        temp_path: None,
<<<<<<< HEAD
        enabled_features,
        with_all_features,
        with_none_features,
=======
        optimizations,
>>>>>>> 330617bb
      };
      // qqq : for Petro : DRY

      tests_run( &t_args, &packages, dry )
    }
  }

  fn needed_packages( path : AbsolutePath ) -> Result< Vec< Package > >
  {
    let path = if path.as_ref().file_name() == Some( "Cargo.toml".as_ref() )
    {
      path.parent().unwrap()
    }
    else
    {
      path
    };
    let metadata = Workspace::with_crate_dir( CrateDir::try_from( path.clone() )? )?;

    let result = metadata
    .packages()?
    .into_iter()
    .cloned()
    .filter( move | x | x.manifest_path.starts_with( path.as_ref() ) )
    .collect();
    Ok( result )
  }
}

crate::mod_interface!
{
  /// run all tests in all crates
  orphan use test;
  protected use TestsCommandOptions;
}<|MERGE_RESOLUTION|>--- conflicted
+++ resolved
@@ -6,6 +6,7 @@
   use path::AbsolutePath;
 
   use std::collections::HashSet;
+
   use std::{ env, fs };
   // qqq : for Petro : https://github.com/obox-systems/conventions/blob/master/code_style.md#importing-structuring-std-imports
 
@@ -71,15 +72,6 @@
     exclude_features : Vec< String >,
     #[ default( true ) ]
     temp : bool,
-<<<<<<< HEAD
-    enabled_features : Vec< String >,
-    #[ default( false ) ]
-    with_all_features : bool,
-    #[ default( false ) ]
-    with_none_features : bool,
-=======
-    optimizations : HashSet< optimization::Optimization >,
->>>>>>> 330617bb
   }
 
   /// The function runs tests with a different set of features in the selected crate (the path to the crate is specified in the dir variable).
@@ -108,21 +100,17 @@
       power,
       include_features,
       exclude_features,
-<<<<<<< HEAD
-      temp, 
-      enabled_features, 
-      with_all_features, 
+      temp,
+      enabled_features,
+      with_all_features,
       with_none_features
-=======
-      temp,
       optimizations,
->>>>>>> 330617bb
     } = args;
     let packages = needed_packages( args.dir.clone() ).map_err( | e | ( reports.clone(), e ) )?;
 
     if temp
     {
-
+      
       let mut unique_name = format!( "temp_dir_for_test_command_{}", path::unique_folder_name_generate().map_err( | e | ( reports.clone(), e ) )? );
 
       let mut temp_dir = env::temp_dir().join( unique_name );
@@ -143,13 +131,10 @@
         include_features,
         exclude_features,
         temp_path: Some( temp_dir.clone() ),
-<<<<<<< HEAD
         enabled_features,
         with_all_features,
         with_none_features,
-=======
         optimizations,
->>>>>>> 330617bb
       };
 
       let report = tests_run( &t_args, &packages, dry );
@@ -169,13 +154,10 @@
         include_features,
         exclude_features,
         temp_path: None,
-<<<<<<< HEAD
+        optimizations,
         enabled_features,
         with_all_features,
         with_none_features,
-=======
-        optimizations,
->>>>>>> 330617bb
       };
       // qqq : for Petro : DRY
 
