/// Internal namespace.
mod private
{
  use crate::*;
  use test::*;
  // use path::AbsolutePath;

  use std::collections::HashSet;

  use std::{ env, fs };

  #[ cfg( feature = "progress_bar" ) ]
  use indicatif::{ MultiProgress, ProgressStyle };

  use former::Former;
  use wtools::
  {
    error::
    {
      for_app::
      {
        Error,
        format_err
      },
      Result
    },
    iter::Itertools,
  };

  /// Used to store arguments for running tests.
  ///
  /// - The `dir` field represents the directory of the crate under test.
  /// - The `channels` field is a set of `Channel` enums representing the channels for which the tests should be run.
  /// - The `concurrent` field determines how match tests can be run at the same time.
  /// - The `exclude_features` field is a vector of strings representing the names of features to exclude when running tests.
  /// - The `include_features` field is a vector of strings representing the names of features to include when running tests.
  #[ derive( Debug, Former ) ]
  pub struct TestsCommandOptions
  {
    dir : AbsolutePath,
    channels : HashSet< channel::Channel >,
    #[ former( default = 0u32 ) ]
    concurrent : u32,
    #[ former( default = 1u32 ) ]
    power : u32,
    include_features : Vec< String >,
    #[ former( default  = [ "full".to_string(), "default".to_string() ] ) ]
    exclude_features : Vec< String >,
    #[ former( default = true ) ]
    temp : bool,
    enabled_features : Vec< String >,
    #[ former( default = true ) ]
    with_all_features : bool,
    #[ former( default = true ) ]
    with_none_features : bool,
    optimizations : HashSet< optimization::Optimization >,
    #[ former( default = 1000u32 ) ]
    variants_cap : u32,
    #[ former( default = false ) ]
    with_progress : bool,
  }


  /// The function runs tests with a different set of features in the selected crate (the path to the crate is specified in the dir variable).
  /// Tests are run with each feature separately, with all features together, and without any features.
  /// The tests are run in nightly and stable versions of Rust.
  /// It is possible to enable and disable various features of the crate.
  /// The function also has the ability to run tests in parallel using `Rayon` crate.
  /// The result of the tests is written to the structure `TestsReport` and returned as a result of the function execution.
  // zzz : it probably should not be here
  pub fn test( o : TestsCommandOptions, dry : bool ) -> Result< TestsReport, ( TestsReport, Error ) >
  {

    // qqq : incapsulate progress bar logic into some function of struct. don't keep it here
    #[ cfg( feature = "progress_bar" ) ]
    let multiprocess = MultiProgress::new();
    #[ cfg( feature = "progress_bar" ) ]
    let style = ProgressStyle::with_template
    (
      "[{elapsed_precise}] {bar:40.cyan/blue} {pos:>7}/{len:7} {msg}",
    )
    .unwrap()
    .progress_chars( "##-" );

    let mut report = TestsReport::default();
    // fail fast if some additional installations required
    let channels = channel::available_channels( o.dir.as_ref() ).map_err( | e | ( report.clone(), e ) )?;
    let channels_diff = o.channels.difference( &channels ).collect::< Vec< _ > >();
    if !channels_diff.is_empty()
    {
<<<<<<< HEAD
      // qqq : for Petro : non readable
      // aaa : done
      return Err
      (( 
        report, 
        format_err!
        ( 
          "Missing toolchain(-s) that was required : [{}]. \
Try to install it with `rustup install {{toolchain name}}` command(-s)", 
          channels_diff.into_iter().join( ", " ) 
        ) 
=======
      // aaa : for Petro : non readable
      // aaa : readable and with actual command
      return Err
      ((
        report,
        format_err!
        (
          "Missing toolchain(-s) that was required : [{}]. Try to install it with `rustup install {}` command(-s)",
          channels_diff.iter().join( ", " ),
          channels_diff.iter().join( " " )
        )
>>>>>>> 3171eec0
      ))
    }
    report.dry = dry;
    let TestsCommandOptions
    {
      dir : _ ,
      channels,
      concurrent,
      power,
      include_features,
      exclude_features,
      temp,
      enabled_features,
      with_all_features,
      with_none_features,
      optimizations,
      variants_cap,
      with_progress,
    } = o;

    // qqq : for Petro : xxx : use relevant entity. use either, implement TryFrom< Either< CrateDir, ManifestFile > >
    let path = if o.dir.as_ref().file_name() == Some( "Cargo.toml".as_ref() )
    {
      o.dir.parent().unwrap()
    }
    else
    {
      o.dir
    };

    let workspace = Workspace
    ::with_crate_dir( CrateDir::try_from( path.clone() ).map_err( | e | ( report.clone(), e.into() ) )? )
    .map_err( | e | ( report.clone(), e.into() ) )?
    // xxx : clone?
    ;

    // let packages = needed_packages( &workspace );
    let packages = workspace
    .packages()
    .map_err( | e | ( report.clone(), e.into() ) )?
    .filter( move | p | p.manifest_file().unwrap().starts_with( path.as_ref() ) ) // qqq : rid off unwrap
    ;

    let plan = TestPlan::try_from
    (
      packages,
      &channels,
      power,
      include_features,
      exclude_features,
      &optimizations,
      enabled_features,
      with_all_features,
      with_none_features,
      variants_cap,
    ).map_err( | e | ( report.clone(), e ) )?;

    println!( "{plan}" );
      // qqq : split on two functions for create plan and for execute

    let temp_path =  if temp
    {
      let mut unique_name = format!
      (
        "temp_dir_for_test_command_{}",
        path_tools::path::unique_folder_name().map_err( | e | ( report.clone(), e.into() ) )?
      );

      let mut temp_dir = env::temp_dir().join( unique_name );

      while temp_dir.exists()
      {
        unique_name = format!
        (
          "temp_dir_for_test_command_{}",
          path_tools::path::unique_folder_name().map_err( | e | ( report.clone(), e.into() ) )?
        );
        temp_dir = env::temp_dir().join( unique_name );
      }

      fs::create_dir( &temp_dir ).map_err( | e | ( report.clone(), e.into() ) )?;
      Some( temp_dir )
    }
    else
    {
      None
    };

    let test_options_former = TestOptions::former()
    .concurrent( concurrent )
    .plan( plan )
    .option_temp( temp_path )
    .dry( dry );

    #[ cfg( feature = "progress_bar" ) ]
    let test_options_former = if with_progress
    {
      let test_options_former = test_options_former.multiprocess( multiprocess ).style( style );
      test_options_former
    }
    else
    {
      test_options_former
    };

    let options = test_options_former.form();
    let result = tests_run( &options );

    if temp
    {
      fs::remove_dir_all( options.temp_path.unwrap() ).map_err( | e | ( report.clone(), e.into() ) )?;
    }

    result
  }

}

crate::mod_interface!
{
  /// run all tests in all crates
  orphan use test;
  protected use TestsCommandOptions;
}<|MERGE_RESOLUTION|>--- conflicted
+++ resolved
@@ -88,19 +88,6 @@
     let channels_diff = o.channels.difference( &channels ).collect::< Vec< _ > >();
     if !channels_diff.is_empty()
     {
-<<<<<<< HEAD
-      // qqq : for Petro : non readable
-      // aaa : done
-      return Err
-      (( 
-        report, 
-        format_err!
-        ( 
-          "Missing toolchain(-s) that was required : [{}]. \
-Try to install it with `rustup install {{toolchain name}}` command(-s)", 
-          channels_diff.into_iter().join( ", " ) 
-        ) 
-=======
       // aaa : for Petro : non readable
       // aaa : readable and with actual command
       return Err
@@ -108,11 +95,11 @@
         report,
         format_err!
         (
-          "Missing toolchain(-s) that was required : [{}]. Try to install it with `rustup install {}` command(-s)",
+          "Missing toolchain(-s) that was required : [{}]. \
+Try to install it with `rustup install {}` command(-s)",
           channels_diff.iter().join( ", " ),
           channels_diff.iter().join( " " )
         )
->>>>>>> 3171eec0
       ))
     }
     report.dry = dry;
@@ -208,15 +195,8 @@
     .dry( dry );
 
     #[ cfg( feature = "progress_bar" ) ]
-    let test_options_former = if with_progress
-    {
-      let test_options_former = test_options_former.multiprocess( multiprocess ).style( style );
-      test_options_former
-    }
-    else
-    {
-      test_options_former
-    };
+    let test_options_former = test_options_former.multiprocess( multiprocess ).style( style );
+    
 
     let options = test_options_former.form();
     let result = tests_run( &options );
