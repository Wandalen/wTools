--- conflicted
+++ resolved
@@ -35,31 +35,6 @@
   #[ allow( clippy ::struct_excessive_bools ) ]
   pub struct TestsCommandOptions
   {
-<<<<<<< HEAD
-    dir : AbsolutePath,
-    channels : HashSet< channel::Channel >,
-    #[ former( default = 0u32 ) ]
-    concurrent : u32,
-    #[ former( default = 1u32 ) ]
-    power : u32,
-    include_features : Vec< String >,
-    #[ former( default  = [ "full".to_string(), "default".to_string() ] ) ]
-    exclude_features : Vec< String >,
-    #[ former( default = true ) ]
-    temp : bool,
-    enabled_features : Vec< String >,
-    #[ former( default = true ) ]
-    with_all_features : bool,
-    #[ former( default = true ) ]
-    with_none_features : bool,
-    optimizations : HashSet< optimization::Optimization >,
-    #[ former( default = 1000u32 ) ]
-    variants_cap : u32,
-    #[ cfg( feature = "progress_bar" ) ]
-    #[ former( default = false ) ]
-    with_progress : bool,
-  }
-=======
   dir: AbsolutePath,
   channels: HashSet< channel ::Channel >,
   #[ former( default = 0u32 ) ]
@@ -83,7 +58,6 @@
   #[ former( default = false ) ]
   with_progress: bool,
  }
->>>>>>> 2840b88f
 
 
   /// The function runs tests with a different set of features in the selected crate (the path to the crate is specified in the dir variable).
@@ -126,140 +100,6 @@
    (
   "Missing toolchain(-s) that was required: [{}]. \
 Try to install it with `rustup install {}` command(-s)",
-<<<<<<< HEAD
-            channels_diff.iter().join( ", " ),
-            channels_diff.iter().join( " " )
-          )
-        )
-      )
-    }
-    report.dry = dry;
-    let TestsCommandOptions
-    {
-      dir : _ ,
-      channels,
-      concurrent,
-      power,
-      include_features,
-      exclude_features,
-      temp,
-      enabled_features,
-      with_all_features,
-      with_none_features,
-      optimizations,
-      variants_cap,
-      #[ cfg( feature = "progress_bar" ) ]
-      with_progress,
-    } = o;
-    
-    // Default value when progress_bar feature is disabled
-    #[ cfg( not( feature = "progress_bar" ) ) ]
-    #[ allow( unused_variables ) ]
-    let with_progress = false;
-
-    // zzz : watch and review after been ready
-    // aaa : for Petro : use relevant entity. use either, implement TryFrom< Either< CrateDir, ManifestFile > >
-    // aaa : done
-    // qqq : for Petro : nonsense
-    let path = match EitherDirOrFile::try_from( o.dir.as_ref() ).map_err( | e | ( report.clone(), e.into() ) )?.inner()
-    {
-      data_type::Either::Left( crate_dir ) => crate_dir,
-      data_type::Either::Right( manifest ) => CrateDir::from( manifest )
-    };
-
-    #[ allow( clippy::useless_conversion ) ]
-    let workspace = Workspace
-    ::try_from( CrateDir::try_from( path.clone() ).err_with_report( &report )? )
-    .err_with_report( &report )?
-    // xxx : clone?
-    // aaa : for Petro : use trait !everywhere!
-    // aaa : !When I wrote this solution, pr with this changes was not yet ready.!
-    ;
-
-    // let packages = needed_packages( &workspace );
-    let packages = workspace
-    .packages()
-    .filter
-    (
-      move | p |
-      p
-      .manifest_file()
-      .is_ok() &&
-      p.
-      manifest_file()
-      .unwrap()
-      .starts_with( path.as_ref() )
-    )
-    // aaa : for Petro : too long line
-    // aaa : done
-    ;
-
-    let plan = TestPlan::try_from
-    (
-      packages,
-      &channels,
-      power,
-      include_features,
-      exclude_features,
-      &optimizations,
-      enabled_features,
-      with_all_features,
-      with_none_features,
-      variants_cap,
-    ).err_with_report( &report )?;
-
-    println!( "{plan}" );
-    // aaa : split on two functions for create plan and for execute
-    // aaa : it's already separated, look line: 203 : let result = tests_run( &options );
-
-    let temp_path =  if temp
-    {
-      let mut unique_name = format!
-      (
-        "temp_dir_for_test_command_{}",
-        path::unique_folder_name().err_with_report( &report )?
-      );
-
-      let mut temp_dir = env::temp_dir().join( unique_name );
-
-      while temp_dir.exists()
-      {
-        unique_name = format!
-        (
-          "temp_dir_for_test_command_{}",
-          path::unique_folder_name().err_with_report( &report )?
-        );
-        temp_dir = env::temp_dir().join( unique_name );
-      }
-
-      fs::create_dir( &temp_dir ).err_with_report( &report )?;
-      Some( temp_dir )
-    }
-    else
-    {
-      None
-    };
-
-    let test_options_former = TestOptions::former()
-    .concurrent( concurrent )
-    .plan( plan )
-    .option_temp( temp_path )
-    .dry( dry );
-    
-    #[ cfg( feature = "progress_bar" ) ]
-    let test_options_former = test_options_former.with_progress( with_progress );
-
-    let options = test_options_former.form();
-    let result = tests_run( &options );
-
-    if temp
-    {
-      fs::remove_dir_all( options.temp_path.unwrap() ).err_with_report( &report )?;
-    }
-
-    result.map_err( | ( report, e) | ( report, e.into() ) )
-  }
-=======
   channels_diff.iter().join( ", " ),
   channels_diff.iter().join( " " )
  )
@@ -392,7 +232,6 @@
 
   result.map_err( | ( report, e) | ( report, e.into() ) )
  }
->>>>>>> 2840b88f
 
 }
 
