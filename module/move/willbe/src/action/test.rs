/// Internal namespace.
mod private
{
  use crate::*;
  use test::*;
  // use path::AbsolutePath;

  use std::collections::HashSet;

  use std::{ env, fs };

  #[ cfg( feature = "progress_bar" ) ]
  use indicatif::{ MultiProgress, ProgressStyle };

  use former::Former;
  use
  {
    error::
    {
      untyped::
      {
        Error,
        format_err
      },
      Result
    },
    iter::Itertools,
  };
  use tool::error_with::ErrWith;

  /// Used to store arguments for running tests.
  ///
  /// - The `dir` field represents the directory of the crate under test.
  /// - The `channels` field is a set of `Channel` enums representing the channels for which the tests should be run.
  /// - The `concurrent` field determines how match tests can be run at the same time.
  /// - The `exclude_features` field is a vector of strings representing the names of features to exclude when running tests.
  /// - The `include_features` field is a vector of strings representing the names of features to include when running tests.
  #[ derive( Debug, Former ) ]
  pub struct TestsCommandOptions
  {
    dir : AbsolutePath,
    channels : HashSet< channel::Channel >,
    #[ former( default = 0u32 ) ]
    concurrent : u32,
    #[ former( default = 1u32 ) ]
    power : u32,
    include_features : Vec< String >,
    #[ former( default  = [ "full".to_string(), "default".to_string() ] ) ]
    exclude_features : Vec< String >,
    #[ former( default = true ) ]
    temp : bool,
    enabled_features : Vec< String >,
    #[ former( default = true ) ]
    with_all_features : bool,
    #[ former( default = true ) ]
    with_none_features : bool,
    optimizations : HashSet< optimization::Optimization >,
    #[ former( default = 1000u32 ) ]
    variants_cap : u32,
    #[ former( default = false ) ]
    with_progress : bool,
  }


  /// The function runs tests with a different set of features in the selected crate (the path to the crate is specified in the dir variable).
  /// Tests are run with each feature separately, with all features together, and without any features.
  /// The tests are run in nightly and stable versions of Rust.
  /// It is possible to enable and disable various features of the crate.
  /// The function also has the ability to run tests in parallel using `Rayon` crate.
  /// The result of the tests is written to the structure `TestsReport` and returned as a result of the function execution.
  // zzz : it probably should not be here
  pub fn test( o : TestsCommandOptions, dry : bool ) -> Result< TestsReport, ( TestsReport, Error ) >
  {

    // qqq : incapsulate progress bar logic into some function of struct. don't keep it here
    #[ cfg( feature = "progress_bar" ) ]
    let multiprocess = MultiProgress::new();
    #[ cfg( feature = "progress_bar" ) ]
    let style = ProgressStyle::with_template
    (
      "[{elapsed_precise}] {bar:40.cyan/blue} {pos:>7}/{len:7} {msg}",
    )
    .unwrap()
    .progress_chars( "##-" );

    let mut report = TestsReport::default();
    // fail fast if some additional installations required
    let channels = channel::available_channels( o.dir.as_ref() ).err_with( || report.clone() )?;
    let channels_diff : Vec< _ > = o.channels.difference( &channels ).collect();
    if !channels_diff.is_empty()
    {
      // aaa : for Petro : non readable
      // aaa : readable and with actual command
      return Err
      ((
        report,
        format_err!
        (
          "Missing toolchain(-s) that was required : [{}]. \
Try to install it with `rustup install {}` command(-s)",
          channels_diff.iter().join( ", " ),
          channels_diff.iter().join( " " )
        )
      ))
    }
    report.dry = dry;
    let TestsCommandOptions
    {
      dir : _ ,
      channels,
      concurrent,
      power,
      include_features,
      exclude_features,
      temp,
      enabled_features,
      with_all_features,
      with_none_features,
      optimizations,
      variants_cap,
      with_progress,
    } = o;

    // zzz : watch and review after been ready
    // qqq : for Petro : use relevant entity. use either, implement TryFrom< Either< CrateDir, ManifestFile > >
    let path = if o.dir.as_ref().file_name() == Some( "Cargo.toml".as_ref() )
    {
      o.dir.parent().unwrap()
    }
    else
    {
      o.dir
    };

    let workspace = Workspace
    ::with_crate_dir( CrateDir::try_from( path.clone() ).err_with( || report.clone() )? )
    .err_with( || report.clone() )?
    // xxx : clone?
    ;

    // let packages = needed_packages( &workspace );
    let packages = workspace
    .packages()
    .filter( move | p | p.manifest_file().unwrap().starts_with( path.as_ref() ) ) // qqq : rid of unwrap
    ;

    let plan = TestPlan::try_from
    (
      packages,
      &channels,
      power,
      include_features,
      exclude_features,
      &optimizations,
      enabled_features,
      with_all_features,
      with_none_features,
      variants_cap,
    ).err_with( || report.clone() )?;

    println!( "{plan}" );
      // qqq : split on two functions for create plan and for execute

    let temp_path =  if temp
    {
      let mut unique_name = format!
      (
        "temp_dir_for_test_command_{}",
<<<<<<< HEAD
        path_tools::path::unique_folder_name().err_with( || report.clone() )?
=======
        path::unique_folder_name().map_err( | e | ( report.clone(), e.into() ) )?
>>>>>>> 5732590a
      );

      let mut temp_dir = env::temp_dir().join( unique_name );

      while temp_dir.exists()
      {
        unique_name = format!
        (
          "temp_dir_for_test_command_{}",
<<<<<<< HEAD
          path_tools::path::unique_folder_name().err_with( || report.clone() )?
=======
          path::unique_folder_name().map_err( | e | ( report.clone(), e.into() ) )?
>>>>>>> 5732590a
        );
        temp_dir = env::temp_dir().join( unique_name );
      }

      fs::create_dir( &temp_dir ).err_with( || report.clone() )?;
      Some( temp_dir )
    }
    else
    {
      None
    };

    let test_options_former = TestOptions::former()
    .concurrent( concurrent )
    .plan( plan )
    .option_temp( temp_path )
    .dry( dry )
    .with_progress( with_progress );

    #[ cfg( feature = "progress_bar" ) ]
    let test_options_former = test_options_former.multiprocess( multiprocess ).style( style );


    let options = test_options_former.form();
    let result = tests_run( &options );

    if temp
    {
      fs::remove_dir_all( options.temp_path.unwrap() ).err_with( || report.clone() )?;
    }

    result
  }

}

crate::mod_interface!
{
  /// run all tests in all crates
  orphan use test;
  protected use TestsCommandOptions;
}<|MERGE_RESOLUTION|>--- conflicted
+++ resolved
@@ -166,11 +166,7 @@
       let mut unique_name = format!
       (
         "temp_dir_for_test_command_{}",
-<<<<<<< HEAD
-        path_tools::path::unique_folder_name().err_with( || report.clone() )?
-=======
-        path::unique_folder_name().map_err( | e | ( report.clone(), e.into() ) )?
->>>>>>> 5732590a
+        path::unique_folder_name().err_with( || report.clone() )?
       );
 
       let mut temp_dir = env::temp_dir().join( unique_name );
@@ -180,11 +176,7 @@
         unique_name = format!
         (
           "temp_dir_for_test_command_{}",
-<<<<<<< HEAD
-          path_tools::path::unique_folder_name().err_with( || report.clone() )?
-=======
-          path::unique_folder_name().map_err( | e | ( report.clone(), e.into() ) )?
->>>>>>> 5732590a
+          path::unique_folder_name().err_with( || report.clone() )?
         );
         temp_dir = env::temp_dir().join( unique_name );
       }
