/// Internal namespace.
mod private
{
  use crate::*;
  use test::*;
  // use path::AbsolutePath;

  use std::collections::HashSet;

  use std::{ env, fs };

  use former::Former;
  use wtools::
  {
    error::
    {
      for_app::
      {
        Error,
        format_err
      },
      Result
    },
    iter::Itertools,
  };

  /// Used to store arguments for running tests.
  ///
  /// - The `dir` field represents the directory of the crate under test.
  /// - The `channels` field is a set of `Channel` enums representing the channels for which the tests should be run.
  /// - The `concurrent` field determines how match tests can be run at the same time.
  /// - The `exclude_features` field is a vector of strings representing the names of features to exclude when running tests.
  /// - The `include_features` field is a vector of strings representing the names of features to include when running tests.
  #[ derive( Debug, Former ) ]
  pub struct TestsCommandOptions
  {
    dir : AbsolutePath,
    channels : HashSet< channel::Channel >,
    #[ former( default = 0u32 ) ]
    concurrent : u32,
    #[ former( default = 1u32 ) ]
    power : u32,
    include_features : Vec< String >,
    #[ former( default  = [ "full".to_string(), "default".to_string() ] ) ]
    exclude_features : Vec< String >,
    #[ former( default = true ) ]
    temp : bool,
    enabled_features : Vec< String >,
    #[ former( default = true ) ]
    with_all_features : bool,
    #[ former( default = true ) ]
    with_none_features : bool,
    optimizations : HashSet< optimization::Optimization >,
    #[ former( default = 1000u32 ) ]
    variants_cap : u32,
    #[ former( default = false ) ]
    with_progress : bool,
  }


  /// The function runs tests with a different set of features in the selected crate (the path to the crate is specified in the dir variable).
  /// Tests are run with each feature separately, with all features together, and without any features.
  /// The tests are run in nightly and stable versions of Rust.
  /// It is possible to enable and disable various features of the crate.
  /// The function also has the ability to run tests in parallel using `Rayon` crate.
  /// The result of the tests is written to the structure `TestsReport` and returned as a result of the function execution.
  // zzz : it probably should not be here
  pub fn test( o : TestsCommandOptions, dry : bool ) -> Result< TestsReport, ( TestsReport, Error ) >
  {

    // qqq : incapsulate progress bar logic into some function of struct. don't keep it here
    // aaa : done

    let mut report = TestsReport::default();
    // fail fast if some additional installations required
    let channels = channel::available_channels( o.dir.as_ref() ).map_err( | e | ( report.clone(), e ) )?;
    let channels_diff = o.channels.difference( &channels ).collect::< Vec< _ > >();
    if !channels_diff.is_empty()
    {
      // aaa : for Petro : non readable
      // aaa : readable and with actual command
      return Err
      ((
        report,
        format_err!
        (
          "Missing toolchain(-s) that was required : [{}]. \
Try to install it with `rustup install {}` command(-s)",
          channels_diff.iter().join( ", " ),
          channels_diff.iter().join( " " )
        )
      ))
    }
    report.dry = dry;
    let TestsCommandOptions
    {
      dir : _ ,
      channels,
      concurrent,
      power,
      include_features,
      exclude_features,
      temp,
      enabled_features,
      with_all_features,
      with_none_features,
      optimizations,
      variants_cap,
      with_progress,
    } = o;

    // xxx : watch and review after been ready
    // qqq : for Petro : use relevant entity. use either, implement TryFrom< Either< CrateDir, ManifestFile > >
    let path = if o.dir.as_ref().file_name() == Some( "Cargo.toml".as_ref() )
    {
      o.dir.parent().unwrap()
    }
    else
    {
      o.dir
    };

    let workspace = Workspace
    ::with_crate_dir( CrateDir::try_from( path.clone() ).map_err( | e | ( report.clone(), e.into() ) )? )
    .map_err( | e | ( report.clone(), e.into() ) )?
    // xxx : watch
    ;

    // let packages = needed_packages( &workspace );
    let packages = workspace
    .packages()
<<<<<<< HEAD
    .filter( move | p | p.manifest_file().is_ok() && p.manifest_file().unwrap().starts_with( path.as_ref() ) ) // aaa : rid off unwrap // aaa : now its save
=======
    .filter( move | p | p.manifest_file().unwrap().starts_with( path.as_ref() ) ) // qqq : rid of unwrap
>>>>>>> 80051415
    ;

    let plan = TestPlan::try_from
    (
      packages,
      &channels,
      power,
      include_features,
      exclude_features,
      &optimizations,
      enabled_features,
      with_all_features,
      with_none_features,
      variants_cap,
    ).map_err( | e | ( report.clone(), e ) )?;

    println!( "{plan}" );
      // aaa : split on two functions for create plan and for execute
    // aaa : it's already separated, look line: 203 : let result = tests_run( &options );

    let temp_path =  if temp
    {
      let mut unique_name = format!
      (
        "temp_dir_for_test_command_{}",
        path_tools::path::unique_folder_name().map_err( | e | ( report.clone(), e.into() ) )?
      );

      let mut temp_dir = env::temp_dir().join( unique_name );

      while temp_dir.exists()
      {
        unique_name = format!
        (
          "temp_dir_for_test_command_{}",
          path_tools::path::unique_folder_name().map_err( | e | ( report.clone(), e.into() ) )?
        );
        temp_dir = env::temp_dir().join( unique_name );
      }

      fs::create_dir( &temp_dir ).map_err( | e | ( report.clone(), e.into() ) )?;
      Some( temp_dir )
    }
    else
    {
      None
    };

    let test_options_former = TestOptions::former()
    .concurrent( concurrent )
    .plan( plan )
    .option_temp( temp_path )
    .dry( dry )
    .with_progress( with_progress );

<<<<<<< HEAD
=======
    #[ cfg( feature = "progress_bar" ) ]
    let test_options_former = test_options_former.multiprocess( multiprocess ).style( style );


>>>>>>> 80051415
    let options = test_options_former.form();
    let result = tests_run( &options );

    if temp
    {
      fs::remove_dir_all( options.temp_path.unwrap() ).map_err( | e | ( report.clone(), e.into() ) )?;
    }

    result
  }

}

crate::mod_interface!
{
  /// run all tests in all crates
  orphan use test;
  protected use TestsCommandOptions;
}<|MERGE_RESOLUTION|>--- conflicted
+++ resolved
@@ -129,11 +129,7 @@
     // let packages = needed_packages( &workspace );
     let packages = workspace
     .packages()
-<<<<<<< HEAD
-    .filter( move | p | p.manifest_file().is_ok() && p.manifest_file().unwrap().starts_with( path.as_ref() ) ) // aaa : rid off unwrap // aaa : now its save
-=======
-    .filter( move | p | p.manifest_file().unwrap().starts_with( path.as_ref() ) ) // qqq : rid of unwrap
->>>>>>> 80051415
+    .filter( move | p | p.manifest_file().is_ok() && p.manifest_file().unwrap().starts_with( path.as_ref() ) ) // aaa : rid of unwrap // aaa : now its save
     ;
 
     let plan = TestPlan::try_from
@@ -189,13 +185,6 @@
     .dry( dry )
     .with_progress( with_progress );
 
-<<<<<<< HEAD
-=======
-    #[ cfg( feature = "progress_bar" ) ]
-    let test_options_former = test_options_former.multiprocess( multiprocess ).style( style );
-
-
->>>>>>> 80051415
     let options = test_options_former.form();
     let result = tests_run( &options );
 
