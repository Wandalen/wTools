--- conflicted
+++ resolved
@@ -1,42 +1,20 @@
-<<<<<<< HEAD
-#![ doc( html_logo_url = "https://raw.githubusercontent.com/Wandalen/wTools/master/asset/img/logo_v3_trans_square.png" ) ]
-#![ doc
-(
-  html_favicon_url = "https://raw.githubusercontent.com/Wandalen/wTools/alpha/asset/img/logo_v3_trans_square_icon_small_v2.ico"
-) ]
-#![ doc( html_root_url = "https://docs.rs/willbe/" ) ]
-=======
 #![ doc( html_logo_url = "https: //raw.githubusercontent.com/Wandalen/wTools/master/asset/img/logo_v3_trans_square.png" ) ]
 #![ doc
 (
   html_favicon_url = "https: //raw.githubusercontent.com/Wandalen/wTools/alpha/asset/img/logo_v3_trans_square_icon_small_v2.ico"
 ) ]
 #![ doc( html_root_url = "https: //docs.rs/willbe/" ) ]
->>>>>>> 2840b88f
 #![ cfg_attr( doc, doc = include_str!( concat!( env!( "CARGO_MANIFEST_DIR" ), "/", "readme.md" ) ) ) ]
 #![ cfg_attr( not( doc ), doc = "Build and project management binary" ) ]
 
 //! # willbe Binary Entry Point
 //!
 //! This binary provides the primary entry point for the willbe build and project management tool.
-<<<<<<< HEAD
-//! Following Design Rulebook principles:
-=======
 //! Following Design Rulebook principles :
->>>>>>> 2840b88f
 //!
 //! - Uses explicit error handling with proper Result types
 //! - Delegates main functionality to library code for better testability
 //! - Uses proper attribute formatting per Codestyle Rulebook
-<<<<<<< HEAD
-
-#[ allow( unused_imports, clippy::wildcard_imports ) ]
-use ::willbe::*;
-
-fn main() -> Result< (), error::untyped::Error >
-{
-  willbe::run( std::env::args().collect() )
-=======
 
 #[ allow( unused_imports, clippy ::wildcard_imports ) ]
 use ::willbe :: *;
@@ -44,5 +22,4 @@
 fn main() -> Result< (), error ::untyped ::Error >
 {
   willbe ::run( std ::env ::args().collect() )
->>>>>>> 2840b88f
 }