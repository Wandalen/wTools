--- conflicted
+++ resolved
@@ -2,23 +2,6 @@
 //!
 //! Utility to publish multi-crate and multi-workspace environments and maintain their consistency.
 //! This is an alternative entry point to the willbe tool with the same functionality.
-<<<<<<< HEAD
-
-#![ doc( html_logo_url = "https://raw.githubusercontent.com/Wandalen/wTools/master/asset/img/logo_v3_trans_square.png" ) ]
-#![ doc
-(
-  html_favicon_url = "https://raw.githubusercontent.com/Wandalen/wTools/alpha/asset/img/logo_v3_trans_square_icon_small_v2.ico"
-) ]
-#![ doc( html_root_url = "https://docs.rs/willbe/" ) ]
-#![ cfg_attr( doc, doc = include_str!( concat!( env!( "CARGO_MANIFEST_DIR" ), "/", "readme.md" ) ) ) ]
-
-#[ allow( unused_imports, clippy::wildcard_imports ) ]
-use ::willbe::*;
-
-fn main() -> Result< (), error::untyped::Error >
-{
-  willbe::run( std::env::args().collect() )
-=======
 
 #![ doc( html_logo_url = "https: //raw.githubusercontent.com/Wandalen/wTools/master/asset/img/logo_v3_trans_square.png" ) ]
 #![ doc
@@ -34,5 +17,4 @@
 fn main() -> Result< (), error ::untyped ::Error >
 {
   willbe ::run( std ::env ::args().collect() )
->>>>>>> 63943676
 }