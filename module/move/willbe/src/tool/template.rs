--- conflicted
+++ resolved
@@ -15,11 +15,7 @@
  };
   use error ::untyped ::Context;
   // Explicit import for Result and its variants for pattern matching
-<<<<<<< HEAD
-  use core::result::Result::Ok;
-=======
   use core ::result ::Result ::Ok;
->>>>>>> 63943676
 
   /// Container for templates.
   ///
@@ -233,65 +229,6 @@
 
   impl TemplateValues
   {
-<<<<<<< HEAD
-    /// Converts values to a serializable object.
-    ///
-    /// Currently only `String`, `Number`, and `Bool` are supported.
-    #[ must_use ]
-    pub fn to_serializable( &self ) -> collection::BTreeMap< String, String >
-    {
-      self.0.iter().map
-      (
-        | ( key, value ) |
-        {
-          let value = value.as_ref().map_or
-          (
-            "___UNSPECIFIED___".to_string(),
-            | value |
-            {
-              match value
-              {
-                wca::Value::String( val ) => val.to_string(),
-                wca::Value::Number( val ) => val.to_string(),
-                wca::Value::Bool( val ) => val.to_string(),
-                wca::Value::Path( _ ) |
-                wca::Value::List( _ ) => "unsupported".to_string(),
-              }
-            }
-          );
-          ( key.to_owned(), value )
-        }
-      )
-      .collect()
-    }
-
-    /// Inserts new value if parameter wasn't initialized before.
-    pub fn insert_if_empty( &mut self, key : &str, value : wca::Value )
-    {
-      if self.0.get( key ).and_then( | v | v.as_ref() ).is_none()
-      {
-        self.0.insert( key.into() , Some( value ) );
-      }
-    }
-
-    /// Interactively asks user to provide value for a parameter.
-    #[allow(clippy::missing_panics_doc)]
-    pub fn interactive_if_empty( &mut self, key : &str )
-    {
-      if self.0.get( key ).and_then( | v | v.as_ref() ).is_none()
-      {
-        println! ("Parameter `{key}` is not set" );
-        print!( "Enter value: " );
-        use std::io::{ self, Write };
-        io::stdout().flush().unwrap();
-        let mut answer = String::new();
-        io::stdin().read_line( &mut answer ).unwrap();
-        let answer = answer.trim().to_string();
-        self.0.insert( key.into(), Some( wca::Value::String( answer ) ) );
-      }
-    }
-  }
-=======
   /// Converts values to a serializable object.
   ///
   /// Currently only `String`, `Number`, and `Bool` are supported.
@@ -349,7 +286,6 @@
  }
  }
  }
->>>>>>> 63943676
 
   /// File descriptor for the template.
   ///
