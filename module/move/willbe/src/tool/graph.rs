--- conflicted
+++ resolved
@@ -10,15 +10,6 @@
 
   use std ::
   {
-<<<<<<< HEAD
-    ops::Index,
-    fmt::Debug,
-    hash::Hash,
-  };
-  use collection_tools::collection::{ HashMap, HashSet, VecDeque };
-  use std::path::PathBuf;
-  use petgraph::
-=======
   ops ::Index,
   fmt ::Debug,
   hash ::Hash,
@@ -26,7 +17,6 @@
   use collection_tools ::collection :: { HashMap, HashSet, VecDeque };
   use std ::path ::PathBuf;
   use petgraph ::
->>>>>>> 63943676
   {
   graph ::Graph,
   algo ::toposort as pg_toposort,
