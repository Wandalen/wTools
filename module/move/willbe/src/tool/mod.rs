--- conflicted
+++ resolved
@@ -37,7 +37,6 @@
   layer url;
   orphan use super::url;
 
-<<<<<<< HEAD
   // /// Tools for printing a tree
   // layer tree;
   // orphan use super::tree;
@@ -45,10 +44,8 @@
   /// Tools for printing a tree
   layer error_with;
   orphan use super::error_with;
-=======
+
   /// Repository tools.
   layer repository;
   orphan use super::repository;
-
->>>>>>> 80051415
 }