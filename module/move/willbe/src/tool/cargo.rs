<<<<<<< HEAD
mod private
{
  use std::ffi::OsString;
  use crate::*;

  use std::path::PathBuf;
  use former::Former;
  use process::CmdReport;
  use wtools::error::Result;

  /// Represents pack options
  #[ derive( Debug, Former, Clone ) ]
  pub struct PackOptions
  {
    pub( crate ) path : PathBuf,
    pub( crate ) temp_path : Option< PathBuf >,
    pub( crate ) dry : bool,
  }

  impl PackOptionsFormer
  {
    pub fn option_temp_path( mut self, value : impl Into< Option< PathBuf > > ) -> Self
    {
      self.container.temp_path = value.into();
      self
    }
  }

  impl PackOptions
  {
    fn to_pack_args( &self ) -> Vec< String >
    {
      [ "package".to_string() ]
      .into_iter()
      .chain( self.temp_path.clone().map( | p | vec![ "--target-dir".to_string(), p.to_string_lossy().into() ] ).into_iter().flatten() )
      .collect()
    }
  }

  ///
  /// Assemble the local package into a distributable tarball.
  ///
  /// # Args :
  /// - `path` - path to the package directory
  /// - `dry` - a flag that indicates whether to execute the command or not
  ///
  #[ cfg_attr
  (
    feature = "tracing",
    track_caller,
    tracing::instrument( fields( caller = ?{ let x = std::panic::Location::caller(); ( x.file(), x.line() ) } ) )
  )]
  pub fn pack( args : PackOptions ) -> Result< CmdReport >
  {
    let ( program, options ) = ( "cargo", args.to_pack_args() );

    if args.dry
    {
      Ok
      (
        CmdReport
        {
          command : format!( "{program} {}", options.join( " " ) ),
          path : args.path.to_path_buf(),
          out : String::new(),
          err : String::new(),
        }
      )
    }
    else
    {
      let options =
      process::RunOptions::former()
      .application( program )
      .args( options.into_iter().map( OsString::from ).collect::< Vec< _ > >() )
      .path( args.path )
      .form();
      process::run( options ).map_err( | ( report, err ) | err.context( report ) )
    }
  }


  /// Represents the arguments for the publish.
  #[ derive( Debug, Former, Clone, Default ) ]
  pub struct PublishOptions
  {
    pub( crate ) path : PathBuf,
    pub( crate ) temp_path : Option< PathBuf >,
    pub( crate ) dry : bool,
  }

  impl PublishOptionsFormer
  {
    pub fn option_temp_path( mut self, value : impl Into< Option< PathBuf > > ) -> Self
    {
      self.container.temp_path = value.into();
      self
    }
  }

  impl PublishOptions
  {
    fn as_publish_args( &self ) -> Vec< String >
    {
      let target_dir = self.temp_path.clone().map( | p | vec![ "--target-dir".to_string(), p.to_string_lossy().into() ] );
      [ "publish".to_string() ].into_iter().chain( target_dir.into_iter().flatten() ).collect::< Vec< String > >()
    }
  }

 /// Upload a package to the registry
  #[ cfg_attr
  (
    feature = "tracing",
    track_caller,
    tracing::instrument( fields( caller = ?{ let x = std::panic::Location::caller(); ( x.file(), x.line() ) } ) )
  )]
  pub fn publish( args : PublishOptions ) -> Result< CmdReport >
  {
    let ( program, arguments) = ( "cargo", args.as_publish_args() );

    if args.dry
    {
      Ok
        (
          CmdReport
          {
            command : format!( "{program} {}", arguments.join( " " ) ),
            path : args.path.to_path_buf(),
            out : String::new(),
            err : String::new(),
          }
        )
    }
    else
    {
      let options =
      process::RunOptions::former()
      .application( program )
      .args( arguments.into_iter().map( OsString::from ).collect::< Vec< _ > >() )
      .path( args.path )
      .form();
      process::run( options ).map_err( | ( report, err ) | err.context( report ) )
    }
  }
}

//

crate::mod_interface!
{
  protected use pack;
  protected use publish;

  protected use PublishOptions;
  protected use PackOptions;

}
=======
mod private
{
  use std::ffi::OsString;
  use crate::*;

  use std::path::PathBuf;
  use error_tools::err;
  use former::Former;
  use process_tools::process::*;
  use wtools::error::Result;

  /// Represents pack options
  #[ derive( Debug, Former ) ]
  pub struct PackOptions
  {
    path : PathBuf,
    temp_path : Option< PathBuf >,
    dry : bool,
  }

  impl PackOptionsFormer
  {
    pub fn option_temp_path( mut self, value : impl Into< Option< PathBuf > > ) -> Self
    {
      self.storage.temp_path = value.into();
      self
    }
  }

  impl PackOptions
  {
    fn to_pack_args( &self ) -> Vec< String >
    {
      [ "package".to_string() ]
      .into_iter()
      .chain( self.temp_path.clone().map( | p | vec![ "--target-dir".to_string(), p.to_string_lossy().into() ] ).into_iter().flatten() )
      .collect()
    }
  }

  ///
  /// Assemble the local package into a distributable tarball.
  ///
  /// # Args :
  /// - `path` - path to the package directory
  /// - `dry` - a flag that indicates whether to execute the command or not
  ///
  #[ cfg_attr
  (
    feature = "tracing",
    track_caller,
    tracing::instrument( fields( caller = ?{ let x = std::panic::Location::caller(); ( x.file(), x.line() ) } ) )
  )]
  pub fn pack( args : PackOptions ) -> Result< Report >
  {
    let ( program, options ) = ( "cargo", args.to_pack_args() );

    if args.dry
    {
      Ok
      (
        Report
        {
          command : format!( "{program} {}", options.join( " " ) ),
          out : String::new(),
          err : String::new(),
          current_path: args.path.to_path_buf(),
          error: Ok( () ),
        }
      )
    }
    else
    {
      Run::former()
      .bin_path( program )
      .args( options.into_iter().map( OsString::from ).collect::< Vec< _ > >() )
      .current_path( args.path )
      .run().map_err( | report | err!( report.to_string() ) )
    }
  }


  /// Represents the options for the publish.
  #[ derive( Debug, Former, Clone, Default ) ]
  pub struct PublishOptions
  {
    path : PathBuf,
    temp_path : Option< PathBuf >,
    dry : bool,
  }

  impl PublishOptionsFormer
  {
    pub fn option_temp_path( mut self, value : impl Into< Option< PathBuf > > ) -> Self
    {
      self.storage.temp_path = value.into();
      self
    }
  }

  impl PublishOptions
  {
    fn as_publish_args( &self ) -> Vec< String >
    {
      let target_dir = self.temp_path.clone().map( | p | vec![ "--target-dir".to_string(), p.to_string_lossy().into() ] );
      [ "publish".to_string() ].into_iter().chain( target_dir.into_iter().flatten() ).collect::< Vec< String > >()
    }
  }

 /// Upload a package to the registry
  #[ cfg_attr
  (
    feature = "tracing",
    track_caller,
    tracing::instrument( fields( caller = ?{ let x = std::panic::Location::caller(); ( x.file(), x.line() ) } ) )
  )]
  pub fn publish( args : PublishOptions ) -> Result< Report >
  {
    let ( program, arguments) = ( "cargo", args.as_publish_args() );

    if args.dry
    {
      Ok
        (
          Report
          {
            command : format!( "{program} {}", arguments.join( " " ) ),
            out : String::new(),
            err : String::new(),
            current_path: args.path.to_path_buf(),
            error: Ok( () ),
          }
        )
    }
    else
    {
      Run::former()
      .bin_path( program )
      .args( arguments.into_iter().map( OsString::from ).collect::< Vec< _ > >() )
      .current_path( args.path )
      .run().map_err( | report  | err!( report.to_string() ) )
    }
  }
}

//

crate::mod_interface!
{
  protected use pack;
  protected use publish;

  protected use PublishOptions;
  protected use PackOptions;

}
>>>>>>> 49168853
<|MERGE_RESOLUTION|>--- conflicted
+++ resolved
@@ -1,162 +1,3 @@
-<<<<<<< HEAD
-mod private
-{
-  use std::ffi::OsString;
-  use crate::*;
-
-  use std::path::PathBuf;
-  use former::Former;
-  use process::CmdReport;
-  use wtools::error::Result;
-
-  /// Represents pack options
-  #[ derive( Debug, Former, Clone ) ]
-  pub struct PackOptions
-  {
-    pub( crate ) path : PathBuf,
-    pub( crate ) temp_path : Option< PathBuf >,
-    pub( crate ) dry : bool,
-  }
-
-  impl PackOptionsFormer
-  {
-    pub fn option_temp_path( mut self, value : impl Into< Option< PathBuf > > ) -> Self
-    {
-      self.container.temp_path = value.into();
-      self
-    }
-  }
-
-  impl PackOptions
-  {
-    fn to_pack_args( &self ) -> Vec< String >
-    {
-      [ "package".to_string() ]
-      .into_iter()
-      .chain( self.temp_path.clone().map( | p | vec![ "--target-dir".to_string(), p.to_string_lossy().into() ] ).into_iter().flatten() )
-      .collect()
-    }
-  }
-
-  ///
-  /// Assemble the local package into a distributable tarball.
-  ///
-  /// # Args :
-  /// - `path` - path to the package directory
-  /// - `dry` - a flag that indicates whether to execute the command or not
-  ///
-  #[ cfg_attr
-  (
-    feature = "tracing",
-    track_caller,
-    tracing::instrument( fields( caller = ?{ let x = std::panic::Location::caller(); ( x.file(), x.line() ) } ) )
-  )]
-  pub fn pack( args : PackOptions ) -> Result< CmdReport >
-  {
-    let ( program, options ) = ( "cargo", args.to_pack_args() );
-
-    if args.dry
-    {
-      Ok
-      (
-        CmdReport
-        {
-          command : format!( "{program} {}", options.join( " " ) ),
-          path : args.path.to_path_buf(),
-          out : String::new(),
-          err : String::new(),
-        }
-      )
-    }
-    else
-    {
-      let options =
-      process::RunOptions::former()
-      .application( program )
-      .args( options.into_iter().map( OsString::from ).collect::< Vec< _ > >() )
-      .path( args.path )
-      .form();
-      process::run( options ).map_err( | ( report, err ) | err.context( report ) )
-    }
-  }
-
-
-  /// Represents the arguments for the publish.
-  #[ derive( Debug, Former, Clone, Default ) ]
-  pub struct PublishOptions
-  {
-    pub( crate ) path : PathBuf,
-    pub( crate ) temp_path : Option< PathBuf >,
-    pub( crate ) dry : bool,
-  }
-
-  impl PublishOptionsFormer
-  {
-    pub fn option_temp_path( mut self, value : impl Into< Option< PathBuf > > ) -> Self
-    {
-      self.container.temp_path = value.into();
-      self
-    }
-  }
-
-  impl PublishOptions
-  {
-    fn as_publish_args( &self ) -> Vec< String >
-    {
-      let target_dir = self.temp_path.clone().map( | p | vec![ "--target-dir".to_string(), p.to_string_lossy().into() ] );
-      [ "publish".to_string() ].into_iter().chain( target_dir.into_iter().flatten() ).collect::< Vec< String > >()
-    }
-  }
-
- /// Upload a package to the registry
-  #[ cfg_attr
-  (
-    feature = "tracing",
-    track_caller,
-    tracing::instrument( fields( caller = ?{ let x = std::panic::Location::caller(); ( x.file(), x.line() ) } ) )
-  )]
-  pub fn publish( args : PublishOptions ) -> Result< CmdReport >
-  {
-    let ( program, arguments) = ( "cargo", args.as_publish_args() );
-
-    if args.dry
-    {
-      Ok
-        (
-          CmdReport
-          {
-            command : format!( "{program} {}", arguments.join( " " ) ),
-            path : args.path.to_path_buf(),
-            out : String::new(),
-            err : String::new(),
-          }
-        )
-    }
-    else
-    {
-      let options =
-      process::RunOptions::former()
-      .application( program )
-      .args( arguments.into_iter().map( OsString::from ).collect::< Vec< _ > >() )
-      .path( args.path )
-      .form();
-      process::run( options ).map_err( | ( report, err ) | err.context( report ) )
-    }
-  }
-}
-
-//
-
-crate::mod_interface!
-{
-  protected use pack;
-  protected use publish;
-
-  protected use PublishOptions;
-  protected use PackOptions;
-
-}
-=======
 mod private
 {
   use std::ffi::OsString;
@@ -169,12 +10,12 @@
   use wtools::error::Result;
 
   /// Represents pack options
-  #[ derive( Debug, Former ) ]
+  #[ derive( Debug, Former, Clone ) ]
   pub struct PackOptions
   {
-    path : PathBuf,
-    temp_path : Option< PathBuf >,
-    dry : bool,
+    pub( crate ) path : PathBuf,
+    pub( crate ) temp_path : Option< PathBuf >,
+    pub( crate ) dry : bool,
   }
 
   impl PackOptionsFormer
@@ -243,9 +84,9 @@
   #[ derive( Debug, Former, Clone, Default ) ]
   pub struct PublishOptions
   {
-    path : PathBuf,
-    temp_path : Option< PathBuf >,
-    dry : bool,
+    pub( crate ) path : PathBuf,
+    pub( crate ) temp_path : Option< PathBuf >,
+    pub( crate ) dry : bool,
   }
 
   impl PublishOptionsFormer
@@ -312,5 +153,4 @@
   protected use PublishOptions;
   protected use PackOptions;
 
-}
->>>>>>> 49168853
+}