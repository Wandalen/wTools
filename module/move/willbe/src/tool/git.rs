/// Internal namespace.
mod private
{
  #[ allow( unused_imports ) ]
  use crate::tool::*;

  use std::ffi::OsString;
  use std::path::Path;
  use process_tools::process::*;
  use error::Result;
  use error::err;

  /// Adds changes to the Git staging area.
  ///
  /// # Args :
  /// - `path` - the root path
  /// - `objects` - a list of paths from the root that will be added
  /// - `dry` - a flag that indicates whether to apply the changes or not
  ///         - `true` - does not modify git state
  ///         - `false` - adds a change in the working directory to the staging area
  ///
  /// # Returns :
  /// Returns a result containing a report indicating the result of the operation.
  #[ cfg_attr( feature = "tracing", tracing::instrument( skip( path, objects ), fields( path = %path.as_ref().display() ) ) ) ]
  pub fn add< P, Os, O >( path : P, objects : Os, dry : bool ) -> Result< Report >
  where
    P : AsRef< Path >,
    Os : AsRef< [ O ] >,
    O : AsRef< str >,
  {
    let objects = objects.as_ref().iter().map( | x | x.as_ref() );

    let ( program, args ) : ( _, Vec< _ > ) = ( "git", Some( "add" ).into_iter().chain( objects ).collect() );

    if dry
    {
      Ok
      (
        Report
        {
          command : format!( "{program} {}", args.join( " " ) ),
          out : String::new(),
          err : String::new(),
          current_path: path.as_ref().to_path_buf(),
          error: Ok( () ),
        }
      )
    }
    else
    {
      Run::former()
      .bin_path( program )
      .args( args.into_iter().map( OsString::from ).collect::< Vec< _ > >() )
      .current_path( path.as_ref().to_path_buf() )
      .run().map_err( | report | err!( report.to_string() ) )
    }
  }

  /// Commits changes to the Git repository.
  ///
  /// # Args :
  ///
  /// - `path` - the root path
  /// - `message` - a commit message describing the changes
  /// - `dry` - a flag that indicates whether to apply the changes or not
  ///   - `true` - does not modify the Git state
  ///   - `false` - commits changes to the repository
  ///
  /// # Returns :
  /// Returns a result containing a report indicating the result of the operation.
  #[ cfg_attr( feature = "tracing", tracing::instrument( skip( path, message ), fields( path = %path.as_ref().display(), message = %message.as_ref() ) ) ) ]
  pub fn commit< P, M >( path : P, message : M, dry : bool ) -> Result< Report >
  where
    P : AsRef< Path >,
    M : AsRef< str >,
  {
    let ( program, args ) = ( "git", [ "commit", "-m", message.as_ref() ] );

    if dry
    {
      Ok
      (
        Report
        {
          command : format!( "{program} {}", args.join( " " ) ),
          out : String::new(),
          err : String::new(),
          current_path: path.as_ref().to_path_buf(),
          error: Ok( () ),
        }
      )
    }
    else
    {
      Run::former()
      .bin_path( program )
      .args( args.into_iter().map( OsString::from ).collect::< Vec< _ > >() )
      .current_path( path.as_ref().to_path_buf() )
      .run().map_err( | report | err!( report.to_string() ) )
    }
  }

  /// Pushes changes to the remote Git repository.
  ///
  /// # Args :
  ///
  /// - `path` - the root path
  /// - `dry` - a flag that indicates whether to apply the changes or not
  ///   - `true` - does not modify the Git state
  ///   - `false` - pushes changes to the remote repository
  ///
  /// # Returns :
  /// Returns a result containing a report indicating the result of the operation.
  #[ cfg_attr( feature = "tracing", tracing::instrument( skip( path ), fields( path = %path.as_ref().display() ) ) ) ]
  pub fn push< P >( path : P, dry : bool ) -> Result< Report >
  where
    P : AsRef< Path >,
  {
    let ( program, args ) = ( "git", [ "push" ] );

    if dry
    {
      Ok
      (
        Report
        {
          command : format!( "{program} {}", args.join( " " ) ),
          out : String::new(),
          err : String::new(),
          current_path: path.as_ref().to_path_buf(),
          error: Ok( () ),
        }
      )
    }
    else
    {
      Run::former()
      .bin_path( program )
      .args( args.into_iter().map( OsString::from ).collect::< Vec< _ > >() )
      .current_path( path.as_ref().to_path_buf() )
      .run().map_err( | report | err!( report.to_string() ) )
    }
  }

  /// This function is a wrapper around the `git reset` command.
  ///
  /// # Args :
  ///
  /// - `path`: The path to the directory on which the `git reset` command will be executed.
  /// - `hard`: A boolean indicating whether to perform a hard reset or not.
  /// - `commits_count`: The number of commits to reset(at least 1).
  /// - `dry`: A boolean indicating whether to execute the command in dry-run mode or not.
  ///
  /// # Returns :
  /// This function returns a `Result` containing a `Report` if the command is executed successfully. The `Report` contains the command executed, the output
// git reset command wrapper
  pub fn reset< P >( path : P, hard : bool, commits_count : usize, dry : bool ) -> Result< Report >
  where
    P : AsRef< Path >,
  {
    if commits_count < 1 { return Err( err!( "Cannot reset, the count of commits must be greater than 0" ) ) }
<<<<<<< HEAD
    let ( program, args ) : ( _, Vec< _ > ) = 
=======
    let ( program, args ) =
>>>>>>> 5732590a
    (
      "git",
      Some( "reset" )
      .into_iter()
      .chain( if hard { Some( "--hard" ) } else { None } )
      .map( String::from )
      .chain( Some( format!( "HEAD~{}", commits_count ) ) )
      .collect()
    );

    if dry
    {
      Ok
      (
        Report
        {
          command : format!( "{program} {}", args.join( " " ) ),
          out : String::new(),
          err : String::new(),
          current_path : path.as_ref().to_path_buf(),
          error : Ok( () ),
        }
      )
    }
    else
    {
      Run::former()
      .bin_path( program )
      .args( args.into_iter().map( OsString::from ).collect::< Vec< _ > >() )
      .current_path( path.as_ref().to_path_buf() )
      .run().map_err( | report | err!( report.to_string() ) )
    }
  }

  /// Retrieves the remote URL of a Git repository.
  ///
  /// # Arguments
  ///
  /// * `path` - A `Path` reference to the local Git repository.
  ///
  /// # Returns
  ///
  /// A `Result` containing a `Report`, which represents the result of the command execution.
  pub fn ls_remote_url< P >( path : P ) -> Result< Report >
  where
    P : AsRef< Path >,
  {
    let ( program, args ) = ( "git", [ "ls-remote", "--get-url" ] );

    Run::former()
    .bin_path( program )
    .args( args.into_iter().map( OsString::from ).collect::< Vec< _ > >() )
    .current_path( path.as_ref().to_path_buf() )
    .run().map_err( | report | err!( report.to_string() ) )
  }
}

//

crate::mod_interface!
{
  protected use add;
  protected use commit;
  protected use push;
  protected use reset;
  protected use ls_remote_url;
}<|MERGE_RESOLUTION|>--- conflicted
+++ resolved
@@ -159,11 +159,7 @@
     P : AsRef< Path >,
   {
     if commits_count < 1 { return Err( err!( "Cannot reset, the count of commits must be greater than 0" ) ) }
-<<<<<<< HEAD
     let ( program, args ) : ( _, Vec< _ > ) = 
-=======
-    let ( program, args ) =
->>>>>>> 5732590a
     (
       "git",
       Some( "reset" )
