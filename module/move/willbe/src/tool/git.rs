mod private
{
  use crate::*;
  use std::ffi::OsString;
  use std::path::Path;
  use process::CmdReport;
  use wtools::error::Result;

  /// Adds changes to the Git staging area.
  ///
  /// # Args :
  /// - `path` - the root path
  /// - `objects` - a list of paths from the root that will be added
  /// - `dry` - a flag that indicates whether to apply the changes or not
  ///         - `true` - does not modify git state
  ///         - `false` - adds a change in the working directory to the staging area
  ///
  /// # Returns :
  /// Returns a result containing a report indicating the result of the operation.
  #[ cfg_attr( feature = "tracing", tracing::instrument( skip( path, objects ), fields( path = %path.as_ref().display() ) ) ) ]
  pub fn add< P, Os, O >( path : P, objects : Os, dry : bool ) -> Result< CmdReport >
  where
    P : AsRef< Path >,
    Os : AsRef< [ O ] >,
    O : AsRef< str >,
  {
    let objects = objects.as_ref().iter().map( | x | x.as_ref() );

    let ( program, args ) = ( "git", Some( "add" ).into_iter().chain( objects ).collect::< Vec< _ > >() );

    if dry
    {
      Ok
      (
        CmdReport
        {
          command : format!( "{program} {}", args.join( " " ) ),
          path : path.as_ref().to_path_buf(),
          out : String::new(),
          err : String::new(),
        }
      )
    }
    else
    {
      let options = 
      process::RunOptions::former()
      .application( program )      
      .args( args.into_iter().map( OsString::from ).collect::< Vec< _ > >() )
      .path( path.as_ref().to_path_buf() )
      .form();
      process::run( options ).map_err( | ( report, err ) | err.context( report ) )
    }
  }

  /// Commits changes to the Git repository.
  ///
  /// # Args :
  ///
  /// - `path` - the root path
  /// - `message` - a commit message describing the changes
  /// - `dry` - a flag that indicates whether to apply the changes or not
  ///   - `true` - does not modify the Git state
  ///   - `false` - commits changes to the repository
  ///
  /// # Returns :
  /// Returns a result containing a report indicating the result of the operation.
  #[ cfg_attr( feature = "tracing", tracing::instrument( skip( path, message ), fields( path = %path.as_ref().display(), message = %message.as_ref() ) ) ) ]
  pub fn commit< P, M >( path : P, message : M, dry : bool ) -> Result< CmdReport >
  where
    P : AsRef< Path >,
    M : AsRef< str >,
  {
    let ( program, args ) = ( "git", [ "commit", "-m", message.as_ref() ] );

    if dry
    {
      Ok
      (
        CmdReport
        {
          command : format!( "{program} {}", args.join( " " ) ),
          path : path.as_ref().to_path_buf(),
          out : String::new(),
          err : String::new(),
        }
      )
    }
    else
    {
<<<<<<< HEAD
      process::run( program, args, path )
=======
      let options = 
      process::RunOptions::former()
      .application( program )      
      .args( args.into_iter().map( OsString::from ).collect::< Vec< _ > >() )
      .path( path.as_ref().to_path_buf() )
      .form();
      process::run( options ).map_err( | ( report, err ) | err.context( report ) )
>>>>>>> cae643b8
    }
  }

  /// Pushes changes to the remote Git repository.
  ///
  /// # Args :
  ///
  /// - `path` - the root path
  /// - `dry` - a flag that indicates whether to apply the changes or not
  ///   - `true` - does not modify the Git state
  ///   - `false` - pushes changes to the remote repository
  ///
  /// # Returns :
  /// Returns a result containing a report indicating the result of the operation.
  #[ cfg_attr( feature = "tracing", tracing::instrument( skip( path ), fields( path = %path.as_ref().display() ) ) ) ]
  pub fn push< P >( path : P, dry : bool ) -> Result< CmdReport >
  where
    P : AsRef< Path >,
  {
    let ( program, args ) = ( "git", [ "push" ] );

    if dry
    {
      Ok
      (
        CmdReport
        {
          command : format!( "{program} {}", args.join( " " ) ),
          path : path.as_ref().to_path_buf(),
          out : String::new(),
          err : String::new(),
        }
      )
    }
    else
    {
<<<<<<< HEAD
      process::run( program, args, path )
=======
      let options = 
      process::RunOptions::former()
      .application( program )
      .args( args.into_iter().map( OsString::from ).collect::< Vec< _ > >() )
      .path( path.as_ref().to_path_buf() )
      .form();
      
      process::run( options ).map_err( | ( report, err ) | err.context( report ) )
>>>>>>> cae643b8
    }
  }

  /// Retrieves the remote URL of a Git repository.
  ///
  /// # Arguments
  ///
  /// * `path` - A `Path` reference to the local Git repository.
  ///
  /// # Returns
  ///
  /// A `Result` containing a `CmdReport`, which represents the result of the command execution.
  pub fn ls_remote_url< P >( path : P ) -> Result< CmdReport >
  where
    P : AsRef< Path >,
  {
    let ( program, args ) = ( "git", [ "ls-remote", "--get-url" ] );
    
    let options = 
    process::RunOptions::former()
    .application( program )
    .args( args.into_iter().map( OsString::from ).collect::< Vec< _ > >() )
    .path( path.as_ref().to_path_buf() )
    .form();
    process::run( options ).map_err( | ( report, err ) | err.context( report ) )
  }
}

//

crate::mod_interface!
{
  protected use add;
  protected use commit;
  protected use push;
  protected use ls_remote_url;
}
<|MERGE_RESOLUTION|>--- conflicted
+++ resolved
@@ -1,186 +1,178 @@
-mod private
-{
-  use crate::*;
-  use std::ffi::OsString;
-  use std::path::Path;
-  use process::CmdReport;
-  use wtools::error::Result;
-
-  /// Adds changes to the Git staging area.
-  ///
-  /// # Args :
-  /// - `path` - the root path
-  /// - `objects` - a list of paths from the root that will be added
-  /// - `dry` - a flag that indicates whether to apply the changes or not
-  ///         - `true` - does not modify git state
-  ///         - `false` - adds a change in the working directory to the staging area
-  ///
-  /// # Returns :
-  /// Returns a result containing a report indicating the result of the operation.
-  #[ cfg_attr( feature = "tracing", tracing::instrument( skip( path, objects ), fields( path = %path.as_ref().display() ) ) ) ]
-  pub fn add< P, Os, O >( path : P, objects : Os, dry : bool ) -> Result< CmdReport >
-  where
-    P : AsRef< Path >,
-    Os : AsRef< [ O ] >,
-    O : AsRef< str >,
-  {
-    let objects = objects.as_ref().iter().map( | x | x.as_ref() );
-
-    let ( program, args ) = ( "git", Some( "add" ).into_iter().chain( objects ).collect::< Vec< _ > >() );
-
-    if dry
-    {
-      Ok
-      (
-        CmdReport
-        {
-          command : format!( "{program} {}", args.join( " " ) ),
-          path : path.as_ref().to_path_buf(),
-          out : String::new(),
-          err : String::new(),
-        }
-      )
-    }
-    else
-    {
-      let options = 
-      process::RunOptions::former()
-      .application( program )      
-      .args( args.into_iter().map( OsString::from ).collect::< Vec< _ > >() )
-      .path( path.as_ref().to_path_buf() )
-      .form();
-      process::run( options ).map_err( | ( report, err ) | err.context( report ) )
-    }
-  }
-
-  /// Commits changes to the Git repository.
-  ///
-  /// # Args :
-  ///
-  /// - `path` - the root path
-  /// - `message` - a commit message describing the changes
-  /// - `dry` - a flag that indicates whether to apply the changes or not
-  ///   - `true` - does not modify the Git state
-  ///   - `false` - commits changes to the repository
-  ///
-  /// # Returns :
-  /// Returns a result containing a report indicating the result of the operation.
-  #[ cfg_attr( feature = "tracing", tracing::instrument( skip( path, message ), fields( path = %path.as_ref().display(), message = %message.as_ref() ) ) ) ]
-  pub fn commit< P, M >( path : P, message : M, dry : bool ) -> Result< CmdReport >
-  where
-    P : AsRef< Path >,
-    M : AsRef< str >,
-  {
-    let ( program, args ) = ( "git", [ "commit", "-m", message.as_ref() ] );
-
-    if dry
-    {
-      Ok
-      (
-        CmdReport
-        {
-          command : format!( "{program} {}", args.join( " " ) ),
-          path : path.as_ref().to_path_buf(),
-          out : String::new(),
-          err : String::new(),
-        }
-      )
-    }
-    else
-    {
-<<<<<<< HEAD
-      process::run( program, args, path )
-=======
-      let options = 
-      process::RunOptions::former()
-      .application( program )      
-      .args( args.into_iter().map( OsString::from ).collect::< Vec< _ > >() )
-      .path( path.as_ref().to_path_buf() )
-      .form();
-      process::run( options ).map_err( | ( report, err ) | err.context( report ) )
->>>>>>> cae643b8
-    }
-  }
-
-  /// Pushes changes to the remote Git repository.
-  ///
-  /// # Args :
-  ///
-  /// - `path` - the root path
-  /// - `dry` - a flag that indicates whether to apply the changes or not
-  ///   - `true` - does not modify the Git state
-  ///   - `false` - pushes changes to the remote repository
-  ///
-  /// # Returns :
-  /// Returns a result containing a report indicating the result of the operation.
-  #[ cfg_attr( feature = "tracing", tracing::instrument( skip( path ), fields( path = %path.as_ref().display() ) ) ) ]
-  pub fn push< P >( path : P, dry : bool ) -> Result< CmdReport >
-  where
-    P : AsRef< Path >,
-  {
-    let ( program, args ) = ( "git", [ "push" ] );
-
-    if dry
-    {
-      Ok
-      (
-        CmdReport
-        {
-          command : format!( "{program} {}", args.join( " " ) ),
-          path : path.as_ref().to_path_buf(),
-          out : String::new(),
-          err : String::new(),
-        }
-      )
-    }
-    else
-    {
-<<<<<<< HEAD
-      process::run( program, args, path )
-=======
-      let options = 
-      process::RunOptions::former()
-      .application( program )
-      .args( args.into_iter().map( OsString::from ).collect::< Vec< _ > >() )
-      .path( path.as_ref().to_path_buf() )
-      .form();
-      
-      process::run( options ).map_err( | ( report, err ) | err.context( report ) )
->>>>>>> cae643b8
-    }
-  }
-
-  /// Retrieves the remote URL of a Git repository.
-  ///
-  /// # Arguments
-  ///
-  /// * `path` - A `Path` reference to the local Git repository.
-  ///
-  /// # Returns
-  ///
-  /// A `Result` containing a `CmdReport`, which represents the result of the command execution.
-  pub fn ls_remote_url< P >( path : P ) -> Result< CmdReport >
-  where
-    P : AsRef< Path >,
-  {
-    let ( program, args ) = ( "git", [ "ls-remote", "--get-url" ] );
-    
-    let options = 
-    process::RunOptions::former()
-    .application( program )
-    .args( args.into_iter().map( OsString::from ).collect::< Vec< _ > >() )
-    .path( path.as_ref().to_path_buf() )
-    .form();
-    process::run( options ).map_err( | ( report, err ) | err.context( report ) )
-  }
-}
-
-//
-
-crate::mod_interface!
-{
-  protected use add;
-  protected use commit;
-  protected use push;
-  protected use ls_remote_url;
-}
+mod private
+{
+  use crate::*;
+  use std::ffi::OsString;
+  use std::path::Path;
+  use process::CmdReport;
+  use wtools::error::Result;
+
+  /// Adds changes to the Git staging area.
+  ///
+  /// # Args :
+  /// - `path` - the root path
+  /// - `objects` - a list of paths from the root that will be added
+  /// - `dry` - a flag that indicates whether to apply the changes or not
+  ///         - `true` - does not modify git state
+  ///         - `false` - adds a change in the working directory to the staging area
+  ///
+  /// # Returns :
+  /// Returns a result containing a report indicating the result of the operation.
+  #[ cfg_attr( feature = "tracing", tracing::instrument( skip( path, objects ), fields( path = %path.as_ref().display() ) ) ) ]
+  pub fn add< P, Os, O >( path : P, objects : Os, dry : bool ) -> Result< CmdReport >
+  where
+    P : AsRef< Path >,
+    Os : AsRef< [ O ] >,
+    O : AsRef< str >,
+  {
+    let objects = objects.as_ref().iter().map( | x | x.as_ref() );
+
+    let ( program, args ) = ( "git", Some( "add" ).into_iter().chain( objects ).collect::< Vec< _ > >() );
+
+    if dry
+    {
+      Ok
+      (
+        CmdReport
+        {
+          command : format!( "{program} {}", args.join( " " ) ),
+          path : path.as_ref().to_path_buf(),
+          out : String::new(),
+          err : String::new(),
+        }
+      )
+    }
+    else
+    {
+      let options = 
+      process::RunOptions::former()
+      .application( program )      
+      .args( args.into_iter().map( OsString::from ).collect::< Vec< _ > >() )
+      .path( path.as_ref().to_path_buf() )
+      .form();
+      process::run( options ).map_err( | ( report, err ) | err.context( report ) )
+    }
+  }
+
+  /// Commits changes to the Git repository.
+  ///
+  /// # Args :
+  ///
+  /// - `path` - the root path
+  /// - `message` - a commit message describing the changes
+  /// - `dry` - a flag that indicates whether to apply the changes or not
+  ///   - `true` - does not modify the Git state
+  ///   - `false` - commits changes to the repository
+  ///
+  /// # Returns :
+  /// Returns a result containing a report indicating the result of the operation.
+  #[ cfg_attr( feature = "tracing", tracing::instrument( skip( path, message ), fields( path = %path.as_ref().display(), message = %message.as_ref() ) ) ) ]
+  pub fn commit< P, M >( path : P, message : M, dry : bool ) -> Result< CmdReport >
+  where
+    P : AsRef< Path >,
+    M : AsRef< str >,
+  {
+    let ( program, args ) = ( "git", [ "commit", "-m", message.as_ref() ] );
+
+    if dry
+    {
+      Ok
+      (
+        CmdReport
+        {
+          command : format!( "{program} {}", args.join( " " ) ),
+          path : path.as_ref().to_path_buf(),
+          out : String::new(),
+          err : String::new(),
+        }
+      )
+    }
+    else
+    {
+      let options =
+      process::RunOptions::former()
+      .application( program )      
+      .args( args.into_iter().map( OsString::from ).collect::< Vec< _ > >() )
+      .path( path.as_ref().to_path_buf() )
+      .form();
+      process::run( options ).map_err( | ( report, err ) | err.context( report ) )
+    }
+  }
+
+  /// Pushes changes to the remote Git repository.
+  ///
+  /// # Args :
+  ///
+  /// - `path` - the root path
+  /// - `dry` - a flag that indicates whether to apply the changes or not
+  ///   - `true` - does not modify the Git state
+  ///   - `false` - pushes changes to the remote repository
+  ///
+  /// # Returns :
+  /// Returns a result containing a report indicating the result of the operation.
+  #[ cfg_attr( feature = "tracing", tracing::instrument( skip( path ), fields( path = %path.as_ref().display() ) ) ) ]
+  pub fn push< P >( path : P, dry : bool ) -> Result< CmdReport >
+  where
+    P : AsRef< Path >,
+  {
+    let ( program, args ) = ( "git", [ "push" ] );
+
+    if dry
+    {
+      Ok
+      (
+        CmdReport
+        {
+          command : format!( "{program} {}", args.join( " " ) ),
+          path : path.as_ref().to_path_buf(),
+          out : String::new(),
+          err : String::new(),
+        }
+      )
+    }
+    else
+    {
+      let options =
+      process::RunOptions::former()
+      .application( program )
+      .args( args.into_iter().map( OsString::from ).collect::< Vec< _ > >() )
+      .path( path.as_ref().to_path_buf() )
+      .form();
+      
+      process::run( options ).map_err( | ( report, err ) | err.context( report ) )
+    }
+  }
+
+  /// Retrieves the remote URL of a Git repository.
+  ///
+  /// # Arguments
+  ///
+  /// * `path` - A `Path` reference to the local Git repository.
+  ///
+  /// # Returns
+  ///
+  /// A `Result` containing a `CmdReport`, which represents the result of the command execution.
+  pub fn ls_remote_url< P >( path : P ) -> Result< CmdReport >
+  where
+    P : AsRef< Path >,
+  {
+    let ( program, args ) = ( "git", [ "ls-remote", "--get-url" ] );
+    
+    let options = 
+    process::RunOptions::former()
+    .application( program )
+    .args( args.into_iter().map( OsString::from ).collect::< Vec< _ > >() )
+    .path( path.as_ref().to_path_buf() )
+    .form();
+    process::run( options ).map_err( | ( report, err ) | err.context( report ) )
+  }
+}
+
+//
+
+crate::mod_interface!
+{
+  protected use add;
+  protected use commit;
+  protected use push;
+  protected use ls_remote_url;
+}