mod private
{
  use std::
  {
    fs,
    path::PathBuf,
<<<<<<< HEAD
    collections::HashMap,
=======
    collections::{ HashMap, HashSet },
    fmt::Write,
>>>>>>> 0e3833fc
  };
  use std::path::Path;
  use cargo_metadata::
  {
    DependencyKind,
    Metadata,
    MetadataCommand,
    Package,
  };
  use petgraph::
  {
    graph::Graph,
    algo::toposort as pg_toposort,
  };
  use crate::tools::
  {
    manifest,
    process,
    digest,
    http,
  };
  use crate::version;
  use anyhow::{ Context, Error, anyhow };
<<<<<<< HEAD
  use toml_edit::value;
=======
  use crate::path;
  use crate::wtools;
>>>>>>> 0e3833fc

  #[ derive( Debug, Default, Clone ) ]
  pub struct PublishReport
  {
    get_info : Option< process::CmdReport >,
    bump : Option< String >,
    commit : Option< process::CmdReport >,
    push : Option< process::CmdReport >,
    publish : Option< process::CmdReport >,
  }

  ///
  /// Publish single packages.
  ///

  pub fn publish( current_path : &PathBuf, path : &PathBuf, dry : bool ) -> Result< PublishReport, ( PublishReport, Error ) >
  {
    let mut report = PublishReport::default();

    let mut manifest = manifest::get( path ).map_err( | e | ( report.clone(), e ) )?;
    if !manifest.package_is() || manifest.local_is()
    {
      return Ok( report );
    }

    let mut package_dir = manifest.manifest_path.clone();
    package_dir.pop();

    let output = process::start_sync( "cargo package", &package_dir ).context( "Take information about package" ).map_err( | e | ( report.clone(), e ) )?;
    if output.err.contains( "not yet committed")
    {
      return Err(( report, anyhow!( "Some changes wasn't committed. Please, commit or stash that changes and try again." ) ));
    }
    report.get_info = Some( output );

    if !publish_need( &manifest )
    {
      let data = manifest.manifest_data.as_deref_mut().ok_or( anyhow!( "Failed to get manifest data" ) ).map_err( | e | ( report.clone(), e ) )?;
      let name = &data[ "package" ][ "name" ].clone();
      let name = name.as_str().expect( "Name should be valid UTF-8" );
      let version = &data[ "package" ][ "version" ].clone();
      let version = version.as_str().expect( "Version should be valid UTF-8" );
      let new_version = version::bump( version ).map_err( | e | ( report.clone(), e ) )?;

      if dry
      {
        report.bump = Some( "Bump package version".into() );

        let buf = format!( "git commit -am {}-v{}", name, new_version );
        let output = process::CmdReport
        {
          command : buf,
          path : current_path.clone(),
          out : String::new(),
          err : String::new(),
        };
        report.commit = Some( output );

        let buf = "git push".to_string();
        let output = process::CmdReport
        {
          command : buf,
          path : current_path.clone(),
          out : String::new(),
          err : String::new(),
        };
        report.push = Some( output );

        let buf = "cargo publish".to_string();
        let output = process::CmdReport
        {
          command : buf,
          path : package_dir.clone(),
          out : String::new(),
          err : String::new(),
        };
        report.publish = Some( output );
      }
      else
      {
        data[ "package" ][ "version" ] = value( &new_version );
        manifest.store().map_err( | e | ( report.clone(), e ) )?;
        report.bump = Some( "Bump package version".into() );

        let buf = format!( "git commit -am {}-v{}", name, new_version );
        let output = process::start_sync( &buf, current_path ).context( "Commit changes while publishing" ).map_err( | e | ( report.clone(), e ) )?;
        report.commit = Some( output );

        let buf = "git push".to_string();
        let output = process::start_sync( &buf, current_path ).context( "Push while publishing" ).map_err( | e | ( report.clone(), e ) )?;
        report.push = Some( output );

        let buf = "cargo publish".to_string();
        let output = process::start_sync( &buf, &package_dir ).context( "Publish" ).map_err( | e | ( report.clone(), e ) )?;
        report.publish = Some( output );
      }
    }

    Ok( report )
  }

  //

  #[ derive( Debug, Clone ) ]
  /// Args for `local_dependencies` function
  pub struct LocalDependenciesOptions
  {
    /// With dependencies of dependencies
    pub recursive : bool,
    /// Skip packages
    pub exclude : HashSet< PathBuf >,
  }

  impl Default for LocalDependenciesOptions
  {
    fn default() -> Self
    {
      Self
      {
        recursive : true,
        exclude : HashSet::new(),
      }
    }
  }

  //

  /// Returns local dependencies of specified package by its manifest path from a workspace
  pub fn local_dependencies( metadata : &Metadata, manifest_path : &Path, mut opts: LocalDependenciesOptions ) -> wtools::error::Result< Vec< PathBuf > >
  {
    let manifest_path = path::canonicalize( manifest_path )?;

    let deps = metadata
    .packages
    .iter()
    .find( | package | package.manifest_path.as_std_path() == &manifest_path )
    .ok_or( anyhow!( "Package not found in the workspace" ) )?
    .dependencies
    .iter()
    .filter_map( | dep | dep.path.as_ref().map( | path | path.clone().into_std_path_buf() ) )
    .collect::< HashSet< _ > >();

    let mut output = deps.clone();

    if opts.recursive
    {
      for dep in &deps
      {
        if !opts.exclude.contains( dep )
        {
          opts.exclude.insert( dep.clone() );
          output.extend( local_dependencies( metadata, &dep.join( "Cargo.toml" ), opts.clone() )? );
        }
      }
    }

    Ok( output.into_iter().collect() )
  }

  //

  pub fn filter( metadata : &Metadata ) -> HashMap< String, &Package >
  {
    let mut packages_map = HashMap::new();

    let _packages = metadata.packages.iter().filter( | package |
    {
      if package.publish.is_none()
      {
        packages_map.insert( package.name.clone(), *package );

        return true;
      }

      false
    }).collect::< Vec< _ > >();

    packages_map
  }

  //

  pub fn local_path_get< 'a >( name : &'a str, version : &'a str, manifest_path : &'a PathBuf ) -> PathBuf
  {
    let buf = format!( "package/{0}-{1}.crate", name, version );

    let package_metadata = MetadataCommand::new()
    .manifest_path( manifest_path )
    .exec()
    .unwrap();

    let mut local_package_path = PathBuf::new();
    local_package_path.push( package_metadata.target_directory );
    local_package_path.push( buf );

    local_package_path
  }

  //

  pub fn graph_build< 'a >( packages : &'a HashMap< String, &Package > ) -> Graph< &'a str, &'a str >
  {
    let mut deps = Graph::< &str, &str >::new();
    let _update_graph = packages.iter().map( | ( _name, package ) |
    {
      let root_node = if let Some( node ) = deps.node_indices().find( | i | deps[ *i ] == package.name )
      {
        node
      }
      else
      {
        deps.add_node( &package.name )
      };

      for dep in &package.dependencies
      {
        if dep.path.is_some() && dep.kind != DependencyKind::Development
        {
          let dep_node = if let Some( node ) = deps.node_indices().find( | i | deps[ *i ] == dep.name )
          {
            node
          }
          else
          {
            deps.add_node( &dep.name )
          };

          deps.add_edge( root_node, dep_node, &package.name );
        }
      }
    }).collect::< Vec< _ > >();

    deps
  }

  //

  pub fn toposort( packages : &HashMap< String, &Package > ) -> Vec< String >
  {
    let deps = graph_build( packages );

    let sorted = pg_toposort( &deps, None ).expect( "Failed to process toposort for packages" );
    let names = sorted
    .iter()
    .rev()
    .map( | dep_idx | deps.node_weight( *dep_idx ).unwrap().to_string() )
    .collect::< Vec< String > >();

    names
  }

  //

  // Panic: manifest must be loaded
  pub fn publish_need( manifest : &manifest::Manifest ) -> bool
  {
    let data = manifest.manifest_data.as_ref().expect( "Manifest data doesn't loaded" );

    let name = &data[ "package" ][ "name" ].clone();
    let name = name.as_str().expect( "Name should be valid UTF-8" );
    let version = &data[ "package" ][ "version" ].clone();
    let version = version.as_str().expect( "Version should be valid UTF-8" );
    let local_package_path = local_path_get( name, version, &manifest.manifest_path );

    let local_package = fs::read( local_package_path ).expect( "Failed to read local package. Please, run `cargo package` before." );
    // Is it ok? If there is any problem with the Internet, we will say that the packages are different.
    let remote_package = http::retrieve_bytes( name, version ).unwrap_or_default();

    digest::hash( &local_package ) == digest::hash( &remote_package )
  }
}

//

crate::mod_interface!
{
  protected( crate ) use PublishReport;
  protected( crate ) use publish;

  protected( crate ) use filter;
  protected( crate ) use local_path_get;

  protected( crate ) use graph_build;
  protected( crate ) use toposort;

  orphan use LocalDependenciesOptions;
  orphan use local_dependencies;
}
<|MERGE_RESOLUTION|>--- conflicted
+++ resolved
@@ -1,329 +1,324 @@
-mod private
-{
-  use std::
-  {
-    fs,
-    path::PathBuf,
-<<<<<<< HEAD
-    collections::HashMap,
-=======
-    collections::{ HashMap, HashSet },
-    fmt::Write,
->>>>>>> 0e3833fc
-  };
-  use std::path::Path;
-  use cargo_metadata::
-  {
-    DependencyKind,
-    Metadata,
-    MetadataCommand,
-    Package,
-  };
-  use petgraph::
-  {
-    graph::Graph,
-    algo::toposort as pg_toposort,
-  };
-  use crate::tools::
-  {
-    manifest,
-    process,
-    digest,
-    http,
-  };
-  use crate::version;
-  use anyhow::{ Context, Error, anyhow };
-<<<<<<< HEAD
-  use toml_edit::value;
-=======
-  use crate::path;
-  use crate::wtools;
->>>>>>> 0e3833fc
-
-  #[ derive( Debug, Default, Clone ) ]
-  pub struct PublishReport
-  {
-    get_info : Option< process::CmdReport >,
-    bump : Option< String >,
-    commit : Option< process::CmdReport >,
-    push : Option< process::CmdReport >,
-    publish : Option< process::CmdReport >,
-  }
-
-  ///
-  /// Publish single packages.
-  ///
-
-  pub fn publish( current_path : &PathBuf, path : &PathBuf, dry : bool ) -> Result< PublishReport, ( PublishReport, Error ) >
-  {
-    let mut report = PublishReport::default();
-
-    let mut manifest = manifest::get( path ).map_err( | e | ( report.clone(), e ) )?;
-    if !manifest.package_is() || manifest.local_is()
-    {
-      return Ok( report );
-    }
-
-    let mut package_dir = manifest.manifest_path.clone();
-    package_dir.pop();
-
-    let output = process::start_sync( "cargo package", &package_dir ).context( "Take information about package" ).map_err( | e | ( report.clone(), e ) )?;
-    if output.err.contains( "not yet committed")
-    {
-      return Err(( report, anyhow!( "Some changes wasn't committed. Please, commit or stash that changes and try again." ) ));
-    }
-    report.get_info = Some( output );
-
-    if !publish_need( &manifest )
-    {
-      let data = manifest.manifest_data.as_deref_mut().ok_or( anyhow!( "Failed to get manifest data" ) ).map_err( | e | ( report.clone(), e ) )?;
-      let name = &data[ "package" ][ "name" ].clone();
-      let name = name.as_str().expect( "Name should be valid UTF-8" );
-      let version = &data[ "package" ][ "version" ].clone();
-      let version = version.as_str().expect( "Version should be valid UTF-8" );
-      let new_version = version::bump( version ).map_err( | e | ( report.clone(), e ) )?;
-
-      if dry
-      {
-        report.bump = Some( "Bump package version".into() );
-
-        let buf = format!( "git commit -am {}-v{}", name, new_version );
-        let output = process::CmdReport
-        {
-          command : buf,
-          path : current_path.clone(),
-          out : String::new(),
-          err : String::new(),
-        };
-        report.commit = Some( output );
-
-        let buf = "git push".to_string();
-        let output = process::CmdReport
-        {
-          command : buf,
-          path : current_path.clone(),
-          out : String::new(),
-          err : String::new(),
-        };
-        report.push = Some( output );
-
-        let buf = "cargo publish".to_string();
-        let output = process::CmdReport
-        {
-          command : buf,
-          path : package_dir.clone(),
-          out : String::new(),
-          err : String::new(),
-        };
-        report.publish = Some( output );
-      }
-      else
-      {
-        data[ "package" ][ "version" ] = value( &new_version );
-        manifest.store().map_err( | e | ( report.clone(), e ) )?;
-        report.bump = Some( "Bump package version".into() );
-
-        let buf = format!( "git commit -am {}-v{}", name, new_version );
-        let output = process::start_sync( &buf, current_path ).context( "Commit changes while publishing" ).map_err( | e | ( report.clone(), e ) )?;
-        report.commit = Some( output );
-
-        let buf = "git push".to_string();
-        let output = process::start_sync( &buf, current_path ).context( "Push while publishing" ).map_err( | e | ( report.clone(), e ) )?;
-        report.push = Some( output );
-
-        let buf = "cargo publish".to_string();
-        let output = process::start_sync( &buf, &package_dir ).context( "Publish" ).map_err( | e | ( report.clone(), e ) )?;
-        report.publish = Some( output );
-      }
-    }
-
-    Ok( report )
-  }
-
-  //
-
-  #[ derive( Debug, Clone ) ]
-  /// Args for `local_dependencies` function
-  pub struct LocalDependenciesOptions
-  {
-    /// With dependencies of dependencies
-    pub recursive : bool,
-    /// Skip packages
-    pub exclude : HashSet< PathBuf >,
-  }
-
-  impl Default for LocalDependenciesOptions
-  {
-    fn default() -> Self
-    {
-      Self
-      {
-        recursive : true,
-        exclude : HashSet::new(),
-      }
-    }
-  }
-
-  //
-
-  /// Returns local dependencies of specified package by its manifest path from a workspace
-  pub fn local_dependencies( metadata : &Metadata, manifest_path : &Path, mut opts: LocalDependenciesOptions ) -> wtools::error::Result< Vec< PathBuf > >
-  {
-    let manifest_path = path::canonicalize( manifest_path )?;
-
-    let deps = metadata
-    .packages
-    .iter()
-    .find( | package | package.manifest_path.as_std_path() == &manifest_path )
-    .ok_or( anyhow!( "Package not found in the workspace" ) )?
-    .dependencies
-    .iter()
-    .filter_map( | dep | dep.path.as_ref().map( | path | path.clone().into_std_path_buf() ) )
-    .collect::< HashSet< _ > >();
-
-    let mut output = deps.clone();
-
-    if opts.recursive
-    {
-      for dep in &deps
-      {
-        if !opts.exclude.contains( dep )
-        {
-          opts.exclude.insert( dep.clone() );
-          output.extend( local_dependencies( metadata, &dep.join( "Cargo.toml" ), opts.clone() )? );
-        }
-      }
-    }
-
-    Ok( output.into_iter().collect() )
-  }
-
-  //
-
-  pub fn filter( metadata : &Metadata ) -> HashMap< String, &Package >
-  {
-    let mut packages_map = HashMap::new();
-
-    let _packages = metadata.packages.iter().filter( | package |
-    {
-      if package.publish.is_none()
-      {
-        packages_map.insert( package.name.clone(), *package );
-
-        return true;
-      }
-
-      false
-    }).collect::< Vec< _ > >();
-
-    packages_map
-  }
-
-  //
-
-  pub fn local_path_get< 'a >( name : &'a str, version : &'a str, manifest_path : &'a PathBuf ) -> PathBuf
-  {
-    let buf = format!( "package/{0}-{1}.crate", name, version );
-
-    let package_metadata = MetadataCommand::new()
-    .manifest_path( manifest_path )
-    .exec()
-    .unwrap();
-
-    let mut local_package_path = PathBuf::new();
-    local_package_path.push( package_metadata.target_directory );
-    local_package_path.push( buf );
-
-    local_package_path
-  }
-
-  //
-
-  pub fn graph_build< 'a >( packages : &'a HashMap< String, &Package > ) -> Graph< &'a str, &'a str >
-  {
-    let mut deps = Graph::< &str, &str >::new();
-    let _update_graph = packages.iter().map( | ( _name, package ) |
-    {
-      let root_node = if let Some( node ) = deps.node_indices().find( | i | deps[ *i ] == package.name )
-      {
-        node
-      }
-      else
-      {
-        deps.add_node( &package.name )
-      };
-
-      for dep in &package.dependencies
-      {
-        if dep.path.is_some() && dep.kind != DependencyKind::Development
-        {
-          let dep_node = if let Some( node ) = deps.node_indices().find( | i | deps[ *i ] == dep.name )
-          {
-            node
-          }
-          else
-          {
-            deps.add_node( &dep.name )
-          };
-
-          deps.add_edge( root_node, dep_node, &package.name );
-        }
-      }
-    }).collect::< Vec< _ > >();
-
-    deps
-  }
-
-  //
-
-  pub fn toposort( packages : &HashMap< String, &Package > ) -> Vec< String >
-  {
-    let deps = graph_build( packages );
-
-    let sorted = pg_toposort( &deps, None ).expect( "Failed to process toposort for packages" );
-    let names = sorted
-    .iter()
-    .rev()
-    .map( | dep_idx | deps.node_weight( *dep_idx ).unwrap().to_string() )
-    .collect::< Vec< String > >();
-
-    names
-  }
-
-  //
-
-  // Panic: manifest must be loaded
-  pub fn publish_need( manifest : &manifest::Manifest ) -> bool
-  {
-    let data = manifest.manifest_data.as_ref().expect( "Manifest data doesn't loaded" );
-
-    let name = &data[ "package" ][ "name" ].clone();
-    let name = name.as_str().expect( "Name should be valid UTF-8" );
-    let version = &data[ "package" ][ "version" ].clone();
-    let version = version.as_str().expect( "Version should be valid UTF-8" );
-    let local_package_path = local_path_get( name, version, &manifest.manifest_path );
-
-    let local_package = fs::read( local_package_path ).expect( "Failed to read local package. Please, run `cargo package` before." );
-    // Is it ok? If there is any problem with the Internet, we will say that the packages are different.
-    let remote_package = http::retrieve_bytes( name, version ).unwrap_or_default();
-
-    digest::hash( &local_package ) == digest::hash( &remote_package )
-  }
-}
-
-//
-
-crate::mod_interface!
-{
-  protected( crate ) use PublishReport;
-  protected( crate ) use publish;
-
-  protected( crate ) use filter;
-  protected( crate ) use local_path_get;
-
-  protected( crate ) use graph_build;
-  protected( crate ) use toposort;
-
-  orphan use LocalDependenciesOptions;
-  orphan use local_dependencies;
-}
+mod private
+{
+  use std::
+  {
+    fs,
+    path::PathBuf,
+    collections::{ HashMap, HashSet },
+    fmt::Write,
+  };
+  use std::path::Path;
+  use cargo_metadata::
+  {
+    DependencyKind,
+    Metadata,
+    MetadataCommand,
+    Package,
+  };
+  use petgraph::
+  {
+    graph::Graph,
+    algo::toposort as pg_toposort,
+  };
+  use crate::tools::
+  {
+    manifest,
+    process,
+    digest,
+    http,
+  };
+  use crate::version;
+  use anyhow::{ Context, Error, anyhow };
+  use toml_edit::value;
+
+  use crate::path;
+  use crate::wtools;
+
+
+  #[ derive( Debug, Default, Clone ) ]
+  pub struct PublishReport
+  {
+    get_info : Option< process::CmdReport >,
+    bump : Option< String >,
+    commit : Option< process::CmdReport >,
+    push : Option< process::CmdReport >,
+    publish : Option< process::CmdReport >,
+  }
+
+  ///
+  /// Publish single packages.
+  ///
+
+  pub fn publish( current_path : &PathBuf, path : &PathBuf, dry : bool ) -> Result< PublishReport, ( PublishReport, Error ) >
+  {
+    let mut report = PublishReport::default();
+
+    let mut manifest = manifest::get( path ).map_err( | e | ( report.clone(), e ) )?;
+    if !manifest.package_is() || manifest.local_is()
+    {
+      return Ok( report );
+    }
+
+    let mut package_dir = manifest.manifest_path.clone();
+    package_dir.pop();
+
+    let output = process::start_sync( "cargo package", &package_dir ).context( "Take information about package" ).map_err( | e | ( report.clone(), e ) )?;
+    if output.err.contains( "not yet committed")
+    {
+      return Err(( report, anyhow!( "Some changes wasn't committed. Please, commit or stash that changes and try again." ) ));
+    }
+    report.get_info = Some( output );
+
+    if !publish_need( &manifest )
+    {
+      let data = manifest.manifest_data.as_deref_mut().ok_or( anyhow!( "Failed to get manifest data" ) ).map_err( | e | ( report.clone(), e ) )?;
+      let name = &data[ "package" ][ "name" ].clone();
+      let name = name.as_str().expect( "Name should be valid UTF-8" );
+      let version = &data[ "package" ][ "version" ].clone();
+      let version = version.as_str().expect( "Version should be valid UTF-8" );
+      let new_version = version::bump( version ).map_err( | e | ( report.clone(), e ) )?;
+
+      if dry
+      {
+        report.bump = Some( "Bump package version".into() );
+
+        let buf = format!( "git commit -am {}-v{}", name, new_version );
+        let output = process::CmdReport
+        {
+          command : buf,
+          path : current_path.clone(),
+          out : String::new(),
+          err : String::new(),
+        };
+        report.commit = Some( output );
+
+        let buf = "git push".to_string();
+        let output = process::CmdReport
+        {
+          command : buf,
+          path : current_path.clone(),
+          out : String::new(),
+          err : String::new(),
+        };
+        report.push = Some( output );
+
+        let buf = "cargo publish".to_string();
+        let output = process::CmdReport
+        {
+          command : buf,
+          path : package_dir.clone(),
+          out : String::new(),
+          err : String::new(),
+        };
+        report.publish = Some( output );
+      }
+      else
+      {
+        data[ "package" ][ "version" ] = value( &new_version );
+        manifest.store().map_err( | e | ( report.clone(), e ) )?;
+        report.bump = Some( "Bump package version".into() );
+
+        let buf = format!( "git commit -am {}-v{}", name, new_version );
+        let output = process::start_sync( &buf, current_path ).context( "Commit changes while publishing" ).map_err( | e | ( report.clone(), e ) )?;
+        report.commit = Some( output );
+
+        let buf = "git push".to_string();
+        let output = process::start_sync( &buf, current_path ).context( "Push while publishing" ).map_err( | e | ( report.clone(), e ) )?;
+        report.push = Some( output );
+
+        let buf = "cargo publish".to_string();
+        let output = process::start_sync( &buf, &package_dir ).context( "Publish" ).map_err( | e | ( report.clone(), e ) )?;
+        report.publish = Some( output );
+      }
+    }
+
+    Ok( report )
+  }
+
+  //
+
+  #[ derive( Debug, Clone ) ]
+  /// Args for `local_dependencies` function
+  pub struct LocalDependenciesOptions
+  {
+    /// With dependencies of dependencies
+    pub recursive : bool,
+    /// Skip packages
+    pub exclude : HashSet< PathBuf >,
+  }
+
+  impl Default for LocalDependenciesOptions
+  {
+    fn default() -> Self
+    {
+      Self
+      {
+        recursive : true,
+        exclude : HashSet::new(),
+      }
+    }
+  }
+
+  //
+
+  /// Returns local dependencies of specified package by its manifest path from a workspace
+  pub fn local_dependencies( metadata : &Metadata, manifest_path : &Path, mut opts: LocalDependenciesOptions ) -> wtools::error::Result< Vec< PathBuf > >
+  {
+    let manifest_path = path::canonicalize( manifest_path )?;
+
+    let deps = metadata
+    .packages
+    .iter()
+    .find( | package | package.manifest_path.as_std_path() == &manifest_path )
+    .ok_or( anyhow!( "Package not found in the workspace" ) )?
+    .dependencies
+    .iter()
+    .filter_map( | dep | dep.path.as_ref().map( | path | path.clone().into_std_path_buf() ) )
+    .collect::< HashSet< _ > >();
+
+    let mut output = deps.clone();
+
+    if opts.recursive
+    {
+      for dep in &deps
+      {
+        if !opts.exclude.contains( dep )
+        {
+          opts.exclude.insert( dep.clone() );
+          output.extend( local_dependencies( metadata, &dep.join( "Cargo.toml" ), opts.clone() )? );
+        }
+      }
+    }
+
+    Ok( output.into_iter().collect() )
+  }
+
+  //
+
+  pub fn filter( metadata : &Metadata ) -> HashMap< String, &Package >
+  {
+    let mut packages_map = HashMap::new();
+
+    let _packages = metadata.packages.iter().filter( | package |
+    {
+      if package.publish.is_none()
+      {
+        packages_map.insert( package.name.clone(), *package );
+
+        return true;
+      }
+
+      false
+    }).collect::< Vec< _ > >();
+
+    packages_map
+  }
+
+  //
+
+  pub fn local_path_get< 'a >( name : &'a str, version : &'a str, manifest_path : &'a PathBuf ) -> PathBuf
+  {
+    let buf = format!( "package/{0}-{1}.crate", name, version );
+
+    let package_metadata = MetadataCommand::new()
+    .manifest_path( manifest_path )
+    .exec()
+    .unwrap();
+
+    let mut local_package_path = PathBuf::new();
+    local_package_path.push( package_metadata.target_directory );
+    local_package_path.push( buf );
+
+    local_package_path
+  }
+
+  //
+
+  pub fn graph_build< 'a >( packages : &'a HashMap< String, &Package > ) -> Graph< &'a str, &'a str >
+  {
+    let mut deps = Graph::< &str, &str >::new();
+    let _update_graph = packages.iter().map( | ( _name, package ) |
+    {
+      let root_node = if let Some( node ) = deps.node_indices().find( | i | deps[ *i ] == package.name )
+      {
+        node
+      }
+      else
+      {
+        deps.add_node( &package.name )
+      };
+
+      for dep in &package.dependencies
+      {
+        if dep.path.is_some() && dep.kind != DependencyKind::Development
+        {
+          let dep_node = if let Some( node ) = deps.node_indices().find( | i | deps[ *i ] == dep.name )
+          {
+            node
+          }
+          else
+          {
+            deps.add_node( &dep.name )
+          };
+
+          deps.add_edge( root_node, dep_node, &package.name );
+        }
+      }
+    }).collect::< Vec< _ > >();
+
+    deps
+  }
+
+  //
+
+  pub fn toposort( packages : &HashMap< String, &Package > ) -> Vec< String >
+  {
+    let deps = graph_build( packages );
+
+    let sorted = pg_toposort( &deps, None ).expect( "Failed to process toposort for packages" );
+    let names = sorted
+    .iter()
+    .rev()
+    .map( | dep_idx | deps.node_weight( *dep_idx ).unwrap().to_string() )
+    .collect::< Vec< String > >();
+
+    names
+  }
+
+  //
+
+  // Panic: manifest must be loaded
+  pub fn publish_need( manifest : &manifest::Manifest ) -> bool
+  {
+    let data = manifest.manifest_data.as_ref().expect( "Manifest data doesn't loaded" );
+
+    let name = &data[ "package" ][ "name" ].clone();
+    let name = name.as_str().expect( "Name should be valid UTF-8" );
+    let version = &data[ "package" ][ "version" ].clone();
+    let version = version.as_str().expect( "Version should be valid UTF-8" );
+    let local_package_path = local_path_get( name, version, &manifest.manifest_path );
+
+    let local_package = fs::read( local_package_path ).expect( "Failed to read local package. Please, run `cargo package` before." );
+    // Is it ok? If there is any problem with the Internet, we will say that the packages are different.
+    let remote_package = http::retrieve_bytes( name, version ).unwrap_or_default();
+
+    digest::hash( &local_package ) == digest::hash( &remote_package )
+  }
+}
+
+//
+
+crate::mod_interface!
+{
+  protected( crate ) use PublishReport;
+  protected( crate ) use publish;
+
+  protected( crate ) use filter;
+  protected( crate ) use local_path_get;
+
+  protected( crate ) use graph_build;
+  protected( crate ) use toposort;
+
+  orphan use LocalDependenciesOptions;
+  orphan use local_dependencies;
+}