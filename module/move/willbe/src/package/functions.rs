--- conflicted
+++ resolved
@@ -1,375 +1,385 @@
-mod private
-{
-  use std::
-  {
-    fs,
-    path::PathBuf,
-    collections::
-    {
-      HashMap,
-      HashSet
-    },
-  };
-  use std::fmt::Formatter;
-  use std::path::Path;
-  use cargo_metadata::
-  {
-    Dependency,
-    Metadata,
-    MetadataCommand,
-    Package
-  };
-  use petgraph::
-  {
-    graph::Graph,
-    algo::toposort as pg_toposort,
-  };
-  use crate::tools::
-  {
-    manifest,
-    process,
-    digest,
-    http,
-  };
-  use crate::{ cargo, git, version };
-  use anyhow::{ Context, Error, anyhow };
-
-  use crate::path;
-  use crate::wtools;
-
-
-  #[ derive( Debug, Default, Clone ) ]
-  pub struct PublishReport
-  {
-    get_info : Option< process::CmdReport >,
-    bump : Option< version::BumpReport >,
-    add : Option< process::CmdReport >,
-    commit : Option< process::CmdReport >,
-    push : Option< process::CmdReport >,
-    publish : Option< process::CmdReport >,
-  }
-
-  ///
-  /// Publish single packages.
-  ///
-
-  pub fn publish_single( path : &Path, dry : bool ) -> Result< PublishReport, ( PublishReport, Error ) >
-  {
-    let mut report = PublishReport::default();
-    let manifest = manifest::get( path ).map_err( | e | ( report.clone(), e ) )?;
-    if !manifest.package_is() || manifest.local_is()
-    {
-      return Ok( report );
-    }
-
-    let mut package_dir = manifest.manifest_path.clone();
-    package_dir.pop();
-    let output = process::start_sync( "cargo package", &package_dir ).context( "Take information about package" ).map_err( | e | ( report.clone(), e ) )?;
-    if output.err.contains( "not yet committed")
-    {
-      return Err(( report, anyhow!( "Some changes wasn't committed. Please, commit or stash that changes and try again." ) ));
-    }
-    report.get_info = Some( output );
-
-    if publish_need( &manifest )
-    {
-      let bump_report = version::bump( &manifest.manifest_path, dry ).context( "Try to bump package version" ).map_err( | e | ( report.clone(), e ) )?;
-      let package_name = bump_report.package_name.clone().unwrap();
-      let new_version = bump_report.new_version.clone().unwrap();
-      report.bump = Some( bump_report );
-
-      let commit_message = format!( "{package_name}-v{new_version}" );
-      let res = git::add( &manifest.manifest_path, [ "Cargo.toml" ], dry ).map_err( | e | ( report.clone(), e ) )?;
-      report.add = Some( res );
-      let res = git::commit( &manifest.manifest_path, commit_message, dry ).map_err( | e | ( report.clone(), e ) )?;
-      report.commit = Some( res );
-      let res = git::push( &manifest.manifest_path, dry ).map_err( | e | ( report.clone(), e ) )?;
-      report.push = Some( res );
-
-      let res = cargo::publish( &manifest.manifest_path, dry ).map_err( | e | ( report.clone(), e ) )?;
-      report.publish = Some( res );
-    }
-
-    Ok( report )
-  }
-
-  /// Sorting variants for dependencies.
-  #[ derive( Debug, Copy, Clone ) ]
-  pub enum LocalDependenciesSort
-  {
-    /// List will be topologically sorted.
-    Topological,
-    /// List will be unsorted.
-    Unordered,
-  }
-
-  #[ derive( Debug, Clone ) ]
-  /// Args for `local_dependencies` function.
-  pub struct LocalDependenciesOptions
-  {
-    /// With dependencies of dependencies.
-    pub recursive : bool,
-    /// With sorting.
-    pub sort : LocalDependenciesSort,
-    /// Skip packages.
-    pub exclude : HashSet< PathBuf >,
-  }
-
-  impl Default for LocalDependenciesOptions
-  {
-    fn default() -> Self
-    {
-      Self
-      {
-        recursive : true,
-        sort : LocalDependenciesSort::Unordered,
-        exclude : HashSet::new(),
-      }
-    }
-  }
-
-  //
-
-  /// Returns local dependencies of specified package by its manifest path from a workspace
-  pub fn local_dependencies( metadata : &Metadata, manifest_path : &Path, opts: LocalDependenciesOptions ) -> wtools::error::Result< Vec< PathBuf > >
-  {
-    let LocalDependenciesOptions
-    {
-      recursive,
-      sort,
-      mut exclude,
-    } = opts;
-
-    let manifest_path = path::canonicalize( manifest_path )?;
-
-    let deps = metadata
-    .packages
-    .iter()
-    .find( | package | package.manifest_path.as_std_path() == &manifest_path )
-    .ok_or( anyhow!( "Package not found in the workspace" ) )?
-    .dependencies
-    .iter()
-    .filter_map( | dep | dep.path.as_ref().map( | path | path.clone().into_std_path_buf() ) )
-    .collect::< HashSet< _ > >();
-
-    let mut output = deps.clone();
-
-    if recursive
-    {
-      for dep in &deps
-      {
-        if !exclude.contains( dep )
-        {
-          exclude.insert( dep.clone() );
-          let rebuild_opts = LocalDependenciesOptions
-          {
-            recursive,
-            sort,
-            exclude: exclude.clone(),
-          };
-          output.extend( local_dependencies( metadata, &dep.join( "Cargo.toml" ), rebuild_opts )? );
-        }
-      }
-    }
-
-    let mut output : Vec< _ > = output.into_iter().collect();
-
-    match sort
-    {
-      LocalDependenciesSort::Unordered => {},
-      LocalDependenciesSort::Topological =>
-      {
-        output = toposort_by_paths( &metadata, &output );
-      },
-    }
-
-    Ok( output )
-  }
-
-  //
-
-
-
-  //
-
-  pub fn local_path_get< 'a >( name : &'a str, version : &'a str, manifest_path : &'a PathBuf ) -> PathBuf
-  {
-    let buf = format!( "package/{0}-{1}.crate", name, version );
-
-    let package_metadata = MetadataCommand::new()
-    .manifest_path( manifest_path )
-    .exec()
-    .unwrap();
-
-    let mut local_package_path = PathBuf::new();
-    local_package_path.push( package_metadata.target_directory );
-    local_package_path.push( buf );
-
-    local_package_path
-  }
-
-  //
-
-  /// A configuration struct for specifying optional filters when using the
-  /// `packages_filter_map` function. It allows users to provide custom filtering
-  /// functions for packages and dependencies.
-  #[ derive( Default ) ]
-  pub struct FilterMapOptions
-  {
-    /// An optional package filtering function. If provided, this function is
-    /// applied to each package, and only packages that satisfy the condition
-    /// are included in the final result. If not provided, a default filter that
-    /// accepts all packages is used.
-    pub package_filter: Option< Box< dyn Fn( &Package) -> bool > >,
-
-    /// An optional dependency filtering function. If provided, this function
-    /// is applied to each dependency of each package, and only dependencies
-    /// that satisfy the condition are included in the final result. If not
-    /// provided, a default filter that accepts all dependencies is used.
-    pub dependency_filter: Option< Box< dyn Fn( &Package, &Dependency ) -> bool  > >,
-  }
-
-  impl std::fmt::Debug for FilterMapOptions{
-    fn fmt(&self, f: &mut Formatter<'_>) -> std::fmt::Result {
-      f
-      .debug_struct( "FilterMapOptions" )
-      .field( "package_filter", &"package_filter" )
-      .field( "dependency_filter", &"dependency_filter" )
-      .finish()
-    }
-  }
-
-  pub type PackageName = String;
-
-  /// Given a slice of `Package` instances and a set of filtering options,
-  /// this function filters and maps the packages and their dependencies
-  /// based on the provided filters. It returns a HashMap where the keys
-  /// are package names, and the values are HashSet instances containing
-  /// the names of filtered dependencies for each package.
-  pub fn packages_filter_map( packages: &[ Package ], filter_map_options: FilterMapOptions ) -> HashMap< PackageName, HashSet< PackageName > >
-  {
-    let FilterMapOptions { package_filter, dependency_filter } = filter_map_options;
-    let package_filter = package_filter.unwrap_or_else( || Box::new( |_| true ) );
-    let dependency_filter = dependency_filter.unwrap_or_else( || Box::new( | _, _ | true ) );
-    packages
-    .iter()
-    .filter(|&p| package_filter( p ) )
-    .map
-    (
-      | package |
-      (
-        package.name.clone(),
-        package.dependencies
-        .iter()
-        .filter( | &d | dependency_filter( package, d ) )
-        .map( | d | d.name.clone() )
-        .collect::< HashSet< _ > >()
-      )
-    ).collect()
-  }
-
-  // string, str - package_name
-  pub fn graph_build< 'a >( packages: &'a HashMap< PackageName, HashSet< PackageName > > ) -> Graph< &'a PackageName, &'a PackageName >
-  {
-    let nudes: HashSet< _ > = packages
-    .iter()
-    .flat_map( | ( name, dependency ) |
-    {
-      dependency
-      .iter()
-      .chain( Some( name ) )
-    }).collect();
-    let mut deps = Graph::< &PackageName, &PackageName >::new();
-    for nude in nudes
-    {
-      deps.add_node( nude );
-    }
-    for ( name, dependencies ) in packages
-    {
-      let root_node = deps.node_indices().find( | i | deps[ *i ] == name ).unwrap();
-      for dep in dependencies
-      {
-        let dep_node = deps.node_indices().find( | i | deps[ *i ] == dep ).unwrap();
-        deps.add_edge(root_node, dep_node, name );
-      }
-    }
-    deps
-  }
-
-
-  //
-
-<<<<<<< HEAD
-  pub fn toposort_by_paths( metadata : &Metadata, paths : &[ PathBuf ] ) -> Vec< PathBuf >
-  {
-    let map = metadata.packages
-    .iter()
-    .filter( | x | paths.contains( &x.manifest_path.as_std_path().parent().unwrap().to_path_buf() ) )
-    .map( | p | ( p.name.clone(), p ) )
-    .collect::< HashMap< _, _ > >();
-
-    toposort( &map ).into_iter().map( | name | map[ &name ].manifest_path.parent().unwrap().to_path_buf().into_std_path_buf() ).collect()
-  }
-
-  //
-
-  pub fn toposort( packages : &HashMap< String, &Package > ) -> Vec< String >
-=======
-  pub fn toposort< 'a >( graph :  Graph<&'a PackageName, &'a PackageName> ) -> Vec< PackageName >
->>>>>>> 669deb16
-  {
-    pg_toposort( &graph, None ).expect( "Failed to process toposort for packages" )
-    .iter()
-    .rev()
-    .map( | dep_idx | graph.node_weight( *dep_idx ).unwrap().to_string() )
-    .collect::< Vec< String > >()
-  }
-
-  //
-
-  /// Check if publish needed for a package
-  ///
-  /// Returns:
-  /// - true - need
-  /// - false - no need
-  ///
-  /// Panic: manifest must be loaded
-  pub fn publish_need( manifest : &manifest::Manifest ) -> bool
-  {
-    let data = manifest.manifest_data.as_ref().expect( "Manifest data doesn't loaded" );
-
-    let name = &data[ "package" ][ "name" ].clone();
-    let name = name.as_str().expect( "Name should be valid UTF-8" );
-    let version = &data[ "package" ][ "version" ].clone();
-    let version = version.as_str().expect( "Version should be valid UTF-8" );
-    let local_package_path = local_path_get( name, version, &manifest.manifest_path );
-
-    let local_package = fs::read( local_package_path ).expect( "Failed to read local package. Please, run `cargo package` before." );
-    // Is it ok? If there is any problem with the Internet, we will say that the packages are different.
-    let remote_package = http::retrieve_bytes( name, version ).unwrap_or_default();
-
-    digest::hash( &local_package ) != digest::hash( &remote_package )
-  }
-}
-
-//
-
-crate::mod_interface!
-{
-  protected( crate ) use PublishReport;
-  protected( crate ) use publish_single;
-
-  protected( crate ) use local_path_get;
-
-  protected( crate ) use graph_build;
-  protected( crate ) use toposort;
-  protected( crate ) use toposort_by_paths;
-
-  protected use FilterMapOptions;
-  protected use packages_filter_map;
-  protected use publish_need;
-
-  orphan use LocalDependenciesSort;
-  orphan use LocalDependenciesOptions;
-  orphan use local_dependencies;
-}
+mod private
+{
+  use std::
+  {
+    fs,
+    path::PathBuf,
+    collections::{ HashMap, HashSet },
+  };
+  use std::path::Path;
+  use cargo_metadata::
+  {
+    Dependency,
+    Metadata,
+    MetadataCommand,
+    Package,
+  };
+  use petgraph::
+  {
+    graph::Graph,
+    algo::toposort as pg_toposort,
+  };
+  use crate::tools::
+  {
+    manifest,
+    process,
+    digest,
+    http,
+  };
+  use crate::{ cargo, git, version };
+  use anyhow::{ Context, Error, anyhow };
+
+  use crate::path;
+  use crate::wtools;
+
+
+  #[ derive( Debug, Default, Clone ) ]
+  pub struct PublishReport
+  {
+    get_info : Option< process::CmdReport >,
+    bump : Option< version::BumpReport >,
+    add : Option< process::CmdReport >,
+    commit : Option< process::CmdReport >,
+    push : Option< process::CmdReport >,
+    publish : Option< process::CmdReport >,
+  }
+
+  ///
+  /// Publish single packages.
+  ///
+
+  pub fn publish_single( path : &Path, dry : bool ) -> Result< PublishReport, ( PublishReport, Error ) >
+  {
+    let mut report = PublishReport::default();
+    let manifest = manifest::get( path ).map_err( | e | ( report.clone(), e ) )?;
+    if !manifest.package_is() || manifest.local_is()
+    {
+      return Ok( report );
+    }
+
+    let mut package_dir = manifest.manifest_path.clone();
+    package_dir.pop();
+
+    let output = process::start_sync( "cargo package", &package_dir ).context( "Take information about package" ).map_err( | e | ( report.clone(), e ) )?;
+    if output.err.contains( "not yet committed")
+    {
+      return Err(( report, anyhow!( "Some changes wasn't committed. Please, commit or stash that changes and try again." ) ));
+    }
+    report.get_info = Some( output );
+
+    if publish_need( &manifest )
+    {
+      let bump_report = version::bump( &manifest.manifest_path, dry ).context( "Try to bump package version" ).map_err( | e | ( report.clone(), e ) )?;
+      let package_name = bump_report.package_name.clone().unwrap();
+      let new_version = bump_report.new_version.clone().unwrap();
+      report.bump = Some( bump_report );
+
+      let commit_message = format!( "{package_name}-v{new_version}" );
+      let res = git::add( &manifest.manifest_path, [ "Cargo.toml" ], dry ).map_err( | e | ( report.clone(), e ) )?;
+      report.add = Some( res );
+      let res = git::commit( &manifest.manifest_path, commit_message, dry ).map_err( | e | ( report.clone(), e ) )?;
+      report.commit = Some( res );
+      let res = git::push( &manifest.manifest_path, dry ).map_err( | e | ( report.clone(), e ) )?;
+      report.push = Some( res );
+
+      let res = cargo::publish( &manifest.manifest_path, dry ).map_err( | e | ( report.clone(), e ) )?;
+      report.publish = Some( res );
+    }
+
+    Ok( report )
+  }
+
+  /// Sorting variants for dependencies.
+  #[ derive( Debug, Copy, Clone ) ]
+  pub enum LocalDependenciesSort
+  {
+    /// List will be topologically sorted.
+    Topological,
+    /// List will be unsorted.
+    Unordered,
+  }
+
+  #[ derive( Debug, Clone ) ]
+  /// Args for `local_dependencies` function.
+  pub struct LocalDependenciesOptions
+  {
+    /// With dependencies of dependencies.
+    pub recursive : bool,
+    /// With sorting.
+    pub sort : LocalDependenciesSort,
+    /// Skip packages.
+    pub exclude : HashSet< PathBuf >,
+  }
+
+  impl Default for LocalDependenciesOptions
+  {
+    fn default() -> Self
+    {
+      Self
+      {
+        recursive : true,
+        sort : LocalDependenciesSort::Unordered,
+        exclude : HashSet::new(),
+      }
+    }
+  }
+
+  //
+
+  /// Returns local dependencies of specified package by its manifest path from a workspace
+  pub fn local_dependencies( metadata : &Metadata, manifest_path : &Path, opts: LocalDependenciesOptions ) -> wtools::error::Result< Vec< PathBuf > >
+  {
+    let LocalDependenciesOptions
+    {
+      recursive,
+      sort,
+      mut exclude,
+    } = opts;
+
+    let manifest_path = path::canonicalize( manifest_path )?;
+
+    let deps = metadata
+    .packages
+    .iter()
+    .find( | package | package.manifest_path.as_std_path() == &manifest_path )
+    .ok_or( anyhow!( "Package not found in the workspace" ) )?
+    .dependencies
+    .iter()
+    .filter_map( | dep | dep.path.as_ref().map( | path | path.clone().into_std_path_buf() ) )
+    .collect::< HashSet< _ > >();
+
+    let mut output = deps.clone();
+
+    if recursive
+    {
+      for dep in &deps
+      {
+        if !exclude.contains( dep )
+        {
+          exclude.insert( dep.clone() );
+          let rebuild_opts = LocalDependenciesOptions
+          {
+            recursive,
+            sort,
+            exclude: exclude.clone(),
+          };
+          output.extend( local_dependencies( metadata, &dep.join( "Cargo.toml" ), rebuild_opts )? );
+        }
+      }
+    }
+
+    let mut output : Vec< _ > = output.into_iter().collect();
+
+    match sort
+    {
+      LocalDependenciesSort::Unordered => {},
+      LocalDependenciesSort::Topological =>
+      {
+        output = toposort_by_paths( &metadata, &output );
+      },
+    }
+
+    Ok( output )
+  }
+
+  //
+
+  pub fn filter( metadata : &Metadata ) -> HashMap< String, &Package >
+  {
+    let mut packages_map = HashMap::new();
+
+    let _packages = metadata.packages.iter().filter( | package |
+    {
+      if package.publish.is_none()
+      {
+        packages_map.insert( package.name.clone(), *package );
+
+        return true;
+      }
+
+      false
+    }).collect::< Vec< _ > >();
+
+    packages_map
+  }
+
+  //
+
+  pub fn local_path_get< 'a >( name : &'a str, version : &'a str, manifest_path : &'a PathBuf ) -> PathBuf
+  {
+    let buf = format!( "package/{0}-{1}.crate", name, version );
+
+    let package_metadata = MetadataCommand::new()
+    .manifest_path( manifest_path )
+    .exec()
+    .unwrap();
+
+    let mut local_package_path = PathBuf::new();
+    local_package_path.push( package_metadata.target_directory );
+    local_package_path.push( buf );
+
+    local_package_path
+  }
+
+  //
+
+  /// A configuration struct for specifying optional filters when using the
+  /// `packages_filter_map` function. It allows users to provide custom filtering
+  /// functions for packages and dependencies.
+  #[ derive( Default ) ]
+  pub struct FilterMapOptions
+  {
+    /// An optional package filtering function. If provided, this function is
+    /// applied to each package, and only packages that satisfy the condition
+    /// are included in the final result. If not provided, a default filter that
+    /// accepts all packages is used.
+    pub package_filter: Option< Box< dyn Fn( &Package) -> bool > >,
+
+    /// An optional dependency filtering function. If provided, this function
+    /// is applied to each dependency of each package, and only dependencies
+    /// that satisfy the condition are included in the final result. If not
+    /// provided, a default filter that accepts all dependencies is used.
+    pub dependency_filter: Option< Box< dyn Fn( &Package, &Dependency ) -> bool  > >,
+  }
+
+  impl std::fmt::Debug for FilterMapOptions{
+    fn fmt(&self, f: &mut Formatter<'_>) -> std::fmt::Result {
+      f
+      .debug_struct( "FilterMapOptions" )
+      .field( "package_filter", &"package_filter" )
+      .field( "dependency_filter", &"dependency_filter" )
+      .finish()
+    }
+  }
+
+  pub type PackageName = String;
+
+  /// Given a slice of `Package` instances and a set of filtering options,
+  /// this function filters and maps the packages and their dependencies
+  /// based on the provided filters. It returns a HashMap where the keys
+  /// are package names, and the values are HashSet instances containing
+  /// the names of filtered dependencies for each package.
+  pub fn packages_filter_map( packages: &[ Package ], filter_map_options: FilterMapOptions ) -> HashMap< PackageName, HashSet< PackageName > >
+  {
+    let FilterMapOptions { package_filter, dependency_filter } = filter_map_options;
+    let package_filter = package_filter.unwrap_or_else( || Box::new( |_| true ) );
+    let dependency_filter = dependency_filter.unwrap_or_else( || Box::new( | _, _ | true ) );
+    packages
+    .iter()
+    .filter(|&p| package_filter( p ) )
+    .map
+    (
+      | package |
+      (
+        package.name.clone(),
+        package.dependencies
+        .iter()
+        .filter( | &d | dependency_filter( package, d ) )
+        .map( | d | d.name.clone() )
+        .collect::< HashSet< _ > >()
+      )
+    ).collect()
+  }
+
+  // string, str - package_name
+  pub fn graph_build< 'a >( packages: &'a HashMap< PackageName, HashSet< PackageName > > ) -> Graph< &'a PackageName, &'a PackageName >
+  {
+    let nudes: HashSet< _ > = packages
+    .iter()
+    .flat_map( | ( name, dependency ) |
+    {
+      dependency
+      .iter()
+      .chain( Some( name ) )
+    }).collect();
+    let mut deps = Graph::< &PackageName, &PackageName >::new();
+    for nude in nudes
+    {
+      deps.add_node( nude );
+    }
+    for ( name, dependencies ) in packages
+    {
+      let root_node = deps.node_indices().find( | i | deps[ *i ] == name ).unwrap();
+      for dep in dependencies
+      {
+        let dep_node = deps.node_indices().find( | i | deps[ *i ] == dep ).unwrap();
+        deps.add_edge(root_node, dep_node, name );
+      }
+    }
+    deps
+  }
+
+  //
+
+  pub fn toposort_by_paths( metadata : &Metadata, paths : &[ PathBuf ] ) -> Vec< PathBuf >
+  {
+    // let map = metadata.packages
+    //   .iter()
+    //   .filter( | x | paths.contains( &x.manifest_path.as_std_path().parent().unwrap().to_path_buf() ) )
+    //   .map( | p | ( p.name.clone(), p ) )
+    //   .collect::< HashMap< _, _ > >();
+    //
+    // toposort( &map ).into_iter().map( | name | map[ &name ].manifest_path.parent().unwrap().to_path_buf().into_std_path_buf() ).collect()
+    todo!()
+  }
+
+  //
+
+  pub fn toposort< 'a >( graph :  Graph<&'a PackageName, &'a PackageName> ) -> Vec< PackageName >
+  {
+    pg_toposort( &graph, None ).expect( "Failed to process toposort for packages" )
+    .iter()
+    .rev()
+    .map( | dep_idx | graph.node_weight( *dep_idx ).unwrap().to_string() )
+    .collect::< Vec< String > >()
+  }
+
+  //
+
+  /// Check if publish needed for a package
+  ///
+  /// Returns:
+  /// - true - need
+  /// - false - no need
+  ///
+  /// Panic: manifest must be loaded
+  pub fn publish_need( manifest : &manifest::Manifest ) -> bool
+  {
+    let data = manifest.manifest_data.as_ref().expect( "Manifest data doesn't loaded" );
+
+    let name = &data[ "package" ][ "name" ].clone();
+    let name = name.as_str().expect( "Name should be valid UTF-8" );
+    let version = &data[ "package" ][ "version" ].clone();
+    let version = version.as_str().expect( "Version should be valid UTF-8" );
+    let local_package_path = local_path_get( name, version, &manifest.manifest_path );
+
+    let local_package = fs::read( local_package_path ).expect( "Failed to read local package. Please, run `cargo package` before." );
+    // Is it ok? If there is any problem with the Internet, we will say that the packages are different.
+    let remote_package = http::retrieve_bytes( name, version ).unwrap_or_default();
+
+    digest::hash( &local_package ) != digest::hash( &remote_package )
+  }
+}
+
+//
+
+crate::mod_interface!
+{
+  protected( crate ) use PublishReport;
+  protected( crate ) use publish_single;
+
+  protected( crate ) use filter;
+  protected( crate ) use local_path_get;
+
+  protected( crate ) use graph_build;
+  protected( crate ) use toposort;
+  protected( crate ) use toposort_by_paths;
+
+  protected use FilterMapOptions;
+  protected use packages_filter_map;
+  protected use publish_need;
+
+  orphan use LocalDependenciesSort;
+  orphan use LocalDependenciesOptions;
+  orphan use local_dependencies;
+}