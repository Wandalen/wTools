mod private
{
  use std::
  {
    fs,
    path::{ Path, PathBuf },
    collections::{ HashMap, HashSet },
  };
  use std::fmt::Formatter;
  use std::hash::Hash;
  use std::ops::Index;
  use cargo_metadata::{ Dependency, DependencyKind, Package };
  use petgraph::
  {
    graph::Graph,
    algo::toposort as pg_toposort,
  };
  use crate::tools::
  {
    manifest,
    process,
    http,
  };
  use crate::{ cargo, git, version };
  use anyhow::{ Context, Error, anyhow };
  use crate::cache::WorkspaceCache;

  use crate::path;
  use crate::wtools;


  #[ derive( Debug, Default, Clone ) ]
  pub struct PublishReport
  {
    get_info : Option< process::CmdReport >,
    bump : Option< String >,
    add : Option< process::CmdReport >,
    commit : Option< process::CmdReport >,
    push : Option< process::CmdReport >,
    publish : Option< process::CmdReport >,
  }

  impl std::fmt::Display for PublishReport
  {
    fn fmt( &self, f : &mut Formatter< '_ > ) -> std::fmt::Result
    {
      let PublishReport
      {
        get_info,
        bump,
        add,
        commit,
        push,
        publish,
      } = self;

      if get_info.is_none()
      {
        f.write_fmt( format_args!( "Empty report" ) )?;
        return Ok( () )
      }
      let info = get_info.as_ref().unwrap();
      f.write_fmt( format_args!( "{}", info ) )?;
      if let Some( bump ) = bump
      {
        f.write_fmt( format_args!( "{}\n", bump ) )?;
      }
      if let Some( add ) = add
      {
        f.write_fmt( format_args!( "{add}" ) )?;
      }
      if let Some( commit ) = commit
      {
        f.write_fmt( format_args!( "{commit}" ) )?;
      }
      if let Some( push ) = push
      {
        f.write_fmt( format_args!( "{push}" ) )?;
      }
      if let Some( publish ) = publish
      {
        f.write_fmt( format_args!( "{publish}" ) )?;
      }

      Ok( () )
    }
  }

  /// Publishes a single package without publishing its dependencies.
  ///
  /// This function is designed to publish a single package. It does not publish any of the package's dependencies.
  ///
  /// Args:
  ///
  /// - path - a path to package manifest file
  /// - dry - a flag that indicates whether to apply the changes or not
  ///   - true - do not publish, but only show what steps should be taken
  ///   - false - publishes the package
  ///
  /// Returns:
  /// Returns a result containing a report indicating the result of the operation.
  pub fn publish_single( path : &Path, dry : bool ) -> Result< PublishReport, ( PublishReport, Error ) >
  {
    let mut report = PublishReport::default();
    let mut manifest = manifest::get( path ).map_err( |e | ( report.clone(), e ) )?;
    if !manifest.package_is() || manifest.local_is()
    {
      return Ok( report );
    }

    let mut package_dir = manifest.manifest_path.clone();
    package_dir.pop();

    let output = process::start_sync( "cargo package", &package_dir ).context( "Take information about package" ).map_err( | e | ( report.clone(), e ) )?;
    if output.err.contains( "not yet committed")
    {
      return Err(( report, anyhow!( "Some changes wasn't committed. Please, commit or stash that changes and try again." ) ));
    }
    report.get_info = Some( output );

    if publish_need( &manifest )
    {
      let new_version = version::bump( &mut manifest, dry ).context( "Try to bump package version" ).map_err( | e | ( report.clone(), e ) )?;
      let package_name =
      {
        let data = manifest.manifest_data.as_ref().unwrap();
        data[ "package" ][ "name" ].as_str().unwrap()
      };
      report.bump = Some( format!( "`{package_name}` bumped to `{new_version}`" ) );

      let commit_message = format!( "{package_name}-v{new_version}" );
      let res = git::add( &manifest.manifest_path, [ "Cargo.toml" ], dry ).map_err( | e | ( report.clone(), e ) )?;
      report.add = Some( res );
      let res = git::commit( &manifest.manifest_path, commit_message, dry ).map_err( | e | ( report.clone(), e ) )?;
      report.commit = Some( res );
      let res = git::push( &manifest.manifest_path, dry ).map_err( | e | ( report.clone(), e ) )?;
      report.push = Some( res );

      let res = cargo::publish( &manifest.manifest_path, dry ).map_err( | e | ( report.clone(), e ) )?;
      report.publish = Some( res );
    }

    Ok( report )
  }

  /// Sorting variants for dependencies.
  #[ derive( Debug, Copy, Clone ) ]
  pub enum LocalDependenciesSort
  {
    /// List will be topologically sorted.
    Topological,
    /// List will be unsorted.
    Unordered,
  }

  #[ derive( Debug, Clone ) ]
  /// Args for `local_dependencies` function.
  pub struct LocalDependenciesOptions
  {
    /// With dependencies of dependencies.
    pub recursive : bool,
    /// With sorting.
    pub sort : LocalDependenciesSort,
    /// Include dev dependencies.
    pub with_dev : bool,
    /// Skip specific packets.
    pub exclude : HashSet< PathBuf >,
  }

  impl Default for LocalDependenciesOptions
  {
    fn default() -> Self
    {
      Self
      {
        recursive : true,
        sort : LocalDependenciesSort::Unordered,
        with_dev : false,
        exclude : HashSet::new(),
      }
    }
  }

  //

  /// Returns local dependencies of specified package by its manifest path from a workspace
  pub fn _local_dependencies( metadata : &mut WorkspaceCache, manifest_path : &Path, opts: LocalDependenciesOptions ) -> wtools::error::Result< Vec< PathBuf > >
  {
    let LocalDependenciesOptions
    {
      recursive,
      sort,
      with_dev,
      mut exclude,
    } = opts;

    let manifest_path = path::canonicalize( manifest_path )?;

    let deps = metadata
    .load()
    .package_find_by_manifest( &manifest_path )
    .ok_or( anyhow!( "Package not found in the workspace" ) )?
    .dependencies
    .iter()
    .filter( | dep | with_dev || dep.kind != DependencyKind::Development )
    .filter_map( | dep | dep.path.as_ref().map( | path | path.clone().into_std_path_buf() ) )
    .collect::< HashSet< _ > >();

    let mut output = deps.clone();

    if recursive
    {
      for dep in &deps
      {
        if !exclude.contains( dep )
        {
          exclude.insert( dep.clone() );
          let inner_opts = LocalDependenciesOptions
          {
            exclude: exclude.clone(),
            ..opts
          };
          output.extend( _local_dependencies( metadata, &dep.join( "Cargo.toml" ), inner_opts )? );
        }
      }
    }

    let mut output : Vec< _ > = output.into_iter().collect();

    match sort
    {
      LocalDependenciesSort::Unordered => {},
      LocalDependenciesSort::Topological =>
      {
        output = toposort_by_paths( metadata, &output );
      },
    }

    Ok( output )
  }

  /// Returns local dependencies of a specified package by its manifest path from a workspace.
  ///
  /// # Arguments
  ///
  /// - `metadata` - holds cached information about the workspace, such as the packages it contains and their dependencies. By passing it as a mutable reference, function can update the cache as needed.
  /// - `manifest_path` - path to the package manifest file. The package manifest file contains metadata about the package such as its name, version, and dependencies.
  /// - `opts` - used to specify options or configurations for fetching local dependencies.
  ///
  /// # Returns
  ///
  /// If the operation is successful, returns a vector of `PathBuf` objects, where each `PathBuf` represents the path to a local dependency of the specified package.
  pub fn local_dependencies( metadata : &mut WorkspaceCache, manifest_path : &Path, opts: LocalDependenciesOptions ) -> wtools::error::Result< Vec< PathBuf > >
  {
    _local_dependencies( metadata, manifest_path, opts )
  }

<<<<<<< HEAD
  //

  // pub fn filter( metadata : &Metadata ) -> HashMap< String, &Package >
  // {
  //   let mut packages_map = HashMap::new();
  //
  //   let _packages = metadata.packages.iter().filter( | package |
  //   {
  //     if package.publish.is_none()
  //     {
  //       packages_map.insert( package.name.clone(), *package );
  //
  //       return true;
  //     }
  //
  //     false
  //   }).collect::< Vec< _ > >();
  //
  //   packages_map
  // }

  //

=======
>>>>>>> 2d8404bb
  pub fn local_path_get< 'a >( name : &'a str, version : &'a str, manifest_path : &'a PathBuf ) -> PathBuf
  {
    let buf = format!( "package/{0}-{1}.crate", name, version );

    let package_metadata = WorkspaceCache::with_manifest_path( manifest_path.parent().unwrap() );

    let mut local_package_path = PathBuf::new();
    local_package_path.push( package_metadata.target_directory() );
    local_package_path.push( buf );

    local_package_path
  }

  //

  /// A configuration struct for specifying optional filters when using the
  /// `packages_filter_map` function. It allows users to provide custom filtering
  /// functions for packages and dependencies.
  #[ derive( Default ) ]
  pub struct FilterMapOptions
  {
    /// An optional package filtering function. If provided, this function is
    /// applied to each package, and only packages that satisfy the condition
    /// are included in the final result. If not provided, a default filter that
    /// accepts all packages is used.
    pub package_filter: Option< Box< dyn Fn( &Package ) -> bool > >,

    /// An optional dependency filtering function. If provided, this function
    /// is applied to each dependency of each package, and only dependencies
    /// that satisfy the condition are included in the final result. If not
    /// provided, a default filter that accepts all dependencies is used.
    pub dependency_filter: Option< Box< dyn Fn( &Package, &Dependency ) -> bool  > >,
  }

  impl std::fmt::Debug for FilterMapOptions
  {
    fn fmt( &self, f : &mut Formatter< '_ > ) -> std::fmt::Result
    {
      f
      .debug_struct( "FilterMapOptions" )
      .field( "package_filter", &"package_filter" )
      .field( "dependency_filter", &"dependency_filter" )
      .finish()
    }
  }

  pub type PackageName = String;

  /// Given a slice of `Package` instances and a set of filtering options,
  /// this function filters and maps the packages and their dependencies
  /// based on the provided filters. It returns a HashMap where the keys
  /// are package names, and the values are HashSet instances containing
  /// the names of filtered dependencies for each package.
  pub fn packages_filter_map( packages: &[ Package ], filter_map_options: FilterMapOptions ) -> HashMap< PackageName, HashSet< PackageName > >
  {
    let FilterMapOptions { package_filter, dependency_filter } = filter_map_options;
    let package_filter = package_filter.unwrap_or_else( || Box::new( | _ | true ) );
    let dependency_filter = dependency_filter.unwrap_or_else( || Box::new( | _, _ | true ) );
    packages
    .iter()
    .filter( | &p | package_filter( p ) )
    .map
    (
      | package |
      (
        package.name.clone(),
        package.dependencies
        .iter()
        .filter( | &d | dependency_filter( package, d ) )
        .map( | d | d.name.clone() )
        .collect::< HashSet< _ > >()
      )
    ).collect()
  }

  /// Build a graph from map of packages and its dependencies
  ///
  /// Arg:
  /// - packages - a map, where key is a package identifier and value - the package dependencies identifiers
  ///
  /// Returns:
  /// The graph with all accepted packages
  pub fn graph_build< PackageIdentifier >( packages : &HashMap< PackageIdentifier, HashSet< PackageIdentifier > > ) -> Graph< &PackageIdentifier, &PackageIdentifier >
  where
    PackageIdentifier : PartialEq + Eq + Hash,
  {
    let nudes: HashSet< _ > = packages
    .iter()
    .flat_map( | ( name, dependency ) |
    {
      dependency
      .iter()
      .chain( Some( name ) )
    }).collect();
    let mut deps = Graph::new();
    for nude in nudes
    {
      deps.add_node( nude );
    }
    for ( name, dependencies ) in packages
    {
      let root_node = deps.node_indices().find( | i | deps[ *i ] == name ).unwrap();
      for dep in dependencies
      {
        let dep_node = deps.node_indices().find( | i | deps[ *i ] == dep ).unwrap();
        deps.add_edge(root_node, dep_node, name );
      }
    }
    deps
  }

  //

  pub fn toposort_by_paths( metadata : &mut WorkspaceCache, paths : &[ PathBuf ] ) -> Vec< PathBuf >
  {
    let edges = metadata
    .load()
    .packages_get()
    .iter()
    .filter( | x | paths.contains( &x.manifest_path.as_std_path().parent().unwrap().to_path_buf() ) )
    .map
    (
      | package |
      (
        package.manifest_path.as_std_path().parent().unwrap().to_path_buf(),
        package.dependencies
        .iter()
        .filter_map( | dep | dep.path.clone() )
        .map( | path | path.into_std_path_buf() )
        .filter( | path | paths.contains( &path ) )
        .collect(),
      )
    )
    .collect();
    let graph = graph_build( &edges );

    toposort( graph )
  }

  //

  pub fn toposort< 'a, PackageIdentifier : Clone + std::fmt::Debug >( graph :  Graph< &'a PackageIdentifier, &'a PackageIdentifier > ) -> Vec< PackageIdentifier >
  {
    match pg_toposort( &graph, None )
    {
      Ok( list ) => list
      .iter()
      .rev()
      .map( | dep_idx | ( *graph.node_weight( *dep_idx ).unwrap() ).clone() )
      .collect::< Vec< _ > >(),
      Err( index ) => panic!( "Cycle: {:?}", graph.index( index.node_id() ) ),
    }
  }

  //

  /// Determines whether a package needs to be published by comparing `.crate` files from the local and remote package.
  ///
  /// This function requires the local package to be previously packed.
  ///
  /// Returns:
  /// - `true` if the package needs to be published.
  /// - `false` if there is no need to publish the package.
  ///
  /// Panics if the manifest is not loaded or local package is not packed.
  pub fn publish_need( manifest : &manifest::Manifest ) -> bool
  {
    // These files are ignored because they can be safely changed without affecting functionality
    //
    // - `.cargo_vcs_info.json` - contains the git sha1 hash that varies between different commits
    // - `Cargo.toml.orig` - can be safely modified because it is used to generate the `Cargo.toml` file automatically, and the `Cargo.toml` file is sufficient to check for changes
    const IGNORE_LIST : [ &str; 2 ] = [ ".cargo_vcs_info.json", "Cargo.toml.orig" ];

    let data = manifest.manifest_data.as_ref().expect( "Manifest data doesn't loaded" );

    let name = &data[ "package" ][ "name" ].clone();
    let name = name.as_str().expect( "Name should be valid UTF-8" );
    let version = &data[ "package" ][ "version" ].clone();
    let version = version.as_str().expect( "Version should be valid UTF-8" );
    let local_package_path = local_path_get( name, version, &manifest.manifest_path );

    let local_package = fs::read( local_package_path ).expect( "Failed to read local package. Please, run `cargo package` before." );
    // Is it ok? If there is any problem with the Internet, we will say that the packages are different.
    let remote_package = http::retrieve_bytes( name, version ).unwrap_or_default();

    let mut local_decoded_package = decode_reader( local_package ).expect( "Failed to unpack local package" );
    let mut remote_decoded_package = decode_reader( remote_package ).expect( "Failed to unpack remote package" );

    let package_root = std::path::PathBuf::from( format!( "{name}-{version}" ) );
    // all ignored files must be ignored
    for ignore in IGNORE_LIST.iter().map( | &object | package_root.join( object ) )
    {
      local_decoded_package.remove( &ignore );
      remote_decoded_package.remove( &ignore );
    }

    let mut is_same = true;
    // if remote has files that missing locally - it is also difference
    let mut remote_keys = remote_decoded_package.keys().collect::< HashSet< _ > >();
    for ( path, ref content ) in local_decoded_package
    {
      remote_keys.remove( &path );
      if let Some( remote_content ) = remote_decoded_package.get( &path )
      {
        is_same &= content == remote_content;
      }
      else
      {
        is_same = false;
      }
    }

    !( is_same && remote_keys.is_empty() )
  }

  /// Decode bytes archive to the dictionary of file path as a key and content as a value
  ///
  /// Arg:
  /// - bytes - `.crate` file as bytes
  fn decode_reader( bytes : Vec< u8 > ) -> std::io::Result< HashMap< PathBuf, Vec< u8 > > >
  {
    use std::io::prelude::*;
    use flate2::bufread::GzDecoder;
    use tar::Archive;

    if bytes.is_empty()
    {
      return Ok( Default::default() );
    }

    let gz = GzDecoder::new( &bytes[ .. ] );
    let mut archive = Archive::new( gz );

    let mut output = HashMap::new();

    for file in archive.entries()?
    {
      let mut file = file?;
      let mut contents = vec![];
      file.read_to_end( &mut contents )?;
      output.insert( file.path()?.to_path_buf(), contents );
    }

    Ok( output )
  }
}

//

crate::mod_interface!
{
  protected( crate ) use PublishReport;
  protected( crate ) use publish_single;

  protected( crate ) use local_path_get;

  protected( crate ) use graph_build;
  protected( crate ) use toposort;
  protected( crate ) use toposort_by_paths;

  protected use FilterMapOptions;
  protected use packages_filter_map;
  protected use publish_need;

  orphan use LocalDependenciesSort;
  orphan use LocalDependenciesOptions;
  orphan use local_dependencies;
}
<|MERGE_RESOLUTION|>--- conflicted
+++ resolved
@@ -1,551 +1,525 @@
-mod private
-{
-  use std::
-  {
-    fs,
-    path::{ Path, PathBuf },
-    collections::{ HashMap, HashSet },
-  };
-  use std::fmt::Formatter;
-  use std::hash::Hash;
-  use std::ops::Index;
-  use cargo_metadata::{ Dependency, DependencyKind, Package };
-  use petgraph::
-  {
-    graph::Graph,
-    algo::toposort as pg_toposort,
-  };
-  use crate::tools::
-  {
-    manifest,
-    process,
-    http,
-  };
-  use crate::{ cargo, git, version };
-  use anyhow::{ Context, Error, anyhow };
-  use crate::cache::WorkspaceCache;
-
-  use crate::path;
-  use crate::wtools;
-
-
-  #[ derive( Debug, Default, Clone ) ]
-  pub struct PublishReport
-  {
-    get_info : Option< process::CmdReport >,
-    bump : Option< String >,
-    add : Option< process::CmdReport >,
-    commit : Option< process::CmdReport >,
-    push : Option< process::CmdReport >,
-    publish : Option< process::CmdReport >,
-  }
-
-  impl std::fmt::Display for PublishReport
-  {
-    fn fmt( &self, f : &mut Formatter< '_ > ) -> std::fmt::Result
-    {
-      let PublishReport
-      {
-        get_info,
-        bump,
-        add,
-        commit,
-        push,
-        publish,
-      } = self;
-
-      if get_info.is_none()
-      {
-        f.write_fmt( format_args!( "Empty report" ) )?;
-        return Ok( () )
-      }
-      let info = get_info.as_ref().unwrap();
-      f.write_fmt( format_args!( "{}", info ) )?;
-      if let Some( bump ) = bump
-      {
-        f.write_fmt( format_args!( "{}\n", bump ) )?;
-      }
-      if let Some( add ) = add
-      {
-        f.write_fmt( format_args!( "{add}" ) )?;
-      }
-      if let Some( commit ) = commit
-      {
-        f.write_fmt( format_args!( "{commit}" ) )?;
-      }
-      if let Some( push ) = push
-      {
-        f.write_fmt( format_args!( "{push}" ) )?;
-      }
-      if let Some( publish ) = publish
-      {
-        f.write_fmt( format_args!( "{publish}" ) )?;
-      }
-
-      Ok( () )
-    }
-  }
-
-  /// Publishes a single package without publishing its dependencies.
-  ///
-  /// This function is designed to publish a single package. It does not publish any of the package's dependencies.
-  ///
-  /// Args:
-  ///
-  /// - path - a path to package manifest file
-  /// - dry - a flag that indicates whether to apply the changes or not
-  ///   - true - do not publish, but only show what steps should be taken
-  ///   - false - publishes the package
-  ///
-  /// Returns:
-  /// Returns a result containing a report indicating the result of the operation.
-  pub fn publish_single( path : &Path, dry : bool ) -> Result< PublishReport, ( PublishReport, Error ) >
-  {
-    let mut report = PublishReport::default();
-    let mut manifest = manifest::get( path ).map_err( |e | ( report.clone(), e ) )?;
-    if !manifest.package_is() || manifest.local_is()
-    {
-      return Ok( report );
-    }
-
-    let mut package_dir = manifest.manifest_path.clone();
-    package_dir.pop();
-
-    let output = process::start_sync( "cargo package", &package_dir ).context( "Take information about package" ).map_err( | e | ( report.clone(), e ) )?;
-    if output.err.contains( "not yet committed")
-    {
-      return Err(( report, anyhow!( "Some changes wasn't committed. Please, commit or stash that changes and try again." ) ));
-    }
-    report.get_info = Some( output );
-
-    if publish_need( &manifest )
-    {
-      let new_version = version::bump( &mut manifest, dry ).context( "Try to bump package version" ).map_err( | e | ( report.clone(), e ) )?;
-      let package_name =
-      {
-        let data = manifest.manifest_data.as_ref().unwrap();
-        data[ "package" ][ "name" ].as_str().unwrap()
-      };
-      report.bump = Some( format!( "`{package_name}` bumped to `{new_version}`" ) );
-
-      let commit_message = format!( "{package_name}-v{new_version}" );
-      let res = git::add( &manifest.manifest_path, [ "Cargo.toml" ], dry ).map_err( | e | ( report.clone(), e ) )?;
-      report.add = Some( res );
-      let res = git::commit( &manifest.manifest_path, commit_message, dry ).map_err( | e | ( report.clone(), e ) )?;
-      report.commit = Some( res );
-      let res = git::push( &manifest.manifest_path, dry ).map_err( | e | ( report.clone(), e ) )?;
-      report.push = Some( res );
-
-      let res = cargo::publish( &manifest.manifest_path, dry ).map_err( | e | ( report.clone(), e ) )?;
-      report.publish = Some( res );
-    }
-
-    Ok( report )
-  }
-
-  /// Sorting variants for dependencies.
-  #[ derive( Debug, Copy, Clone ) ]
-  pub enum LocalDependenciesSort
-  {
-    /// List will be topologically sorted.
-    Topological,
-    /// List will be unsorted.
-    Unordered,
-  }
-
-  #[ derive( Debug, Clone ) ]
-  /// Args for `local_dependencies` function.
-  pub struct LocalDependenciesOptions
-  {
-    /// With dependencies of dependencies.
-    pub recursive : bool,
-    /// With sorting.
-    pub sort : LocalDependenciesSort,
-    /// Include dev dependencies.
-    pub with_dev : bool,
-    /// Skip specific packets.
-    pub exclude : HashSet< PathBuf >,
-  }
-
-  impl Default for LocalDependenciesOptions
-  {
-    fn default() -> Self
-    {
-      Self
-      {
-        recursive : true,
-        sort : LocalDependenciesSort::Unordered,
-        with_dev : false,
-        exclude : HashSet::new(),
-      }
-    }
-  }
-
-  //
-
-  /// Returns local dependencies of specified package by its manifest path from a workspace
-  pub fn _local_dependencies( metadata : &mut WorkspaceCache, manifest_path : &Path, opts: LocalDependenciesOptions ) -> wtools::error::Result< Vec< PathBuf > >
-  {
-    let LocalDependenciesOptions
-    {
-      recursive,
-      sort,
-      with_dev,
-      mut exclude,
-    } = opts;
-
-    let manifest_path = path::canonicalize( manifest_path )?;
-
-    let deps = metadata
-    .load()
-    .package_find_by_manifest( &manifest_path )
-    .ok_or( anyhow!( "Package not found in the workspace" ) )?
-    .dependencies
-    .iter()
-    .filter( | dep | with_dev || dep.kind != DependencyKind::Development )
-    .filter_map( | dep | dep.path.as_ref().map( | path | path.clone().into_std_path_buf() ) )
-    .collect::< HashSet< _ > >();
-
-    let mut output = deps.clone();
-
-    if recursive
-    {
-      for dep in &deps
-      {
-        if !exclude.contains( dep )
-        {
-          exclude.insert( dep.clone() );
-          let inner_opts = LocalDependenciesOptions
-          {
-            exclude: exclude.clone(),
-            ..opts
-          };
-          output.extend( _local_dependencies( metadata, &dep.join( "Cargo.toml" ), inner_opts )? );
-        }
-      }
-    }
-
-    let mut output : Vec< _ > = output.into_iter().collect();
-
-    match sort
-    {
-      LocalDependenciesSort::Unordered => {},
-      LocalDependenciesSort::Topological =>
-      {
-        output = toposort_by_paths( metadata, &output );
-      },
-    }
-
-    Ok( output )
-  }
-
-  /// Returns local dependencies of a specified package by its manifest path from a workspace.
-  ///
-  /// # Arguments
-  ///
-  /// - `metadata` - holds cached information about the workspace, such as the packages it contains and their dependencies. By passing it as a mutable reference, function can update the cache as needed.
-  /// - `manifest_path` - path to the package manifest file. The package manifest file contains metadata about the package such as its name, version, and dependencies.
-  /// - `opts` - used to specify options or configurations for fetching local dependencies.
-  ///
-  /// # Returns
-  ///
-  /// If the operation is successful, returns a vector of `PathBuf` objects, where each `PathBuf` represents the path to a local dependency of the specified package.
-  pub fn local_dependencies( metadata : &mut WorkspaceCache, manifest_path : &Path, opts: LocalDependenciesOptions ) -> wtools::error::Result< Vec< PathBuf > >
-  {
-    _local_dependencies( metadata, manifest_path, opts )
-  }
-
-<<<<<<< HEAD
-  //
-
-  // pub fn filter( metadata : &Metadata ) -> HashMap< String, &Package >
-  // {
-  //   let mut packages_map = HashMap::new();
-  //
-  //   let _packages = metadata.packages.iter().filter( | package |
-  //   {
-  //     if package.publish.is_none()
-  //     {
-  //       packages_map.insert( package.name.clone(), *package );
-  //
-  //       return true;
-  //     }
-  //
-  //     false
-  //   }).collect::< Vec< _ > >();
-  //
-  //   packages_map
-  // }
-
-  //
-
-=======
->>>>>>> 2d8404bb
-  pub fn local_path_get< 'a >( name : &'a str, version : &'a str, manifest_path : &'a PathBuf ) -> PathBuf
-  {
-    let buf = format!( "package/{0}-{1}.crate", name, version );
-
-    let package_metadata = WorkspaceCache::with_manifest_path( manifest_path.parent().unwrap() );
-
-    let mut local_package_path = PathBuf::new();
-    local_package_path.push( package_metadata.target_directory() );
-    local_package_path.push( buf );
-
-    local_package_path
-  }
-
-  //
-
-  /// A configuration struct for specifying optional filters when using the
-  /// `packages_filter_map` function. It allows users to provide custom filtering
-  /// functions for packages and dependencies.
-  #[ derive( Default ) ]
-  pub struct FilterMapOptions
-  {
-    /// An optional package filtering function. If provided, this function is
-    /// applied to each package, and only packages that satisfy the condition
-    /// are included in the final result. If not provided, a default filter that
-    /// accepts all packages is used.
-    pub package_filter: Option< Box< dyn Fn( &Package ) -> bool > >,
-
-    /// An optional dependency filtering function. If provided, this function
-    /// is applied to each dependency of each package, and only dependencies
-    /// that satisfy the condition are included in the final result. If not
-    /// provided, a default filter that accepts all dependencies is used.
-    pub dependency_filter: Option< Box< dyn Fn( &Package, &Dependency ) -> bool  > >,
-  }
-
-  impl std::fmt::Debug for FilterMapOptions
-  {
-    fn fmt( &self, f : &mut Formatter< '_ > ) -> std::fmt::Result
-    {
-      f
-      .debug_struct( "FilterMapOptions" )
-      .field( "package_filter", &"package_filter" )
-      .field( "dependency_filter", &"dependency_filter" )
-      .finish()
-    }
-  }
-
-  pub type PackageName = String;
-
-  /// Given a slice of `Package` instances and a set of filtering options,
-  /// this function filters and maps the packages and their dependencies
-  /// based on the provided filters. It returns a HashMap where the keys
-  /// are package names, and the values are HashSet instances containing
-  /// the names of filtered dependencies for each package.
-  pub fn packages_filter_map( packages: &[ Package ], filter_map_options: FilterMapOptions ) -> HashMap< PackageName, HashSet< PackageName > >
-  {
-    let FilterMapOptions { package_filter, dependency_filter } = filter_map_options;
-    let package_filter = package_filter.unwrap_or_else( || Box::new( | _ | true ) );
-    let dependency_filter = dependency_filter.unwrap_or_else( || Box::new( | _, _ | true ) );
-    packages
-    .iter()
-    .filter( | &p | package_filter( p ) )
-    .map
-    (
-      | package |
-      (
-        package.name.clone(),
-        package.dependencies
-        .iter()
-        .filter( | &d | dependency_filter( package, d ) )
-        .map( | d | d.name.clone() )
-        .collect::< HashSet< _ > >()
-      )
-    ).collect()
-  }
-
-  /// Build a graph from map of packages and its dependencies
-  ///
-  /// Arg:
-  /// - packages - a map, where key is a package identifier and value - the package dependencies identifiers
-  ///
-  /// Returns:
-  /// The graph with all accepted packages
-  pub fn graph_build< PackageIdentifier >( packages : &HashMap< PackageIdentifier, HashSet< PackageIdentifier > > ) -> Graph< &PackageIdentifier, &PackageIdentifier >
-  where
-    PackageIdentifier : PartialEq + Eq + Hash,
-  {
-    let nudes: HashSet< _ > = packages
-    .iter()
-    .flat_map( | ( name, dependency ) |
-    {
-      dependency
-      .iter()
-      .chain( Some( name ) )
-    }).collect();
-    let mut deps = Graph::new();
-    for nude in nudes
-    {
-      deps.add_node( nude );
-    }
-    for ( name, dependencies ) in packages
-    {
-      let root_node = deps.node_indices().find( | i | deps[ *i ] == name ).unwrap();
-      for dep in dependencies
-      {
-        let dep_node = deps.node_indices().find( | i | deps[ *i ] == dep ).unwrap();
-        deps.add_edge(root_node, dep_node, name );
-      }
-    }
-    deps
-  }
-
-  //
-
-  pub fn toposort_by_paths( metadata : &mut WorkspaceCache, paths : &[ PathBuf ] ) -> Vec< PathBuf >
-  {
-    let edges = metadata
-    .load()
-    .packages_get()
-    .iter()
-    .filter( | x | paths.contains( &x.manifest_path.as_std_path().parent().unwrap().to_path_buf() ) )
-    .map
-    (
-      | package |
-      (
-        package.manifest_path.as_std_path().parent().unwrap().to_path_buf(),
-        package.dependencies
-        .iter()
-        .filter_map( | dep | dep.path.clone() )
-        .map( | path | path.into_std_path_buf() )
-        .filter( | path | paths.contains( &path ) )
-        .collect(),
-      )
-    )
-    .collect();
-    let graph = graph_build( &edges );
-
-    toposort( graph )
-  }
-
-  //
-
-  pub fn toposort< 'a, PackageIdentifier : Clone + std::fmt::Debug >( graph :  Graph< &'a PackageIdentifier, &'a PackageIdentifier > ) -> Vec< PackageIdentifier >
-  {
-    match pg_toposort( &graph, None )
-    {
-      Ok( list ) => list
-      .iter()
-      .rev()
-      .map( | dep_idx | ( *graph.node_weight( *dep_idx ).unwrap() ).clone() )
-      .collect::< Vec< _ > >(),
-      Err( index ) => panic!( "Cycle: {:?}", graph.index( index.node_id() ) ),
-    }
-  }
-
-  //
-
-  /// Determines whether a package needs to be published by comparing `.crate` files from the local and remote package.
-  ///
-  /// This function requires the local package to be previously packed.
-  ///
-  /// Returns:
-  /// - `true` if the package needs to be published.
-  /// - `false` if there is no need to publish the package.
-  ///
-  /// Panics if the manifest is not loaded or local package is not packed.
-  pub fn publish_need( manifest : &manifest::Manifest ) -> bool
-  {
-    // These files are ignored because they can be safely changed without affecting functionality
-    //
-    // - `.cargo_vcs_info.json` - contains the git sha1 hash that varies between different commits
-    // - `Cargo.toml.orig` - can be safely modified because it is used to generate the `Cargo.toml` file automatically, and the `Cargo.toml` file is sufficient to check for changes
-    const IGNORE_LIST : [ &str; 2 ] = [ ".cargo_vcs_info.json", "Cargo.toml.orig" ];
-
-    let data = manifest.manifest_data.as_ref().expect( "Manifest data doesn't loaded" );
-
-    let name = &data[ "package" ][ "name" ].clone();
-    let name = name.as_str().expect( "Name should be valid UTF-8" );
-    let version = &data[ "package" ][ "version" ].clone();
-    let version = version.as_str().expect( "Version should be valid UTF-8" );
-    let local_package_path = local_path_get( name, version, &manifest.manifest_path );
-
-    let local_package = fs::read( local_package_path ).expect( "Failed to read local package. Please, run `cargo package` before." );
-    // Is it ok? If there is any problem with the Internet, we will say that the packages are different.
-    let remote_package = http::retrieve_bytes( name, version ).unwrap_or_default();
-
-    let mut local_decoded_package = decode_reader( local_package ).expect( "Failed to unpack local package" );
-    let mut remote_decoded_package = decode_reader( remote_package ).expect( "Failed to unpack remote package" );
-
-    let package_root = std::path::PathBuf::from( format!( "{name}-{version}" ) );
-    // all ignored files must be ignored
-    for ignore in IGNORE_LIST.iter().map( | &object | package_root.join( object ) )
-    {
-      local_decoded_package.remove( &ignore );
-      remote_decoded_package.remove( &ignore );
-    }
-
-    let mut is_same = true;
-    // if remote has files that missing locally - it is also difference
-    let mut remote_keys = remote_decoded_package.keys().collect::< HashSet< _ > >();
-    for ( path, ref content ) in local_decoded_package
-    {
-      remote_keys.remove( &path );
-      if let Some( remote_content ) = remote_decoded_package.get( &path )
-      {
-        is_same &= content == remote_content;
-      }
-      else
-      {
-        is_same = false;
-      }
-    }
-
-    !( is_same && remote_keys.is_empty() )
-  }
-
-  /// Decode bytes archive to the dictionary of file path as a key and content as a value
-  ///
-  /// Arg:
-  /// - bytes - `.crate` file as bytes
-  fn decode_reader( bytes : Vec< u8 > ) -> std::io::Result< HashMap< PathBuf, Vec< u8 > > >
-  {
-    use std::io::prelude::*;
-    use flate2::bufread::GzDecoder;
-    use tar::Archive;
-
-    if bytes.is_empty()
-    {
-      return Ok( Default::default() );
-    }
-
-    let gz = GzDecoder::new( &bytes[ .. ] );
-    let mut archive = Archive::new( gz );
-
-    let mut output = HashMap::new();
-
-    for file in archive.entries()?
-    {
-      let mut file = file?;
-      let mut contents = vec![];
-      file.read_to_end( &mut contents )?;
-      output.insert( file.path()?.to_path_buf(), contents );
-    }
-
-    Ok( output )
-  }
-}
-
-//
-
-crate::mod_interface!
-{
-  protected( crate ) use PublishReport;
-  protected( crate ) use publish_single;
-
-  protected( crate ) use local_path_get;
-
-  protected( crate ) use graph_build;
-  protected( crate ) use toposort;
-  protected( crate ) use toposort_by_paths;
-
-  protected use FilterMapOptions;
-  protected use packages_filter_map;
-  protected use publish_need;
-
-  orphan use LocalDependenciesSort;
-  orphan use LocalDependenciesOptions;
-  orphan use local_dependencies;
-}
+mod private
+{
+  use std::
+  {
+    fs,
+    path::{ Path, PathBuf },
+    collections::{ HashMap, HashSet },
+  };
+  use std::fmt::Formatter;
+  use std::hash::Hash;
+  use std::ops::Index;
+  use cargo_metadata::{ Dependency, DependencyKind, Package };
+  use petgraph::
+  {
+    graph::Graph,
+    algo::toposort as pg_toposort,
+  };
+  use crate::tools::
+  {
+    manifest,
+    process,
+    http,
+  };
+  use crate::{ cargo, git, version };
+  use anyhow::{ Context, Error, anyhow };
+  use crate::cache::WorkspaceCache;
+
+  use crate::path;
+  use crate::wtools;
+
+
+  #[ derive( Debug, Default, Clone ) ]
+  pub struct PublishReport
+  {
+    get_info : Option< process::CmdReport >,
+    bump : Option< String >,
+    add : Option< process::CmdReport >,
+    commit : Option< process::CmdReport >,
+    push : Option< process::CmdReport >,
+    publish : Option< process::CmdReport >,
+  }
+
+  impl std::fmt::Display for PublishReport
+  {
+    fn fmt( &self, f : &mut Formatter< '_ > ) -> std::fmt::Result
+    {
+      let PublishReport
+      {
+        get_info,
+        bump,
+        add,
+        commit,
+        push,
+        publish,
+      } = self;
+
+      if get_info.is_none()
+      {
+        f.write_fmt( format_args!( "Empty report" ) )?;
+        return Ok( () )
+      }
+      let info = get_info.as_ref().unwrap();
+      f.write_fmt( format_args!( "{}", info ) )?;
+      if let Some( bump ) = bump
+      {
+        f.write_fmt( format_args!( "{}\n", bump ) )?;
+      }
+      if let Some( add ) = add
+      {
+        f.write_fmt( format_args!( "{add}" ) )?;
+      }
+      if let Some( commit ) = commit
+      {
+        f.write_fmt( format_args!( "{commit}" ) )?;
+      }
+      if let Some( push ) = push
+      {
+        f.write_fmt( format_args!( "{push}" ) )?;
+      }
+      if let Some( publish ) = publish
+      {
+        f.write_fmt( format_args!( "{publish}" ) )?;
+      }
+
+      Ok( () )
+    }
+  }
+
+  /// Publishes a single package without publishing its dependencies.
+  ///
+  /// This function is designed to publish a single package. It does not publish any of the package's dependencies.
+  ///
+  /// Args:
+  ///
+  /// - path - a path to package manifest file
+  /// - dry - a flag that indicates whether to apply the changes or not
+  ///   - true - do not publish, but only show what steps should be taken
+  ///   - false - publishes the package
+  ///
+  /// Returns:
+  /// Returns a result containing a report indicating the result of the operation.
+  pub fn publish_single( path : &Path, dry : bool ) -> Result< PublishReport, ( PublishReport, Error ) >
+  {
+    let mut report = PublishReport::default();
+    let mut manifest = manifest::get( path ).map_err( |e | ( report.clone(), e ) )?;
+    if !manifest.package_is() || manifest.local_is()
+    {
+      return Ok( report );
+    }
+
+    let mut package_dir = manifest.manifest_path.clone();
+    package_dir.pop();
+
+    let output = process::start_sync( "cargo package", &package_dir ).context( "Take information about package" ).map_err( | e | ( report.clone(), e ) )?;
+    if output.err.contains( "not yet committed")
+    {
+      return Err(( report, anyhow!( "Some changes wasn't committed. Please, commit or stash that changes and try again." ) ));
+    }
+    report.get_info = Some( output );
+
+    if publish_need( &manifest )
+    {
+      let new_version = version::bump( &mut manifest, dry ).context( "Try to bump package version" ).map_err( | e | ( report.clone(), e ) )?;
+      let package_name =
+      {
+        let data = manifest.manifest_data.as_ref().unwrap();
+        data[ "package" ][ "name" ].as_str().unwrap()
+      };
+      report.bump = Some( format!( "`{package_name}` bumped to `{new_version}`" ) );
+
+      let commit_message = format!( "{package_name}-v{new_version}" );
+      let res = git::add( &manifest.manifest_path, [ "Cargo.toml" ], dry ).map_err( | e | ( report.clone(), e ) )?;
+      report.add = Some( res );
+      let res = git::commit( &manifest.manifest_path, commit_message, dry ).map_err( | e | ( report.clone(), e ) )?;
+      report.commit = Some( res );
+      let res = git::push( &manifest.manifest_path, dry ).map_err( | e | ( report.clone(), e ) )?;
+      report.push = Some( res );
+
+      let res = cargo::publish( &manifest.manifest_path, dry ).map_err( | e | ( report.clone(), e ) )?;
+      report.publish = Some( res );
+    }
+
+    Ok( report )
+  }
+
+  /// Sorting variants for dependencies.
+  #[ derive( Debug, Copy, Clone ) ]
+  pub enum LocalDependenciesSort
+  {
+    /// List will be topologically sorted.
+    Topological,
+    /// List will be unsorted.
+    Unordered,
+  }
+
+  #[ derive( Debug, Clone ) ]
+  /// Args for `local_dependencies` function.
+  pub struct LocalDependenciesOptions
+  {
+    /// With dependencies of dependencies.
+    pub recursive : bool,
+    /// With sorting.
+    pub sort : LocalDependenciesSort,
+    /// Include dev dependencies.
+    pub with_dev : bool,
+    /// Skip specific packets.
+    pub exclude : HashSet< PathBuf >,
+  }
+
+  impl Default for LocalDependenciesOptions
+  {
+    fn default() -> Self
+    {
+      Self
+      {
+        recursive : true,
+        sort : LocalDependenciesSort::Unordered,
+        with_dev : false,
+        exclude : HashSet::new(),
+      }
+    }
+  }
+
+  //
+
+  /// Returns local dependencies of specified package by its manifest path from a workspace
+  pub fn _local_dependencies( metadata : &mut WorkspaceCache, manifest_path : &Path, opts: LocalDependenciesOptions ) -> wtools::error::Result< Vec< PathBuf > >
+  {
+    let LocalDependenciesOptions
+    {
+      recursive,
+      sort,
+      with_dev,
+      mut exclude,
+    } = opts;
+
+    let manifest_path = path::canonicalize( manifest_path )?;
+
+    let deps = metadata
+    .load()
+    .package_find_by_manifest( &manifest_path )
+    .ok_or( anyhow!( "Package not found in the workspace" ) )?
+    .dependencies
+    .iter()
+    .filter( | dep | with_dev || dep.kind != DependencyKind::Development )
+    .filter_map( | dep | dep.path.as_ref().map( | path | path.clone().into_std_path_buf() ) )
+    .collect::< HashSet< _ > >();
+
+    let mut output = deps.clone();
+
+    if recursive
+    {
+      for dep in &deps
+      {
+        if !exclude.contains( dep )
+        {
+          exclude.insert( dep.clone() );
+          let inner_opts = LocalDependenciesOptions
+          {
+            exclude: exclude.clone(),
+            ..opts
+          };
+          output.extend( _local_dependencies( metadata, &dep.join( "Cargo.toml" ), inner_opts )? );
+        }
+      }
+    }
+
+    let mut output : Vec< _ > = output.into_iter().collect();
+
+    match sort
+    {
+      LocalDependenciesSort::Unordered => {},
+      LocalDependenciesSort::Topological =>
+      {
+        output = toposort_by_paths( metadata, &output );
+      },
+    }
+
+    Ok( output )
+  }
+
+  /// Returns local dependencies of a specified package by its manifest path from a workspace.
+  ///
+  /// # Arguments
+  ///
+  /// - `metadata` - holds cached information about the workspace, such as the packages it contains and their dependencies. By passing it as a mutable reference, function can update the cache as needed.
+  /// - `manifest_path` - path to the package manifest file. The package manifest file contains metadata about the package such as its name, version, and dependencies.
+  /// - `opts` - used to specify options or configurations for fetching local dependencies.
+  ///
+  /// # Returns
+  ///
+  /// If the operation is successful, returns a vector of `PathBuf` objects, where each `PathBuf` represents the path to a local dependency of the specified package.
+  pub fn local_dependencies( metadata : &mut WorkspaceCache, manifest_path : &Path, opts: LocalDependenciesOptions ) -> wtools::error::Result< Vec< PathBuf > >
+  {
+    _local_dependencies( metadata, manifest_path, opts )
+  }
+
+  pub fn local_path_get< 'a >( name : &'a str, version : &'a str, manifest_path : &'a PathBuf ) -> PathBuf
+  {
+    let buf = format!( "package/{0}-{1}.crate", name, version );
+
+    let package_metadata = WorkspaceCache::with_manifest_path( manifest_path.parent().unwrap() );
+
+    let mut local_package_path = PathBuf::new();
+    local_package_path.push( package_metadata.target_directory() );
+    local_package_path.push( buf );
+
+    local_package_path
+  }
+
+  //
+
+  /// A configuration struct for specifying optional filters when using the
+  /// `packages_filter_map` function. It allows users to provide custom filtering
+  /// functions for packages and dependencies.
+  #[ derive( Default ) ]
+  pub struct FilterMapOptions
+  {
+    /// An optional package filtering function. If provided, this function is
+    /// applied to each package, and only packages that satisfy the condition
+    /// are included in the final result. If not provided, a default filter that
+    /// accepts all packages is used.
+    pub package_filter: Option< Box< dyn Fn( &Package ) -> bool > >,
+
+    /// An optional dependency filtering function. If provided, this function
+    /// is applied to each dependency of each package, and only dependencies
+    /// that satisfy the condition are included in the final result. If not
+    /// provided, a default filter that accepts all dependencies is used.
+    pub dependency_filter: Option< Box< dyn Fn( &Package, &Dependency ) -> bool  > >,
+  }
+
+  impl std::fmt::Debug for FilterMapOptions
+  {
+    fn fmt( &self, f : &mut Formatter< '_ > ) -> std::fmt::Result
+    {
+      f
+      .debug_struct( "FilterMapOptions" )
+      .field( "package_filter", &"package_filter" )
+      .field( "dependency_filter", &"dependency_filter" )
+      .finish()
+    }
+  }
+
+  pub type PackageName = String;
+
+  /// Given a slice of `Package` instances and a set of filtering options,
+  /// this function filters and maps the packages and their dependencies
+  /// based on the provided filters. It returns a HashMap where the keys
+  /// are package names, and the values are HashSet instances containing
+  /// the names of filtered dependencies for each package.
+  pub fn packages_filter_map( packages: &[ Package ], filter_map_options: FilterMapOptions ) -> HashMap< PackageName, HashSet< PackageName > >
+  {
+    let FilterMapOptions { package_filter, dependency_filter } = filter_map_options;
+    let package_filter = package_filter.unwrap_or_else( || Box::new( | _ | true ) );
+    let dependency_filter = dependency_filter.unwrap_or_else( || Box::new( | _, _ | true ) );
+    packages
+    .iter()
+    .filter( | &p | package_filter( p ) )
+    .map
+    (
+      | package |
+      (
+        package.name.clone(),
+        package.dependencies
+        .iter()
+        .filter( | &d | dependency_filter( package, d ) )
+        .map( | d | d.name.clone() )
+        .collect::< HashSet< _ > >()
+      )
+    ).collect()
+  }
+
+  /// Build a graph from map of packages and its dependencies
+  ///
+  /// Arg:
+  /// - packages - a map, where key is a package identifier and value - the package dependencies identifiers
+  ///
+  /// Returns:
+  /// The graph with all accepted packages
+  pub fn graph_build< PackageIdentifier >( packages : &HashMap< PackageIdentifier, HashSet< PackageIdentifier > > ) -> Graph< &PackageIdentifier, &PackageIdentifier >
+  where
+    PackageIdentifier : PartialEq + Eq + Hash,
+  {
+    let nudes: HashSet< _ > = packages
+    .iter()
+    .flat_map( | ( name, dependency ) |
+    {
+      dependency
+      .iter()
+      .chain( Some( name ) )
+    }).collect();
+    let mut deps = Graph::new();
+    for nude in nudes
+    {
+      deps.add_node( nude );
+    }
+    for ( name, dependencies ) in packages
+    {
+      let root_node = deps.node_indices().find( | i | deps[ *i ] == name ).unwrap();
+      for dep in dependencies
+      {
+        let dep_node = deps.node_indices().find( | i | deps[ *i ] == dep ).unwrap();
+        deps.add_edge(root_node, dep_node, name );
+      }
+    }
+    deps
+  }
+
+  //
+
+  pub fn toposort_by_paths( metadata : &mut WorkspaceCache, paths : &[ PathBuf ] ) -> Vec< PathBuf >
+  {
+    let edges = metadata
+    .load()
+    .packages_get()
+    .iter()
+    .filter( | x | paths.contains( &x.manifest_path.as_std_path().parent().unwrap().to_path_buf() ) )
+    .map
+    (
+      | package |
+      (
+        package.manifest_path.as_std_path().parent().unwrap().to_path_buf(),
+        package.dependencies
+        .iter()
+        .filter_map( | dep | dep.path.clone() )
+        .map( | path | path.into_std_path_buf() )
+        .filter( | path | paths.contains( &path ) )
+        .collect(),
+      )
+    )
+    .collect();
+    let graph = graph_build( &edges );
+
+    toposort( graph )
+  }
+
+  //
+
+  pub fn toposort< 'a, PackageIdentifier : Clone + std::fmt::Debug >( graph :  Graph< &'a PackageIdentifier, &'a PackageIdentifier > ) -> Vec< PackageIdentifier >
+  {
+    match pg_toposort( &graph, None )
+    {
+      Ok( list ) => list
+      .iter()
+      .rev()
+      .map( | dep_idx | ( *graph.node_weight( *dep_idx ).unwrap() ).clone() )
+      .collect::< Vec< _ > >(),
+      Err( index ) => panic!( "Cycle: {:?}", graph.index( index.node_id() ) ),
+    }
+  }
+
+  //
+
+  /// Determines whether a package needs to be published by comparing `.crate` files from the local and remote package.
+  ///
+  /// This function requires the local package to be previously packed.
+  ///
+  /// Returns:
+  /// - `true` if the package needs to be published.
+  /// - `false` if there is no need to publish the package.
+  ///
+  /// Panics if the manifest is not loaded or local package is not packed.
+  pub fn publish_need( manifest : &manifest::Manifest ) -> bool
+  {
+    // These files are ignored because they can be safely changed without affecting functionality
+    //
+    // - `.cargo_vcs_info.json` - contains the git sha1 hash that varies between different commits
+    // - `Cargo.toml.orig` - can be safely modified because it is used to generate the `Cargo.toml` file automatically, and the `Cargo.toml` file is sufficient to check for changes
+    const IGNORE_LIST : [ &str; 2 ] = [ ".cargo_vcs_info.json", "Cargo.toml.orig" ];
+
+    let data = manifest.manifest_data.as_ref().expect( "Manifest data doesn't loaded" );
+
+    let name = &data[ "package" ][ "name" ].clone();
+    let name = name.as_str().expect( "Name should be valid UTF-8" );
+    let version = &data[ "package" ][ "version" ].clone();
+    let version = version.as_str().expect( "Version should be valid UTF-8" );
+    let local_package_path = local_path_get( name, version, &manifest.manifest_path );
+
+    let local_package = fs::read( local_package_path ).expect( "Failed to read local package. Please, run `cargo package` before." );
+    // Is it ok? If there is any problem with the Internet, we will say that the packages are different.
+    let remote_package = http::retrieve_bytes( name, version ).unwrap_or_default();
+
+    let mut local_decoded_package = decode_reader( local_package ).expect( "Failed to unpack local package" );
+    let mut remote_decoded_package = decode_reader( remote_package ).expect( "Failed to unpack remote package" );
+
+    let package_root = std::path::PathBuf::from( format!( "{name}-{version}" ) );
+    // all ignored files must be ignored
+    for ignore in IGNORE_LIST.iter().map( | &object | package_root.join( object ) )
+    {
+      local_decoded_package.remove( &ignore );
+      remote_decoded_package.remove( &ignore );
+    }
+
+    let mut is_same = true;
+    // if remote has files that missing locally - it is also difference
+    let mut remote_keys = remote_decoded_package.keys().collect::< HashSet< _ > >();
+    for ( path, ref content ) in local_decoded_package
+    {
+      remote_keys.remove( &path );
+      if let Some( remote_content ) = remote_decoded_package.get( &path )
+      {
+        is_same &= content == remote_content;
+      }
+      else
+      {
+        is_same = false;
+      }
+    }
+
+    !( is_same && remote_keys.is_empty() )
+  }
+
+  /// Decode bytes archive to the dictionary of file path as a key and content as a value
+  ///
+  /// Arg:
+  /// - bytes - `.crate` file as bytes
+  fn decode_reader( bytes : Vec< u8 > ) -> std::io::Result< HashMap< PathBuf, Vec< u8 > > >
+  {
+    use std::io::prelude::*;
+    use flate2::bufread::GzDecoder;
+    use tar::Archive;
+
+    if bytes.is_empty()
+    {
+      return Ok( Default::default() );
+    }
+
+    let gz = GzDecoder::new( &bytes[ .. ] );
+    let mut archive = Archive::new( gz );
+
+    let mut output = HashMap::new();
+
+    for file in archive.entries()?
+    {
+      let mut file = file?;
+      let mut contents = vec![];
+      file.read_to_end( &mut contents )?;
+      output.insert( file.path()?.to_path_buf(), contents );
+    }
+
+    Ok( output )
+  }
+}
+
+//
+
+crate::mod_interface!
+{
+  protected( crate ) use PublishReport;
+  protected( crate ) use publish_single;
+
+  protected( crate ) use local_path_get;
+
+  protected( crate ) use graph_build;
+  protected( crate ) use toposort;
+  protected( crate ) use toposort_by_paths;
+
+  protected use FilterMapOptions;
+  protected use packages_filter_map;
+  protected use publish_need;
+
+  orphan use LocalDependenciesSort;
+  orphan use LocalDependenciesOptions;
+  orphan use local_dependencies;
+}