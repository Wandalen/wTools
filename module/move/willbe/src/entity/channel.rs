--- conflicted
+++ resolved
@@ -5,21 +5,12 @@
   use crate :: *;
   use std ::
   {
-<<<<<<< HEAD
-    fmt::Formatter,
-    ffi::OsString,
-  };
-  use std::path::Path;
-  use collection_tools::collection::HashSet;
-  use error::untyped::{ Error };
-=======
   fmt ::Formatter,
   ffi ::OsString,
  };
   use std ::path ::Path;
   use collection_tools ::collection ::HashSet;
   use error ::untyped :: { Error };
->>>>>>> 63943676
 
   use process_tools ::process :: *;
 
