/// Internal namespace.
pub( crate ) mod private
{
  use crate::*;

  use std::
  {
    io,
  };
  use error::
  {
    typed::Error,
  };

  /// `PathError` enum represents errors when creating a `CrateDir` object.
  #[ derive( Debug, Error ) ]
  pub enum PathError
  {
    /// Indicates a validation error with a descriptive message.
    #[ error( "Failed to create a `CrateDir` object due to `{0}`" ) ]
    Validation( String ),
    /// Try to read or write
    #[ error( "IO operation failed. Details : {0}" ) ]
    Io( #[ from ] io::Error ),
  }

}

//

mod crate_dir;
mod manifest_file;
mod source_file;

//

crate::mod_interface!
{
<<<<<<< HEAD
  exposed use super::crate_dir::CrateDir;
  exposed use super::manifest_file::ManifestFile;
  exposed use super::crate_dir::PathEither;
=======
  exposed use super::
  {
    crate_dir::CrateDir,
    manifest_file::ManifestFile,
    source_file::SourceFile,
  };
>>>>>>> ce3651f5
  exposed use PathError;
}<|MERGE_RESOLUTION|>--- conflicted
+++ resolved
@@ -36,17 +36,12 @@
 
 crate::mod_interface!
 {
-<<<<<<< HEAD
-  exposed use super::crate_dir::CrateDir;
-  exposed use super::manifest_file::ManifestFile;
-  exposed use super::crate_dir::PathEither;
-=======
   exposed use super::
   {
     crate_dir::CrateDir,
     manifest_file::ManifestFile,
     source_file::SourceFile,
+    crate_dir::PathEither
   };
->>>>>>> ce3651f5
   exposed use PathError;
 }