--- conflicted
+++ resolved
@@ -10,12 +10,8 @@
   use std::fmt::Formatter;
   use std::hash::Hash;
   use std::path::PathBuf;
-<<<<<<< HEAD
-  use cargo_metadata::{ Dependency, DependencyKind, Package as PackageMetadata };
+  use cargo_metadata::{ Dependency, DependencyKind };
   use colored::Colorize;
-=======
-  use cargo_metadata::{ Dependency, DependencyKind };
->>>>>>> e2cb41a6
   use toml_edit::value;
 
   use process_tools::process;
