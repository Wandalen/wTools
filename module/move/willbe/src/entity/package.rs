--- conflicted
+++ resolved
@@ -753,13 +753,8 @@
   /// Recursive implementation of the `dependencies` function
   pub fn _dependencies< 'a >
   (
-<<<<<<< HEAD
     workspace : &Workspace, // aaa : for Bohdan : no mut // aaa : no mut
     package : &Package< 'a >, // xxx : rename
-=======
-    workspace : &mut Workspace, // qqq : for Bohdan : no mut
-    package : &Package< 'a >,
->>>>>>> 5732590a
     graph : &mut HashMap< CrateId, HashSet< CrateId > >,
     opts : DependenciesOptions
   ) -> Result< CrateId >
