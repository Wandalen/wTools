--- conflicted
+++ resolved
@@ -192,15 +192,9 @@
           Ok( data[ "package" ].get( "metadata" ).and_then( | m | m.get( "stability" ) ).and_then( | s | s.as_str() ).and_then( | s | s.parse::< Stability >().ok() ).unwrap_or( Stability::Experimental)  )
         }
         Self::Metadata( metadata ) =>
-<<<<<<< HEAD
-        {
-          Ok( metadata.metadata["stability"].as_str().and_then( | s | s.parse::< Stability >().ok() ).unwrap_or( Stability::Experimental) )
-        }
-=======
-          {
-            Ok( metadata.metadata()["stability"].as_str().and_then( | s | s.parse::< Stability >().ok() ).unwrap_or( Stability::Experimental) )
-          }
->>>>>>> e2cb41a6
+        {
+          Ok( metadata.metadata()[ "stability" ].as_str().and_then( | s | s.parse::< Stability >().ok() ).unwrap_or( Stability::Experimental) )
+        }
       }
     }
 
@@ -217,15 +211,9 @@
           Ok( data[ "package" ].get( "repository" ).and_then( | r | r.as_str() ).map( | r | r.to_string()) )
         }
         Self::Metadata( metadata ) =>
-<<<<<<< HEAD
-        {
-          Ok( metadata.repository.clone() )
-        }
-=======
-          {
-            Ok( metadata.repository().cloned() )
-          }
->>>>>>> e2cb41a6
+        {
+          Ok( metadata.repository().cloned() )
+        }
       }
     }
 
@@ -241,15 +229,9 @@
           Ok( data[ "package" ].get( "metadata" ).and_then( | m | m.get( "discord_url" ) ).and_then( | url | url.as_str() ).map( | r | r.to_string() ) )
         }
         Self::Metadata( metadata ) =>
-<<<<<<< HEAD
-        {
-          Ok( metadata.metadata[ "discord_url" ].as_str().map( | url | url.to_string() ) )
-        }
-=======
-          {
-            Ok( metadata.metadata()[ "discord_url" ].as_str().map( | url | url.to_string() ) )
-          }
->>>>>>> e2cb41a6
+        {
+          Ok( metadata.metadata()[ "discord_url" ].as_str().map( | url | url.to_string() ) )
+        }
       }
     }
 
@@ -278,14 +260,9 @@
         Package::Manifest( manifest ) => Ok( manifest.clone() ),
         Package::Metadata( metadata ) => manifest::open
         (
-<<<<<<< HEAD
-          AbsolutePath::try_from( metadata.manifest_path.as_path() ).map_err( | _ | PackageError::LocalPath )?
+          AbsolutePath::try_from( metadata.manifest_path() ).map_err( | _ | PackageError::LocalPath )?
         )
         .map_err( | _ | PackageError::Metadata ),
-=======
-          AbsolutePath::try_from( metadata.manifest_path() ).map_err( | _ | PackageError::LocalPath )? )
-          .map_err( | _ | PackageError::Metadata ),
->>>>>>> e2cb41a6
       }
     }
 
@@ -302,7 +279,6 @@
       }
     }
   }
-
 
   #[ derive( Debug, Default, Clone ) ]
   pub struct ExtendedGitReport
