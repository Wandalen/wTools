mod private
{
  use crate::*;

  use std::
  {
    path::Path,
    collections::{ HashMap, HashSet },
    fmt,
    hash::Hash,
    path,
  };
  // aaa : for Petro : for Bohdan : group uses
  // aaa : done

  use process_tools::process;
  use manifest::{ Manifest, ManifestError };
  use crates_tools::CrateArchive;
  use
  {
    iter::Itertools,
    error::
    {
      Result,
      typed::Error,
      untyped::{ format_err, Context, Error },
    }
  };
<<<<<<< HEAD
  use error_with::ErrWith;
=======
  use former::Former;
  use diff::crate_diff;
  use version::revert;
  use error::untyped::Error;
  use channel::Channel;
  // use error_with::ErrWith;
  use tool::ListNodeReport;
  use tool::TreePrinter;
>>>>>>> b11e657a

  // aaa : fro Bohdan : write better description : is it better?
  /// A wrapper type for representing the name of a package.
  ///
  /// This struct encapsulates a `String` that holds the name of a package.
  #[ derive
  (
    Debug, Default, Clone, Hash, Ord, PartialOrd, Eq, PartialEq,
    derive_tools::Display, derive_tools::Deref, derive_tools::From
  ) ]
  pub struct PackageName( String );

  // aaa : fro Bohdan : write description : done
  //
  /// Represents different types of packages in a Cargo workspace.
  ///
  /// It is designed to accommodate the two primary types of package
  /// representations within a Cargo workspace.
  #[ derive( Debug, Clone ) ]
  pub enum Package< 'a >
  {
    /// `Cargo.toml` file.
    Manifest( Manifest ),
    /// Cargo package package.
    WorkspacePackageRef( WorkspacePackageRef< 'a > ),
  }

  /// Represents errors related to package handling.
  #[ derive( Debug, Error ) ]
  pub enum PackageError
  {
    /// Manifest error.
    #[ error( "Manifest error. Reason : {0}." ) ]
    Manifest( #[ from ] ManifestError ),
    /// Fail to load package.
    #[ error( "Fail to load package." ) ]
    WorkspacePackageRef,
    /// Fail to load remote package.
    #[ error( "Fail to load remote package." ) ]
    LoadRemotePackage,
    /// Fail to get crate local path.
    #[ error( "Fail to get crate local path." ) ]
    LocalPath,
    /// Fail to read archive
    #[ error( "Fail to read archive" ) ]
    ReadArchive,
    /// Try to identify something as a package.
    #[ error( "Not a package" ) ]
    NotAPackage,
  }

  impl< 'a > TryFrom< ManifestFile > for Package< 'a >
  {
    type Error = PackageError;

    fn try_from( value : ManifestFile ) -> Result< Self, Self::Error >
    {
      let package = Manifest::try_from( value )?;
      if !package.package_is()
      {
        return Err( PackageError::NotAPackage );
      }

      Ok( Self::Manifest( package ) )
    }
  }

  impl< 'a > TryFrom< CrateDir > for Package< 'a >
  {
    type Error = PackageError;

    fn try_from( value : CrateDir ) -> Result< Self, Self::Error >
    {
      let package = Manifest::try_from( value )?;
      if !package.package_is()
      {
        return Err( PackageError::NotAPackage );
      }

      Ok( Self::Manifest( package ) )
    }
  }

  impl< 'a > TryFrom< Manifest > for Package< 'a >
  {
    type Error = PackageError;

    fn try_from( value : Manifest ) -> Result< Self, Self::Error >
    {
      if !value.package_is()
      {
        return Err( PackageError::NotAPackage );
      }

      Ok( Self::Manifest( value ) )
    }
  }

  impl< 'a > From< WorkspacePackageRef< 'a > > for Package< 'a >
  {
    fn from( value : WorkspacePackageRef< 'a > ) -> Self
    {
      Self::WorkspacePackageRef( value )
    }
  }

  impl< 'a > Package< 'a >
  {

    /// Path to `Cargo.toml`
    pub fn manifest_file( &self ) -> ManifestFile
    {
      match self
      {
        Self::Manifest( package ) => package.manifest_file.clone(),
        Self::WorkspacePackageRef( package ) => package.manifest_file().unwrap(),
      }
    }

    /// Path to folder with `Cargo.toml`
    pub fn crate_dir( &self ) -> CrateDir
    {
      match self
      {
        Self::Manifest( package ) => package.crate_dir(),
        Self::WorkspacePackageRef( package ) => package.crate_dir().unwrap(),
      }
    }

    /// Package version
    pub fn version( &self ) -> Result< String, PackageError >
    {
      match self
      {
        Self::Manifest( package ) =>
        {
          // let data = package.data.as_ref().ok_or_else( || PackageError::Manifest( ManifestError::EmptyManifestData ) )?;
          let data = &package.data;

          // Unwrap safely because of the `Package` type guarantee
          Ok( data[ "package" ][ "version" ].as_str().unwrap().to_string() )
        }
        Self::WorkspacePackageRef( package ) =>
        {
          Ok( package.version().to_string() )
        }
      }
    }

    /// Check that module is local.
    pub fn local_is( &self ) -> bool
    {
      match self
      {
        Self::Manifest( package ) =>
        {
          // verify that package not empty
          package.local_is()
        }
        Self::WorkspacePackageRef( package ) =>
        {
          !( package.publish().is_none() || package.publish().as_ref().is_some_and( | p | p.is_empty() ) )
          // Ok( !( package.publish().is_none() || package.publish().as_ref().is_some_and( | p | p.is_empty() ) ) )
        }
      }
    }

    /// Returns the `Manifest`
    pub fn manifest( &self ) -> Result< Manifest, PackageError >
    {
      match self
      {
        Package::Manifest( package ) => Ok( package.clone() ),
        Package::WorkspacePackageRef( package ) => Manifest::try_from
        (
          package.manifest_file().map_err( | _ | PackageError::LocalPath )? // qqq : use trait
        )
        .map_err( | _ | PackageError::WorkspacePackageRef ),
      }
    }

  }

  // qqq : for Bohdan : should not be here
  #[ derive( Debug, Default, Clone ) ]
  pub struct ExtendedGitReport
  {
    pub add : Option< process::Report >,
    pub commit : Option< process::Report >,
    pub push : Option< process::Report >,
  }

  impl std::fmt::Display for ExtendedGitReport
  {
    fn fmt( &self, f : &mut fmt::Formatter<'_> ) -> std::fmt::Result
    {
      let Self { add, commit, push } = &self;

      if let Some( add ) = add { writeln!( f, "{add}" )? }
      if let Some( commit ) = commit { writeln!( f, "{commit}" )? }
      if let Some( push ) = push { writeln!( f, "{push}" )? }

      Ok( () )
    }
  }

  // qqq : for Bohdan : should not be here
  // qqq : for Bohdan : documentation
  #[ derive( Debug, Clone ) ]
  pub struct GitOptions
  {
    pub git_root : AbsolutePath,
    pub items : Vec< AbsolutePath >,
    pub message : String,
    pub dry : bool,
  }

  // qqq : for Bohdan : should not be here
  // qqq : for Bohdan : documentation
  // qqq : should be typed error, apply err_with
  fn perform_git_commit( o : GitOptions ) -> Result< ExtendedGitReport >
  {
    let mut report = ExtendedGitReport::default();
    if o.items.is_empty() { return Ok( report ); }
    let items = o
    .items
    .iter()
    .map
    (
      | item | item.as_ref().strip_prefix( o.git_root.as_ref() ).map( Path::to_string_lossy )
      .with_context( || format!("git_root: {}, item: {}", o.git_root.as_ref().display(), item.as_ref().display() ) )
    )
    .collect::< Result< Vec< _ > > >()?;
    let res = git::add( &o.git_root, &items, o.dry ).map_err( | e | format_err!( "{report}\n{e}" ) )?;
    report.add = Some( res );
    let res = git::commit( &o.git_root, &o.message, o.dry ).map_err( | e | format_err!( "{report}\n{e}" ) )?;
    report.commit = Some( res );

    Ok( report )
  }

  // qqq : for Bohdan : should not be here
  // qqq : for Bohdan : documentation
  #[ derive( Debug, Clone ) ]
  pub struct PackagePublishInstruction
  {
    pub package_name : String,
    pub pack : cargo::PackOptions,
    pub bump : version::BumpOptions,
    pub git_options : GitOptions,
    pub publish : cargo::PublishOptions,
    pub dry : bool,
  }

  // qqq : for Bohdan : should not be here
  // qqq : for Bohdan : documentation

  /// Represents a planner for publishing a single package.
  #[ derive( Debug, former::Former ) ]
  #[ perform( fn build() -> PackagePublishInstruction ) ]
  pub struct PublishSinglePackagePlanner< 'a >
  {
    workspace_dir : CrateDir,
    package : Package< 'a >,
    channel : channel::Channel,
    base_temp_dir : Option< path::PathBuf >,
    #[ former( default = true ) ]
    dry : bool,
  }

  impl< 'a > PublishSinglePackagePlanner< 'a >
  {
    fn build( self ) -> PackagePublishInstruction
    {
      let crate_dir = self.package.crate_dir();
      let workspace_root : AbsolutePath = self.workspace_dir.clone().absolute_path();
      let pack = cargo::PackOptions
      {
        path : crate_dir.clone().absolute_path().inner(),
        channel : self.channel,
        allow_dirty : self.dry,
        checking_consistency : !self.dry,
        temp_path : self.base_temp_dir.clone(),
        dry : self.dry,
      };
      let old_version : Version = self.package.version().as_ref().unwrap().try_into().unwrap();
      let new_version = old_version.clone().bump();
      // bump the package version in dependents (so far, only workspace)
      let dependencies = vec![ CrateDir::try_from( workspace_root.clone() ).unwrap() ];
      let bump = version::BumpOptions
      {
        crate_dir : crate_dir.clone(),
        old_version : old_version.clone(),
        new_version : new_version.clone(),
        dependencies : dependencies.clone(),
        dry : self.dry,
      };
      let git_options = GitOptions
      {
        git_root : workspace_root,
        items : dependencies.iter().chain([ &crate_dir ]).map( | d | d.clone().absolute_path().join( "Cargo.toml" ) ).collect(),
        message : format!( "{}-v{}", self.package.name().unwrap(), new_version ),
        dry : self.dry,
      };
      let publish = cargo::PublishOptions
      {
        path : crate_dir.clone().absolute_path().inner(),
        temp_path : self.base_temp_dir.clone(),
        retry_count : 2,
        dry : self.dry,
      };

      PackagePublishInstruction
      {
        package_name : self.package.name().unwrap().into(),
        pack,
        bump,
        git_options,
        publish,
        dry : self.dry,
      }
    }
  }

  /// Performs package publishing based on the given arguments.
  ///
  /// # Arguments
  ///
  /// * `args` - The package publishing instructions.
  ///
  /// # Returns
  ///
  /// * `Result<PublishReport>` - The result of the publishing operation, including information about the publish, version bump, and git operations.
  pub fn perform_package_publish( instruction : PackagePublishInstruction ) -> Result< PublishReport, ( PublishReport, Error ) >
  {
    let mut report = PublishReport::default();
    let PackagePublishInstruction
    {
      package_name: _,
      mut pack,
      mut bump,
      mut git_options,
      mut publish,
      dry,
    } = instruction;
    pack.dry = dry;
    bump.dry = dry;
    git_options.dry = dry;
    publish.dry = dry;

    report.get_info = Some( cargo::pack( pack ).err_with( || report.clone() )? );
    // aaa : redundant field? // aaa : removed
    let bump_report = version::bump( bump ).err_with( || report.clone() )?;
    report.bump = Some( bump_report.clone() );
    let git_root = git_options.git_root.clone();
    let git = match perform_git_commit( git_options )
    {
      Ok( git ) => git,
      Err( e ) =>
      {
        version::revert( &bump_report )
        .map_err( | le | format_err!( "Base error:\n{}\nRevert error:\n{}", e.to_string().replace( '\n', "\n\t" ), le.to_string().replace( '\n', "\n\t" ) ) )
        .err_with( || report.clone() )?;
        return Err(( report, e ));
      }
    };
    report.add = git.add;
    report.commit = git.commit;
    report.publish = match cargo::publish( publish )
    {
      Ok( publish ) => Some( publish ),
      Err( e ) =>
      {
        git::reset( git_root.as_ref(), true, 1, false )
        .map_err( | le |
        format_err!( "Base error:\n{}\nRevert error:\n{}", e.to_string().replace( '\n', "\n\t" ), le.to_string().replace( '\n', "\n\t" ) ) )
        .err_with( || report.clone() )?;
        return Err(( report, e ));
      }
    };

    let res = git::push( &git_root, dry ).err_with( || report.clone() )?;
    report.push = Some( res );

    Ok( report )
  }

  // qqq : bad : move out to publish.rs
  // zzz : watch

  /// `PublishPlan` manages the overall publication process for multiple packages.
  /// It organizes the necessary details required for publishing each individual package.
  /// This includes the workspace root directory, any temporary directories used during the process,
  /// and the set of specific instructions for publishing each package.
  #[ derive( Debug, former::Former, Clone ) ]
  pub struct PublishPlan
  {
    /// `workspace_dir` - This is the root directory of your workspace, containing all the Rust crates
    /// that make up your package. It is used to locate the packages within your workspace that are meant
    /// to be published. The value here is represented by `CrateDir` which indicates the directory of the crate.
    pub workspace_dir : CrateDir,

    /// `base_temp_dir` - This is used for any temporary operations during the publication process, like
    /// building the package or any other processes that might require the storage of transient data. It's
    /// optional as not all operations will require temporary storage. The type used is `PathBuf` which allows
    /// manipulation of the filesystem paths.
    pub base_temp_dir : Option< path::PathBuf >,

    /// Release channels for rust.
    pub channel : channel::Channel,

    /// `dry` - A boolean value indicating whether to do a dry run. If set to `true`, the application performs
    /// a simulated run without making any actual changes. If set to `false`, the operations are actually executed.
    /// This property is optional and defaults to `true`.
    #[ former( default = true ) ]
    pub dry : bool,

    /// Required for tree view only
    pub roots : Vec< CrateDir >,

    /// `plans` - This is a vector containing the instructions for publishing each package. Each item
    /// in the `plans` vector indicates a `PackagePublishInstruction` set for a single package. It outlines
    /// how to build and where to publish the package amongst other instructions. The `#[setter( false )]`
    /// attribute indicates that there is no setter method for the `plans` variable and it can only be modified
    /// within the struct.
    #[ scalar( setter = false ) ]
    pub plans : Vec< PackagePublishInstruction >,
  }

  impl PublishPlan
  {
    /// Displays a tree-like structure of crates and their dependencies.
    ///
    /// # Arguments
    ///
    /// * `f` - A mutable reference to a `Formatter` used for writing the output.
    ///
    /// # Errors
    ///
    /// Returns a `std::fmt::Error` if there is an error writing to the formatter.
    pub fn write_as_tree< W >( &self, f : &mut W ) -> std::fmt::Result
    where
      W : std::fmt::Write
    {
      let name_bump_report : HashMap< _, _ > = self
      .plans
      .iter()
      .map( | x | ( &x.package_name, ( x.bump.old_version.to_string(), x.bump.new_version.to_string() ) ) )
      .collect();
      for wanted in &self.roots
      {
        let list = action::list
        (
          action::list::ListOptions::former()
          .path_to_manifest( wanted.clone() )
          .format( action::list::ListFormat::Tree )
          .dependency_sources([ action::list::DependencySource::Local ])
          .dependency_categories([ action::list::DependencyCategory::Primary ])
          .form()
        )
        .map_err( |( _, _e )| std::fmt::Error )?;
        let action::list::ListReport::Tree( list ) = list else { unreachable!() };

        fn callback( name_bump_report : &HashMap< &String, ( String, String ) >, mut r : tool::ListNodeReport ) -> tool::ListNodeReport
        {
          if let Some(( old, new )) = name_bump_report.get( &r.name )
          {
            r.version = Some( format!( "({old} -> {new})" ) );
          }
          r.normal_dependencies = r.normal_dependencies.into_iter().map( | r | callback( name_bump_report, r ) ).collect();
          r.dev_dependencies = r.dev_dependencies.into_iter().map( | r | callback( name_bump_report, r ) ).collect();
          r.build_dependencies = r.build_dependencies.into_iter().map( | r | callback( name_bump_report, r ) ).collect();

          r
        }
        let printer = list;
        let rep : Vec< tool::ListNodeReport > = printer.iter().map( | printer | printer.info.clone() ).collect();
        let list: Vec< tool::ListNodeReport > = rep.into_iter().map( | r | callback( &name_bump_report, r ) ).collect();
        let printer : Vec< tool::TreePrinter > = list.iter().map( | rep | tool::TreePrinter::new( rep ) ).collect();

        let list = action::list::ListReport::Tree( printer );
        writeln!( f, "{}", list )?;
      }

      Ok( () )
    }

    /// Format and display the list of packages and their version bumps in a formatted way.
    ///
    /// # Arguments
    ///
    /// - `f`: A mutable reference to a `Formatter` where the output will be written to.
    ///
    /// # Errors
    ///
    /// Returns a `std::fmt::Error` if there is an error writing to the formatter.
    pub fn write_as_list< W >( &self, f : &mut W ) -> std::fmt::Result
    where
      W : std::fmt::Write
    {
      for ( idx, package ) in self.plans.iter().enumerate()
      {
        let bump = &package.bump;
        writeln!( f, "[{idx}] {} ({} -> {})", package.package_name, bump.old_version, bump.new_version )?;
      }

      Ok( () )
    }
  }

  impl< 'a > PublishPlanFormer
  {
    pub fn option_base_temp_dir( mut self, path : Option< path::PathBuf > ) -> Self
    {
      self.storage.base_temp_dir = path;
      self
    }

    pub fn package< IntoPackage >( mut self, package : IntoPackage ) -> Self
    where
      IntoPackage : Into< Package< 'a > >,
    {
      let channel = self.storage.channel.unwrap_or_default();
      let mut plan = PublishSinglePackagePlanner::former();
      if let Some( workspace ) = &self.storage.workspace_dir
      {
        plan = plan.workspace_dir( workspace.clone() );
      }
      if let Some( base_temp_dir ) = &self.storage.base_temp_dir
      {
        plan = plan.base_temp_dir( base_temp_dir.clone() );
      }
      if let Some( dry ) = self.storage.dry
      {
        plan = plan.dry( dry );
      }
      let plan = plan
      .channel( channel )
      .package( package )
      .perform();
      let mut plans = self.storage.plans.unwrap_or_default();
      plans.push( plan );

      self.storage.plans = Some( plans );

      self
    }

    pub fn packages< IntoPackageIter, IntoPackage >( mut self, packages : IntoPackageIter ) -> Self
    where
      IntoPackageIter : IntoIterator< Item = IntoPackage >,
      IntoPackage : Into< Package< 'a > >,
    {
      for package in packages
      {
        self = self.package( package );
      }

      self
    }

  }

  /// Perform publishing of multiple packages based on the provided publish plan.
  ///
  /// # Arguments
  ///
  /// * `plan` - The publish plan with details of packages to be published.
  ///
  /// # Returns
  ///
  /// Returns a `Result` containing a vector of `PublishReport` if successful, else an error.
  pub fn perform_packages_publish( plan : PublishPlan ) -> Result< Vec< PublishReport > >
  {
    let mut report = vec![];
    for package in plan.plans
    {
      // qqq : Petro : too long line
      let res = perform_package_publish( package ).map_err( |( current_rep, e )| format_err!( "{}\n{current_rep}\n{e}", report.iter().map( | r | format!( "{r}" ) ).join( "\n" ) ) )?;
      report.push( res );
    }

    Ok( report )
  }

  // qqq : bad : for Bohdan : publish is not part of entity package

  /// Holds information about the publishing process.
  #[ derive( Debug, Default, Clone ) ]
  pub struct PublishReport
  {
    /// Retrieves information about the package.
    pub get_info : Option< process::Report >,
    /// Bumps the version of the package.
    pub bump : Option< version::ExtendedBumpReport >,
    /// Report of adding changes to the Git repository.
    pub add : Option< process::Report >,
    /// Report of committing changes to the Git repository.
    pub commit : Option< process::Report >,
    /// Report of pushing changes to the Git repository.
    pub push : Option< process::Report >,
    /// Report of publishes the package using the `cargo publish` command.
    pub publish : Option< process::Report >,
  }

  impl std::fmt::Display for PublishReport
  {
    fn fmt( &self, f : &mut fmt::Formatter< '_ > ) -> std::fmt::Result
    {
      let PublishReport
      {
        get_info,
        bump,
        add,
        commit,
        push,
        publish,
      } = self;

      if get_info.is_none()
      {
        f.write_str( "Empty report" )?;
        return Ok( () )
      }
      let info = get_info.as_ref().unwrap();
      write!( f, "{}", info )?;

      if let Some( bump ) = bump
      {
        writeln!( f, "{}", bump )?;
      }
      if let Some( add ) = add
      {
        write!( f, "{add}" )?;
      }
      if let Some( commit ) = commit
      {
        write!( f, "{commit}" )?;
      }
      if let Some( push ) = push
      {
        write!( f, "{push}" )?;
      }
      if let Some( publish ) = publish
      {
        write!( f, "{publish}" )?;
      }

      Ok( () )
    }
  }

  /// Sorting variants for dependencies.
  #[ derive( Debug, Copy, Clone ) ]
  pub enum DependenciesSort
  {
    /// List will be topologically sorted.
    Topological,
    /// List will be unsorted.
    Unordered,
  }

  #[ derive( Debug, Clone ) ]
  /// Args for `local_dependencies` function.
  pub struct DependenciesOptions
  {
    /// With dependencies of dependencies.
    pub recursive : bool,
    /// With sorting.
    pub sort : DependenciesSort,
    /// Include dev dependencies.
    pub with_dev : bool,
    /// Include remote dependencies.
    pub with_remote : bool,
  }

  impl Default for DependenciesOptions
  {
    fn default() -> Self
    {
      Self
      {
        recursive : true,
        sort : DependenciesSort::Unordered,
        with_dev : false,
        with_remote : false,
      }
    }
  }

  //

  /// Identifier of any crate (local and remote).
  #[ derive( Debug, Clone, Hash, Eq, PartialEq ) ]
  pub struct CrateId
  {
    /// The name of the crate.
    pub name : String,
    /// The absolute path to the crate, if available.
    pub crate_dir : Option< CrateDir >,
    // pub path : Option< AbsolutePath >,
  }

  impl< 'a > From< &WorkspacePackageRef< 'a > > for CrateId
  {
    fn from( value : &WorkspacePackageRef< 'a > ) -> Self
    {
      Self
      {
        name : value.name().into(),
        crate_dir : Some( value.crate_dir().unwrap() )
        // path : Some( AbsolutePath::try_from( value.manifest_file().parent().unwrap() ).unwrap() ),
      }
    }
  }

  impl From< &DependencyRef< '_ > > for CrateId
  {
    fn from( value : &DependencyRef< '_ > ) -> Self
    {
      Self
      {
        name : value.name().into(),
        crate_dir : value.crate_dir(),
        // path : value.path().clone().map( | path | AbsolutePath::try_from( path ).unwrap() ),
      }
    }
  }

  // qqq : for Bohdan : move out
  /// Recursive implementation of the `dependencies` function
  pub fn _dependencies< 'a >
  (
    workspace : &Workspace, // aaa : for Bohdan : no mut // aaa : no mut
    package : &Package< 'a >,
    graph : &mut HashMap< CrateId, HashSet< CrateId > >,
    opts : DependenciesOptions
  ) -> Result< CrateId >
  {
    let DependenciesOptions
    {
      recursive,
      sort : _,
      with_dev,
      with_remote,
    } = opts;
    if recursive && with_remote { unimplemented!( "`recursive` + `with_remote` options") }

    let manifest_file = &package.manifest_file();

    let package = workspace
    .package_find_by_manifest( &manifest_file )
    .ok_or( format_err!( "Package not found in the workspace with path : `{}`", manifest_file.as_ref().display() ) )?;

    let deps : HashSet< _ > = package
    .dependencies()
    // .iter()
    .filter( | dep | ( with_remote || dep.crate_dir().is_some() ) && ( with_dev || dep.kind() != DependencyKind::Development ) )
    .map( | dep | CrateId::from( &dep ) )
    .collect();

    let package = CrateId::from( &package );
    graph.insert( package.clone(), deps.clone() );

    if recursive
    {
      for dep in deps
      {
        if graph.get( &dep ).is_none()
        {
          // unwrap because `recursive` + `with_remote` not yet implemented
          _dependencies
          (
            workspace,
            &dep.crate_dir.unwrap().try_into()?,
            // &dep.path.as_ref().unwrap().join( "Cargo.toml" ).try_into().unwrap(),
            graph,
            opts.clone(),
          )?;
        }
      }
    }

    Ok( package )
  }

  /// Returns local dependencies of a specified package by its package path from a workspace.
  ///
  /// # Arguments
  ///
  /// - `workspace` - holds cached information about the workspace, such as the packages it contains and their dependencies. By passing it as a mutable reference, function can update the cache as needed.
  /// - `package` - The package package file contains package about the package such as its name, version, and dependencies.
  /// - `opts` - used to specify options or configurations for fetching local dependencies.
  ///
  /// # Returns
  ///
  /// If the operation is successful, returns a vector of `PathBuf` objects, where each `PathBuf` represents the path to a local dependency of the specified package.
  // qqq : typed error?
  pub fn dependencies< 'a >
  (
    workspace : &mut Workspace,
    package : &Package< 'a >,
    opts : DependenciesOptions
  )
  -> Result< Vec< CrateId > >
  {
    let mut graph = HashMap::new();
    let root = _dependencies( workspace, package, &mut graph, opts.clone() )?;

    let output = match opts.sort
    {
      DependenciesSort::Unordered =>
      {
        graph
        .into_iter()
        .flat_map( | ( id, dependency ) |
        {
          dependency
          .into_iter()
          .chain( Some( id ) )
        })
        .unique()
        .filter( | x | x != &root )
        .collect()
      }
      DependenciesSort::Topological =>
      {
        // qqq : too long line
        graph::toposort( graph::construct( &graph ) ).map_err( | err | format_err!( "{}", err ) )?.into_iter().filter( | x | x != &root ).collect()
      },
    };

    Ok( output )
  }

  //

  /// Determines whether a package needs to be published by comparing `.crate` files from the local and remote package.
  ///
  /// This function requires the local package to be previously packed.
  ///
  /// # Returns :
  /// - `true` if the package needs to be published.
  /// - `false` if there is no need to publish the package.
  ///
  /// Panics if the package is not loaded or local package is not packed.

  pub fn publish_need< 'a >( package : &Package< 'a >, path : Option< path::PathBuf > ) -> Result< bool, PackageError >
  {
    let name = package.name()?;
    let version = package.version()?;
    let local_package_path = path
    .map( | p | p.join( format!( "package/{0}-{1}.crate", name, version ) ) )
    .unwrap_or( packed_crate::local_path( &name, &version, package.crate_dir() ).map_err( | _ | PackageError::LocalPath )? );

    let local_package = CrateArchive::read( local_package_path ).map_err( | _ | PackageError::ReadArchive )?;
    let remote_package = match CrateArchive::download_crates_io( name, version )
    {
      Ok( archive ) => archive,
      // qqq : fix. we don't have to know about the http status code
      Err( ureq::Error::Status( 403, _ ) ) => return Ok( true ),
      _ => return Err( PackageError::LoadRemotePackage ),
    };

    Ok( diff::crate_diff( &local_package, &remote_package ).exclude( diff::PUBLISH_IGNORE_LIST ).has_changes() )
  }
}

//

crate::mod_interface!
{

  protected use PublishSinglePackagePlanner;
  protected use PublishPlan;
  protected use perform_package_publish;
  protected use perform_packages_publish;

  protected use PublishReport;
  protected use Package;
  protected use PackageName;
  protected use PackageError;

  protected use publish_need;

  protected use CrateId;
  protected use DependenciesSort;
  protected use DependenciesOptions;
  protected use dependencies;

}<|MERGE_RESOLUTION|>--- conflicted
+++ resolved
@@ -26,18 +26,7 @@
       untyped::{ format_err, Context, Error },
     }
   };
-<<<<<<< HEAD
-  use error_with::ErrWith;
-=======
-  use former::Former;
-  use diff::crate_diff;
   use version::revert;
-  use error::untyped::Error;
-  use channel::Channel;
-  // use error_with::ErrWith;
-  use tool::ListNodeReport;
-  use tool::TreePrinter;
->>>>>>> b11e657a
 
   // aaa : fro Bohdan : write better description : is it better?
   /// A wrapper type for representing the name of a package.
@@ -398,7 +387,7 @@
       Ok( git ) => git,
       Err( e ) =>
       {
-        version::revert( &bump_report )
+        revert( &bump_report )
         .map_err( | le | format_err!( "Base error:\n{}\nRevert error:\n{}", e.to_string().replace( '\n', "\n\t" ), le.to_string().replace( '\n', "\n\t" ) ) )
         .err_with( || report.clone() )?;
         return Err(( report, e ));
