--- conflicted
+++ resolved
@@ -74,10 +74,7 @@
     // pub fn crate_dir( &self ) -> CrateDir
     pub fn crate_dir( &self ) -> Result< CrateDir, PathError >
     {
-<<<<<<< HEAD
-=======
       // SAFE because `manifest_path containing the Cargo.toml`
->>>>>>> 3eb2d145
       self.inner.manifest_path.as_path().parent().unwrap().try_into()
     }
 
