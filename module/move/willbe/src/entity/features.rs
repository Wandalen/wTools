--- conflicted
+++ resolved
@@ -1,176 +1,96 @@
-<<<<<<< HEAD
-mod private
-{
-  use crate::*;
-  use std::collections::{ BTreeSet, HashSet };
-  use cargo_metadata::Package;
-  use wtools::iter::Itertools;
-
-  /// Generates a powerset of the features available in the given `package`,
-  /// filtered according to specified inclusion and exclusion criteria,
-  /// and limited by a specified maximum size (`power`).
-  ///
-  /// This function is useful for generating combinations of feature sets
-  /// to test different feature configurations in a Rust package.
-  ///
-  /// # Arguments
-  ///
-  /// * `package` - A reference to the `Package` struct which contains the features.
-  /// * `power` - The maximum size of each subset in the powerset. This limits the number of features in any given combination.
-  /// * `exclude_features` - A slice of feature names to exclude from the powerset.
-  /// * `include_features` - A slice of feature names to include in the powerset.
-  /// * `enabled_features` - A slice of features names to always include in each subset of powerset.
-  /// * `with_all_features` - If it's true - return powerset from one subset which contains all features.
-  /// * `with_none_features` - If it's true - return powerset from one empty subset.
-  ///
-  /// # Returns
-  ///
-  /// Returns a `HashSet< BTreeSet< String > >` where each `BTreeSet< String >` is a unique combination of feature names,
-  /// taking into account the inclusion, exclusion, and size constraints.
-  ///
-  /// # Examples
-  ///
-  /// ```ignore
-  /// // Assuming `package` is a valid `Package` instance with features.
-  /// let power = 2;
-  /// let exclude_features = vec![ "feature1".to_string() ];
-  /// let include_features = vec![ "feature2".to_string() ];
-  /// let enable_features = vec![ "feature5".to_string() ];
-  /// let feature_combinations = features_powerset( &package, power, &exclude_features, &include_features, enabled_features, false, false );
-  /// // Use `feature_combinations` as needed.
-  /// ```
-
-  // aaa : for Petro : bad, don't use ignore with need
-  // aaa : I have to ignore this test because the function accepts &Package as input, and to mock it requires a lot of lines
-
-  pub fn features_powerset
-  (
-    package : &Package,
-    power : usize,
-    exclude_features : &[ String ],
-    include_features : &[ String ],
-    enabled_features : &[ String ],
-    with_all_features : bool,
-    with_none_features : bool,
-  )
-    -> HashSet< BTreeSet< String > >
-  {
-    let mut features_powerset = HashSet::new();
-
-    let filtered_features : Vec< _ > = package
-    .features
-    .keys()
-    .filter( | f | !exclude_features.contains( f ) && ( include_features.contains( f ) || include_features.is_empty() ) )
-    .cloned()
-    .collect();
-    
-    if with_all_features
-    {
-      features_powerset.insert( filtered_features.into_iter().collect() );
-      return features_powerset
-    }
-
-    if with_none_features
-    {
-      features_powerset.insert( [].into_iter().collect() );
-      return features_powerset
-    }
-
-    for subset_size in 0..= std::cmp::min( filtered_features.len(), power )
-    {
-      for combination in filtered_features.iter().combinations( subset_size )
-      {
-        let mut subset : BTreeSet< String > = combination.into_iter().cloned().collect();
-        subset.extend( enabled_features.iter().cloned() );
-        features_powerset.insert( subset );
-      }
-    }
-
-    features_powerset
-  }
-}
-
-crate::mod_interface!
-{
-  /// Features
-  protected use features_powerset;
-}
-=======
-mod private
-{
-  use crate::*;
-  use std::collections::{ BTreeSet, HashSet };
-  use cargo_metadata::Package;
-  use wtools::iter::Itertools;
-
-  /// Generates a powerset of the features available in the given `package`,
-  /// filtered according to specified inclusion and exclusion criteria,
-  /// and limited by a specified maximum size (`power`).
-  ///
-  /// This function is useful for generating combinations of feature sets
-  /// to test different feature configurations in a Rust package.
-  ///
-  /// # Arguments
-  ///
-  /// * `package` - A reference to the `Package` struct which contains the features.
-  /// * `power` - The maximum size of each subset in the powerset. This limits the number of features in any given combination.
-  /// * `exclude_features` - A slice of feature names to exclude from the powerset.
-  /// * `include_features` - A slice of feature names to always include in every subset of the powerset.
-  ///
-  /// # Returns
-  ///
-  /// Returns a `HashSet<BTreeSet< String >>` where each `BTreeSet< String >` is a unique combination of feature names,
-  /// taking into account the inclusion, exclusion, and size constraints.
-  ///
-  /// # Examples
-  ///
-  /// ```ignore
-  /// // Assuming `package` is a valid `Package` instance with features.
-  /// let power = 2;
-  /// let exclude_features = vec![ "feature1".to_string() ];
-  /// let include_features = vec![ "feature2".to_string() ];
-  /// let feature_combinations = features_powerset( &package, power, &exclude_features, &include_features );
-  /// // Use `feature_combinations` as needed.
-  /// ```
-
-  // aaa : for Petro : bad, don't use ignore with need
-  // aaa : I have to ignore this test because the function accepts &Package as input, and to mock it requires a lot of lines
-
-  pub fn features_powerset
-  (
-    package : &Package,
-    power : usize,
-    exclude_features : &[ String ],
-    include_features : &[ String ],
-  )
-    -> HashSet< BTreeSet< String > >
-  {
-    let mut features_powerset = HashSet::new();
-
-    let filtered_features : Vec< _ > = package
-    .features
-    .keys()
-    .filter( | f | !exclude_features.contains( f ) )
-    .cloned()
-    .collect();
-
-    for subset_size in 0..= std::cmp::min( filtered_features.len(), power )
-    {
-      for combination in filtered_features.iter().combinations( subset_size )
-      {
-        let mut subset : BTreeSet< String > = combination.into_iter().cloned().collect();
-        subset.extend( include_features.iter().cloned() );
-        features_powerset.insert( subset );
-      }
-    }
-
-    features_powerset
-  }
-}
-
-crate::mod_interface!
-{
-  /// Features
-  protected use features_powerset;
-}
->>>>>>> 330617bb
+mod private
+{
+  use crate::*;
+  use std::collections::{ BTreeSet, HashSet };
+  use cargo_metadata::Package;
+  use wtools::iter::Itertools;
+
+  /// Generates a powerset of the features available in the given `package`,
+  /// filtered according to specified inclusion and exclusion criteria,
+  /// and limited by a specified maximum size (`power`).
+  ///
+  /// This function is useful for generating combinations of feature sets
+  /// to test different feature configurations in a Rust package.
+  ///
+  /// # Arguments
+  ///
+  /// * `package` - A reference to the `Package` struct which contains the features.
+  /// * `power` - The maximum size of each subset in the powerset. This limits the number of features in any given combination.
+  /// * `exclude_features` - A slice of feature names to exclude from the powerset.
+  /// * `include_features` - A slice of feature names to include in the powerset.
+  /// * `enabled_features` - A slice of features names to always include in each subset of powerset.
+  /// * `with_all_features` - If it's true - return powerset from one subset which contains all features.
+  /// * `with_none_features` - If it's true - return powerset from one empty subset.
+  ///
+  /// # Returns
+  ///
+  /// Returns a `HashSet< BTreeSet< String > >` where each `BTreeSet< String >` is a unique combination of feature names,
+  /// taking into account the inclusion, exclusion, and size constraints.
+  ///
+  /// # Examples
+  ///
+  /// ```ignore
+  /// // Assuming `package` is a valid `Package` instance with features.
+  /// let power = 2;
+  /// let exclude_features = vec![ "feature1".to_string() ];
+  /// let include_features = vec![ "feature2".to_string() ];
+  /// let enable_features = vec![ "feature5".to_string() ];
+  /// let feature_combinations = features_powerset( &package, power, &exclude_features, &include_features, enabled_features, false, false );
+  /// // Use `feature_combinations` as needed.
+  /// ```
+
+  // aaa : for Petro : bad, don't use ignore with need
+  // aaa : I have to ignore this test because the function accepts &Package as input, and to mock it requires a lot of lines
+
+  pub fn features_powerset
+  (
+    package : &Package,
+    power : usize,
+    exclude_features : &[ String ],
+    include_features : &[ String ],
+    enabled_features : &[ String ],
+    with_all_features : bool,
+    with_none_features : bool,
+  )
+    -> HashSet< BTreeSet< String > >
+  {
+    let mut features_powerset = HashSet::new();
+
+    let filtered_features : Vec< _ > = package
+    .features
+    .keys()
+    .filter( | f | !exclude_features.contains( f ) && ( include_features.contains( f ) || include_features.is_empty() ) )
+    .cloned()
+    .collect();
+
+    if with_all_features
+    {
+      features_powerset.insert( filtered_features.into_iter().collect() );
+      return features_powerset
+    }
+
+    if with_none_features
+    {
+      features_powerset.insert( [].into_iter().collect() );
+      return features_powerset
+    }
+
+    for subset_size in 0..= std::cmp::min( filtered_features.len(), power )
+    {
+      for combination in filtered_features.iter().combinations( subset_size )
+      {
+        let mut subset : BTreeSet< String > = combination.into_iter().cloned().collect();
+        subset.extend( enabled_features.iter().cloned() );
+        features_powerset.insert( subset );
+      }
+    }
+
+    features_powerset
+  }
+}
+
+crate::mod_interface!
+{
+  /// Features
+  protected use features_powerset;
+}