<<<<<<< HEAD
/// Internal namespace.
mod private
{
  use crate::*;

  use std::
  {
    fmt,
    str::FromStr,
  };
  use toml_edit::value;
  use semver::Version as SemVersion;

  use wtools::error::for_app::Result;
  use manifest::Manifest;

  /// Wrapper for a SemVer structure
  #[ derive( Debug, Clone, Eq, PartialEq, Ord, PartialOrd ) ]
  pub struct Version( SemVersion );

  impl FromStr for Version
  {
    type Err =  semver::Error;

    fn from_str( s : &str ) -> std::result::Result< Self, Self::Err >
    {
      Ok( Self( SemVersion::from_str( s )? ) )
    }
  }

  impl TryFrom< &str > for Version
  {
    type Error = semver::Error;

    fn try_from( value : &str ) -> Result< Self, Self::Error >
    {
      FromStr::from_str( value )
    }
  }

  impl TryFrom< &String > for Version
  {
    type Error = semver::Error;

    fn try_from( value : &String ) -> Result< Self, Self::Error >
    {
      Self::try_from( value.as_str() )
    }
  }

  impl fmt::Display for Version
  {
    fn fmt( &self, f : &mut fmt::Formatter< '_ > ) -> fmt::Result
    {
      write!( f, "{}", self.0.to_string() )
    }
  }

  impl Version
  {
    /// Bump a version with default strategy
    ///
    /// This function increases first not 0 number
    pub fn bump( self ) -> Self
    {
      let mut ver = self.0;
      if ver.major != 0
      {
        ver.major += 1;
        ver.minor = 0;
        ver.patch = 0;
      }
      else if ver.minor != 0
      {
        ver.minor += 1;
        ver.patch = 0;
      }
      else
      {
        ver.patch += 1;
      }

      Self( ver )
    }
  }

  /// A structure that represents a bump report, which contains information about a version bump.
  #[ derive( Debug, Default, Clone ) ]
  pub struct BumpReport
  {
    /// Pacakge name.
    pub name : Option< String >,
    /// Package old version.
    pub old_version : Option< String >,
    /// Package new version.
    pub new_version : Option< String >,
  }

  impl fmt::Display for BumpReport
  {
    fn fmt( &self, f : &mut fmt::Formatter< '_ > ) -> fmt::Result
    {
      let Self { name, old_version, new_version } = self;
      match ( name, old_version, new_version )
      {
        ( Some( name ), Some( old_version ), Some( new_version ) )
        => f.write_fmt( format_args!( "`{name}` bumped from {old_version} to {new_version}" ) ),
        _ => f.write_fmt( format_args!( "Bump failed" ) )
      }
    }
  }

  /// Bump version by manifest.
  /// It takes data from the manifest and increments the version number according to the semantic versioning scheme.
  /// It then writes the updated manifest file back to the same path, unless the flag is set to true, in which case it only returns the new version number as a string.
  ///
  /// # Args :
  /// - `manifest` - a manifest mutable reference
  /// - `dry` - a flag that indicates whether to apply the changes or not
  ///         - `true` - does not modify the manifest file, but only returns the new version;
  ///         - `false` - overwrites the manifest file with the new version.
  ///
  /// # Returns :
  /// - `Ok` - the new version number as a string;
  /// - `Err` - if the manifest file cannot be read, written, parsed.
  pub fn bump( manifest : &mut Manifest, dry : bool ) -> Result< BumpReport, manifest::ManifestError >
  {
    let mut report = BumpReport::default();

    let version=
    {
      if manifest.manifest_data.is_none()
      {
        manifest.load()?;
      }
      let data = manifest.manifest_data.as_ref().unwrap();
      if !manifest.package_is()?
      {
        return Err( manifest::ManifestError::NotAPackage );
      }
      let package = data.get( "package" ).unwrap();

      let version = package.get( "version" );
      if version.is_none()
      {
        return Err( manifest::ManifestError::CannotFindValue( "version".into() ) );
      }
      let version = version.unwrap().as_str().unwrap();
      report.name = Some( package[ "name" ].as_str().unwrap().to_string() );
      report.old_version = Some( version.to_string() );

      Version::from_str( version ).map_err( | e | manifest::ManifestError::InvalidValue( e.to_string() ) )?
    };

    let new_version = version.bump().to_string();
    report.new_version = Some( new_version.clone() );

    if !dry
    {
      let data = manifest.manifest_data.as_mut().unwrap();
      data[ "package" ][ "version" ] = value( &new_version );
      manifest.store()?;
    }

    Ok( report )
  }
}

//

crate::mod_interface!
{
  /// Version entity.
  protected use Version;

  /// Report for bump operation.
  protected use BumpReport;

  /// Bump version.
  protected use bump;
}
=======
/// Internal namespace.
mod private
{
  use crate::*;

  use std::
  {
    fmt,
    str::FromStr,
  };
  use toml_edit::value;
  use semver::Version as SemVersion;

  use wtools::error::for_app::Result;
  use manifest::Manifest;

  /// Wrapper for a SemVer structure
  #[ derive( Debug, Clone, Eq, PartialEq ) ]
  pub struct Version( SemVersion );

  impl FromStr for Version
  {
    type Err =  semver::Error;

    fn from_str( s : &str ) -> std::result::Result< Self, Self::Err >
    {
      Ok( Self( SemVersion::from_str( s )? ) )
    }
  }

  impl fmt::Display for Version
  {
    fn fmt( &self, f : &mut fmt::Formatter< '_ > ) -> fmt::Result
    {
      write!( f, "{}", self.0.to_string() )
    }
  }

  impl Version
  {
    /// Bump a version with default strategy
    ///
    /// This function increases first not 0 number
    pub fn bump( self ) -> Self
    {
      let mut ver = self.0;
      if ver.major != 0
      {
        ver.major += 1;
        ver.minor = 0;
        ver.patch = 0;
      }
      else if ver.minor != 0
      {
        ver.minor += 1;
        ver.patch = 0;
      }
      else
      {
        ver.patch += 1;
      }

      Self( ver )
    }
  }

  /// A structure that represents a bump report, which contains information about a version bump.
  #[ derive( Debug, Default, Clone ) ]
  pub struct BumpReport
  {
    /// Pacakge name.
    pub name : Option< String >,
    /// Package old version.
    pub old_version : Option< String >,
    /// Package new version.
    pub new_version : Option< String >,
  }

  impl fmt::Display for BumpReport
  {
    fn fmt( &self, f : &mut fmt::Formatter< '_ > ) -> fmt::Result
    {
      let Self { name, old_version, new_version } = self;
      match ( name, old_version, new_version )
      {
        ( Some( name ), Some( old_version ), Some( new_version ) )
        => f.write_fmt( format_args!( "`{name}` bumped from {old_version} to {new_version}" ) ),
        _ => f.write_fmt( format_args!( "Bump failed" ) )
      }
    }
  }

  /// Bump version by manifest.
  /// It takes data from the manifest and increments the version number according to the semantic versioning scheme.
  /// It then writes the updated manifest file back to the same path, unless the flag is set to true, in which case it only returns the new version number as a string.
  ///
  /// # Args :
  /// - `manifest` - a manifest mutable reference
  /// - `dry` - a flag that indicates whether to apply the changes or not
  ///         - `true` - does not modify the manifest file, but only returns the new version;
  ///         - `false` - overwrites the manifest file with the new version.
  ///
  /// # Returns :
  /// - `Ok` - the new version number as a string;
  /// - `Err` - if the manifest file cannot be read, written, parsed.
  pub fn bump( manifest : &mut Manifest, dry : bool ) -> Result< BumpReport, manifest::ManifestError >
  {
    let mut report = BumpReport::default();

    let version=
    {
      if manifest.manifest_data.is_none()
      {
        manifest.load()?;
      }
      let data = manifest.manifest_data.as_ref().unwrap();
      if !manifest.package_is()?
      {
        return Err( manifest::ManifestError::NotAPackage );
      }
      let package = data.get( "package" ).unwrap();

      let version = package.get( "version" );
      if version.is_none()
      {
        return Err( manifest::ManifestError::CannotFindValue( "version".into() ) );
      }
      let version = version.unwrap().as_str().unwrap();
      report.name = Some( package[ "name" ].as_str().unwrap().to_string() );
      report.old_version = Some( version.to_string() );

      Version::from_str( version ).map_err( | e | manifest::ManifestError::InvalidValue( e.to_string() ) )?
    };

    let new_version = version.bump().to_string();
    report.new_version = Some( new_version.clone() );

    if !dry
    {
      let data = manifest.manifest_data.as_mut().unwrap();
      data[ "package" ][ "version" ] = value( &new_version );
      manifest.store()?;
    }

    Ok( report )
  }
}

//

crate::mod_interface!
{
  /// Version entity.
  protected use Version;

  /// Report for bump operation.
  protected use BumpReport;

  /// Bump version.
  protected use bump;
}
>>>>>>> 49168853
<|MERGE_RESOLUTION|>--- conflicted
+++ resolved
@@ -1,4 +1,3 @@
-<<<<<<< HEAD
 /// Internal namespace.
 mod private
 {
@@ -179,167 +178,4 @@
 
   /// Bump version.
   protected use bump;
-}
-=======
-/// Internal namespace.
-mod private
-{
-  use crate::*;
-
-  use std::
-  {
-    fmt,
-    str::FromStr,
-  };
-  use toml_edit::value;
-  use semver::Version as SemVersion;
-
-  use wtools::error::for_app::Result;
-  use manifest::Manifest;
-
-  /// Wrapper for a SemVer structure
-  #[ derive( Debug, Clone, Eq, PartialEq ) ]
-  pub struct Version( SemVersion );
-
-  impl FromStr for Version
-  {
-    type Err =  semver::Error;
-
-    fn from_str( s : &str ) -> std::result::Result< Self, Self::Err >
-    {
-      Ok( Self( SemVersion::from_str( s )? ) )
-    }
-  }
-
-  impl fmt::Display for Version
-  {
-    fn fmt( &self, f : &mut fmt::Formatter< '_ > ) -> fmt::Result
-    {
-      write!( f, "{}", self.0.to_string() )
-    }
-  }
-
-  impl Version
-  {
-    /// Bump a version with default strategy
-    ///
-    /// This function increases first not 0 number
-    pub fn bump( self ) -> Self
-    {
-      let mut ver = self.0;
-      if ver.major != 0
-      {
-        ver.major += 1;
-        ver.minor = 0;
-        ver.patch = 0;
-      }
-      else if ver.minor != 0
-      {
-        ver.minor += 1;
-        ver.patch = 0;
-      }
-      else
-      {
-        ver.patch += 1;
-      }
-
-      Self( ver )
-    }
-  }
-
-  /// A structure that represents a bump report, which contains information about a version bump.
-  #[ derive( Debug, Default, Clone ) ]
-  pub struct BumpReport
-  {
-    /// Pacakge name.
-    pub name : Option< String >,
-    /// Package old version.
-    pub old_version : Option< String >,
-    /// Package new version.
-    pub new_version : Option< String >,
-  }
-
-  impl fmt::Display for BumpReport
-  {
-    fn fmt( &self, f : &mut fmt::Formatter< '_ > ) -> fmt::Result
-    {
-      let Self { name, old_version, new_version } = self;
-      match ( name, old_version, new_version )
-      {
-        ( Some( name ), Some( old_version ), Some( new_version ) )
-        => f.write_fmt( format_args!( "`{name}` bumped from {old_version} to {new_version}" ) ),
-        _ => f.write_fmt( format_args!( "Bump failed" ) )
-      }
-    }
-  }
-
-  /// Bump version by manifest.
-  /// It takes data from the manifest and increments the version number according to the semantic versioning scheme.
-  /// It then writes the updated manifest file back to the same path, unless the flag is set to true, in which case it only returns the new version number as a string.
-  ///
-  /// # Args :
-  /// - `manifest` - a manifest mutable reference
-  /// - `dry` - a flag that indicates whether to apply the changes or not
-  ///         - `true` - does not modify the manifest file, but only returns the new version;
-  ///         - `false` - overwrites the manifest file with the new version.
-  ///
-  /// # Returns :
-  /// - `Ok` - the new version number as a string;
-  /// - `Err` - if the manifest file cannot be read, written, parsed.
-  pub fn bump( manifest : &mut Manifest, dry : bool ) -> Result< BumpReport, manifest::ManifestError >
-  {
-    let mut report = BumpReport::default();
-
-    let version=
-    {
-      if manifest.manifest_data.is_none()
-      {
-        manifest.load()?;
-      }
-      let data = manifest.manifest_data.as_ref().unwrap();
-      if !manifest.package_is()?
-      {
-        return Err( manifest::ManifestError::NotAPackage );
-      }
-      let package = data.get( "package" ).unwrap();
-
-      let version = package.get( "version" );
-      if version.is_none()
-      {
-        return Err( manifest::ManifestError::CannotFindValue( "version".into() ) );
-      }
-      let version = version.unwrap().as_str().unwrap();
-      report.name = Some( package[ "name" ].as_str().unwrap().to_string() );
-      report.old_version = Some( version.to_string() );
-
-      Version::from_str( version ).map_err( | e | manifest::ManifestError::InvalidValue( e.to_string() ) )?
-    };
-
-    let new_version = version.bump().to_string();
-    report.new_version = Some( new_version.clone() );
-
-    if !dry
-    {
-      let data = manifest.manifest_data.as_mut().unwrap();
-      data[ "package" ][ "version" ] = value( &new_version );
-      manifest.store()?;
-    }
-
-    Ok( report )
-  }
-}
-
-//
-
-crate::mod_interface!
-{
-  /// Version entity.
-  protected use Version;
-
-  /// Report for bump operation.
-  protected use BumpReport;
-
-  /// Bump version.
-  protected use bump;
-}
->>>>>>> 49168853
+}