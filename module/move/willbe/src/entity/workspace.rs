mod private
{
  use crate::*;

  use std::*;
  // use std::collections::BTreeMap;
  // use cargo_metadata::camino::{ Utf8Path, Utf8PathBuf };
  // use serde::Deserialize;
  // use serde_json::Value;
  use wtools::error::
  {
    thiserror,
    Result
  };
  // use path::AbsolutePath;

  // aaa : for Bohdan : for Petro : what crate_dir is?
  // aaa : `crate_dir` is path to a folder with `Cargo.toml` file(not a path to `Cargo.toml` file)

  /// Stores information about the current workspace.
  #[ derive( Debug, Clone ) ]
  pub struct Workspace
  {
    // aaa : for Bohdan : for Petro : describe all fields
    // aaa : for Bohdan : for Petro : is Option required?
    // aaa : The `Option` removed
    /// Metadata of the workspace, containing detailed information about the packages, dependencies, and other workspace-related data.
    pub metadata : cargo_metadata::Metadata,

    /// The directory containing the manifest file (`Cargo.toml`) of the workspace.
    pub crate_dir : CrateDir,
  }

  /// Represents errors related to workspace operations.
  #[ derive( Debug, thiserror::Error ) ]
  pub enum WorkspaceInitError
  {
    /// Something went wrong with path to a workspace.
    #[ error( "Path error. Details: {0}" ) ]
    Path( #[ from ] PathError ),
    /// Something went wrong with the workspace' data
    #[ error( "Can not load workspace data. Details: {0}" ) ]
    Metadata( #[ from ] cargo_metadata::Error ),
  }

  impl Workspace
  {

    // aaa : typed errors
    // aaa : done
    /// Load data from current directory
    pub fn from_current_path() -> Result< Self, WorkspaceInitError >
    {
      let current_path = AbsolutePath::try_from( env::current_dir().unwrap_or_default() ).map_err( PathError::Io )?;
      let metadata = cargo_metadata::MetadataCommand::new()
      .no_deps()
      .exec()?;
      Ok( Self
      {
        metadata,
        crate_dir : CrateDir::try_from( current_path )?,
      })
    }

    // aaa : typed errors
    // aaa : done
    /// Load data from current directory
    pub fn with_crate_dir( crate_dir : CrateDir ) -> Result< Self, WorkspaceInitError >
    {
      Ok
      (
        Self
        {
          metadata : cargo_metadata::MetadataCommand::new()
          .current_dir( crate_dir.as_ref() )
          .no_deps()
          .exec()?,
          crate_dir,
        }
      )
    }
  }

  impl From< cargo_metadata::Metadata > for Workspace
  {
    fn from( metadata : cargo_metadata::Metadata ) -> Self
    {
      // SAFE: `workspace_root` is a path to a`Cargo.toml` file, therefor the parent is the directory
      let path = metadata.workspace_root.as_std_path().parent().unwrap().to_path_buf();
      let path = AbsolutePath::try_from( path ).unwrap();
      Self
      {
        metadata,
        crate_dir : CrateDir::try_from( path ).unwrap(),
      }
    }
  }

  impl Workspace
  {

    // aaa : replace all Vec by Iterators over refs
    // aaa : understood

    /// Returns list of all packages
    pub fn packages< 'a >( &'a self )
    ->
    core::iter::Map
    <
      slice::Iter< 'a, cargo_metadata::Package >,
      impl Fn( &'a cargo_metadata::Package ) -> WorkspacePackageRef< 'a > + Clone,
    >
    {
      self.metadata.packages.iter().map( WorkspacePackageRef::from )
    }

    // /// Returns list of all packages
    // pub fn packages( &self ) -> Result< Vec< WorkspacePackageRef< '_ > >, WorkspaceError >
    // {
    //   self
    //   .metadata
    //   .as_ref()
    //   .ok_or_else( || WorkspaceError::MetadataError )
    //   .map( | metadata | metadata.packages.clone() )
    //   .map( | p | p.into_iter().map( WorkspacePackageRef::from ).collect() )
    // }

    /// Returns the path to workspace root
    pub fn workspace_root( &self ) -> &std::path::Path
    {
      self.metadata.workspace_root.as_std_path()
    }

    /// Returns the path to target directory
    pub fn target_directory( &self ) -> &std::path::Path
    {
      self.metadata.target_directory.as_std_path()
    }

<<<<<<< HEAD
    // aaa : bad : for Petro : that should not be here as it's very task specific
    // aaa : done
=======
    // qqq : bad : for Petro : that should not be here as it's very task specific
    /// Return discord url
    pub fn discord_url( &self ) -> Option< String >
    {
      self.metadata.workspace_metadata[ "discord_url" ].as_str().map( | url | url.to_string() )
    }

    /// Return the master branch
    pub fn master_branch( &self ) -> Option< String >
    {
      self.metadata.workspace_metadata.get( "master_branch" ).and_then( | b | b.as_str() ).map( | b | b.to_string() )
    }

    /// Return the repository url
    pub fn repository_url( &self ) -> Option< String >
    {
      self.metadata.workspace_metadata.get( "repo_url" ).and_then( | b | b.as_str() ).map( | b | b.to_string() )
    }

    /// Return the workspace_name
    pub fn workspace_name( &self ) -> Option< String >
    {
      self.metadata.workspace_metadata.get( "workspace_name" ).and_then( | b | b.as_str() ).map( | b | b.to_string() )
    }

>>>>>>> 115304e1
    /// Find a package by its manifest file path
    pub fn package_find_by_manifest< 'a, P >( &'a self, manifest_file : P ) -> Option< WorkspacePackageRef< 'a > >
    where
      P : AsRef< std::path::Path >,
    {
      self
      .packages()
      // .iter()
      // .find( | &p | p.manifest_file().as_std_path() == manifest_file.as_ref() )
      .find( | &p | p.manifest_file().unwrap().as_ref() == manifest_file.as_ref() )
      // .cloned()
    }

    // xxx : aaa : for Bohdan : should not be here entity/workspace-graph.rs
    // aaa : moved out
  }
}

//

crate::mod_interface!
{
  exposed use WorkspaceInitError;
  exposed use Workspace;
}<|MERGE_RESOLUTION|>--- conflicted
+++ resolved
@@ -137,36 +137,8 @@
       self.metadata.target_directory.as_std_path()
     }
 
-<<<<<<< HEAD
     // aaa : bad : for Petro : that should not be here as it's very task specific
     // aaa : done
-=======
-    // qqq : bad : for Petro : that should not be here as it's very task specific
-    /// Return discord url
-    pub fn discord_url( &self ) -> Option< String >
-    {
-      self.metadata.workspace_metadata[ "discord_url" ].as_str().map( | url | url.to_string() )
-    }
-
-    /// Return the master branch
-    pub fn master_branch( &self ) -> Option< String >
-    {
-      self.metadata.workspace_metadata.get( "master_branch" ).and_then( | b | b.as_str() ).map( | b | b.to_string() )
-    }
-
-    /// Return the repository url
-    pub fn repository_url( &self ) -> Option< String >
-    {
-      self.metadata.workspace_metadata.get( "repo_url" ).and_then( | b | b.as_str() ).map( | b | b.to_string() )
-    }
-
-    /// Return the workspace_name
-    pub fn workspace_name( &self ) -> Option< String >
-    {
-      self.metadata.workspace_metadata.get( "workspace_name" ).and_then( | b | b.as_str() ).map( | b | b.to_string() )
-    }
-
->>>>>>> 115304e1
     /// Find a package by its manifest file path
     pub fn package_find_by_manifest< 'a, P >( &'a self, manifest_file : P ) -> Option< WorkspacePackageRef< 'a > >
     where
