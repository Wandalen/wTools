--- conflicted
+++ resolved
@@ -1,414 +1,3 @@
-<<<<<<< HEAD
-mod private
-{
-
-  use crate::*;
-  use std::
-  {
-    collections::{ BTreeMap, BTreeSet, HashSet },
-    fmt::Formatter,
-    sync::{ Arc, Mutex },
-    path::Path,
-  };
-  use std::ffi::OsString;
-  use std::path::PathBuf;
-  use cargo_metadata::Package;
-  use colored::Colorize;
-  use rayon::ThreadPoolBuilder;
-  use process::CmdReport;
-  use wtools::error::anyhow::{ Error, format_err };
-  use wtools::iter::Itertools;
-  use wtools::error::Result;
-  use former::Former;
-  use channel::Channel;
-
-  /// Represents the arguments for the test.
-  #[ derive( Debug, Former, Clone ) ]
-  pub struct SingleTestOptions
-  {
-    /// Specifies the release channels for rust.
-    channel : Channel,
-    /// Determines whether to use default features in the test.
-    /// Enabled by default.
-    #[ default( true ) ]
-    with_default_features : bool,
-    /// Determines whether to use all available features in the test.
-    /// Disabled by default.
-    #[ default( false ) ]
-    with_all_features : bool,
-    /// Specifies a list of features to be enabled in the test.
-    enable_features : BTreeSet< String >,
-    /// Temp directory path
-    temp_directory_path : Option< PathBuf >,
-  }
-
-  impl SingleTestOptions
-  {
-    fn as_rustup_args( &self ) -> Vec< String >
-    {
-      [ "run".into(), self.channel.to_string(), "cargo".into(), "test".into() ]
-      .into_iter()
-      .chain( if self.with_default_features { None } else { Some( "--no-default-features".into() ) } )
-      .chain( if self.with_all_features { Some( "--all-features".into() ) } else { None } )
-      .chain( if self.enable_features.is_empty() { None } else { Some([ "--features".into(), self.enable_features.iter().join( "," ) ]) }.into_iter().flatten() )
-        .chain( self.temp_directory_path.clone().map( | p | vec![ "--target-dir".to_string(), p.to_string_lossy().into() ] ).into_iter().flatten() )
-      .collect()
-    }
-  }
-
-  /// Executes a test command with the given arguments.
-  ///
-  /// # Arguments
-  ///
-  /// * `path` - The path to the test command.
-  /// * `options` - The options for the test command.
-  /// * `dry` - A boolean indicating whether to perform a dry run or not.
-  ///
-  /// # Returns
-  ///
-  /// Returns a `Result` containing a `CmdReport` if the command is executed successfully,
-  /// or an error if the command fails to execute.
-  pub fn _run< P >( path : P, options : SingleTestOptions, dry : bool ) -> Result< CmdReport, ( CmdReport, Error ) >
-  where
-    P : AsRef< Path >
-  {
-    let ( program, options ) = ( "rustup", options.as_rustup_args() );
-
-    if dry
-    {
-      Ok
-      (
-        CmdReport
-        {
-          command : format!( "{program} {}", options.join( " " ) ),
-          path : path.as_ref().to_path_buf(),
-          out : String::new(),
-          err : String::new(),
-        }
-      )
-    }
-    else
-    {
-      let options = process::RunOptions::former()
-      .application( program )
-      .args( options.into_iter().map( OsString::from ).collect::< Vec< _ > >() )
-      .path( path.as_ref().to_path_buf() )
-      .join_steam( true )
-      .form();
-      process::run( options )
-    }
-  }
-
-  /// `TestOptions` is a structure used to store the arguments for tests.
-  #[ derive( Debug ) ]
-  pub struct TestOptions
-  {
-    /// `channels` - A set of Cargo channels that are to be tested.
-    pub channels : HashSet< Channel >,
-
-    /// `concurrent` - A usize value indicating how much test`s can be run at the same time.
-    pub concurrent : u32,
-
-    /// `power` - An integer value indicating the power or intensity of testing.
-    pub power : u32,
-
-    /// `include_features` - A vector of strings, each representing a feature to be included during testing.
-    pub include_features : Vec< String >,
-
-    /// `exclude_features` - A vector of strings, each representing a feature to be excluded during testing.
-    pub exclude_features : Vec< String >,
-
-    /// 'temp_path' - path to temp directory.
-    pub temp_path : Option< PathBuf >,
-
-    /// todo
-    pub enabled_features : Vec< String >,
-    
-    /// todo
-    pub with_all_features : bool,
-    
-    /// todo
-    pub with_none_features : bool,
-  }
-
-
-  /// Represents a report of test results.
-  #[ derive( Debug, Default, Clone ) ]
-  pub struct TestReport
-  {
-    /// A boolean flag indicating whether or not the code is being run in dry mode.
-    ///
-    /// Dry mode is a mode in which the code performs a dry run, simulating the execution
-    /// of certain tasks without actually making any changes. When the `dry` flag is set to
-    /// `true`, the code will not perform any actual actions, but instead only output the
-    /// results it would have produced.
-    ///
-    /// This flag can be useful for testing and debugging purposes, as well as for situations
-    /// where it is important to verify the correctness of the actions being performed before
-    /// actually executing them.
-    pub dry : bool,
-    /// A string containing the name of the package being tested.
-    pub package_name : String,
-    /// A `BTreeMap` where the keys are `channel::Channel` enums representing the channels
-    ///   for which the tests were run, and the values are nested `BTreeMap` where the keys are
-    ///   feature names and the values are `CmdReport` structs representing the test results for
-    ///   the specific feature and channel.
-    pub tests : BTreeMap< channel::Channel, BTreeMap< String, Result< CmdReport, CmdReport > > >,
-  }
-
-  impl std::fmt::Display for TestReport
-  {
-    fn fmt( &self, f : &mut Formatter< '_ > ) -> std::fmt::Result
-    {
-      if self.dry
-      {
-        return Ok( () )
-      }
-      let mut failed = 0;
-      let mut success = 0;
-      writeln!(f, "{} {}\n", "\n=== Module".bold(), self.package_name.bold() )?;
-      if self.tests.is_empty()
-      {
-        writeln!( f, "unlucky" )?;
-        return Ok( () );
-      }
-
-      for ( channel, features ) in self.tests.iter().sorted_by( | a, b | a.0.cmp( b.0 ) )
-      {
-        for ( feature, result ) in features
-        {
-          let feature = if feature.is_empty() { "-" } else { feature };
-          // if tests failed or if build failed
-          match result
-          {
-            Ok( _ ) =>
-            {
-              success += 1;
-              writeln!( f, "  [ {} | {} ]: ✅  successful", channel, feature )?;
-            }
-            Err( result ) =>
-            {
-              let mut out = result.out.replace( "\n", "\n      " );
-              out.push_str( "\n" );
-              failed += 1;
-              write!( f, "  [ {} | {} ]: ❌  failed\n  \n{out}", channel, feature )?;
-            }
-          }
-        }
-      }
-      if success == failed + success
-      {
-        writeln!( f, "  ✅  All passed {success} / {}", failed + success )?;
-      }
-      else
-      {
-        writeln!( f, "  ❌  Not all passed {success} / {}", failed + success )?;
-      }
-
-      Ok( () )
-    }
-  }
-
-  /// Represents a vector of reposts
-  #[ derive( Debug, Default, Clone ) ]
-  pub struct TestsReport
-  {
-    /// A boolean flag indicating whether or not the code is being run in dry mode.
-    ///
-    /// Dry mode is a mode in which the code performs a dry run, simulating the execution
-    /// of certain tasks without actually making any changes. When the `dry` flag is set to
-    /// `true`, the code will not perform any actual actions, but instead only output the
-    /// results it would have produced.
-    ///
-    /// This flag can be useful for testing and debugging purposes, as well as for situations
-    /// where it is important to verify the correctness of the actions being performed before
-    /// actually executing them.
-    pub dry : bool,
-    /// Vector of succses reports.
-    pub succses_reports : Vec< TestReport >,
-    /// Vector of failure reports.
-    pub failure_reports : Vec< TestReport >,
-  }
-
-  impl std::fmt::Display for TestsReport
-  {
-    fn fmt( &self, f : &mut Formatter< '_ > ) -> std::fmt::Result
-    {
-      if self.dry
-      {
-        writeln!( f, "\nYou can execute the plan with 'will .test dry : 0'." )?;
-        // qqq : for Petro : bad. should be exact command with exact parameters
-        return Ok( () )
-      }
-      if self.succses_reports.is_empty() && self.failure_reports.is_empty()
-      {
-        writeln!( f, "The tests have not been run."  )?;
-        return Ok( () );
-      }
-      if !self.succses_reports.is_empty()
-      {
-        writeln!( f, "Successful :" )?;
-        for report in &self.succses_reports
-        {
-          writeln!( f, "{}", report )?;
-        }
-      }
-      if !self.failure_reports.is_empty()
-      {
-        writeln!( f, "Failure :" )?;
-        for report in &self.failure_reports
-        {
-          writeln!( f, "{}", report )?;
-        }
-      }
-      writeln!( f, "Global report" )?;
-      if self.succses_reports.len() == self.failure_reports.len() + self.succses_reports.len()
-      {
-        writeln!( f, "  ✅  All passed {} / {}", self.succses_reports.len(),  self.succses_reports.len() )?;
-      }
-      else
-      {
-        writeln!( f, "  ❌  Not all passed {} / {}", self.succses_reports.len(),  self.failure_reports.len() + self.succses_reports.len() )?;
-      }
-
-      Ok( () )
-    }
-  }
-
-  /// `tests_run` is a function that runs tests on a given package with specified arguments.
-  /// It returns a `TestReport` on success, or a `TestReport` and an `Error` on failure.
-  pub fn run( args : &TestOptions, package : &Package, dry : bool ) -> Result< TestReport, ( TestReport, Error ) >
-  {
-    // let exclude = args.exclude_features.iter().cloned().collect();
-    let mut report = TestReport::default();
-    report.dry = dry;
-    report.package_name = package.name.clone();
-    let report = Arc::new( Mutex::new( report ) );
-
-    let features_powerset = features::features_powerset
-    (
-      package,
-      args.power as usize,
-      &args.exclude_features,
-      &args.include_features,
-      &args.enabled_features,
-      args.with_all_features,
-      args.with_none_features,
-    );
-
-    print_temp_report( &package.name, &args.channels, &features_powerset );
-    rayon::scope
-    (
-      | s |
-      {
-        let dir = package.manifest_path.parent().unwrap();
-        for channel in args.channels.clone()
-        {
-          for feature in &features_powerset
-          {
-            let r = report.clone();
-            s.spawn
-            (
-              move | _ |
-              {
-                let mut args_t = SingleTestOptions::former()
-                .channel( channel )
-                .with_default_features( false )
-                .enable_features( feature.clone() );
-                if let Some( p ) = args.temp_path.clone()
-                {
-                  let path = p.join( format!("{}_{}_{}", package.name.clone(), channel,  feature.iter().join( "," ) ) );
-                  std::fs::create_dir_all( &path ).unwrap();
-                  args_t = args_t.temp_directory_path( path );
-                }
-                // aaa : for Petro : bad. tooooo long line. cap on 100 ch
-                // aaa : strip
-                let cmd_rep = _run( dir, args_t.form(), dry );
-                r.lock().unwrap().tests.entry( channel ).or_default().insert( feature.iter().join( "," ), cmd_rep.map_err( | e | e.0 ) );
-              }
-            );
-          }
-        }
-      }
-    );
-
-    // unpack. all tasks must be completed until now
-    let report = Mutex::into_inner( Arc::into_inner( report ).unwrap() ).unwrap();
-    let at_least_one_failed = report.tests.iter().flat_map( | ( _, v ) | v.iter().map( | ( _, v ) | v ) ).any( | r | r.is_err() );
-    if at_least_one_failed { Err( ( report, format_err!( "Some tests was failed" ) ) ) } else { Ok( report ) }
-  }
-
-  /// Run tests for given packages.
-  pub fn tests_run( args : &TestOptions, packages : &[ Package ], dry : bool ) -> Result< TestsReport, ( TestsReport, Error ) >
-  {
-    let mut report = TestsReport::default();
-    report.dry = dry;
-    let report = Arc::new( Mutex::new( report ) );
-    let pool = ThreadPoolBuilder::new().use_current_thread().num_threads( args.concurrent as usize ).build().unwrap();
-    pool.scope
-    (
-      | s |
-      {
-        for package in packages
-        {
-          let report = report.clone();
-          s.spawn
-          (
-            move | _ |
-            {
-              match run( &args, package, dry )
-              {
-                Ok( r ) =>
-                {
-                  report.lock().unwrap().succses_reports.push( r );
-                }
-                Err(( r, _ )) =>
-                {
-                  report.lock().unwrap().failure_reports.push( r );
-                }
-              }
-            }
-          );
-        }
-      }
-    );
-    let report = Arc::into_inner( report ).unwrap().into_inner().unwrap();
-    if report.failure_reports.is_empty()
-    {
-      Ok( report )
-    }
-    else
-    {
-      Err(( report, format_err!( "Some tests was failed" ) ))
-    }
-  }
-
-  fn print_temp_report( package_name : &str, channels : &HashSet< channel::Channel >, features : &HashSet< BTreeSet< String > > )
-  {
-    println!( "Package : {}\nThe tests will be executed using the following configurations :", package_name );
-    for channel in channels.iter().sorted()
-    {
-      for feature in features
-      {
-        let feature = if feature.is_empty() { "-".to_string() } else { feature.iter().join( "," ) };
-        println!( "  [ channel : {channel} | feature : {feature} ]" );
-      }
-    }
-  }
-}
-
-crate::mod_interface!
-{
-
-  protected use SingleTestOptions;
-  protected use _run;
-
-  protected use TestOptions;
-  protected use TestReport;
-  protected use TestsReport;
-  protected use run;
-  protected use tests_run;
-=======
 mod private
 {
 
@@ -543,6 +132,15 @@
 
     ///  optimizations
     pub optimizations : HashSet< Optimization >,
+
+    /// todo
+    pub enabled_features : Vec< String >,
+
+    /// todo
+    pub with_all_features : bool,
+
+    /// todo
+    pub with_none_features : bool,
   }
 
 
@@ -693,7 +291,6 @@
     }
   }
 
-  // qqq : for Petro : ?
   /// `tests_run` is a function that runs tests on a given package with specified arguments.
   /// It returns a `TestReport` on success, or a `TestReport` and an `Error` on failure.
   pub fn run( args : &TestOptions, package : &Package, dry : bool ) -> Result< TestReport, ( TestReport, Error ) >
@@ -709,7 +306,10 @@
       package,
       args.power as usize,
       &args.exclude_features,
-      &args.include_features
+      &args.include_features,
+      &args.enabled_features,
+      args.with_all_features,
+      args.with_none_features,
     );
 
     print_temp_report( &package.name, &args.optimizations, &args.channels, &features_powerset );
@@ -850,5 +450,4 @@
   protected use TestsReport;
   protected use run;
   protected use tests_run;
->>>>>>> 330617bb
 }