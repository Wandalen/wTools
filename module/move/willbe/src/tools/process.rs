--- conflicted
+++ resolved
@@ -2,7 +2,6 @@
 pub( crate ) mod private
 {
   use crate::*;
-  use wtools::error;
   use std::fmt::Formatter;
   use std::path::PathBuf;
   use std::process::
@@ -10,6 +9,7 @@
     Command,
     Stdio,
   };
+  use wtools::error;
 
   /// Process command output.
   #[ derive( Debug, Clone ) ]
@@ -29,12 +29,8 @@
   {
     fn fmt( &self, f : &mut Formatter< '_ > ) -> std::fmt::Result
     {
-<<<<<<< HEAD
+      // qqq : for Bohdan : why trim?
       f.write_fmt( format_args!( "> {}\n", self.command ) )?;
-=======
-      // qqq : for Bohdan : why trim?
-      f.write_fmt( format_args!( "[ {} ]\n", self.command ) )?;
->>>>>>> 780caf84
       if !self.out.trim().is_empty()
       {
         f.write_fmt( format_args!( "\t{}\n", self.out.replace( '\n', "\n\t" ) ) )?;
@@ -55,13 +51,9 @@
   pub fn start_sync
   (
     exec_path : &str,
-    current_path : impl Into< std::path::PathBuf >,
-<<<<<<< HEAD
-  ) -> Result< CmdReport, CmdReport >
-=======
+    current_path : impl Into< PathBuf >,
   )
   -> error::for_app::Result< CmdReport >
->>>>>>> 780caf84
   {
     let current_path = current_path.into();
 
@@ -103,7 +95,7 @@
     }
     else
     {
-      Err( report )
+      Err( error::for_app::anyhow!( report ) )
     }
   }
 }
