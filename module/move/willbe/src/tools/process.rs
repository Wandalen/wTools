/// Internal namespace.
pub( crate ) mod private
{
  use crate::*;
  use std::fmt::Formatter;
  use std::path::{ Path, PathBuf };
  use std::process::
  {
    Command,
    Stdio,
  };
<<<<<<< HEAD
  use wca::wtools::Itertools;
=======
  use wtools::error;
>>>>>>> fcd990b8

  /// Process command output.
  #[ derive( Debug, Clone ) ]
  pub struct CmdReport
  {
    /// Command that was executed.
    pub command : String,
    /// Path where command was executed.
    pub path : PathBuf,
    /// Stdout.
    pub out : String,
    /// Stderr.
    pub err : String,
  }

  impl std::fmt::Display for CmdReport
  {
    fn fmt( &self, f : &mut Formatter< '_ > ) -> std::fmt::Result
    {
      // qqq : for Bohdan : why trim?
      f.write_fmt( format_args!( "> {}\n", self.command ) )?;
      if !self.out.trim().is_empty()
      {
        f.write_fmt( format_args!( "\t{}\n", self.out.replace( '\n', "\n\t" ) ) )?;
      }
      if !self.err.trim().is_empty()
      {
        f.write_fmt( format_args!( "\tpath: {}\n\t{}\n", self.path.display(), self.err.replace( '\n', "\n\t" ) ) )?;
      }

      Ok( () )
    }
  }

  ///
  /// Run external processes.
  ///

  pub fn start_sync
  (
    exec_path : &str,
    current_path : impl Into< PathBuf >,
  )
  -> error::for_app::Result< CmdReport >
  {
    let current_path = current_path.into();
    let ( program, args ) =
    if cfg!( target_os = "windows" )
    {
      ( "cmd", [ "/C", exec_path ] )
    }
    else
    {
      ( "sh", [ "-c", exec_path ] )
    };

    start2_sync( program, args, current_path )
  }

  ///
  /// Run external processes.
  ///
  /// # Args:
  /// - `application` - path to executable application
  /// - `args` - command-line arguments to the application
  /// - `path` - path to directory where to run the application
  ///
  pub fn start2_sync< AP, Args, Arg, P >
  (
    application : AP,
    args: Args,
    path : P,
  )
  -> error::for_app::Result< CmdReport >
  where
    AP : AsRef< Path >,
    Args : IntoIterator< Item = Arg >,
    Arg : AsRef< std::ffi::OsStr >,
    P : AsRef< Path >,
  {
    let ( application, path ) = ( application.as_ref(), path.as_ref() );
    let args = args.into_iter().map( | a | a.as_ref().into() ).collect::< Vec< std::ffi::OsString > >();

    let child = Command::new( application )
    .args( &args )
    .stdout( Stdio::piped() )
    .stderr( Stdio::piped() )
    .current_dir( path )
    .spawn()
    .expect( "failed to spawn process" );

    let output = child
    .wait_with_output()
    .expect( "failed to wait on child" );

    let report = CmdReport
    {
      command : format!( "{} {}", application.display(), args.iter().map( | a | a.to_string_lossy() ).join( " " ) ),
      path : path.to_path_buf(),
      out : String::from_utf8( output.stdout ).expect( "Found invalid UTF-8" ),
      err : String::from_utf8( output.stderr ).expect( "Found invalid UTF-8" ),
    };

    if output.status.success()
    {
      Ok( report )
    }
    else
    {
      Err( error::for_app::anyhow!( report ) )
    }
  }
}

//

crate::mod_interface!
{
  protected use CmdReport;
  protected use start_sync;
  protected use start2_sync;
}
<|MERGE_RESOLUTION|>--- conflicted
+++ resolved
@@ -9,11 +9,9 @@
     Command,
     Stdio,
   };
-<<<<<<< HEAD
   use wca::wtools::Itertools;
-=======
   use wtools::error;
->>>>>>> fcd990b8
+
 
   /// Process command output.
   #[ derive( Debug, Clone ) ]
