--- conflicted
+++ resolved
@@ -1,560 +1,547 @@
-mod private
-{
-  use crate::*;
-  use std::
-  {
-    path::{ Path, PathBuf },
-    collections::{ HashMap, HashSet },
-  };
-  use std::fmt::Formatter;
-  use std::hash::Hash;
-  use cargo_metadata::{ Dependency, DependencyKind, Package };
-  use tools::
-  {
-    process,
-  };
-  use manifest::Manifest;
-  use { cargo, git, version, path, wtools };
-  use crates_tools::CrateArchive;
-  use wca::wtools::Itertools; // qqq : use wtools::...!
-  use wtools::error::for_app::{ anyhow, Error, Context };
-  use workspace::Workspace;
-
-  /// Describe publishing outcomes.
-  #[ derive( Debug, Default, Clone ) ]
-  pub struct PublishReport
-  {
-    get_info : Option< process::CmdReport >,
-    publish_required : bool,
-    bump : Option< BumpReport >,
-    add : Option< process::CmdReport >,
-    commit : Option< process::CmdReport >,
-    push : Option< process::CmdReport >,
-    publish : Option< process::CmdReport >,
-  }
-
-  impl std::fmt::Display for PublishReport
-  {
-    fn fmt( &self, f : &mut Formatter< '_ > ) -> std::fmt::Result
-    {
-      let PublishReport
-      {
-        get_info,
-        publish_required,
-        bump,
-        add,
-        commit,
-        push,
-        publish,
-      } = self;
-
-      if get_info.is_none()
-      {
-        f.write_str( "Empty report" )?;
-        return Ok( () )
-      }
-      let info = get_info.as_ref().unwrap();
-      f.write_fmt( format_args!( "{}", info ) )?;
-
-      if !publish_required
-      {
-        f.write_str( "The package has no changes, so no publishing is required" )?;
-        return Ok( () )
-      }
-
-      if let Some( bump ) = bump
-      {
-        f.write_fmt( format_args!( "{}", bump ) )?;
-      }
-      if let Some( add ) = add
-      {
-        f.write_fmt( format_args!( "{add}" ) )?;
-      }
-      if let Some( commit ) = commit
-      {
-        f.write_fmt( format_args!( "{commit}" ) )?;
-      }
-      if let Some( push ) = push
-      {
-        f.write_fmt( format_args!( "{push}" ) )?;
-      }
-      if let Some( publish ) = publish
-      {
-        f.write_fmt( format_args!( "{publish}" ) )?;
-      }
-
-      Ok( () )
-    }
-  }
-
-  /// Report about changing version.
-  #[ derive( Debug, Default, Clone ) ]
-  pub struct BumpReport
-  {
-    package_name : String,
-    new_version : String,
-    changed_files : Vec< PathBuf >
-  }
-
-  impl std::fmt::Display for BumpReport
-  {
-    fn fmt( &self, f : &mut Formatter< '_ > ) -> std::fmt::Result
-    {
-      if self.changed_files.is_empty()
-      {
-        f.write_str( "Files were not changed during bumping the version" )?;
-        return Ok( () )
-      }
-
-      let files = self.changed_files.iter().map( | f | f.display() ).join( ",\n\t\t" );
-      f.write_fmt( format_args!( "`{}` bumped to `{}`\n\tchanged files:\n\t\t{files}\n", self.package_name, self.new_version ) )?;
-
-      Ok( () )
-    }
-  }
-
-  /// Publishes a single package without publishing its dependencies.
-  ///
-  /// This function is designed to publish a single package. It does not publish any of the package's dependencies.
-  ///
-  /// Args:
-  ///
-  /// - metadata - information about current workspace
-  /// - path - a path to package manifest file
-  /// - dry - a flag that indicates whether to apply the changes or not
-  ///   - true - do not publish, but only show what steps should be taken
-  ///   - false - publishes the package
-  ///
-  /// Returns:
-  /// Returns a result containing a report indicating the result of the operation.
-  pub fn publish_single( metadata : &mut Workspace, path : &Path, dry : bool ) -> Result< PublishReport, ( PublishReport, Error ) >
-  {
-    let mut report = PublishReport::default();
-    let mut manifest = manifest::open( path ).map_err( |e | ( report.clone(), e ) )?;
-    if !manifest.package_is() || manifest.local_is()
-    {
-      return Ok( report );
-    }
-
-    let mut package_dir = manifest.manifest_path.clone();
-    package_dir.pop();
-
-    let output = cargo::package( &package_dir, false ).context( "Take information about package" ).map_err( | e | ( report.clone(), e ) )?;
-    if output.err.contains( "not yet committed")
-    {
-      return Err(( report, anyhow!( "Some changes wasn't committed. Please, commit or stash that changes and try again." ) ));
-    }
-    report.get_info = Some( output );
-
-    if publish_need( &manifest )
-    {
-      report.publish_required = true;
-
-      let mut files_changed_for_bump = vec![];
-      // bump version in the package manifest
-      let new_version = version::bump( &mut manifest, dry ).context( "Try to bump package version" ).map_err( | e | ( report.clone(), e ) )?;
-      files_changed_for_bump.push( manifest.manifest_path.clone() );
-
-      let package_name =
-      {
-        let data = manifest.manifest_data.as_ref().unwrap();
-        data[ "package" ][ "name" ].as_str().unwrap()
-      };
-
-      // bump the package version in dependents(so far, only workspace)
-      let workspace_manifest_dir = metadata.load().workspace_root();
-      let workspace_manifest_path = workspace_manifest_dir.join( "Cargo.toml" );
-
-      // qqq: should be refactored
-      if !dry
-      {
-        let mut workspace_manifest = manifest::open( &workspace_manifest_path ).map_err( | e | ( report.clone(), e ) )?;
-        let workspace_manifest_data = workspace_manifest.manifest_data.as_mut().unwrap();
-        workspace_manifest_data
-        .get_mut( "workspace" )
-        .and_then( | workspace | workspace.get_mut( "dependencies" ) )
-        .and_then( | dependencies | dependencies.get_mut( package_name ) )
-        .map
-        (
-          | dependency |
-            {
-              let previous_version = dependency.get( "version" ).and_then( | v | v.as_str() ).unwrap().to_string();
-              if previous_version.starts_with( '~' )
-              {
-                dependency[ "version" ] = value( format!( "~{new_version}" ) );
-              }
-            }
-        );
-        workspace_manifest.store().unwrap();
-      }
-
-      files_changed_for_bump.push( workspace_manifest_path );
-      let files_changed_for_bump : Vec< _ > = files_changed_for_bump.into_iter().unique().collect();
-      let objects_to_add : Vec< _ > = files_changed_for_bump.iter().map( | f | f.strip_prefix( workspace_manifest_dir ).unwrap().to_string_lossy() ).collect();
-
-      report.bump = Some( BumpReport { package_name : package_name.to_string(), new_version : new_version.clone(), changed_files : files_changed_for_bump.clone() } );
-
-      let manifest_dir = manifest.manifest_path.parent().unwrap();
-      let commit_message = format!( "{package_name}-v{new_version}" );
-      let res = git::add( workspace_manifest_dir, objects_to_add, dry ).map_err( | e | ( report.clone(), e ) )?;
-      report.add = Some( res );
-      let res = git::commit( manifest_dir, commit_message, dry ).map_err( | e | ( report.clone(), e ) )?;
-      report.commit = Some( res );
-      let res = git::push( manifest_dir, dry ).map_err( | e | ( report.clone(), e ) )?;
-      report.push = Some( res );
-
-      let res = cargo::publish( manifest_dir, dry ).map_err( | e | ( report.clone(), e ) )?;
-      report.publish = Some( res );
-    }
-
-    Ok( report )
-  }
-
-  /// Sorting variants for dependencies.
-  #[ derive( Debug, Copy, Clone ) ]
-  pub enum DependenciesSort
-  {
-    /// List will be topologically sorted.
-    Topological,
-    /// List will be unsorted.
-    Unordered,
-  }
-
-  #[ derive( Debug, Clone ) ]
-  /// Args for `local_dependencies` function.
-  pub struct DependenciesOptions
-  {
-    /// With dependencies of dependencies.
-    pub recursive : bool,
-    /// With sorting.
-    pub sort : DependenciesSort,
-    /// Include dev dependencies.
-    pub with_dev : bool,
-    /// Include remote dependencies.
-    pub with_remote : bool,
-  }
-
-  impl Default for DependenciesOptions
-  {
-    fn default() -> Self
-    {
-      Self
-      {
-        recursive : true,
-        sort : DependenciesSort::Unordered,
-        with_dev : false,
-        with_remote : false,
-      }
-    }
-  }
-
-  //
-
-  /// Identifier of any crate(local and remote)
-  #[ derive( Debug, Clone, Hash, Eq, PartialEq ) ]
-  pub struct CrateId
-  {
-    /// TODO: make it private
-    pub name : String,
-    /// TODO: make it private
-    pub path : Option< PathBuf >,
-  }
-
-  impl From< &Package > for CrateId
-  {
-    fn from( value : &Package ) -> Self
-    {
-      Self
-      {
-        name : value.name.clone(),
-        path : Some( value.manifest_path.as_std_path().parent().unwrap().to_path_buf() ),
-      }
-    }
-  }
-
-  impl From< &Dependency > for CrateId
-  {
-    fn from( value : &Dependency ) -> Self
-    {
-      Self
-      {
-        name : value.name.clone(),
-        path : value.path.clone().map( | path | path.into_std_path_buf() ),
-      }
-    }
-  }
-
-  /// Recursive implementation of the `dependencies` function
-  pub fn _dependencies
-  (
-    workspace : &mut Workspace,
-    manifest_path : &Path, // qqq : for Bohdan : new type!
-    graph: &mut HashMap< CrateId, HashSet< CrateId > >,
-    opts: DependenciesOptions
-  ) -> wtools::error::Result< CrateId >
-  {
-    let DependenciesOptions
-    {
-      recursive,
-      sort: _,
-      with_dev,
-      with_remote,
-    } = opts;
-    if recursive && with_remote { unimplemented!( "`recursive` + `with_remote` options") }
-
-    let manifest_path = path::canonicalize( manifest_path )?;
-
-    let package = workspace
-    .load()
-    .package_find_by_manifest( &manifest_path )
-    .ok_or( anyhow!( "Package not found in the workspace with path: `{}`", manifest_path.display() ) )?;
-
-    let deps = package
-    .dependencies
-    .iter()
-    .filter( | dep | ( with_remote || dep.path.is_some() ) && ( with_dev || dep.kind != DependencyKind::Development ) )
-    .map( CrateId::from )
-    .collect::< HashSet< _ > >();
-
-    let package = CrateId::from( package );
-    graph.insert( package.clone(), deps.clone() );
-
-    if recursive
-    {
-      for dep in deps
-      {
-        if graph.get( &dep ).is_none()
-        {
-          // unwrap because `recursive` + `with_remote` not yet implemented
-          _dependencies( workspace, &dep.path.as_ref().unwrap().join( "Cargo.toml" ), graph, opts.clone() )?;
-        }
-      }
-    }
-
-    Ok( package )
-  }
-
-  /// Returns local dependencies of a specified package by its manifest path from a workspace.
-  ///
-  /// # Arguments
-  ///
-  /// - `workspace` - holds cached information about the workspace, such as the packages it contains and their dependencies. By passing it as a mutable reference, function can update the cache as needed.
-  /// - `manifest_path` - path to the package manifest file. The package manifest file contains metadata about the package such as its name, version, and dependencies.
-  /// - `opts` - used to specify options or configurations for fetching local dependencies.
-  ///
-  /// # Returns
-  ///
-  /// If the operation is successful, returns a vector of `PathBuf` objects, where each `PathBuf` represents the path to a local dependency of the specified package.
-  pub fn dependencies( workspace : &mut Workspace, manifest_path : &Path, opts: DependenciesOptions ) -> wtools::error::Result< Vec< CrateId > >
-  {
-    let mut graph = HashMap::new();
-    let root = _dependencies( workspace, manifest_path, &mut graph, opts.clone() )?;
-
-    let output = match opts.sort
-    {
-      DependenciesSort::Unordered =>
-      {
-        graph
-        .into_iter()
-        .flat_map( | ( id, dependency ) |
-        {
-          dependency
-          .into_iter()
-          .chain( Some( id ) )
-        })
-        .unique()
-        .filter( | x | x != &root )
-        .collect()
-      }
-      DependenciesSort::Topological =>
-      {
-        graph::toposort( graph::construct( &graph ) ).into_iter().filter( | x | x != &root ).collect()
-      },
-    };
-
-    Ok( output )
-  }
-
-  // qqq : for Bohdan : move to file packed_crate as well as relevant functions
-
-  /// Returns the local path of a packed `.crate` file based on its name, version, and manifest path.
-  ///
-  /// # Args:
-  /// - `name` - the name of the package.
-  /// - `version` - the version of the package.
-  /// - `manifest_path` - path to the package `Cargo.toml` file.
-  ///
-  /// # Returns:
-  /// The local packed `.crate` file of the package
-  pub fn local_path< 'a >( name : &'a str, version : &'a str, manifest_path : &'a PathBuf ) -> PathBuf
-  {
-    let buf = format!( "package/{0}-{1}.crate", name, version );
-
-    let workspace = Workspace::with_manifest_path( manifest_path.parent().unwrap() );
-
-    let mut local_package_path = PathBuf::new();
-    local_package_path.push( workspace.target_directory() );
-    local_package_path.push( buf );
-
-    local_package_path
-  }
-
-  //
-
-  /// A configuration struct for specifying optional filters when using the
-  /// `packages_filter_map` function. It allows users to provide custom filtering
-  /// functions for packages and dependencies.
-  #[ derive( Default ) ]
-  pub struct FilterMapOptions
-  {
-    /// An optional package filtering function. If provided, this function is
-    /// applied to each package, and only packages that satisfy the condition
-    /// are included in the final result. If not provided, a default filter that
-    /// accepts all packages is used.
-    pub package_filter: Option< Box< dyn Fn( &Package ) -> bool > >,
-
-    /// An optional dependency filtering function. If provided, this function
-    /// is applied to each dependency of each package, and only dependencies
-    /// that satisfy the condition are included in the final result. If not
-    /// provided, a default filter that accepts all dependencies is used.
-    pub dependency_filter: Option< Box< dyn Fn( &Package, &Dependency ) -> bool  > >,
-  }
-
-  impl std::fmt::Debug for FilterMapOptions
-  {
-    fn fmt( &self, f : &mut Formatter< '_ > ) -> std::fmt::Result
-    {
-      f
-      .debug_struct( "FilterMapOptions" )
-      .field( "package_filter", &"package_filter" )
-      .field( "dependency_filter", &"dependency_filter" )
-      .finish()
-    }
-  }
-
-  /// Type aliasing for String
-  pub type PackageName = String;
-
-  // qqq : for Bohdan : move to packages::filter
-
-  /// Given a slice of `Package` instances and a set of filtering options,
-  /// this function filters and maps the packages and their dependencies
-  /// based on the provided filters. It returns a `HashMap` where the keys
-  /// are package names, and the values are `HashSet` instances containing
-  /// the names of filtered dependencies for each package.
-  pub fn packages_filter_map( packages : &[ Package ], filter_map_options : FilterMapOptions ) -> HashMap< PackageName, HashSet< PackageName > >
-  {
-    let FilterMapOptions { package_filter, dependency_filter } = filter_map_options;
-    let package_filter = package_filter.unwrap_or_else( || Box::new( | _ | true ) );
-    let dependency_filter = dependency_filter.unwrap_or_else( || Box::new( | _, _ | true ) );
-    packages
-    .iter()
-    .filter( | &p | package_filter( p ) )
-    .map
-    (
-      | package |
-      (
-        package.name.clone(),
-        package.dependencies
-        .iter()
-        .filter( | &d | dependency_filter( package, d ) )
-        .map( | d | d.name.clone() )
-        .collect::< HashSet< _ > >()
-      )
-    ).collect()
-  }
-
-  //
-
-  /// Determines whether a package needs to be published by comparing `.crate` files from the local and remote package.
-  ///
-  /// This function requires the local package to be previously packed.
-  ///
-  /// # Returns:
-  /// - `true` if the package needs to be published.
-  /// - `false` if there is no need to publish the package.
-  ///
-  /// Panics if the manifest is not loaded or local package is not packed.
-
-  // qqq : for Bohdan : why manifest is argument? introduce newtype Package
-  pub fn publish_need( manifest : &Manifest ) -> bool
-  {
-    // These files are ignored because they can be safely changed without affecting functionality
-    //
-    // - `.cargo_vcs_info.json` - contains the git sha1 hash that varies between different commits
-    // - `Cargo.toml.orig` - can be safely modified because it is used to generate the `Cargo.toml` file automatically, and the `Cargo.toml` file is sufficient to check for changes
-    const IGNORE_LIST : [ &str; 2 ] = [ ".cargo_vcs_info.json", "Cargo.toml.orig" ];
-
-    let data = manifest.manifest_data.as_ref().expect( "Manifest data doesn't loaded" );
-
-    let name = &data[ "package" ][ "name" ].clone();
-    let name = name.as_str().expect( "Name should be valid UTF-8" );
-    let version = &data[ "package" ][ "version" ].clone();
-    let version = version.as_str().expect( "Version should be valid UTF-8" );
-    let local_package_path = local_path( name, version, &manifest.manifest_path );
-
-    // qqq : for Bohdan : bad, properly handle errors
-    let local_package = CrateArchive::read( local_package_path ).expect( "Failed to read local package. Please, run `cargo package` before." );
-    let remote_package = match CrateArchive::download_crates_io( name, version )
-    {
-      Ok( archive ) => archive,
-      // qqq: fix. we don't have to know about the http status code
-      Err( ureq::Error::Status( 403, _ ) ) => return true,
-      _ => /* return an error */ panic!( "Failed to load remote package" ),
-    };
-
-    let filter_ignore_list = | p : &&Path | !IGNORE_LIST.contains( &p.file_name().unwrap().to_string_lossy().as_ref() );
-    let local_package_files : Vec< _ > = local_package.list().into_iter().filter( filter_ignore_list ).sorted().collect();
-    let remote_package_files : Vec< _ > = remote_package.list().into_iter().filter( filter_ignore_list ).sorted().collect();
-
-<<<<<<< HEAD
-  // qqq : move out to tools::archive and introduce newtype
-  /// Decode bytes archive to the dictionary of file path as a key and content as a value
-  ///
-  /// # Arg:
-  /// - `bytes` - `.crate` file as bytes
-  fn decode_reader( bytes : Vec< u8 > ) -> std::io::Result< HashMap< PathBuf, Vec< u8 > > >
-  {
-    use std::io::prelude::*;
-    use flate2::bufread::GzDecoder;
-    use tar::Archive;
-=======
-    if local_package_files != remote_package_files { return true; }
->>>>>>> 8757dd05
-
-    let mut is_same = true;
-    for path in local_package_files
-    {
-      // unwraps is safe because the paths to the files was compared previously
-      let local = local_package.content_bytes( path ).unwrap();
-      let remote = local_package.content_bytes( path ).unwrap();
-
-      is_same &= local == remote;
-    }
-
-    !is_same
-  }
-
-}
-
-
-//
-
-crate::mod_interface!
-{
-
-  protected use PublishReport;
-  protected use publish_single;
-  protected use local_path;
-  protected use PackageName;
-
-  protected use FilterMapOptions;
-  protected use packages_filter_map;
-  protected use publish_need;
-
-  protected use CrateId;
-  protected use DependenciesSort;
-  protected use DependenciesOptions;
-  protected use dependencies;
-
-}
+mod private
+{
+  use crate::*;
+  use std::
+  {
+    path::{ Path, PathBuf },
+    collections::{ HashMap, HashSet },
+  };
+  use std::fmt::Formatter;
+  use std::hash::Hash;
+  use cargo_metadata::{ Dependency, DependencyKind, Package };
+  use tools::
+  {
+    process,
+  };
+  use manifest::Manifest;
+  use { cargo, git, version, path, wtools };
+  use crates_tools::CrateArchive;
+  use wca::wtools::Itertools; // qqq : use wtools::...!
+  use wtools::error::for_app::{ anyhow, Error, Context };
+  use workspace::Workspace;
+
+  /// Describe publishing outcomes.
+  #[ derive( Debug, Default, Clone ) ]
+  pub struct PublishReport
+  {
+    get_info : Option< process::CmdReport >,
+    publish_required : bool,
+    bump : Option< BumpReport >,
+    add : Option< process::CmdReport >,
+    commit : Option< process::CmdReport >,
+    push : Option< process::CmdReport >,
+    publish : Option< process::CmdReport >,
+  }
+
+  impl std::fmt::Display for PublishReport
+  {
+    fn fmt( &self, f : &mut Formatter< '_ > ) -> std::fmt::Result
+    {
+      let PublishReport
+      {
+        get_info,
+        publish_required,
+        bump,
+        add,
+        commit,
+        push,
+        publish,
+      } = self;
+
+      if get_info.is_none()
+      {
+        f.write_str( "Empty report" )?;
+        return Ok( () )
+      }
+      let info = get_info.as_ref().unwrap();
+      f.write_fmt( format_args!( "{}", info ) )?;
+
+      if !publish_required
+      {
+        f.write_str( "The package has no changes, so no publishing is required" )?;
+        return Ok( () )
+      }
+
+      if let Some( bump ) = bump
+      {
+        f.write_fmt( format_args!( "{}", bump ) )?;
+      }
+      if let Some( add ) = add
+      {
+        f.write_fmt( format_args!( "{add}" ) )?;
+      }
+      if let Some( commit ) = commit
+      {
+        f.write_fmt( format_args!( "{commit}" ) )?;
+      }
+      if let Some( push ) = push
+      {
+        f.write_fmt( format_args!( "{push}" ) )?;
+      }
+      if let Some( publish ) = publish
+      {
+        f.write_fmt( format_args!( "{publish}" ) )?;
+      }
+
+      Ok( () )
+    }
+  }
+
+  /// Report about changing version.
+  #[ derive( Debug, Default, Clone ) ]
+  pub struct BumpReport
+  {
+    package_name : String,
+    new_version : String,
+    changed_files : Vec< PathBuf >
+  }
+
+  impl std::fmt::Display for BumpReport
+  {
+    fn fmt( &self, f : &mut Formatter< '_ > ) -> std::fmt::Result
+    {
+      if self.changed_files.is_empty()
+      {
+        f.write_str( "Files were not changed during bumping the version" )?;
+        return Ok( () )
+      }
+
+      let files = self.changed_files.iter().map( | f | f.display() ).join( ",\n\t\t" );
+      f.write_fmt( format_args!( "`{}` bumped to `{}`\n\tchanged files:\n\t\t{files}\n", self.package_name, self.new_version ) )?;
+
+      Ok( () )
+    }
+  }
+
+  /// Publishes a single package without publishing its dependencies.
+  ///
+  /// This function is designed to publish a single package. It does not publish any of the package's dependencies.
+  ///
+  /// Args:
+  ///
+  /// - metadata - information about current workspace
+  /// - path - a path to package manifest file
+  /// - dry - a flag that indicates whether to apply the changes or not
+  ///   - true - do not publish, but only show what steps should be taken
+  ///   - false - publishes the package
+  ///
+  /// Returns:
+  /// Returns a result containing a report indicating the result of the operation.
+  pub fn publish_single( metadata : &mut Workspace, path : &Path, dry : bool ) -> Result< PublishReport, ( PublishReport, Error ) >
+  {
+    let mut report = PublishReport::default();
+    let mut manifest = manifest::open( path ).map_err( |e | ( report.clone(), e ) )?;
+    if !manifest.package_is() || manifest.local_is()
+    {
+      return Ok( report );
+    }
+
+    let mut package_dir = manifest.manifest_path.clone();
+    package_dir.pop();
+
+    let output = cargo::package( &package_dir, false ).context( "Take information about package" ).map_err( | e | ( report.clone(), e ) )?;
+    if output.err.contains( "not yet committed")
+    {
+      return Err(( report, anyhow!( "Some changes wasn't committed. Please, commit or stash that changes and try again." ) ));
+    }
+    report.get_info = Some( output );
+
+    if publish_need( &manifest )
+    {
+      report.publish_required = true;
+
+      let mut files_changed_for_bump = vec![];
+      // bump version in the package manifest
+      let new_version = version::bump( &mut manifest, dry ).context( "Try to bump package version" ).map_err( | e | ( report.clone(), e ) )?;
+      files_changed_for_bump.push( manifest.manifest_path.clone() );
+
+      let package_name =
+      {
+        let data = manifest.manifest_data.as_ref().unwrap();
+        data[ "package" ][ "name" ].as_str().unwrap()
+      };
+
+      // bump the package version in dependents(so far, only workspace)
+      let workspace_manifest_dir = metadata.load().workspace_root();
+      let workspace_manifest_path = workspace_manifest_dir.join( "Cargo.toml" );
+
+      // qqq: should be refactored
+      if !dry
+      {
+        let mut workspace_manifest = manifest::open( &workspace_manifest_path ).map_err( | e | ( report.clone(), e ) )?;
+        let workspace_manifest_data = workspace_manifest.manifest_data.as_mut().unwrap();
+        workspace_manifest_data
+        .get_mut( "workspace" )
+        .and_then( | workspace | workspace.get_mut( "dependencies" ) )
+        .and_then( | dependencies | dependencies.get_mut( package_name ) )
+        .map
+        (
+          | dependency |
+            {
+              let previous_version = dependency.get( "version" ).and_then( | v | v.as_str() ).unwrap().to_string();
+              if previous_version.starts_with( '~' )
+              {
+                dependency[ "version" ] = value( format!( "~{new_version}" ) );
+              }
+            }
+        );
+        workspace_manifest.store().unwrap();
+      }
+
+      files_changed_for_bump.push( workspace_manifest_path );
+      let files_changed_for_bump : Vec< _ > = files_changed_for_bump.into_iter().unique().collect();
+      let objects_to_add : Vec< _ > = files_changed_for_bump.iter().map( | f | f.strip_prefix( workspace_manifest_dir ).unwrap().to_string_lossy() ).collect();
+
+      report.bump = Some( BumpReport { package_name : package_name.to_string(), new_version : new_version.clone(), changed_files : files_changed_for_bump.clone() } );
+
+      let manifest_dir = manifest.manifest_path.parent().unwrap();
+      let commit_message = format!( "{package_name}-v{new_version}" );
+      let res = git::add( workspace_manifest_dir, objects_to_add, dry ).map_err( | e | ( report.clone(), e ) )?;
+      report.add = Some( res );
+      let res = git::commit( manifest_dir, commit_message, dry ).map_err( | e | ( report.clone(), e ) )?;
+      report.commit = Some( res );
+      let res = git::push( manifest_dir, dry ).map_err( | e | ( report.clone(), e ) )?;
+      report.push = Some( res );
+
+      let res = cargo::publish( manifest_dir, dry ).map_err( | e | ( report.clone(), e ) )?;
+      report.publish = Some( res );
+    }
+
+    Ok( report )
+  }
+
+  /// Sorting variants for dependencies.
+  #[ derive( Debug, Copy, Clone ) ]
+  pub enum DependenciesSort
+  {
+    /// List will be topologically sorted.
+    Topological,
+    /// List will be unsorted.
+    Unordered,
+  }
+
+  #[ derive( Debug, Clone ) ]
+  /// Args for `local_dependencies` function.
+  pub struct DependenciesOptions
+  {
+    /// With dependencies of dependencies.
+    pub recursive : bool,
+    /// With sorting.
+    pub sort : DependenciesSort,
+    /// Include dev dependencies.
+    pub with_dev : bool,
+    /// Include remote dependencies.
+    pub with_remote : bool,
+  }
+
+  impl Default for DependenciesOptions
+  {
+    fn default() -> Self
+    {
+      Self
+      {
+        recursive : true,
+        sort : DependenciesSort::Unordered,
+        with_dev : false,
+        with_remote : false,
+      }
+    }
+  }
+
+  //
+
+  /// Identifier of any crate(local and remote)
+  #[ derive( Debug, Clone, Hash, Eq, PartialEq ) ]
+  pub struct CrateId
+  {
+    /// TODO: make it private
+    pub name : String,
+    /// TODO: make it private
+    pub path : Option< PathBuf >,
+  }
+
+  impl From< &Package > for CrateId
+  {
+    fn from( value : &Package ) -> Self
+    {
+      Self
+      {
+        name : value.name.clone(),
+        path : Some( value.manifest_path.as_std_path().parent().unwrap().to_path_buf() ),
+      }
+    }
+  }
+
+  impl From< &Dependency > for CrateId
+  {
+    fn from( value : &Dependency ) -> Self
+    {
+      Self
+      {
+        name : value.name.clone(),
+        path : value.path.clone().map( | path | path.into_std_path_buf() ),
+      }
+    }
+  }
+
+  /// Recursive implementation of the `dependencies` function
+  pub fn _dependencies
+  (
+    workspace : &mut Workspace,
+    manifest_path : &Path, // qqq : for Bohdan : new type!
+    graph: &mut HashMap< CrateId, HashSet< CrateId > >,
+    opts: DependenciesOptions
+  ) -> wtools::error::Result< CrateId >
+  {
+    let DependenciesOptions
+    {
+      recursive,
+      sort: _,
+      with_dev,
+      with_remote,
+    } = opts;
+    if recursive && with_remote { unimplemented!( "`recursive` + `with_remote` options") }
+
+    let manifest_path = path::canonicalize( manifest_path )?;
+
+    let package = workspace
+    .load()
+    .package_find_by_manifest( &manifest_path )
+    .ok_or( anyhow!( "Package not found in the workspace with path: `{}`", manifest_path.display() ) )?;
+
+    let deps = package
+    .dependencies
+    .iter()
+    .filter( | dep | ( with_remote || dep.path.is_some() ) && ( with_dev || dep.kind != DependencyKind::Development ) )
+    .map( CrateId::from )
+    .collect::< HashSet< _ > >();
+
+    let package = CrateId::from( package );
+    graph.insert( package.clone(), deps.clone() );
+
+    if recursive
+    {
+      for dep in deps
+      {
+        if graph.get( &dep ).is_none()
+        {
+          // unwrap because `recursive` + `with_remote` not yet implemented
+          _dependencies( workspace, &dep.path.as_ref().unwrap().join( "Cargo.toml" ), graph, opts.clone() )?;
+        }
+      }
+    }
+
+    Ok( package )
+  }
+
+  /// Returns local dependencies of a specified package by its manifest path from a workspace.
+  ///
+  /// # Arguments
+  ///
+  /// - `workspace` - holds cached information about the workspace, such as the packages it contains and their dependencies. By passing it as a mutable reference, function can update the cache as needed.
+  /// - `manifest_path` - path to the package manifest file. The package manifest file contains metadata about the package such as its name, version, and dependencies.
+  /// - `opts` - used to specify options or configurations for fetching local dependencies.
+  ///
+  /// # Returns
+  ///
+  /// If the operation is successful, returns a vector of `PathBuf` objects, where each `PathBuf` represents the path to a local dependency of the specified package.
+  pub fn dependencies( workspace : &mut Workspace, manifest_path : &Path, opts: DependenciesOptions ) -> wtools::error::Result< Vec< CrateId > >
+  {
+    let mut graph = HashMap::new();
+    let root = _dependencies( workspace, manifest_path, &mut graph, opts.clone() )?;
+
+    let output = match opts.sort
+    {
+      DependenciesSort::Unordered =>
+      {
+        graph
+        .into_iter()
+        .flat_map( | ( id, dependency ) |
+        {
+          dependency
+          .into_iter()
+          .chain( Some( id ) )
+        })
+        .unique()
+        .filter( | x | x != &root )
+        .collect()
+      }
+      DependenciesSort::Topological =>
+      {
+        graph::toposort( graph::construct( &graph ) ).into_iter().filter( | x | x != &root ).collect()
+      },
+    };
+
+    Ok( output )
+  }
+
+  // qqq : for Bohdan : move to file packed_crate as well as relevant functions
+
+  /// Returns the local path of a packed `.crate` file based on its name, version, and manifest path.
+  ///
+  /// # Args:
+  /// - `name` - the name of the package.
+  /// - `version` - the version of the package.
+  /// - `manifest_path` - path to the package `Cargo.toml` file.
+  ///
+  /// # Returns:
+  /// The local packed `.crate` file of the package
+  pub fn local_path< 'a >( name : &'a str, version : &'a str, manifest_path : &'a PathBuf ) -> PathBuf
+  {
+    let buf = format!( "package/{0}-{1}.crate", name, version );
+
+    let workspace = Workspace::with_manifest_path( manifest_path.parent().unwrap() );
+
+    let mut local_package_path = PathBuf::new();
+    local_package_path.push( workspace.target_directory() );
+    local_package_path.push( buf );
+
+    local_package_path
+  }
+
+  //
+
+  /// A configuration struct for specifying optional filters when using the
+  /// `packages_filter_map` function. It allows users to provide custom filtering
+  /// functions for packages and dependencies.
+  #[ derive( Default ) ]
+  pub struct FilterMapOptions
+  {
+    /// An optional package filtering function. If provided, this function is
+    /// applied to each package, and only packages that satisfy the condition
+    /// are included in the final result. If not provided, a default filter that
+    /// accepts all packages is used.
+    pub package_filter: Option< Box< dyn Fn( &Package ) -> bool > >,
+
+    /// An optional dependency filtering function. If provided, this function
+    /// is applied to each dependency of each package, and only dependencies
+    /// that satisfy the condition are included in the final result. If not
+    /// provided, a default filter that accepts all dependencies is used.
+    pub dependency_filter: Option< Box< dyn Fn( &Package, &Dependency ) -> bool  > >,
+  }
+
+  impl std::fmt::Debug for FilterMapOptions
+  {
+    fn fmt( &self, f : &mut Formatter< '_ > ) -> std::fmt::Result
+    {
+      f
+      .debug_struct( "FilterMapOptions" )
+      .field( "package_filter", &"package_filter" )
+      .field( "dependency_filter", &"dependency_filter" )
+      .finish()
+    }
+  }
+
+  /// Type aliasing for String
+  pub type PackageName = String;
+
+  // qqq : for Bohdan : move to packages::filter
+
+  /// Given a slice of `Package` instances and a set of filtering options,
+  /// this function filters and maps the packages and their dependencies
+  /// based on the provided filters. It returns a `HashMap` where the keys
+  /// are package names, and the values are `HashSet` instances containing
+  /// the names of filtered dependencies for each package.
+  pub fn packages_filter_map( packages : &[ Package ], filter_map_options : FilterMapOptions ) -> HashMap< PackageName, HashSet< PackageName > >
+  {
+    let FilterMapOptions { package_filter, dependency_filter } = filter_map_options;
+    let package_filter = package_filter.unwrap_or_else( || Box::new( | _ | true ) );
+    let dependency_filter = dependency_filter.unwrap_or_else( || Box::new( | _, _ | true ) );
+    packages
+    .iter()
+    .filter( | &p | package_filter( p ) )
+    .map
+    (
+      | package |
+      (
+        package.name.clone(),
+        package.dependencies
+        .iter()
+        .filter( | &d | dependency_filter( package, d ) )
+        .map( | d | d.name.clone() )
+        .collect::< HashSet< _ > >()
+      )
+    ).collect()
+  }
+
+  //
+
+  /// Determines whether a package needs to be published by comparing `.crate` files from the local and remote package.
+  ///
+  /// This function requires the local package to be previously packed.
+  ///
+  /// # Returns:
+  /// - `true` if the package needs to be published.
+  /// - `false` if there is no need to publish the package.
+  ///
+  /// Panics if the manifest is not loaded or local package is not packed.
+
+  // qqq : for Bohdan : why manifest is argument? introduce newtype Package
+  pub fn publish_need( manifest : &Manifest ) -> bool
+  {
+    // These files are ignored because they can be safely changed without affecting functionality
+    //
+    // - `.cargo_vcs_info.json` - contains the git sha1 hash that varies between different commits
+    // - `Cargo.toml.orig` - can be safely modified because it is used to generate the `Cargo.toml` file automatically, and the `Cargo.toml` file is sufficient to check for changes
+    const IGNORE_LIST : [ &str; 2 ] = [ ".cargo_vcs_info.json", "Cargo.toml.orig" ];
+
+    let data = manifest.manifest_data.as_ref().expect( "Manifest data doesn't loaded" );
+
+    let name = &data[ "package" ][ "name" ].clone();
+    let name = name.as_str().expect( "Name should be valid UTF-8" );
+    let version = &data[ "package" ][ "version" ].clone();
+    let version = version.as_str().expect( "Version should be valid UTF-8" );
+    let local_package_path = local_path( name, version, &manifest.manifest_path );
+
+    // qqq : for Bohdan : bad, properly handle errors
+    let local_package = CrateArchive::read( local_package_path ).expect( "Failed to read local package. Please, run `cargo package` before." );
+    let remote_package = match CrateArchive::download_crates_io( name, version )
+    {
+      Ok( archive ) => archive,
+      // qqq: fix. we don't have to know about the http status code
+      Err( ureq::Error::Status( 403, _ ) ) => return true,
+      _ => /* return an error */ panic!( "Failed to load remote package" ),
+    };
+
+    let filter_ignore_list = | p : &&Path | !IGNORE_LIST.contains( &p.file_name().unwrap().to_string_lossy().as_ref() );
+    let local_package_files : Vec< _ > = local_package.list().into_iter().filter( filter_ignore_list ).sorted().collect();
+    let remote_package_files : Vec< _ > = remote_package.list().into_iter().filter( filter_ignore_list ).sorted().collect();
+
+    if local_package_files != remote_package_files { return true; }
+
+    let mut is_same = true;
+    for path in local_package_files
+    {
+      // unwraps is safe because the paths to the files was compared previously
+      let local = local_package.content_bytes( path ).unwrap();
+      let remote = local_package.content_bytes( path ).unwrap();
+
+      is_same &= local == remote;
+    }
+
+    !is_same
+  }
+
+}
+
+
+//
+
+crate::mod_interface!
+{
+
+  protected use PublishReport;
+  protected use publish_single;
+  protected use local_path;
+  protected use PackageName;
+
+  protected use FilterMapOptions;
+  protected use packages_filter_map;
+  protected use publish_need;
+
+  protected use CrateId;
+  protected use DependenciesSort;
+  protected use DependenciesOptions;
+  protected use dependencies;
+
+}