/// Internal namespace.
mod private
{
  use crate::package::{ functions as package, local_dependencies, LocalDependenciesOptions };

  use crate::tools::
  {
    files,
    manifest,
    path,
  };
  use anyhow::Error;
  use std::
  {
    path::PathBuf,
    collections::HashSet,
  };
  use core::fmt::Formatter;
<<<<<<< HEAD
  use cargo_metadata::
  {
    MetadataCommand,
  };
  use wca::wtools::Itertools;
  use crate::package::functions::toposort_by_paths;
=======
  use std::collections::HashMap;
  use cargo_metadata::MetadataCommand;
  use crate::package::functions::FilterMapOptions;
>>>>>>> 669deb16

  #[ derive( Debug, Default, Clone ) ]
  pub struct PublishReport
  {
    packages : Vec<( PathBuf,  package::PublishReport )>
  }

  impl std::fmt::Display for PublishReport
  {
    fn fmt( &self, f : &mut Formatter< '_ > ) -> std::fmt::Result
    {
      if self.packages.is_empty()
      {
        f.write_fmt( format_args!( "Nothing to publish" ) )?;
        return Ok( () );
      }

      for ( path, report ) in &self.packages
      {
        f.write_fmt( format_args!( "[ {} ]\n{report:#?}\n", path.display() ) )?;
      }

      Ok( () )
    }
  }

  ///
  /// Publish packages.
  ///

  pub fn publish( patterns : Vec< String >, dry : bool ) -> Result< PublishReport, ( PublishReport, Error ) >
  {
    let mut report = PublishReport::default();

    let mut paths = HashSet::new();
    // find all packages by specified folders
    for pattern in &patterns
    {
      let current_path = path::canonicalize( pattern ).map_err( | e | ( report.clone(), e.into() ) )?;
      let current_paths = files::find( current_path, &[ "**/Cargo.toml" ] );
      paths.extend( current_paths );
    }

    // FIX: Maybe unsafe. Take metadata of workspace in current dir. Patterns can link to another.
    let metadata = MetadataCommand::new().no_deps().exec().unwrap();

    let paths : Vec< _ > = paths
    .into_iter()
    // with local dependencies
    .flat_map( | path | local_dependencies( &metadata, &path, LocalDependenciesOptions::default() ).unwrap().into_iter().chain( Some( path.parent().unwrap().to_path_buf() ) ) )
    // unique packages only
    .unique()
    .collect();

    // sort the list
    let paths = toposort_by_paths( &metadata, &paths );

    // publish sorted
    for path in paths
    {
      let current_report = package::publish_single( &path, dry )
      .map_err
      (
        | ( current_report, e ) |
        {
          report.packages.push(( path.clone(), current_report.clone() ));
          ( report.clone(), e.context( "Publish list of packages" ).into() )
        }
      )?;
      report.packages.push(( path, current_report ));
    }

    Ok( report )
  }

  ///
  /// Publish packages from workspace.
  ///

  pub fn workspace_publish( path_to_workspace : PathBuf, dry : bool ) -> Result< PublishReport, ( PublishReport, Error ) >
  {
    let mut report = PublishReport::default();

    let mut manifest = manifest::Manifest::new();
    let manifest_path = manifest.manifest_path_from_str( &path_to_workspace ).map_err( | e | ( report.clone(), e.into() ) )?;
    let package_metadata = MetadataCommand::new()
    .manifest_path( &manifest_path )
    .no_deps()
    .exec()
    .map_err( | e | ( report.clone(), e.into() ) )?;

    let packages_map = package::packages_filter_map
    (
      &package_metadata.packages,
      FilterMapOptions{ package_filter: Some( Box::new( | p |{ p.publish.is_none() } ) ), ..Default::default() }
    );
    let package_path_map: HashMap< _, _ > = package_metadata
    .packages
    .iter()
    .map( | p | ( &p.name, &p.manifest_path ) )
    .collect();

    let graph = package::graph_build( &packages_map );
    let sorted = package::toposort( graph );

    for name in &sorted
    {
<<<<<<< HEAD
      let path = packages_map[ name ].manifest_path.as_std_path();
      package::publish_single( path, dry )
=======
      let path = package_path_map[ name ].clone().into();
      package::publish( &current_path, &path, dry )
>>>>>>> 669deb16
      .map_err
      (
        | ( current_report, e ) |
        {
          report.packages.push(( path.to_path_buf(), current_report.clone() ));
          ( report.clone(), e.context( "Publish list of packages" ).into() )
        }
      )?;
    }

    Ok( report )
  }
}

//

crate::mod_interface!
{
  /// Publish package.
  prelude use publish;
  /// Publish packages from workspace.
  prelude use workspace_publish;
}
<|MERGE_RESOLUTION|>--- conflicted
+++ resolved
@@ -1,167 +1,158 @@
-/// Internal namespace.
-mod private
-{
-  use crate::package::{ functions as package, local_dependencies, LocalDependenciesOptions };
-
-  use crate::tools::
-  {
-    files,
-    manifest,
-    path,
-  };
-  use anyhow::Error;
-  use std::
-  {
-    path::PathBuf,
-    collections::HashSet,
-  };
-  use core::fmt::Formatter;
-<<<<<<< HEAD
-  use cargo_metadata::
-  {
-    MetadataCommand,
-  };
-  use wca::wtools::Itertools;
-  use crate::package::functions::toposort_by_paths;
-=======
-  use std::collections::HashMap;
-  use cargo_metadata::MetadataCommand;
-  use crate::package::functions::FilterMapOptions;
->>>>>>> 669deb16
-
-  #[ derive( Debug, Default, Clone ) ]
-  pub struct PublishReport
-  {
-    packages : Vec<( PathBuf,  package::PublishReport )>
-  }
-
-  impl std::fmt::Display for PublishReport
-  {
-    fn fmt( &self, f : &mut Formatter< '_ > ) -> std::fmt::Result
-    {
-      if self.packages.is_empty()
-      {
-        f.write_fmt( format_args!( "Nothing to publish" ) )?;
-        return Ok( () );
-      }
-
-      for ( path, report ) in &self.packages
-      {
-        f.write_fmt( format_args!( "[ {} ]\n{report:#?}\n", path.display() ) )?;
-      }
-
-      Ok( () )
-    }
-  }
-
-  ///
-  /// Publish packages.
-  ///
-
-  pub fn publish( patterns : Vec< String >, dry : bool ) -> Result< PublishReport, ( PublishReport, Error ) >
-  {
-    let mut report = PublishReport::default();
-
-    let mut paths = HashSet::new();
-    // find all packages by specified folders
-    for pattern in &patterns
-    {
-      let current_path = path::canonicalize( pattern ).map_err( | e | ( report.clone(), e.into() ) )?;
-      let current_paths = files::find( current_path, &[ "**/Cargo.toml" ] );
-      paths.extend( current_paths );
-    }
-
-    // FIX: Maybe unsafe. Take metadata of workspace in current dir. Patterns can link to another.
-    let metadata = MetadataCommand::new().no_deps().exec().unwrap();
-
-    let paths : Vec< _ > = paths
-    .into_iter()
-    // with local dependencies
-    .flat_map( | path | local_dependencies( &metadata, &path, LocalDependenciesOptions::default() ).unwrap().into_iter().chain( Some( path.parent().unwrap().to_path_buf() ) ) )
-    // unique packages only
-    .unique()
-    .collect();
-
-    // sort the list
-    let paths = toposort_by_paths( &metadata, &paths );
-
-    // publish sorted
-    for path in paths
-    {
-      let current_report = package::publish_single( &path, dry )
-      .map_err
-      (
-        | ( current_report, e ) |
-        {
-          report.packages.push(( path.clone(), current_report.clone() ));
-          ( report.clone(), e.context( "Publish list of packages" ).into() )
-        }
-      )?;
-      report.packages.push(( path, current_report ));
-    }
-
-    Ok( report )
-  }
-
-  ///
-  /// Publish packages from workspace.
-  ///
-
-  pub fn workspace_publish( path_to_workspace : PathBuf, dry : bool ) -> Result< PublishReport, ( PublishReport, Error ) >
-  {
-    let mut report = PublishReport::default();
-
-    let mut manifest = manifest::Manifest::new();
-    let manifest_path = manifest.manifest_path_from_str( &path_to_workspace ).map_err( | e | ( report.clone(), e.into() ) )?;
-    let package_metadata = MetadataCommand::new()
-    .manifest_path( &manifest_path )
-    .no_deps()
-    .exec()
-    .map_err( | e | ( report.clone(), e.into() ) )?;
-
-    let packages_map = package::packages_filter_map
-    (
-      &package_metadata.packages,
-      FilterMapOptions{ package_filter: Some( Box::new( | p |{ p.publish.is_none() } ) ), ..Default::default() }
-    );
-    let package_path_map: HashMap< _, _ > = package_metadata
-    .packages
-    .iter()
-    .map( | p | ( &p.name, &p.manifest_path ) )
-    .collect();
-
-    let graph = package::graph_build( &packages_map );
-    let sorted = package::toposort( graph );
-
-    for name in &sorted
-    {
-<<<<<<< HEAD
-      let path = packages_map[ name ].manifest_path.as_std_path();
-      package::publish_single( path, dry )
-=======
-      let path = package_path_map[ name ].clone().into();
-      package::publish( &current_path, &path, dry )
->>>>>>> 669deb16
-      .map_err
-      (
-        | ( current_report, e ) |
-        {
-          report.packages.push(( path.to_path_buf(), current_report.clone() ));
-          ( report.clone(), e.context( "Publish list of packages" ).into() )
-        }
-      )?;
-    }
-
-    Ok( report )
-  }
-}
-
-//
-
-crate::mod_interface!
-{
-  /// Publish package.
-  prelude use publish;
-  /// Publish packages from workspace.
-  prelude use workspace_publish;
-}
+/// Internal namespace.
+mod private
+{
+  use crate::package::{ functions as package, local_dependencies, LocalDependenciesOptions };
+
+  use crate::tools::
+  {
+    files,
+    manifest,
+    path,
+  };
+  use anyhow::Error;
+  use std::
+  {
+    path::PathBuf,
+    collections::HashSet,
+  };
+  use core::fmt::Formatter;
+  use cargo_metadata::
+  {
+    MetadataCommand,
+  };
+  use wca::wtools::Itertools;
+  use crate::package::functions::toposort_by_paths;
+  use std::collections::HashMap;
+  use crate::package::functions::FilterMapOptions;
+
+  #[ derive( Debug, Default, Clone ) ]
+  pub struct PublishReport
+  {
+    packages : Vec<( PathBuf,  package::PublishReport )>
+  }
+
+  impl std::fmt::Display for PublishReport
+  {
+    fn fmt( &self, f : &mut Formatter< '_ > ) -> std::fmt::Result
+    {
+      if self.packages.is_empty()
+      {
+        f.write_fmt( format_args!( "Nothing to publish" ) )?;
+        return Ok( () );
+      }
+
+      for ( path, report ) in &self.packages
+      {
+        f.write_fmt( format_args!( "[ {} ]\n{report:#?}\n", path.display() ) )?;
+      }
+
+      Ok( () )
+    }
+  }
+
+  ///
+  /// Publish packages.
+  ///
+
+  pub fn publish( patterns : Vec< String >, dry : bool ) -> Result< PublishReport, ( PublishReport, Error ) >
+  {
+    let mut report = PublishReport::default();
+
+    let mut paths = HashSet::new();
+    // find all packages by specified folders
+    for pattern in &patterns
+    {
+      let current_path = path::canonicalize( pattern ).map_err( | e | ( report.clone(), e.into() ) )?;
+      let current_paths = files::find( current_path, &[ "**/Cargo.toml" ] );
+      paths.extend( current_paths );
+    }
+
+    // FIX: Maybe unsafe. Take metadata of workspace in current dir. Patterns can link to another.
+    let metadata = MetadataCommand::new().no_deps().exec().unwrap();
+
+    let paths : Vec< _ > = paths
+    .into_iter()
+    // with local dependencies
+    .flat_map( | path | local_dependencies( &metadata, &path, LocalDependenciesOptions::default() ).unwrap().into_iter().chain( Some( path.parent().unwrap().to_path_buf() ) ) )
+    // unique packages only
+    .unique()
+    .collect();
+
+    // sort the list
+    let paths = toposort_by_paths( &metadata, &paths );
+
+    // publish sorted
+    for path in paths
+    {
+      let current_report = package::publish_single( &path, dry )
+      .map_err
+      (
+        | ( current_report, e ) |
+        {
+          report.packages.push(( path.clone(), current_report.clone() ));
+          ( report.clone(), e.context( "Publish list of packages" ).into() )
+        }
+      )?;
+      report.packages.push(( path, current_report ));
+    }
+
+    Ok( report )
+  }
+
+  ///
+  /// Publish packages from workspace.
+  ///
+
+  pub fn workspace_publish( path_to_workspace : PathBuf, dry : bool ) -> Result< PublishReport, ( PublishReport, Error ) >
+  {
+    let mut report = PublishReport::default();
+
+    let mut manifest = manifest::Manifest::new();
+    let manifest_path = manifest.manifest_path_from_str( &path_to_workspace ).map_err( | e | ( report.clone(), e.into() ) )?;
+    let package_metadata = MetadataCommand::new()
+    .manifest_path( &manifest_path )
+    .no_deps()
+    .exec()
+    .map_err( | e | ( report.clone(), e.into() ) )?;
+
+    let packages_map = package::packages_filter_map
+    (
+      &package_metadata.packages,
+      FilterMapOptions{ package_filter: Some( Box::new( | p |{ p.publish.is_none() } ) ), ..Default::default() }
+    );
+    let package_path_map: HashMap< _, _ > = package_metadata
+    .packages
+    .iter()
+    .map( | p | ( &p.name, &p.manifest_path ) )
+    .collect();
+
+    let graph = package::graph_build( &packages_map );
+    let sorted = package::toposort( graph );
+
+    for name in &sorted
+    {
+      let path = package_path_map[ name ].clone().into();
+      package::publish_single( &path, dry )
+      .map_err
+      (
+        | ( current_report, e ) |
+        {
+          report.packages.push(( path.to_path_buf(), current_report.clone() ));
+          ( report.clone(), e.context( "Publish list of packages" ).into() )
+        }
+      )?;
+    }
+
+    Ok( report )
+  }
+}
+
+//
+
+crate::mod_interface!
+{
+  /// Publish package.
+  prelude use publish;
+  /// Publish packages from workspace.
+  prelude use workspace_publish;
+}