crate::mod_interface!
{
  /// List packages.
  layer list;
  /// Publish packages.
  layer publish;
  /// Tables.
  layer table;
  /// Run all tests
  layer run_tests;
  /// Workflow.
  layer workflow;
<<<<<<< HEAD
  /// Module headers.
  layer module_headers;
=======
  /// Workspace new.
  layer workspace_new;
  /// Main Header.
  layer main_header;
>>>>>>> 87db1a91
}
<|MERGE_RESOLUTION|>--- conflicted
+++ resolved
@@ -1,22 +1,19 @@
-crate::mod_interface!
-{
-  /// List packages.
-  layer list;
-  /// Publish packages.
-  layer publish;
-  /// Tables.
-  layer table;
-  /// Run all tests
-  layer run_tests;
-  /// Workflow.
-  layer workflow;
-<<<<<<< HEAD
-  /// Module headers.
-  layer module_headers;
-=======
-  /// Workspace new.
-  layer workspace_new;
-  /// Main Header.
-  layer main_header;
->>>>>>> 87db1a91
-}
+crate::mod_interface!
+{
+  /// List packages.
+  layer list;
+  /// Publish packages.
+  layer publish;
+  /// Tables.
+  layer table;
+  /// Run all tests
+  layer run_tests;
+  /// Workflow.
+  layer workflow;
+  /// Workspace new.
+  layer workspace_new;
+  /// Main Header.
+  layer main_header;
+  /// Module headers.
+  layer module_headers;
+}