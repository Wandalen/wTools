crate::mod_interface!
{
  /// List packages.
  layer list;
  /// Publish packages.
  layer publish;
  /// Tables.
  layer table;
  /// Run all tests
  layer run_tests;
  /// Workflow.
  layer workflow;
<<<<<<< HEAD
  /// Workspace new.
  layer workspace_new;
=======
  /// Main Header.
  layer main_header;
>>>>>>> 19f76cd3
}
<|MERGE_RESOLUTION|>--- conflicted
+++ resolved
@@ -1,20 +1,17 @@
-crate::mod_interface!
-{
-  /// List packages.
-  layer list;
-  /// Publish packages.
-  layer publish;
-  /// Tables.
-  layer table;
-  /// Run all tests
-  layer run_tests;
-  /// Workflow.
-  layer workflow;
-<<<<<<< HEAD
-  /// Workspace new.
-  layer workspace_new;
-=======
-  /// Main Header.
-  layer main_header;
->>>>>>> 19f76cd3
-}
+crate::mod_interface!
+{
+  /// List packages.
+  layer list;
+  /// Publish packages.
+  layer publish;
+  /// Tables.
+  layer table;
+  /// Run all tests
+  layer run_tests;
+  /// Workflow.
+  layer workflow;
+  /// Workspace new.
+  layer workspace_new;
+  /// Main Header.
+  layer main_header;
+}