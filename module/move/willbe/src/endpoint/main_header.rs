mod private
{ 
  use std::fs::
  {
    File, 
    OpenOptions
  };
  use std::io::
  {
    Read, 
    Seek, 
    SeekFrom, 
    Write
  };
  use std::path::Path;
  use regex::Regex;
  use toml_edit::Document;
  use wtools::error::err;
  use error_tools::Result;
  use wca::wtools::anyhow::Error;
  use crate::endpoint::table::
  {
    readme_path, 
    workspace_root
  };
  use crate::path::AbsolutePath;
  use crate::{ CrateDir, query, url, Workspace, wtools };
  use crate::wtools::error::anyhow::
  {
    bail, 
    format_err
  };
  
  type CargoTomlLocation = Path;
  
  static TAGS_TEMPLATE: std::sync::OnceLock< Regex > = std::sync::OnceLock::new();
  
  fn regexes_initialize() 
  { 
    TAGS_TEMPLATE.set( Regex::new( r"<!--\{ generate\.main_header\.start\((.+|)\) \}-->(.|\n|\r\n)+<!--\{ generate\.main_header\.end \}-->" ).unwrap() ).ok(); 
  }
  
  
  /// The `HeaderParameters` structure represents a set of parameters, used for creating url for header. 
  struct HeaderParameters 
  { 
    master_branch : String, 
    repository_url : String, 
    project_name : String, 
    discord_url : Option< String >, 
  }
  
  impl HeaderParameters 
  { 
    /// Create `HeaderParameters` instance from the folder where Cargo.toml is stored. 
    fn from_cargo_toml( path : &CargoTomlLocation ) -> Result< Self > 
    { 
      let cargo_toml_path = path.join( "Cargo.toml" );
      if !cargo_toml_path.exists() 
      { 
        bail!( "Cannot find Cargo.toml" ) 
      }
      let mut contents = String::new();
      
      File::open( cargo_toml_path )?.read_to_string( &mut contents )?;
      
      let doc = contents.parse::< Document >()?;
      let repository_url = doc
      .get( "workspace" )
      .and_then( | workspace  | workspace.get( "metadata" ) )
      .and_then( | metadata | metadata.get( "repo_url" ) )
      .and_then( | url | url.as_str() )
      .map( String::from )
      .ok_or_else::< Error, _ >( || err!( "repo_url not found in workspace Cargo.toml" ) )?;
      
      let master_branch = doc
      .get( "workspace" )
      .and_then( | workspace  | workspace.get( "metadata" ) )
      .and_then( | metadata | metadata.get( "master_branch" ) )
      .and_then( | url | url.as_str() )
      .map( String::from )
      .unwrap_or( "master".into() );
      
      let project_name = doc
      .get( "workspace" )
      .and_then( | workspace  | workspace.get( "metadata" ) )
      .and_then( | metadata | metadata.get( "project_name" ) )
      .and_then( | url | url.as_str() )
      .map( String::from )
      .ok_or_else::< Error, _ >( || err!( "project_name not found in workspace Cargo.toml" ) )?;
      
      let discord_url = doc
      .get( "workspace" )
      .and_then( | workspace  | workspace.get( "metadata" ) )
      .and_then( | metadata | metadata.get( "discord_url" ) )
      .and_then( | url | url.as_str() )
      .map( String::from );
      
      Ok
      (
        Self 
        { 
          master_branch, 
          repository_url, 
          project_name, 
          discord_url, 
        }
      ) 
    }
    
    /// Convert `Self`to header. 
    fn to_header( self ) -> Result< String > 
    { 
<<<<<<< HEAD
      let discord = self.discord_url.map( | discord_url |
        format!( "\n[![discord](https://img.shields.io/discord/872391416519737405?color=eee&logo=discord&logoColor=eee&label=ask)]({discord_url})" )
      )
      .unwrap_or_default();
=======
      let discord = if self.discord_url.is_some() 
      { 
        format!( "\n[![discord](https://img.shields.io/discord/872391416519737405?color=eee&logo=discord&logoColor=eee&label=ask)]({})", self.discord_url.unwrap() ) 
      } 
      else 
      { 
        "".into() 
      };
>>>>>>> 5882e4a5
      
      Ok
      (
        format!
        (
          r#"[![{}](https://img.shields.io/github/actions/workflow/status/{}/StandardRustScheduled.yml?branch=master&label={}&logo=github)](https://github.com/{}/actions/workflows/StandardRustStatus.yml){}
[![Open in Gitpod](https://raster.shields.io/static/v1?label=try&message=online&color=eee&logo=gitpod&logoColor=eee)](https://gitpod.io/#RUN_PATH=.,SAMPLE_FILE=sample%2Frust%2F{}_trivial_sample%2Fsrc%2Fmain.rs,RUN_POSTFIX=--example%20{}_trivial_sample/https://github.com/{})
[![docs.rs](https://raster.shields.io/static/v1?label=docs&message=online&color=eee&logo=docsdotrs&logoColor=eee)](https://docs.rs/{})"#, 
          self.master_branch, url::git_info_extract( &self.repository_url )?, self.master_branch, url::git_info_extract( &self.repository_url )?, 
          discord, 
          self.project_name, self.project_name, url::git_info_extract( &self.repository_url )?, 
          self.project_name, 
        )
      ) 
    } 
  }

  /// Generate header in main Readme.md.
  /// The location of header is defined by a tag:
  /// ``` md
  /// <!--{ generate.main_header.start() }-->
  /// <!--{ generate.main_header.end() }-->
  /// ```
  /// To use it you need to add these fields to Cargo.toml of workspace:
  /// ``` toml
  /// [workspace.metadata]
  /// master_branch = "alpha" (Optional)
  /// project_name = "wtools"
  /// repo_url = "https://github.com/Wandalen/wTools"
  /// discord_url = "https://discord.gg/123123" (Optional)
  /// ```
  /// Result example:
  /// ``` md
  /// <!--{ generate.main_header.start }-->
  /// [![alpha](https://img.shields.io/github/actions/workflow/status/Wandalen/wTools/StandardRustScheduled.yml?branch=master&label=alpha&logo=github)](https://github.com/Wandalen/wTools/actions/workflows/StandardRustStatus.yml)
  /// [![discord](https://img.shields.io/discord/872391416519737405?color=eee&logo=discord&logoColor=eee&label=ask)](https://discord.gg/123123)
  /// [![Open in Gitpod](https://raster.shields.io/static/v1?label=try&message=online&color=eee&logo=gitpod&logoColor=eee)](https://gitpod.io/#RUN_PATH=.,SAMPLE_FILE=sample%2Frust%2Fwtools_trivial_sample%2Fsrc%2Fmain.rs,RUN_POSTFIX=--example%20wtools_trivial_sample/https://github.com/Wandalen/wTools)
  /// [![docs.rs](https://raster.shields.io/static/v1?label=docs&message=online&color=eee&logo=docsdotrs&logoColor=eee)](https://docs.rs/wtools)
  /// <!--{ generate.main_header.end }-->
  /// ```
  pub fn generate_main_header( path : AbsolutePath ) -> Result< () > 
  { 
    regexes_initialize();
    
    let mut cargo_metadata = Workspace::with_crate_dir( CrateDir::try_from( path )? )?;
    let workspace_root = workspace_root( &mut cargo_metadata )?;
    let header_param = HeaderParameters::from_cargo_toml( &workspace_root )?;
<<<<<<< HEAD
    let read_me_path = workspace_root.join( readme_path( &workspace_root ).ok_or_else( || format_err!( "Fail to find README.md" ) )? );
=======
    let read_me_path = workspace_root.join( readme_path( &workspace_root ).ok_or_else( || format_err!( "Fail to find README.md" ) )?);
>>>>>>> 5882e4a5
    let mut file = OpenOptions::new()
    .read( true )
    .write( true )
    .open( &read_me_path )?;
    
    let mut content = String::new();
    file.read_to_string( &mut content )?;
    
    let raw_params = TAGS_TEMPLATE
    .get()
    .unwrap()
    .captures( &content )
    .and_then( | c | c.get( 1 ) )
    .map( | m | m.as_str() )
    .unwrap_or_default();
    
    _ = query::parse( raw_params )?;
    
    let header = header_param.to_header()?;
    let content: String = TAGS_TEMPLATE.get().unwrap().replace( &content, &format!( "<!--{{ generate.main_header.start({raw_params}) }}-->\n{header}\n<!--{{ generate.main_header.end }}-->" ) ).into();
    file.set_len( 0 )?;
    file.seek( SeekFrom::Start( 0 ) )?;
    file.write_all( content.as_bytes() )?;
    Ok( () ) 
  } 
}

crate::mod_interface!
{
  /// Generate header.
  prelude use generate_main_header;
}<|MERGE_RESOLUTION|>--- conflicted
+++ resolved
@@ -1,212 +1,201 @@
-mod private
-{ 
-  use std::fs::
-  {
-    File, 
-    OpenOptions
-  };
-  use std::io::
-  {
-    Read, 
-    Seek, 
-    SeekFrom, 
-    Write
-  };
-  use std::path::Path;
-  use regex::Regex;
-  use toml_edit::Document;
-  use wtools::error::err;
-  use error_tools::Result;
-  use wca::wtools::anyhow::Error;
-  use crate::endpoint::table::
-  {
-    readme_path, 
-    workspace_root
-  };
-  use crate::path::AbsolutePath;
-  use crate::{ CrateDir, query, url, Workspace, wtools };
-  use crate::wtools::error::anyhow::
-  {
-    bail, 
-    format_err
-  };
-  
-  type CargoTomlLocation = Path;
-  
-  static TAGS_TEMPLATE: std::sync::OnceLock< Regex > = std::sync::OnceLock::new();
-  
-  fn regexes_initialize() 
-  { 
-    TAGS_TEMPLATE.set( Regex::new( r"<!--\{ generate\.main_header\.start\((.+|)\) \}-->(.|\n|\r\n)+<!--\{ generate\.main_header\.end \}-->" ).unwrap() ).ok(); 
-  }
-  
-  
-  /// The `HeaderParameters` structure represents a set of parameters, used for creating url for header. 
-  struct HeaderParameters 
-  { 
-    master_branch : String, 
-    repository_url : String, 
-    project_name : String, 
-    discord_url : Option< String >, 
-  }
-  
-  impl HeaderParameters 
-  { 
-    /// Create `HeaderParameters` instance from the folder where Cargo.toml is stored. 
-    fn from_cargo_toml( path : &CargoTomlLocation ) -> Result< Self > 
-    { 
-      let cargo_toml_path = path.join( "Cargo.toml" );
-      if !cargo_toml_path.exists() 
-      { 
-        bail!( "Cannot find Cargo.toml" ) 
-      }
-      let mut contents = String::new();
-      
-      File::open( cargo_toml_path )?.read_to_string( &mut contents )?;
-      
-      let doc = contents.parse::< Document >()?;
-      let repository_url = doc
-      .get( "workspace" )
-      .and_then( | workspace  | workspace.get( "metadata" ) )
-      .and_then( | metadata | metadata.get( "repo_url" ) )
-      .and_then( | url | url.as_str() )
-      .map( String::from )
-      .ok_or_else::< Error, _ >( || err!( "repo_url not found in workspace Cargo.toml" ) )?;
-      
-      let master_branch = doc
-      .get( "workspace" )
-      .and_then( | workspace  | workspace.get( "metadata" ) )
-      .and_then( | metadata | metadata.get( "master_branch" ) )
-      .and_then( | url | url.as_str() )
-      .map( String::from )
-      .unwrap_or( "master".into() );
-      
-      let project_name = doc
-      .get( "workspace" )
-      .and_then( | workspace  | workspace.get( "metadata" ) )
-      .and_then( | metadata | metadata.get( "project_name" ) )
-      .and_then( | url | url.as_str() )
-      .map( String::from )
-      .ok_or_else::< Error, _ >( || err!( "project_name not found in workspace Cargo.toml" ) )?;
-      
-      let discord_url = doc
-      .get( "workspace" )
-      .and_then( | workspace  | workspace.get( "metadata" ) )
-      .and_then( | metadata | metadata.get( "discord_url" ) )
-      .and_then( | url | url.as_str() )
-      .map( String::from );
-      
-      Ok
-      (
-        Self 
-        { 
-          master_branch, 
-          repository_url, 
-          project_name, 
-          discord_url, 
-        }
-      ) 
-    }
-    
-    /// Convert `Self`to header. 
-    fn to_header( self ) -> Result< String > 
-    { 
-<<<<<<< HEAD
-      let discord = self.discord_url.map( | discord_url |
-        format!( "\n[![discord](https://img.shields.io/discord/872391416519737405?color=eee&logo=discord&logoColor=eee&label=ask)]({discord_url})" )
-      )
-      .unwrap_or_default();
-=======
-      let discord = if self.discord_url.is_some() 
-      { 
-        format!( "\n[![discord](https://img.shields.io/discord/872391416519737405?color=eee&logo=discord&logoColor=eee&label=ask)]({})", self.discord_url.unwrap() ) 
-      } 
-      else 
-      { 
-        "".into() 
-      };
->>>>>>> 5882e4a5
-      
-      Ok
-      (
-        format!
-        (
-          r#"[![{}](https://img.shields.io/github/actions/workflow/status/{}/StandardRustScheduled.yml?branch=master&label={}&logo=github)](https://github.com/{}/actions/workflows/StandardRustStatus.yml){}
-[![Open in Gitpod](https://raster.shields.io/static/v1?label=try&message=online&color=eee&logo=gitpod&logoColor=eee)](https://gitpod.io/#RUN_PATH=.,SAMPLE_FILE=sample%2Frust%2F{}_trivial_sample%2Fsrc%2Fmain.rs,RUN_POSTFIX=--example%20{}_trivial_sample/https://github.com/{})
-[![docs.rs](https://raster.shields.io/static/v1?label=docs&message=online&color=eee&logo=docsdotrs&logoColor=eee)](https://docs.rs/{})"#, 
-          self.master_branch, url::git_info_extract( &self.repository_url )?, self.master_branch, url::git_info_extract( &self.repository_url )?, 
-          discord, 
-          self.project_name, self.project_name, url::git_info_extract( &self.repository_url )?, 
-          self.project_name, 
-        )
-      ) 
-    } 
-  }
-
-  /// Generate header in main Readme.md.
-  /// The location of header is defined by a tag:
-  /// ``` md
-  /// <!--{ generate.main_header.start() }-->
-  /// <!--{ generate.main_header.end() }-->
-  /// ```
-  /// To use it you need to add these fields to Cargo.toml of workspace:
-  /// ``` toml
-  /// [workspace.metadata]
-  /// master_branch = "alpha" (Optional)
-  /// project_name = "wtools"
-  /// repo_url = "https://github.com/Wandalen/wTools"
-  /// discord_url = "https://discord.gg/123123" (Optional)
-  /// ```
-  /// Result example:
-  /// ``` md
-  /// <!--{ generate.main_header.start }-->
-  /// [![alpha](https://img.shields.io/github/actions/workflow/status/Wandalen/wTools/StandardRustScheduled.yml?branch=master&label=alpha&logo=github)](https://github.com/Wandalen/wTools/actions/workflows/StandardRustStatus.yml)
-  /// [![discord](https://img.shields.io/discord/872391416519737405?color=eee&logo=discord&logoColor=eee&label=ask)](https://discord.gg/123123)
-  /// [![Open in Gitpod](https://raster.shields.io/static/v1?label=try&message=online&color=eee&logo=gitpod&logoColor=eee)](https://gitpod.io/#RUN_PATH=.,SAMPLE_FILE=sample%2Frust%2Fwtools_trivial_sample%2Fsrc%2Fmain.rs,RUN_POSTFIX=--example%20wtools_trivial_sample/https://github.com/Wandalen/wTools)
-  /// [![docs.rs](https://raster.shields.io/static/v1?label=docs&message=online&color=eee&logo=docsdotrs&logoColor=eee)](https://docs.rs/wtools)
-  /// <!--{ generate.main_header.end }-->
-  /// ```
-  pub fn generate_main_header( path : AbsolutePath ) -> Result< () > 
-  { 
-    regexes_initialize();
-    
-    let mut cargo_metadata = Workspace::with_crate_dir( CrateDir::try_from( path )? )?;
-    let workspace_root = workspace_root( &mut cargo_metadata )?;
-    let header_param = HeaderParameters::from_cargo_toml( &workspace_root )?;
-<<<<<<< HEAD
-    let read_me_path = workspace_root.join( readme_path( &workspace_root ).ok_or_else( || format_err!( "Fail to find README.md" ) )? );
-=======
-    let read_me_path = workspace_root.join( readme_path( &workspace_root ).ok_or_else( || format_err!( "Fail to find README.md" ) )?);
->>>>>>> 5882e4a5
-    let mut file = OpenOptions::new()
-    .read( true )
-    .write( true )
-    .open( &read_me_path )?;
-    
-    let mut content = String::new();
-    file.read_to_string( &mut content )?;
-    
-    let raw_params = TAGS_TEMPLATE
-    .get()
-    .unwrap()
-    .captures( &content )
-    .and_then( | c | c.get( 1 ) )
-    .map( | m | m.as_str() )
-    .unwrap_or_default();
-    
-    _ = query::parse( raw_params )?;
-    
-    let header = header_param.to_header()?;
-    let content: String = TAGS_TEMPLATE.get().unwrap().replace( &content, &format!( "<!--{{ generate.main_header.start({raw_params}) }}-->\n{header}\n<!--{{ generate.main_header.end }}-->" ) ).into();
-    file.set_len( 0 )?;
-    file.seek( SeekFrom::Start( 0 ) )?;
-    file.write_all( content.as_bytes() )?;
-    Ok( () ) 
-  } 
-}
-
-crate::mod_interface!
-{
-  /// Generate header.
-  prelude use generate_main_header;
+mod private
+{
+  use std::fs::
+  {
+    File,
+    OpenOptions
+  };
+  use std::io::
+  {
+    Read,
+    Seek,
+    SeekFrom,
+    Write
+  };
+  use std::path::Path;
+  use regex::Regex;
+  use toml_edit::Document;
+  use wtools::error::err;
+  use error_tools::Result;
+  use wca::wtools::anyhow::Error;
+  use crate::endpoint::table::
+  {
+    readme_path,
+    workspace_root
+  };
+  use crate::path::AbsolutePath;
+  use crate::{ CrateDir, query, url, Workspace, wtools };
+  use crate::wtools::error::anyhow::
+  {
+    bail,
+    format_err
+  };
+
+  type CargoTomlLocation = Path;
+
+  static TAGS_TEMPLATE: std::sync::OnceLock< Regex > = std::sync::OnceLock::new();
+
+  fn regexes_initialize()
+  {
+    TAGS_TEMPLATE.set( Regex::new( r"<!--\{ generate\.main_header\.start\((.+|)\) \}-->(.|\n|\r\n)+<!--\{ generate\.main_header\.end \}-->" ).unwrap() ).ok();
+  }
+
+
+  /// The `HeaderParameters` structure represents a set of parameters, used for creating url for header.
+  struct HeaderParameters
+  {
+    master_branch : String,
+    repository_url : String,
+    project_name : String,
+    discord_url : Option< String >,
+  }
+
+  impl HeaderParameters
+  {
+    /// Create `HeaderParameters` instance from the folder where Cargo.toml is stored.
+    fn from_cargo_toml( path : &CargoTomlLocation ) -> Result< Self >
+    {
+      let cargo_toml_path = path.join( "Cargo.toml" );
+      if !cargo_toml_path.exists()
+      {
+        bail!( "Cannot find Cargo.toml" )
+      }
+      let mut contents = String::new();
+
+      File::open( cargo_toml_path )?.read_to_string( &mut contents )?;
+
+      let doc = contents.parse::< Document >()?;
+      let repository_url = doc
+      .get( "workspace" )
+      .and_then( | workspace  | workspace.get( "metadata" ) )
+      .and_then( | metadata | metadata.get( "repo_url" ) )
+      .and_then( | url | url.as_str() )
+      .map( String::from )
+      .ok_or_else::< Error, _ >( || err!( "repo_url not found in workspace Cargo.toml" ) )?;
+
+      let master_branch = doc
+      .get( "workspace" )
+      .and_then( | workspace  | workspace.get( "metadata" ) )
+      .and_then( | metadata | metadata.get( "master_branch" ) )
+      .and_then( | url | url.as_str() )
+      .map( String::from )
+      .unwrap_or( "master".into() );
+
+      let project_name = doc
+      .get( "workspace" )
+      .and_then( | workspace  | workspace.get( "metadata" ) )
+      .and_then( | metadata | metadata.get( "project_name" ) )
+      .and_then( | url | url.as_str() )
+      .map( String::from )
+      .ok_or_else::< Error, _ >( || err!( "project_name not found in workspace Cargo.toml" ) )?;
+
+      let discord_url = doc
+      .get( "workspace" )
+      .and_then( | workspace  | workspace.get( "metadata" ) )
+      .and_then( | metadata | metadata.get( "discord_url" ) )
+      .and_then( | url | url.as_str() )
+      .map( String::from );
+
+      Ok
+      (
+        Self
+        {
+          master_branch,
+          repository_url,
+          project_name,
+          discord_url,
+        }
+      )
+    }
+
+    /// Convert `Self`to header.
+    fn to_header( self ) -> Result< String >
+    {
+      let discord = if self.discord_url.is_some()
+      {
+        format!( "\n[![discord](https://img.shields.io/discord/872391416519737405?color=eee&logo=discord&logoColor=eee&label=ask)]({})", self.discord_url.unwrap() )
+      }
+      else
+      {
+        "".into()
+      };
+
+      Ok
+      (
+        format!
+        (
+          r#"[![{}](https://img.shields.io/github/actions/workflow/status/{}/StandardRustScheduled.yml?branch=master&label={}&logo=github)](https://github.com/{}/actions/workflows/StandardRustStatus.yml){}
+[![Open in Gitpod](https://raster.shields.io/static/v1?label=try&message=online&color=eee&logo=gitpod&logoColor=eee)](https://gitpod.io/#RUN_PATH=.,SAMPLE_FILE=sample%2Frust%2F{}_trivial_sample%2Fsrc%2Fmain.rs,RUN_POSTFIX=--example%20{}_trivial_sample/https://github.com/{})
+[![docs.rs](https://raster.shields.io/static/v1?label=docs&message=online&color=eee&logo=docsdotrs&logoColor=eee)](https://docs.rs/{})"#,
+          self.master_branch, url::git_info_extract( &self.repository_url )?, self.master_branch, url::git_info_extract( &self.repository_url )?,
+          discord,
+          self.project_name, self.project_name, url::git_info_extract( &self.repository_url )?,
+          self.project_name,
+        )
+      )
+    }
+  }
+
+  /// Generate header in main Readme.md.
+  /// The location of header is defined by a tag:
+  /// ``` md
+  /// <!--{ generate.main_header.start() }-->
+  /// <!--{ generate.main_header.end() }-->
+  /// ```
+  /// To use it you need to add these fields to Cargo.toml of workspace:
+  /// ``` toml
+  /// [workspace.metadata]
+  /// master_branch = "alpha" (Optional)
+  /// project_name = "wtools"
+  /// repo_url = "https://github.com/Wandalen/wTools"
+  /// discord_url = "https://discord.gg/123123" (Optional)
+  /// ```
+  /// Result example:
+  /// ``` md
+  /// <!--{ generate.main_header.start }-->
+  /// [![alpha](https://img.shields.io/github/actions/workflow/status/Wandalen/wTools/StandardRustScheduled.yml?branch=master&label=alpha&logo=github)](https://github.com/Wandalen/wTools/actions/workflows/StandardRustStatus.yml)
+  /// [![discord](https://img.shields.io/discord/872391416519737405?color=eee&logo=discord&logoColor=eee&label=ask)](https://discord.gg/123123)
+  /// [![Open in Gitpod](https://raster.shields.io/static/v1?label=try&message=online&color=eee&logo=gitpod&logoColor=eee)](https://gitpod.io/#RUN_PATH=.,SAMPLE_FILE=sample%2Frust%2Fwtools_trivial_sample%2Fsrc%2Fmain.rs,RUN_POSTFIX=--example%20wtools_trivial_sample/https://github.com/Wandalen/wTools)
+  /// [![docs.rs](https://raster.shields.io/static/v1?label=docs&message=online&color=eee&logo=docsdotrs&logoColor=eee)](https://docs.rs/wtools)
+  /// <!--{ generate.main_header.end }-->
+  /// ```
+  pub fn generate_main_header( path : AbsolutePath ) -> Result< () >
+  {
+    regexes_initialize();
+
+    let mut cargo_metadata = Workspace::with_crate_dir( CrateDir::try_from( path )? )?;
+    let workspace_root = workspace_root( &mut cargo_metadata )?;
+    let header_param = HeaderParameters::from_cargo_toml( &workspace_root )?;
+    let read_me_path = workspace_root.join( readme_path( &workspace_root ).ok_or_else( || format_err!( "Fail to find README.md" ) )?);
+    let mut file = OpenOptions::new()
+    .read( true )
+    .write( true )
+    .open( &read_me_path )?;
+
+    let mut content = String::new();
+    file.read_to_string( &mut content )?;
+
+    let raw_params = TAGS_TEMPLATE
+    .get()
+    .unwrap()
+    .captures( &content )
+    .and_then( | c | c.get( 1 ) )
+    .map( | m | m.as_str() )
+    .unwrap_or_default();
+
+    _ = query::parse( raw_params )?;
+
+    let header = header_param.to_header()?;
+    let content: String = TAGS_TEMPLATE.get().unwrap().replace( &content, &format!( "<!--{{ generate.main_header.start({raw_params}) }}-->\n{header}\n<!--{{ generate.main_header.end }}-->" ) ).into();
+    file.set_len( 0 )?;
+    file.seek( SeekFrom::Start( 0 ) )?;
+    file.write_all( content.as_bytes() )?;
+    Ok( () )
+  }
+}
+
+crate::mod_interface!
+{
+  /// Generate header.
+  prelude use generate_main_header;
 }