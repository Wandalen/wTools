--- conflicted
+++ resolved
@@ -1,121 +1,112 @@
-mod private
-{
-  use std::collections::BTreeMap;
-  use std::fs;
-  use std::io::Write;
-  use std::path::Path;
-  use error_tools::for_app::bail;
-  use error_tools::Result;
-
-  // qqq : for Petro : should return report
-  // qqq : for Petro : should have typed error
-  // qqq : parametrized templates??
-  /// Creates workspace template
-  pub fn workspace_new( path : &Path ) -> Result< () >
-  {
-    if fs::read_dir( path )?.count() != 0
-    {
-      bail!( "Directory should be empty" )
-    }
-    let mut handlebars = handlebars::Handlebars::new();
-    let data = BTreeMap::from_iter( [ ( "project_name", path.file_name().unwrap().to_string_lossy() ) ] );
-    handlebars.register_template_string( "cargo_toml", include_str!( "../../files/template/Cargo.hbs" ) )?;
-    let cargo_toml = &handlebars.render( "cargo_toml", &data )?;
-
-    create_file( path, "Cargo.toml", cargo_toml )?;
-    
-    dot_cargo( &path )?;
-    // dot_circleci( &path )?;
-    dot_github( &path )?;
-    static_dirs( &path )?;
-    static_files( &path )?;
-    module1( &path )?;
-    Ok( () )
-  }
-
-  fn module1( path : &Path ) -> Result< () >
-  {
-    create_dir( path, "module" )?;
-    create_dir( &path.join( "module" ), "module1" )?;
-    create_file( &path.join( "module" ).join( "module1" ), "Cargo.toml", include_str!( "../../template/workspace/module/module1/Cargo.toml" ) )?;
-    create_file( &path.join( "module" ).join( "module1" ), "Readme.md", include_str!( "../../template/workspace/module/module1/Readme.md" ) )?;
-    create_dir( &path.join( "module" ).join( "module1" ), "examples" )?;
-    create_dir( &path.join( "module" ).join( "module1" ), "src" )?;
-    create_dir( &path.join( "module" ).join( "module1" ), "tests" )?;
-    create_file( &path.join( "module" ).join( "module1" ).join( "examples" ), "module1_trivial_sample.rs", include_str!( "../../template/workspace/module/module1/examples/module1_example.rs" ) )?;
-    create_file( &path.join( "module" ).join( "module1" ).join( "src" ), "lib.rs", include_str!( "../../template/workspace/module/module1/src/lib.rs" ) )?;
-    create_file( &path.join( "module" ).join( "module1" ).join( "tests" ), "hello_test.rs", include_str!( "../../template/workspace/module/module1/tests/hello_test.rs" ) )?;
-
-    Ok( () )
-  }
-
-  fn static_files( path : &Path ) -> Result< () >
-  {
-<<<<<<< HEAD
-    create_file( path, "Readme.md", include_str!( "../../files/template/Readme.md" ) )?;
-    create_file( path, ".gitattributes", include_str!( "../../files/template/.gitattributes" ) )?;
-    create_file( path, ".gitignore", include_str!( "../../files/template/.gitignore1" ) )?;
-    create_file( path, ".gitpod.yml", include_str!( "../../files/template/.gitpod.yml" ) )?;
-    create_file( path, "Makefile", include_str!( "../../files/template/Makefile" ) )?;
-=======
-    create_file( path, "Readme.md", include_str!( "../../template/workspace/Readme.md" ) )?;
-    create_file( path, ".gitattributes", include_str!( "../../template/workspace/.gitattributes" ) )?;
-    create_file( path, ".gitignore", include_str!( "../../template/workspace/.gitignore1" ) )?;
-    create_file( path, ".gitpod.yml", include_str!( "../../template/workspace/.gitpod.yml" ) )?;
-    create_file( path, "Cargo.toml", include_str!( "../../template/workspace/Cargo.toml" ) )?;
-    create_file( path, "Makefile", include_str!( "../../template/workspace/Makefile" ) )?;
->>>>>>> 87db1a91
-
-    Ok( () )
-  }
-
-  fn static_dirs( path : &Path ) -> Result< () >
-  {
-    create_dir( path, "assets" )?;
-    create_dir( path, "docs" )?;
-
-    Ok( () )
-  }
-
-  fn dot_github( path : &Path ) -> Result< () >
-  {
-    create_dir( path, ".github" )?;
-    create_dir( &path.join( ".github" ), "workflows" )?;
-
-    Ok( () )
-  }
-
-//   fn dot_circleci( path : &Path ) -> Result< () >
-//   {
-//     create_dir( path, ".circleci" )?;
-//     create_file( &path.join( ".circleci" ), "config.yml", include_str!( "../../template/workspace/.circleci1/config.yml" ) )?;
-//
-//     Ok( () )
-//   }
-
-  fn dot_cargo( path : &Path ) -> Result< () >
-  {
-    create_dir( path, ".cargo" )?;
-    create_file( &path.join( ".cargo" ), "config.toml", include_str!( "../../template/workspace/.cargo/config.toml" ) )?;
-
-    Ok( () )
-  }
-
-  fn create_dir( path : &Path, name : &str ) -> Result< () >
-  {
-    fs::create_dir( path.join( name ) )?;
-    Ok( () )
-  }
-
-  fn create_file( path : &Path, name : &str, content : &str ) -> Result< () >
-  {
-    let mut file = fs::File::create( path.join( name ) )?;
-    file.write_all( content.as_bytes() )?;
-    Ok( () )
-  }
-}
-
-crate::mod_interface!
-{
-  exposed use workspace_new;
-}
+mod private
+{
+  use std::collections::BTreeMap;
+  use std::fs;
+  use std::io::Write;
+  use std::path::Path;
+  use error_tools::for_app::bail;
+  use error_tools::Result;
+
+  // qqq : for Petro : should return report
+  // qqq : for Petro : should have typed error
+  // qqq : parametrized templates??
+  /// Creates workspace template
+  pub fn workspace_new( path : &Path ) -> Result< () >
+  {
+    if fs::read_dir( path )?.count() != 0
+    {
+      bail!( "Directory should be empty" )
+    }
+    let mut handlebars = handlebars::Handlebars::new();
+    let data = BTreeMap::from_iter( [ ( "project_name", path.file_name().unwrap().to_string_lossy() ) ] );
+    handlebars.register_template_string( "cargo_toml", include_str!( "../../files/template/Cargo.hbs" ) )?;
+    let cargo_toml = &handlebars.render( "cargo_toml", &data )?;
+
+    create_file( path, "Cargo.toml", cargo_toml )?;
+
+    dot_cargo( &path )?;
+    // dot_circleci( &path )?;
+    dot_github( &path )?;
+    static_dirs( &path )?;
+    static_files( &path )?;
+    module1( &path )?;
+    Ok( () )
+  }
+
+  fn module1( path : &Path ) -> Result< () >
+  {
+    create_dir( path, "module" )?;
+    create_dir( &path.join( "module" ), "module1" )?;
+    create_file( &path.join( "module" ).join( "module1" ), "Cargo.toml", include_str!( "../../template/workspace/module/module1/Cargo.toml" ) )?;
+    create_file( &path.join( "module" ).join( "module1" ), "Readme.md", include_str!( "../../template/workspace/module/module1/Readme.md" ) )?;
+    create_dir( &path.join( "module" ).join( "module1" ), "examples" )?;
+    create_dir( &path.join( "module" ).join( "module1" ), "src" )?;
+    create_dir( &path.join( "module" ).join( "module1" ), "tests" )?;
+    create_file( &path.join( "module" ).join( "module1" ).join( "examples" ), "module1_trivial_sample.rs", include_str!( "../../template/workspace/module/module1/examples/module1_example.rs" ) )?;
+    create_file( &path.join( "module" ).join( "module1" ).join( "src" ), "lib.rs", include_str!( "../../template/workspace/module/module1/src/lib.rs" ) )?;
+    create_file( &path.join( "module" ).join( "module1" ).join( "tests" ), "hello_test.rs", include_str!( "../../template/workspace/module/module1/tests/hello_test.rs" ) )?;
+
+    Ok( () )
+  }
+
+  fn static_files( path : &Path ) -> Result< () >
+  {
+    create_file( path, "Readme.md", include_str!( "../../template/workspace/Readme.md" ) )?;
+    create_file( path, ".gitattributes", include_str!( "../../template/workspace/.gitattributes" ) )?;
+    create_file( path, ".gitignore", include_str!( "../../template/workspace/.gitignore1" ) )?;
+    create_file( path, ".gitpod.yml", include_str!( "../../template/workspace/.gitpod.yml" ) )?;
+    create_file( path, "Makefile", include_str!( "../../template/workspace/Makefile" ) )?;
+
+    Ok( () )
+  }
+
+  fn static_dirs( path : &Path ) -> Result< () >
+  {
+    create_dir( path, "assets" )?;
+    create_dir( path, "docs" )?;
+
+    Ok( () )
+  }
+
+  fn dot_github( path : &Path ) -> Result< () >
+  {
+    create_dir( path, ".github" )?;
+    create_dir( &path.join( ".github" ), "workflows" )?;
+
+    Ok( () )
+  }
+
+//   fn dot_circleci( path : &Path ) -> Result< () >
+//   {
+//     create_dir( path, ".circleci" )?;
+//     create_file( &path.join( ".circleci" ), "config.yml", include_str!( "../../template/workspace/.circleci1/config.yml" ) )?;
+//
+//     Ok( () )
+//   }
+
+  fn dot_cargo( path : &Path ) -> Result< () >
+  {
+    create_dir( path, ".cargo" )?;
+    create_file( &path.join( ".cargo" ), "config.toml", include_str!( "../../template/workspace/.cargo/config.toml" ) )?;
+
+    Ok( () )
+  }
+
+  fn create_dir( path : &Path, name : &str ) -> Result< () >
+  {
+    fs::create_dir( path.join( name ) )?;
+    Ok( () )
+  }
+
+  fn create_file( path : &Path, name : &str, content : &str ) -> Result< () >
+  {
+    let mut file = fs::File::create( path.join( name ) )?;
+    file.write_all( content.as_bytes() )?;
+    Ok( () )
+  }
+}
+
+crate::mod_interface!
+{
+  exposed use workspace_new;
+}