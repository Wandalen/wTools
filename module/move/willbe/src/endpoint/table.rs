mod private
{
  use std::
  { 
    fs, 
    path::PathBuf
  };
  use std::io::
  { 
    Read, 
    Seek,
    SeekFrom 
  };
  use std::io::Write;
  use cargo_metadata::
  {
    MetadataCommand,
    Package
  };
  use wca::wtools::Itertools;
  use convert_case::Case;
  use convert_case::Casing;
  use std::fs::
  { 
    OpenOptions
  };
<<<<<<< HEAD
  use std::str::FromStr;
=======
  use std::path::Path;

  use error_tools::for_app::
  {
    Result,
    anyhow,
  };
  use crate::package::functions;
  use crate::package::functions::FilterMapOptions;
>>>>>>> 669deb16


  lazy_static::lazy_static!
  {
    static ref TAG_TEMPLATE: regex::bytes::Regex = regex::bytes::Regex::new( r#"<!--\{ generate.healthtable\( '(\w+/\w+)' \) \} -->"# ).unwrap();
    static ref CLOUSE_TAG: regex::bytes::Regex = regex::bytes::Regex::new( r#"<!--\{ generate\.healthtable\.end \} -->"# ).unwrap();
  }

  /// Create health table in README.md file
  ///
  /// The location and filling of tables is defined by a tag, for example record:
  /// ```md
  /// <!--{ generate.healthtable( 'module/core' ) } -->
  /// <!--{ generate.healthtable.end } -->
  /// ```
  /// will mean that at this place the table with modules located in the directory module/core will be generated.
  /// The tags do not disappear after generation.
  /// Anything between the opening and closing tag will be destroyed.
  pub fn table_create() -> Result< () >
  {
<<<<<<< HEAD
    let workspace_root = workspace_root()?;
    let read_me_path = workspace_root.join("Readme.md");
    let mut file = OpenOptions::new()
    .read( true )
    .write( true )
    .open( &read_me_path )?;

    let mut contents = Vec::new();

    file.read_to_end( &mut contents )?;
    let mut buffer = vec![];
    let open_caps = TAG_TEMPLATE.captures_iter( &*contents );
    let close_caps = CLOUSE_TAG.captures_iter( &*contents );
    let mut tags_closures = vec![];
    let mut tables = vec![];
    // iterate by regex matches and generate table content for each dir py taken
    for (open_captures, close_captures) in open_caps.zip( close_caps )
    {
      for captures in open_captures.iter().zip( close_captures.iter() )
      {
        if let ( Some( open ), Some( close ) ) = captures
        {
          let module_path =
            PathBuf::from_str(
            std::str::from_utf8(
              TAG_TEMPLATE.captures( open.as_bytes() )
                .ok_or( anyhow!("Fail to parse tag") )?
                .get( 1 )
                .ok_or( anyhow!("Fail to parse group") )?
                .as_bytes() )? )?;
          tables.push( table_prepare( directory_names( &module_path )?, module_path.to_string_lossy().into() ) );
          tags_closures.push( (open.end(), close.start() ) );
        }
      }
    }
    let mut start: usize = 0;
    for ( tag_closure, con ) in tags_closures.iter().zip( tables.iter() )
    {
      copy_range_to_target( &*contents, &mut buffer, start, tag_closure.0 )?;
      copy_range_to_target( con.as_bytes(), &mut buffer, 0,con.len() - 1 )?;
      start = tag_closure.1;
    }
    copy_range_to_target( &*contents,&mut buffer,start,contents.len() - 1 )?;

    file.set_len( 0 )?;
    file.seek( SeekFrom::Start( 0 ) )?;

    file.write_all( &buffer )?;

    Ok( () )
  }

  fn directory_names( path: &PathBuf ) -> Result< Vec< String > >
=======
    let metadata = MetadataCommand::new()
    .no_deps()
    .exec()?;
    let workspace_root = workspace_root( &metadata )?;
    let core_root = workspace_root.join( "module" ).join( "core" );
    let move_root = workspace_root.join( "module" ).join( "move" );
    let core_directories = directory_names( core_root, &metadata.packages );
    let move_directories = directory_names( move_root, &metadata.packages );
    let core_table = table_prepare( core_directories , "core".into() );
    let move_table = table_prepare( move_directories, "move".into() );
    let read_me_path = readme_path( &workspace_root ).ok_or( anyhow!( "Cannot found README.md file" ) )?;
    tables_write_into_file( read_me_path, vec![ core_table, move_table ] )?;
    Ok( () )
  }


  fn directory_names( path: PathBuf, packages: &[Package] ) -> Vec< String >
>>>>>>> 669deb16
  {
    let core_filter: Option< Box< dyn Fn( &Package) -> bool > > = Some
    (
      Box::new
      (
        move | p |
        p.publish.is_none() && p.manifest_path.starts_with( &path )
      )
    );
    let core_packages_map = functions::packages_filter_map
    (
      packages,
     FilterMapOptions{ package_filter: core_filter, ..Default::default() },
    );
    let core_graph = functions::graph_build( &core_packages_map );
    functions::toposort( core_graph )
  }

  fn table_prepare( modules: Vec< String >, dir: String ) -> String
  {
    let table_header = "| Module | Stability | Master | Alpha | Docs | Online |\n|--------|-----------|--------|-------|:----:|:------:|";
    let table_content = modules
    .into_iter()
    .map
    (
      | ref module_name | 
      {
        let column_module = format!( "[{}](./{}/{})", &module_name, &dir, &module_name );
        let column_stability = format!( "[![experimental](https://raster.shields.io/static/v1?label=&message=experimental&color=orange)](https://github.com/emersion/stability-badges#experimental)" );
        let column_master = format!( "[![rust-status](https://img.shields.io/github/actions/workflow/status/Wandalen/wTools/Module{}Push.yml?label=&branch=master)](https://github.com/Wandalen/wTools/actions/workflows/Module{}Push.yml)", &module_name.to_case( Case::Pascal ), &module_name.to_case( Case::Pascal ) );
        let column_alpha = format!( "[![rust-status](https://img.shields.io/github/actions/workflow/status/Wandalen/wTools/Module{}Push.yml?label=&branch=alpha)](https://github.com/Wandalen/wTools/actions/workflows/Module{}Push.yml)", &module_name.to_case( Case::Pascal ), &module_name.to_case( Case::Pascal ) );
        let column_docs = format!( "[![docs.rs](https://raster.shields.io/static/v1?label=&message=docs&color=eee)](https://docs.rs/{})", &module_name );
        let column_sample = format!( "[![Open in Gitpod](https://raster.shields.io/static/v1?label=&message=try&color=eee)](https://gitpod.io/#RUN_PATH=.,SAMPLE_FILE=sample%2Frust%2F{}_trivial_sample%2Fsrc%2Fmain.rs,RUN_POSTFIX=--example%20{}_trivial_sample/https://github.com/Wandalen/wTools)", &module_name, &module_name );
        format!( "| {} | {} | {} | {} | {} | {} |", column_module, column_stability, column_master, column_alpha, column_docs, column_sample )
      }
    )
    .join( "\n" );
    format!( "{table_header}\n{table_content}\n" )
  }

  fn workspace_root( metadata: &cargo_metadata::Metadata ) -> Result< PathBuf >
  {
    Ok( metadata.workspace_root.clone().into_std_path_buf() )
  }

<<<<<<< HEAD
  fn copy_range_to_target<T: Clone>( source: &[T], target: &mut Vec<T>, from: usize, to: usize ) -> Result<()> {
    if from < source.len() && to < source.len() && from <= to
    {
      target.extend_from_slice( &source[ from..= to ] );
      return Ok( () )
    }
    else
    {
      bail!( "Incorrect indexes" )
    }
=======
  fn tables_write_into_file( file_path: PathBuf, params: Vec< String >) -> Result< () >
  {
    let header = "| Module | Stability | Master | Alpha | Docs | Online |\n|--------|-----------|--------|-------|:----:|:------:|\n";

    let mut file = OpenOptions::new()
    .read( true )
    .write( true )
    .open( &file_path )?;

    let mut contents = Vec::new();
    file.read_to_end( &mut contents )?;

    let core_old_text = "<!-- {{# generate.modules_index{core} #}} -->";
    let core_new_text = &format!( "{core_old_text}\n{}{}", &header, params[ 0 ] );
    let move_old_text = "<!-- {{# generate.modules_index{move} #}} -->";
    let move_new_text = &format!( "{move_old_text}\n{}{}", &header, params[ 0 ] );

    let updated_contents = contents
    .windows(core_old_text.len())
    .enumerate()
    .fold(Vec::new(), | mut acc, ( index, window ) |
    {
      match ( window == core_old_text.as_bytes(), window == move_old_text.as_bytes() )
      {
        ( true, false ) => acc.extend_from_slice( core_new_text.as_bytes() ),
        ( false, true ) => acc.extend_from_slice( move_new_text.as_bytes() ),
        ( false, false ) | ( true, true ) => acc.push( contents[ index ] ),
      }
      acc
    });

    file.set_len( 0 )?;
    file.seek( SeekFrom::Start( 0 ) )?;

    file.write_all( &updated_contents )?;

    Ok( () )
>>>>>>> 669deb16
  }

  /// Searches for a README file in specific subdirectories of the given directory path.
  ///
  /// This function attempts to find a README file in the following subdirectories: ".github",
  /// the root directory, and "./docs". It returns the path to the first found README file, or
  /// `None` if no README file is found in any of these locations.
  fn readme_path( dir_path : &Path ) -> Option< PathBuf >
  {
    if let Some( path )  = readme_in_dir_find(&dir_path.join( ".github" ))
    {
      Some( path )
    }
    else if let Some( path )  = readme_in_dir_find( dir_path )
    {
      Some( path )
    }
    else if let Some( path )  = readme_in_dir_find( &dir_path.join( "docs" ) )
    {
      Some( path )
    }
    else
    {
      None
    }
  }


  /// Searches for a file named "readme.md" in the specified directory path.
  ///
  /// Given a directory path, this function searches for a file named "readme.md" in the specified
  /// directory.
  fn readme_in_dir_find( path: &Path ) -> Option< PathBuf >
  {
    fs::read_dir( path )
    .ok()?
    .filter_map( Result::ok )
    .filter( | p | p.path().is_file() )
    .filter_map( | f |
    {
      let l_f = f.file_name().to_ascii_lowercase();
      if l_f == "readme.md"
      {
        return Some( f.file_name() )
      }
      None
    })
    .max()
    .map( PathBuf::from )
  }
}

crate::mod_interface!
{
  /// Create Table.
  prelude use table_create;
}
<|MERGE_RESOLUTION|>--- conflicted
+++ resolved
@@ -1,284 +1,171 @@
-mod private
-{
-  use std::
-  { 
-    fs, 
-    path::PathBuf
-  };
-  use std::io::
-  { 
-    Read, 
-    Seek,
-    SeekFrom 
-  };
-  use std::io::Write;
-  use cargo_metadata::
-  {
-    MetadataCommand,
-    Package
-  };
-  use wca::wtools::Itertools;
-  use convert_case::Case;
-  use convert_case::Casing;
-  use std::fs::
-  { 
-    OpenOptions
-  };
-<<<<<<< HEAD
-  use std::str::FromStr;
-=======
-  use std::path::Path;
-
-  use error_tools::for_app::
-  {
-    Result,
-    anyhow,
-  };
-  use crate::package::functions;
-  use crate::package::functions::FilterMapOptions;
->>>>>>> 669deb16
-
-
-  lazy_static::lazy_static!
-  {
-    static ref TAG_TEMPLATE: regex::bytes::Regex = regex::bytes::Regex::new( r#"<!--\{ generate.healthtable\( '(\w+/\w+)' \) \} -->"# ).unwrap();
-    static ref CLOUSE_TAG: regex::bytes::Regex = regex::bytes::Regex::new( r#"<!--\{ generate\.healthtable\.end \} -->"# ).unwrap();
-  }
-
-  /// Create health table in README.md file
-  ///
-  /// The location and filling of tables is defined by a tag, for example record:
-  /// ```md
-  /// <!--{ generate.healthtable( 'module/core' ) } -->
-  /// <!--{ generate.healthtable.end } -->
-  /// ```
-  /// will mean that at this place the table with modules located in the directory module/core will be generated.
-  /// The tags do not disappear after generation.
-  /// Anything between the opening and closing tag will be destroyed.
-  pub fn table_create() -> Result< () >
-  {
-<<<<<<< HEAD
-    let workspace_root = workspace_root()?;
-    let read_me_path = workspace_root.join("Readme.md");
-    let mut file = OpenOptions::new()
-    .read( true )
-    .write( true )
-    .open( &read_me_path )?;
-
-    let mut contents = Vec::new();
-
-    file.read_to_end( &mut contents )?;
-    let mut buffer = vec![];
-    let open_caps = TAG_TEMPLATE.captures_iter( &*contents );
-    let close_caps = CLOUSE_TAG.captures_iter( &*contents );
-    let mut tags_closures = vec![];
-    let mut tables = vec![];
-    // iterate by regex matches and generate table content for each dir py taken
-    for (open_captures, close_captures) in open_caps.zip( close_caps )
-    {
-      for captures in open_captures.iter().zip( close_captures.iter() )
-      {
-        if let ( Some( open ), Some( close ) ) = captures
-        {
-          let module_path =
-            PathBuf::from_str(
-            std::str::from_utf8(
-              TAG_TEMPLATE.captures( open.as_bytes() )
-                .ok_or( anyhow!("Fail to parse tag") )?
-                .get( 1 )
-                .ok_or( anyhow!("Fail to parse group") )?
-                .as_bytes() )? )?;
-          tables.push( table_prepare( directory_names( &module_path )?, module_path.to_string_lossy().into() ) );
-          tags_closures.push( (open.end(), close.start() ) );
-        }
-      }
-    }
-    let mut start: usize = 0;
-    for ( tag_closure, con ) in tags_closures.iter().zip( tables.iter() )
-    {
-      copy_range_to_target( &*contents, &mut buffer, start, tag_closure.0 )?;
-      copy_range_to_target( con.as_bytes(), &mut buffer, 0,con.len() - 1 )?;
-      start = tag_closure.1;
-    }
-    copy_range_to_target( &*contents,&mut buffer,start,contents.len() - 1 )?;
-
-    file.set_len( 0 )?;
-    file.seek( SeekFrom::Start( 0 ) )?;
-
-    file.write_all( &buffer )?;
-
-    Ok( () )
-  }
-
-  fn directory_names( path: &PathBuf ) -> Result< Vec< String > >
-=======
-    let metadata = MetadataCommand::new()
-    .no_deps()
-    .exec()?;
-    let workspace_root = workspace_root( &metadata )?;
-    let core_root = workspace_root.join( "module" ).join( "core" );
-    let move_root = workspace_root.join( "module" ).join( "move" );
-    let core_directories = directory_names( core_root, &metadata.packages );
-    let move_directories = directory_names( move_root, &metadata.packages );
-    let core_table = table_prepare( core_directories , "core".into() );
-    let move_table = table_prepare( move_directories, "move".into() );
-    let read_me_path = readme_path( &workspace_root ).ok_or( anyhow!( "Cannot found README.md file" ) )?;
-    tables_write_into_file( read_me_path, vec![ core_table, move_table ] )?;
-    Ok( () )
-  }
-
-
-  fn directory_names( path: PathBuf, packages: &[Package] ) -> Vec< String >
->>>>>>> 669deb16
-  {
-    let core_filter: Option< Box< dyn Fn( &Package) -> bool > > = Some
-    (
-      Box::new
-      (
-        move | p |
-        p.publish.is_none() && p.manifest_path.starts_with( &path )
-      )
-    );
-    let core_packages_map = functions::packages_filter_map
-    (
-      packages,
-     FilterMapOptions{ package_filter: core_filter, ..Default::default() },
-    );
-    let core_graph = functions::graph_build( &core_packages_map );
-    functions::toposort( core_graph )
-  }
-
-  fn table_prepare( modules: Vec< String >, dir: String ) -> String
-  {
-    let table_header = "| Module | Stability | Master | Alpha | Docs | Online |\n|--------|-----------|--------|-------|:----:|:------:|";
-    let table_content = modules
-    .into_iter()
-    .map
-    (
-      | ref module_name | 
-      {
-        let column_module = format!( "[{}](./{}/{})", &module_name, &dir, &module_name );
-        let column_stability = format!( "[![experimental](https://raster.shields.io/static/v1?label=&message=experimental&color=orange)](https://github.com/emersion/stability-badges#experimental)" );
-        let column_master = format!( "[![rust-status](https://img.shields.io/github/actions/workflow/status/Wandalen/wTools/Module{}Push.yml?label=&branch=master)](https://github.com/Wandalen/wTools/actions/workflows/Module{}Push.yml)", &module_name.to_case( Case::Pascal ), &module_name.to_case( Case::Pascal ) );
-        let column_alpha = format!( "[![rust-status](https://img.shields.io/github/actions/workflow/status/Wandalen/wTools/Module{}Push.yml?label=&branch=alpha)](https://github.com/Wandalen/wTools/actions/workflows/Module{}Push.yml)", &module_name.to_case( Case::Pascal ), &module_name.to_case( Case::Pascal ) );
-        let column_docs = format!( "[![docs.rs](https://raster.shields.io/static/v1?label=&message=docs&color=eee)](https://docs.rs/{})", &module_name );
-        let column_sample = format!( "[![Open in Gitpod](https://raster.shields.io/static/v1?label=&message=try&color=eee)](https://gitpod.io/#RUN_PATH=.,SAMPLE_FILE=sample%2Frust%2F{}_trivial_sample%2Fsrc%2Fmain.rs,RUN_POSTFIX=--example%20{}_trivial_sample/https://github.com/Wandalen/wTools)", &module_name, &module_name );
-        format!( "| {} | {} | {} | {} | {} | {} |", column_module, column_stability, column_master, column_alpha, column_docs, column_sample )
-      }
-    )
-    .join( "\n" );
-    format!( "{table_header}\n{table_content}\n" )
-  }
-
-  fn workspace_root( metadata: &cargo_metadata::Metadata ) -> Result< PathBuf >
-  {
-    Ok( metadata.workspace_root.clone().into_std_path_buf() )
-  }
-
-<<<<<<< HEAD
-  fn copy_range_to_target<T: Clone>( source: &[T], target: &mut Vec<T>, from: usize, to: usize ) -> Result<()> {
-    if from < source.len() && to < source.len() && from <= to
-    {
-      target.extend_from_slice( &source[ from..= to ] );
-      return Ok( () )
-    }
-    else
-    {
-      bail!( "Incorrect indexes" )
-    }
-=======
-  fn tables_write_into_file( file_path: PathBuf, params: Vec< String >) -> Result< () >
-  {
-    let header = "| Module | Stability | Master | Alpha | Docs | Online |\n|--------|-----------|--------|-------|:----:|:------:|\n";
-
-    let mut file = OpenOptions::new()
-    .read( true )
-    .write( true )
-    .open( &file_path )?;
-
-    let mut contents = Vec::new();
-    file.read_to_end( &mut contents )?;
-
-    let core_old_text = "<!-- {{# generate.modules_index{core} #}} -->";
-    let core_new_text = &format!( "{core_old_text}\n{}{}", &header, params[ 0 ] );
-    let move_old_text = "<!-- {{# generate.modules_index{move} #}} -->";
-    let move_new_text = &format!( "{move_old_text}\n{}{}", &header, params[ 0 ] );
-
-    let updated_contents = contents
-    .windows(core_old_text.len())
-    .enumerate()
-    .fold(Vec::new(), | mut acc, ( index, window ) |
-    {
-      match ( window == core_old_text.as_bytes(), window == move_old_text.as_bytes() )
-      {
-        ( true, false ) => acc.extend_from_slice( core_new_text.as_bytes() ),
-        ( false, true ) => acc.extend_from_slice( move_new_text.as_bytes() ),
-        ( false, false ) | ( true, true ) => acc.push( contents[ index ] ),
-      }
-      acc
-    });
-
-    file.set_len( 0 )?;
-    file.seek( SeekFrom::Start( 0 ) )?;
-
-    file.write_all( &updated_contents )?;
-
-    Ok( () )
->>>>>>> 669deb16
-  }
-
-  /// Searches for a README file in specific subdirectories of the given directory path.
-  ///
-  /// This function attempts to find a README file in the following subdirectories: ".github",
-  /// the root directory, and "./docs". It returns the path to the first found README file, or
-  /// `None` if no README file is found in any of these locations.
-  fn readme_path( dir_path : &Path ) -> Option< PathBuf >
-  {
-    if let Some( path )  = readme_in_dir_find(&dir_path.join( ".github" ))
-    {
-      Some( path )
-    }
-    else if let Some( path )  = readme_in_dir_find( dir_path )
-    {
-      Some( path )
-    }
-    else if let Some( path )  = readme_in_dir_find( &dir_path.join( "docs" ) )
-    {
-      Some( path )
-    }
-    else
-    {
-      None
-    }
-  }
-
-
-  /// Searches for a file named "readme.md" in the specified directory path.
-  ///
-  /// Given a directory path, this function searches for a file named "readme.md" in the specified
-  /// directory.
-  fn readme_in_dir_find( path: &Path ) -> Option< PathBuf >
-  {
-    fs::read_dir( path )
-    .ok()?
-    .filter_map( Result::ok )
-    .filter( | p | p.path().is_file() )
-    .filter_map( | f |
-    {
-      let l_f = f.file_name().to_ascii_lowercase();
-      if l_f == "readme.md"
-      {
-        return Some( f.file_name() )
-      }
-      None
-    })
-    .max()
-    .map( PathBuf::from )
-  }
-}
-
-crate::mod_interface!
-{
-  /// Create Table.
-  prelude use table_create;
-}
+mod private
+{
+  use std::
+  { 
+    fs, 
+    path::PathBuf
+  };
+  use std::io::
+  { 
+    Read, 
+    Seek,
+    SeekFrom 
+  };
+  use std::io::Write;
+  use cargo_metadata::
+  {
+    MetadataCommand,
+    Package
+  };
+  use wca::wtools::Itertools;
+  use convert_case::Case;
+  use convert_case::Casing;
+  use std::fs::
+  { 
+    OpenOptions
+  };
+
+  use error_tools::for_app::
+  {
+    Result,
+    anyhow,
+  };
+  use crate::package::functions;
+  use crate::package::functions::FilterMapOptions;
+
+
+  lazy_static::lazy_static!
+  {
+    static ref TAG_TEMPLATE: regex::bytes::Regex = regex::bytes::Regex::new( r#"<!--\{ generate.healthtable\( '(\w+/\w+)' \) \} -->"# ).unwrap();
+    static ref CLOUSE_TAG: regex::bytes::Regex = regex::bytes::Regex::new( r#"<!--\{ generate\.healthtable\.end \} -->"# ).unwrap();
+  }
+
+  /// Create health table in README.md file
+  ///
+  /// The location and filling of tables is defined by a tag, for example record:
+  /// ```md
+  /// <!--{ generate.healthtable( 'module/core' ) } -->
+  /// <!--{ generate.healthtable.end } -->
+  /// ```
+  /// will mean that at this place the table with modules located in the directory module/core will be generated.
+  /// The tags do not disappear after generation.
+  /// Anything between the opening and closing tag will be destroyed.
+  pub fn table_create() -> Result< () >
+  {
+    let workspace_root = workspace_root()?;
+    let read_me_path = workspace_root.join("Readme.md");
+    let mut file = OpenOptions::new()
+    .read( true )
+    .write( true )
+    .open( &read_me_path )?;
+
+    let mut contents = Vec::new();
+
+    file.read_to_end( &mut contents )?;
+    let mut buffer = vec![];
+    let open_caps = TAG_TEMPLATE.captures_iter( &*contents );
+    let close_caps = CLOUSE_TAG.captures_iter( &*contents );
+    let mut tags_closures = vec![];
+    let mut tables = vec![];
+    // iterate by regex matches and generate table content for each dir py taken
+    for (open_captures, close_captures) in open_caps.zip( close_caps )
+    {
+      for captures in open_captures.iter().zip( close_captures.iter() )
+      {
+        if let ( Some( open ), Some( close ) ) = captures
+        {
+          let module_path =
+            PathBuf::from_str(
+            std::str::from_utf8(
+              TAG_TEMPLATE.captures( open.as_bytes() )
+                .ok_or( anyhow!("Fail to parse tag") )?
+                .get( 1 )
+                .ok_or( anyhow!("Fail to parse group") )?
+                .as_bytes() )? )?;
+          tables.push( table_prepare( directory_names( &module_path )?, module_path.to_string_lossy().into() ) );
+          tags_closures.push( (open.end(), close.start() ) );
+        }
+      }
+    }
+    let mut start: usize = 0;
+    for ( tag_closure, con ) in tags_closures.iter().zip( tables.iter() )
+    {
+      copy_range_to_target( &*contents, &mut buffer, start, tag_closure.0 )?;
+      copy_range_to_target( con.as_bytes(), &mut buffer, 0,con.len() - 1 )?;
+      start = tag_closure.1;
+    }
+    copy_range_to_target( &*contents,&mut buffer,start,contents.len() - 1 )?;
+
+    file.set_len( 0 )?;
+    file.seek( SeekFrom::Start( 0 ) )?;
+
+    file.write_all( &buffer )?;
+
+    Ok( () )
+  }
+
+
+  fn directory_names( path: PathBuf, packages: &[Package] ) -> Vec< String >
+  {
+    let core_filter: Option< Box< dyn Fn( &Package) -> bool > > = Some
+    (
+      Box::new
+      (
+        move | p |
+        p.publish.is_none() && p.manifest_path.starts_with( &path )
+      )
+    );
+    let core_packages_map = functions::packages_filter_map
+    (
+      packages,
+     FilterMapOptions{ package_filter: core_filter, ..Default::default() },
+    );
+    let core_graph = functions::graph_build( &core_packages_map );
+    functions::toposort( core_graph )
+  }
+
+  fn table_prepare( modules: Vec< String >, dir: String ) -> String
+  {
+    let table_header = "| Module | Stability | Master | Alpha | Docs | Online |\n|--------|-----------|--------|-------|:----:|:------:|";
+    let table_content = modules
+    .into_iter()
+    .map
+    (
+      | ref module_name | 
+      {
+        let column_module = format!( "[{}](./{}/{})", &module_name, &dir, &module_name );
+        let column_stability = format!( "[![experimental](https://raster.shields.io/static/v1?label=&message=experimental&color=orange)](https://github.com/emersion/stability-badges#experimental)" );
+        let column_master = format!( "[![rust-status](https://img.shields.io/github/actions/workflow/status/Wandalen/wTools/Module{}Push.yml?label=&branch=master)](https://github.com/Wandalen/wTools/actions/workflows/Module{}Push.yml)", &module_name.to_case( Case::Pascal ), &module_name.to_case( Case::Pascal ) );
+        let column_alpha = format!( "[![rust-status](https://img.shields.io/github/actions/workflow/status/Wandalen/wTools/Module{}Push.yml?label=&branch=alpha)](https://github.com/Wandalen/wTools/actions/workflows/Module{}Push.yml)", &module_name.to_case( Case::Pascal ), &module_name.to_case( Case::Pascal ) );
+        let column_docs = format!( "[![docs.rs](https://raster.shields.io/static/v1?label=&message=docs&color=eee)](https://docs.rs/{})", &module_name );
+        let column_sample = format!( "[![Open in Gitpod](https://raster.shields.io/static/v1?label=&message=try&color=eee)](https://gitpod.io/#RUN_PATH=.,SAMPLE_FILE=sample%2Frust%2F{}_trivial_sample%2Fsrc%2Fmain.rs,RUN_POSTFIX=--example%20{}_trivial_sample/https://github.com/Wandalen/wTools)", &module_name, &module_name );
+        format!( "| {} | {} | {} | {} | {} | {} |", column_module, column_stability, column_master, column_alpha, column_docs, column_sample )
+      }
+    )
+    .join( "\n" );
+    format!( "{table_header}\n{table_content}\n" )
+  }
+
+  fn workspace_root( metadata: &cargo_metadata::Metadata ) -> Result< PathBuf >
+  {
+    Ok( metadata.workspace_root.clone().into_std_path_buf() )
+  }
+
+  fn copy_range_to_target<T: Clone>( source: &[T], target: &mut Vec<T>, from: usize, to: usize ) -> Result<()> {
+    if from < source.len() && to < source.len() && from <= to
+    {
+      target.extend_from_slice( &source[ from..= to ] );
+      return Ok( () )
+    }
+    else
+    {
+      bail!( "Incorrect indexes" )
+    }
+  }
+}
+
+crate::mod_interface!
+{
+  /// Create Table.
+  prelude use table_create;
+}