mod private
{
  use std::
  { 
    fs, 
    path::PathBuf
  };
  use std::io::
  { 
    Read, 
    Seek,
    SeekFrom 
  };
  use std::io::Write;
  use cargo_metadata::
  {
    MetadataCommand,
  };
  use wca::wtools::Itertools;
  use convert_case::Case;
  use convert_case::Casing;
<<<<<<< HEAD
  use std::fs::OpenOptions;

  use anyhow::*;
  use crate::package::functions::toposort_with_filter;

  use crate::package::functions;
=======
  use std::fs::
  { 
    OpenOptions
  };
  use std::path::Path;

  use error_tools::for_app::
  {
    Result,
    anyhow,
  };
  

>>>>>>> 69dcc609

  /// Create table
  pub fn table_create() -> Result< () >
  {
    let metadata = MetadataCommand::new()
    .no_deps()
    .exec()?;
    let workspace_root = workspace_root( &metadata )?;
    let core_root = workspace_root.join( "module" ).join( "core" );
    let move_root = workspace_root.join( "module" ).join( "move" );
    let core_packages_map = functions::filter_by_path( &metadata, &core_root );
    let move_packages_map = functions::filter_by_path( &metadata, &move_root );
    let core_directories = toposort_with_filter( &core_packages_map, &core_root );
    let move_directories = toposort_with_filter( &move_packages_map, &move_root );
    let core_table = table_prepare( core_directories , "core".into() );
    let move_table = table_prepare( move_directories, "move".into() );
    let read_me_path = readme_path(&workspace_root).ok_or( anyhow!("Cannot found README.md file") )?;
    tables_write_into_file( read_me_path, vec![ core_table, move_table ] )?;
    Ok( () )
  }

  fn directory_names( path: PathBuf ) -> Result< Vec< String > >
  {
    let mut result = vec![];
    let entries = fs::read_dir( path )?;
    for entry in entries 
    {
      let entry = entry?;
      let path = entry.path();
      if path.is_dir() 
      {
        if let Some( dir_name ) = path.file_name() 
        {
          result.push( dir_name.to_string_lossy().into() );
        }
      }
    }
    Ok( result )
  }

  fn table_prepare( modules: Vec< String >, dir: String ) -> String
  {
    let table = modules
    .into_iter()
    .map
    (
      | ref module_name | 
      {
        let column_module = format!( "[{}](./module/{}/{})", &module_name, &dir, &module_name ); 
        let column_stability = format!( "[![experimental](https://raster.shields.io/static/v1?label=&message=experimental&color=orange)](https://github.com/emersion/stability-badges#experimental)" );
        let column_master = format!( "[![rust-status](https://img.shields.io/github/actions/workflow/status/Wandalen/wTools/Module{}Push.yml?label=&branch=master)](https://github.com/Wandalen/wTools/actions/workflows/Module{}Push.yml)", &module_name.to_case( Case::Pascal ), &module_name.to_case( Case::Pascal ) );
        let column_alpha = format!( "[![rust-status](https://img.shields.io/github/actions/workflow/status/Wandalen/wTools/Module{}Push.yml?label=&branch=alpha)](https://github.com/Wandalen/wTools/actions/workflows/Module{}Push.yml)", &module_name.to_case( Case::Pascal ), &module_name.to_case( Case::Pascal ) );
        let column_docs = format!( "[![docs.rs](https://raster.shields.io/static/v1?label=&message=docs&color=eee)](https://docs.rs/{})", &module_name );
        let column_sample = format!( "[![Open in Gitpod](https://raster.shields.io/static/v1?label=&message=try&color=eee)](https://gitpod.io/#RUN_PATH=.,SAMPLE_FILE=sample%2Frust%2F{}_trivial_sample%2Fsrc%2Fmain.rs,RUN_POSTFIX=--example%20{}_trivial_sample/https://github.com/Wandalen/wTools)", &module_name, &module_name );
        format!( "| {} | {} | {} | {} | {} | {} |", column_module, column_stability, column_master, column_alpha, column_docs, column_sample )
      }
    )
    .join( "\n" );
    table
  }

  fn workspace_root( metadata: &cargo_metadata::Metadata ) -> Result< PathBuf >
  {
    Ok( metadata.workspace_root.clone().into_std_path_buf() )
  }

  fn tables_write_into_file( file_path: PathBuf, params: Vec< String >) -> Result< () >
  {
    let header = "| Module | Stability | Master | Alpha | Docs | Online |\n|--------|-----------|--------|-------|:----:|:------:|\n";

    let mut file = OpenOptions::new()
    .read( true )
    .write( true )
    .open( &file_path )?;

    let mut contents = Vec::new();
    file.read_to_end( &mut contents )?;

    let core_old_text = "<!-- {{# generate.modules_index{core} #}} -->";
    let core_new_text = &format!( "{core_old_text}\n{}{}", &header, params[ 0 ] );
    let move_old_text = "<!-- {{# generate.modules_index{move} #}} -->";
    let move_new_text = &format!( "{move_old_text}\n{}{}", &header, params[ 0 ] );

    let updated_contents = contents
    .windows(core_old_text.len())
    .enumerate()
    .fold(Vec::new(), | mut acc, ( index, window ) |
    {
      match ( window == core_old_text.as_bytes(), window == move_old_text.as_bytes() )
      {
        ( true, false ) => acc.extend_from_slice( core_new_text.as_bytes() ),
        ( false, true ) => acc.extend_from_slice( move_new_text.as_bytes() ),
        ( false, false ) | ( true, true ) => acc.push( contents[ index ] ),
      }
      acc
    });

    file.set_len( 0 )?;
    file.seek( SeekFrom::Start( 0 ) )?;

    file.write_all( &updated_contents )?;

    Ok( () )
  }

  /// Searches for a README file in specific subdirectories of the given directory path.
  ///
  /// This function attempts to find a README file in the following subdirectories: ".github",
  /// the root directory, and "./docs". It returns the path to the first found README file, or
  /// `None` if no README file is found in any of these locations.
  fn readme_path( dir_path : &Path ) -> Option< PathBuf >
  {
    if let Some( path )  = readme_in_dir_find(&dir_path.join( ".github" ))
    {
      Some( path )
    } 
    else if let Some( path )  = readme_in_dir_find( dir_path )
    {
      Some( path )
    }
    else if let Some( path )  = readme_in_dir_find( &dir_path.join( "docs" ) )
    {
      Some( path )
    }
    else
    {
      None
    }
  }


  /// Searches for a file named "readme.md" in the specified directory path.
  ///
  /// Given a directory path, this function searches for a file named "readme.md" in the specified
  /// directory.
  fn readme_in_dir_find( path: &Path ) -> Option< PathBuf >
  {
    fs::read_dir( path )
    .ok()?
    .filter_map( Result::ok )
    .filter( | p | p.path().is_file() )
    .filter_map( | f |
    {
      let l_f = f.file_name().to_ascii_lowercase();
      if l_f == "readme.md"
      {
        return Some( f.file_name() )
      }
      None
    })
    .max()
    .map( PathBuf::from )
  }
}



crate::mod_interface!
{
  /// Create Table.
  prelude use table_create;
}
<|MERGE_RESOLUTION|>--- conflicted
+++ resolved
@@ -1,205 +1,192 @@
-mod private
-{
-  use std::
-  { 
-    fs, 
-    path::PathBuf
-  };
-  use std::io::
-  { 
-    Read, 
-    Seek,
-    SeekFrom 
-  };
-  use std::io::Write;
-  use cargo_metadata::
-  {
-    MetadataCommand,
-  };
-  use wca::wtools::Itertools;
-  use convert_case::Case;
-  use convert_case::Casing;
-<<<<<<< HEAD
-  use std::fs::OpenOptions;
-
-  use anyhow::*;
-  use crate::package::functions::toposort_with_filter;
-
-  use crate::package::functions;
-=======
-  use std::fs::
-  { 
-    OpenOptions
-  };
-  use std::path::Path;
-
-  use error_tools::for_app::
-  {
-    Result,
-    anyhow,
-  };
-  
-
->>>>>>> 69dcc609
-
-  /// Create table
-  pub fn table_create() -> Result< () >
-  {
-    let metadata = MetadataCommand::new()
-    .no_deps()
-    .exec()?;
-    let workspace_root = workspace_root( &metadata )?;
-    let core_root = workspace_root.join( "module" ).join( "core" );
-    let move_root = workspace_root.join( "module" ).join( "move" );
-    let core_packages_map = functions::filter_by_path( &metadata, &core_root );
-    let move_packages_map = functions::filter_by_path( &metadata, &move_root );
-    let core_directories = toposort_with_filter( &core_packages_map, &core_root );
-    let move_directories = toposort_with_filter( &move_packages_map, &move_root );
-    let core_table = table_prepare( core_directories , "core".into() );
-    let move_table = table_prepare( move_directories, "move".into() );
-    let read_me_path = readme_path(&workspace_root).ok_or( anyhow!("Cannot found README.md file") )?;
-    tables_write_into_file( read_me_path, vec![ core_table, move_table ] )?;
-    Ok( () )
-  }
-
-  fn directory_names( path: PathBuf ) -> Result< Vec< String > >
-  {
-    let mut result = vec![];
-    let entries = fs::read_dir( path )?;
-    for entry in entries 
-    {
-      let entry = entry?;
-      let path = entry.path();
-      if path.is_dir() 
-      {
-        if let Some( dir_name ) = path.file_name() 
-        {
-          result.push( dir_name.to_string_lossy().into() );
-        }
-      }
-    }
-    Ok( result )
-  }
-
-  fn table_prepare( modules: Vec< String >, dir: String ) -> String
-  {
-    let table = modules
-    .into_iter()
-    .map
-    (
-      | ref module_name | 
-      {
-        let column_module = format!( "[{}](./module/{}/{})", &module_name, &dir, &module_name ); 
-        let column_stability = format!( "[![experimental](https://raster.shields.io/static/v1?label=&message=experimental&color=orange)](https://github.com/emersion/stability-badges#experimental)" );
-        let column_master = format!( "[![rust-status](https://img.shields.io/github/actions/workflow/status/Wandalen/wTools/Module{}Push.yml?label=&branch=master)](https://github.com/Wandalen/wTools/actions/workflows/Module{}Push.yml)", &module_name.to_case( Case::Pascal ), &module_name.to_case( Case::Pascal ) );
-        let column_alpha = format!( "[![rust-status](https://img.shields.io/github/actions/workflow/status/Wandalen/wTools/Module{}Push.yml?label=&branch=alpha)](https://github.com/Wandalen/wTools/actions/workflows/Module{}Push.yml)", &module_name.to_case( Case::Pascal ), &module_name.to_case( Case::Pascal ) );
-        let column_docs = format!( "[![docs.rs](https://raster.shields.io/static/v1?label=&message=docs&color=eee)](https://docs.rs/{})", &module_name );
-        let column_sample = format!( "[![Open in Gitpod](https://raster.shields.io/static/v1?label=&message=try&color=eee)](https://gitpod.io/#RUN_PATH=.,SAMPLE_FILE=sample%2Frust%2F{}_trivial_sample%2Fsrc%2Fmain.rs,RUN_POSTFIX=--example%20{}_trivial_sample/https://github.com/Wandalen/wTools)", &module_name, &module_name );
-        format!( "| {} | {} | {} | {} | {} | {} |", column_module, column_stability, column_master, column_alpha, column_docs, column_sample )
-      }
-    )
-    .join( "\n" );
-    table
-  }
-
-  fn workspace_root( metadata: &cargo_metadata::Metadata ) -> Result< PathBuf >
-  {
-    Ok( metadata.workspace_root.clone().into_std_path_buf() )
-  }
-
-  fn tables_write_into_file( file_path: PathBuf, params: Vec< String >) -> Result< () >
-  {
-    let header = "| Module | Stability | Master | Alpha | Docs | Online |\n|--------|-----------|--------|-------|:----:|:------:|\n";
-
-    let mut file = OpenOptions::new()
-    .read( true )
-    .write( true )
-    .open( &file_path )?;
-
-    let mut contents = Vec::new();
-    file.read_to_end( &mut contents )?;
-
-    let core_old_text = "<!-- {{# generate.modules_index{core} #}} -->";
-    let core_new_text = &format!( "{core_old_text}\n{}{}", &header, params[ 0 ] );
-    let move_old_text = "<!-- {{# generate.modules_index{move} #}} -->";
-    let move_new_text = &format!( "{move_old_text}\n{}{}", &header, params[ 0 ] );
-
-    let updated_contents = contents
-    .windows(core_old_text.len())
-    .enumerate()
-    .fold(Vec::new(), | mut acc, ( index, window ) |
-    {
-      match ( window == core_old_text.as_bytes(), window == move_old_text.as_bytes() )
-      {
-        ( true, false ) => acc.extend_from_slice( core_new_text.as_bytes() ),
-        ( false, true ) => acc.extend_from_slice( move_new_text.as_bytes() ),
-        ( false, false ) | ( true, true ) => acc.push( contents[ index ] ),
-      }
-      acc
-    });
-
-    file.set_len( 0 )?;
-    file.seek( SeekFrom::Start( 0 ) )?;
-
-    file.write_all( &updated_contents )?;
-
-    Ok( () )
-  }
-
-  /// Searches for a README file in specific subdirectories of the given directory path.
-  ///
-  /// This function attempts to find a README file in the following subdirectories: ".github",
-  /// the root directory, and "./docs". It returns the path to the first found README file, or
-  /// `None` if no README file is found in any of these locations.
-  fn readme_path( dir_path : &Path ) -> Option< PathBuf >
-  {
-    if let Some( path )  = readme_in_dir_find(&dir_path.join( ".github" ))
-    {
-      Some( path )
-    } 
-    else if let Some( path )  = readme_in_dir_find( dir_path )
-    {
-      Some( path )
-    }
-    else if let Some( path )  = readme_in_dir_find( &dir_path.join( "docs" ) )
-    {
-      Some( path )
-    }
-    else
-    {
-      None
-    }
-  }
-
-
-  /// Searches for a file named "readme.md" in the specified directory path.
-  ///
-  /// Given a directory path, this function searches for a file named "readme.md" in the specified
-  /// directory.
-  fn readme_in_dir_find( path: &Path ) -> Option< PathBuf >
-  {
-    fs::read_dir( path )
-    .ok()?
-    .filter_map( Result::ok )
-    .filter( | p | p.path().is_file() )
-    .filter_map( | f |
-    {
-      let l_f = f.file_name().to_ascii_lowercase();
-      if l_f == "readme.md"
-      {
-        return Some( f.file_name() )
-      }
-      None
-    })
-    .max()
-    .map( PathBuf::from )
-  }
-}
-
-
-
-crate::mod_interface!
-{
-  /// Create Table.
-  prelude use table_create;
-}
+mod private
+{
+  use std::
+  { 
+    fs, 
+    path::PathBuf
+  };
+  use std::io::
+  { 
+    Read, 
+    Seek,
+    SeekFrom 
+  };
+  use std::io::Write;
+  use cargo_metadata::
+  {
+    MetadataCommand,
+  };
+  use wca::wtools::Itertools;
+  use convert_case::Case;
+  use convert_case::Casing;
+  use std::fs::
+  { 
+    OpenOptions
+  };
+  use std::path::Path;
+
+  use error_tools::for_app::
+  {
+    Result,
+    anyhow,
+  };
+
+  /// Create table
+  pub fn table_create() -> Result< () >
+  {
+    let metadata = MetadataCommand::new()
+    .no_deps()
+    .exec()?;
+    let workspace_root = workspace_root( &metadata )?;
+    let core_root = workspace_root.join( "module" ).join( "core" );
+    let move_root = workspace_root.join( "module" ).join( "move" );
+    let core_packages_map = functions::filter_by_path( &metadata, &core_root );
+    let move_packages_map = functions::filter_by_path( &metadata, &move_root );
+    let core_directories = toposort_with_filter( &core_packages_map, &core_root );
+    let move_directories = toposort_with_filter( &move_packages_map, &move_root );
+    let core_table = table_prepare( core_directories , "core".into() );
+    let move_table = table_prepare( move_directories, "move".into() );
+    let read_me_path = readme_path(&workspace_root).ok_or( anyhow!("Cannot found README.md file") )?;
+    tables_write_into_file( read_me_path, vec![ core_table, move_table ] )?;
+    Ok( () )
+  }
+
+  fn directory_names( path: PathBuf ) -> Result< Vec< String > >
+  {
+    let mut result = vec![];
+    let entries = fs::read_dir( path )?;
+    for entry in entries 
+    {
+      let entry = entry?;
+      let path = entry.path();
+      if path.is_dir() 
+      {
+        if let Some( dir_name ) = path.file_name() 
+        {
+          result.push( dir_name.to_string_lossy().into() );
+        }
+      }
+    }
+    Ok( result )
+  }
+
+  fn table_prepare( modules: Vec< String >, dir: String ) -> String
+  {
+    let table = modules
+    .into_iter()
+    .map
+    (
+      | ref module_name | 
+      {
+        let column_module = format!( "[{}](./module/{}/{})", &module_name, &dir, &module_name ); 
+        let column_stability = format!( "[![experimental](https://raster.shields.io/static/v1?label=&message=experimental&color=orange)](https://github.com/emersion/stability-badges#experimental)" );
+        let column_master = format!( "[![rust-status](https://img.shields.io/github/actions/workflow/status/Wandalen/wTools/Module{}Push.yml?label=&branch=master)](https://github.com/Wandalen/wTools/actions/workflows/Module{}Push.yml)", &module_name.to_case( Case::Pascal ), &module_name.to_case( Case::Pascal ) );
+        let column_alpha = format!( "[![rust-status](https://img.shields.io/github/actions/workflow/status/Wandalen/wTools/Module{}Push.yml?label=&branch=alpha)](https://github.com/Wandalen/wTools/actions/workflows/Module{}Push.yml)", &module_name.to_case( Case::Pascal ), &module_name.to_case( Case::Pascal ) );
+        let column_docs = format!( "[![docs.rs](https://raster.shields.io/static/v1?label=&message=docs&color=eee)](https://docs.rs/{})", &module_name );
+        let column_sample = format!( "[![Open in Gitpod](https://raster.shields.io/static/v1?label=&message=try&color=eee)](https://gitpod.io/#RUN_PATH=.,SAMPLE_FILE=sample%2Frust%2F{}_trivial_sample%2Fsrc%2Fmain.rs,RUN_POSTFIX=--example%20{}_trivial_sample/https://github.com/Wandalen/wTools)", &module_name, &module_name );
+        format!( "| {} | {} | {} | {} | {} | {} |", column_module, column_stability, column_master, column_alpha, column_docs, column_sample )
+      }
+    )
+    .join( "\n" );
+    table
+  }
+
+  fn workspace_root( metadata: &cargo_metadata::Metadata ) -> Result< PathBuf >
+  {
+    Ok( metadata.workspace_root.clone().into_std_path_buf() )
+  }
+
+  fn tables_write_into_file( file_path: PathBuf, params: Vec< String >) -> Result< () >
+  {
+    let header = "| Module | Stability | Master | Alpha | Docs | Online |\n|--------|-----------|--------|-------|:----:|:------:|\n";
+
+    let mut file = OpenOptions::new()
+    .read( true )
+    .write( true )
+    .open( &file_path )?;
+
+    let mut contents = Vec::new();
+    file.read_to_end( &mut contents )?;
+
+    let core_old_text = "<!-- {{# generate.modules_index{core} #}} -->";
+    let core_new_text = &format!( "{core_old_text}\n{}{}", &header, params[ 0 ] );
+    let move_old_text = "<!-- {{# generate.modules_index{move} #}} -->";
+    let move_new_text = &format!( "{move_old_text}\n{}{}", &header, params[ 0 ] );
+
+    let updated_contents = contents
+    .windows(core_old_text.len())
+    .enumerate()
+    .fold(Vec::new(), | mut acc, ( index, window ) |
+    {
+      match ( window == core_old_text.as_bytes(), window == move_old_text.as_bytes() )
+      {
+        ( true, false ) => acc.extend_from_slice( core_new_text.as_bytes() ),
+        ( false, true ) => acc.extend_from_slice( move_new_text.as_bytes() ),
+        ( false, false ) | ( true, true ) => acc.push( contents[ index ] ),
+      }
+      acc
+    });
+
+    file.set_len( 0 )?;
+    file.seek( SeekFrom::Start( 0 ) )?;
+
+    file.write_all( &updated_contents )?;
+
+    Ok( () )
+  }
+
+  /// Searches for a README file in specific subdirectories of the given directory path.
+  ///
+  /// This function attempts to find a README file in the following subdirectories: ".github",
+  /// the root directory, and "./docs". It returns the path to the first found README file, or
+  /// `None` if no README file is found in any of these locations.
+  fn readme_path( dir_path : &Path ) -> Option< PathBuf >
+  {
+    if let Some( path )  = readme_in_dir_find(&dir_path.join( ".github" ))
+    {
+      Some( path )
+    }
+    else if let Some( path )  = readme_in_dir_find( dir_path )
+    {
+      Some( path )
+    }
+    else if let Some( path )  = readme_in_dir_find( &dir_path.join( "docs" ) )
+    {
+      Some( path )
+    }
+    else
+    {
+      None
+    }
+  }
+
+
+  /// Searches for a file named "readme.md" in the specified directory path.
+  ///
+  /// Given a directory path, this function searches for a file named "readme.md" in the specified
+  /// directory.
+  fn readme_in_dir_find( path: &Path ) -> Option< PathBuf >
+  {
+    fs::read_dir( path )
+    .ok()?
+    .filter_map( Result::ok )
+    .filter( | p | p.path().is_file() )
+    .filter_map( | f |
+    {
+      let l_f = f.file_name().to_ascii_lowercase();
+      if l_f == "readme.md"
+      {
+        return Some( f.file_name() )
+      }
+      None
+    })
+    .max()
+    .map( PathBuf::from )
+  }
+}
+
+crate::mod_interface!
+{
+  /// Create Table.
+  prelude use table_create;
+}