--- conflicted
+++ resolved
@@ -1,390 +1,358 @@
-/// Internal namespace.
-mod private
-{
-  use crate::*;
-<<<<<<< HEAD
-  use std::
-  {
-    fmt::Formatter,
-    collections::HashSet,
-  };
-=======
-
-  use std::fmt::Formatter;
->>>>>>> 6c7e083c
-  use petgraph::
-  {
-    prelude::*,
-    algo::{ toposort, has_path_connecting },
-    visit::Topo,
-  };
-  use std::str::FromStr;
-<<<<<<< HEAD
-  use packages::FilterMapOptions;
-  use wtools::error::
-  {
-    for_app::{ Error, Context },
-    err
-  };
-=======
->>>>>>> 6c7e083c
-  use cargo_metadata::
-  {
-    Dependency,
-    DependencyKind,
-    Package
-  };
-<<<<<<< HEAD
-  use petgraph::prelude::{ Dfs, EdgeRef };
-  use petgraph::visit::Topo;
-  use former::Former;
-=======
-
-  use wtools::error::
-  {
-    for_app::{ Error, Context, format_err },
-    err
-  };
-  use packages::FilterMapOptions;
->>>>>>> 6c7e083c
-  use workspace::Workspace;
-
-  /// Args for `list` endpoint.
-  #[ derive( Debug, Default, Copy, Clone ) ]
-  pub enum ListFormat
-  {
-    /// Tree like format.
-    #[ default ]
-    Tree,
-    /// Topologically sorted list.
-    Topological,
-  }
-
-  impl FromStr for ListFormat
-  {
-    type Err = Error;
-
-    fn from_str( s : &str ) -> Result< Self, Self::Err >
-    {
-      let value = match s
-      {
-        "tree" => ListFormat::Tree,
-        "toposort" => ListFormat::Topological,
-        e => return Err( err!( "Unknown format '{}'. Available values: [tree, toposort]", e ))
-      };
-
-      Ok( value )
-    }
-  }
-
-  /// Enum representing the different dependency categories.
-  ///
-  /// These categories include:
-  /// - `Primary`: This category represents primary dependencies.
-  /// - `Dev`: This category represents development dependencies.
-  /// - `Build`: This category represents build-time dependencies.
-  #[ derive( Debug, Copy, Clone, Hash, Eq, PartialEq ) ]
-  pub enum DependencyCategory
-  {
-    /// Represents the primary dependencies, i.e., libraries or packages that
-    /// are required for your code to run. These are typically listed in your
-    /// `Cargo.toml`'s `[dependencies]` section.
-    Primary,
-    /// Represents the development dependencies. These are used for compiling
-    /// tests, examples, or benchmarking code. They are not used when compiling
-    /// the normal application or library. These are typically listed in your
-    /// `Cargo.toml`'s `[dev-dependencies]` section.
-    Dev,
-    /// Represents build-time dependencies. These are used only to compile
-    /// build scripts (`build.rs`) but not for the package code itself. These
-    /// are typically listed in your `Cargo.toml`'s `[build-dependencies]` section.
-    Build,
-  }
-
-  /// Enum representing the source of a dependency.
-  ///
-  /// This enum has the following values:
-  /// * `Local` - Represents a dependency located locally.
-  /// * `Remote` - Represents a dependency fetched from a remote source.
-  #[ derive( Debug, Copy, Clone, Hash, Eq, PartialEq ) ]
-  pub enum DependencySource
-  {
-    /// Represents a dependency that is located on the local file system.
-    Local,
-    /// Represents a dependency that is to be fetched from a remote source.
-    Remote,
-  }
-
-  /// Args for `list` endpoint.
-  #[ derive( Debug, Default, Copy, Clone ) ]
-  pub enum ListFilter
-  {
-    /// With all packages.
-    #[ default ]
-    Nothing,
-    /// With local only packages.
-    Local,
-  }
-
-  impl FromStr for ListFilter
-  {
-    type Err = Error;
-
-    fn from_str( s : &str ) -> Result< Self, Self::Err >
-    {
-      let value = match s
-      {
-        "nothing" => ListFilter::Nothing,
-        "local" => ListFilter::Local,
-        e => return Err( err!( "Unknown filter '{}'. Available values: [nothing, local]", e ) )
-      };
-
-      Ok( value )
-    }
-  }
-
-  /// Output of the `list` endpoint
-  #[ derive( Debug, Default, Clone ) ]
-  pub enum ListReport
-  {
-    /// With tree format.
-    Tree
-    {
-      /// Dependencies graph.
-      graph : Graph< String, String >,
-      /// Packages indexes to display.
-      names : Vec< petgraph::stable_graph::NodeIndex >,
-    },
-    /// With topologically sorted list.
-    List( Vec< String > ),
-    /// Nothing to show.
-    #[ default ]
-    Empty
-  }
-
-  /// Wrapper to redirect output from `ptree` graph to `fmt::Write`
-  pub struct Io2FmtWrite< 'a, W >
-  {
-    /// This struct provides a mutable reference to a writer and is used as a formatting writer.
-    pub f : &'a mut W,
-  }
-
-  impl< T > std::fmt::Debug for Io2FmtWrite< '_, T >
-  {
-    fn fmt( &self, f : &mut Formatter< '_ > ) -> std::fmt::Result
-    {
-      f.debug_struct( std::any::type_name::< Self >() ).finish()
-    }
-  }
-
-  impl< W : std::fmt::Write > std::io::Write for Io2FmtWrite< '_, W >
-  {
-    fn write( &mut self, buf : &[ u8 ] ) -> std::io::Result< usize >
-    {
-      use std::io::ErrorKind;
-
-      let size = buf.len();
-
-      self.f.write_str
-      (
-        std::str::from_utf8( buf )
-        .map_err( | _ | std::io::Error::new( ErrorKind::InvalidData, "Allow only valid UTF-8 string" ) )?
-      )
-      .map_err( | e | std::io::Error::new( ErrorKind::Other, e ) )?;
-
-      Ok( size )
-    }
-
-    fn flush( &mut self ) -> std::io::Result< () >
-    {
-      Ok( () )
-    }
-  }
-
-  impl std::fmt::Display for ListReport
-  {
-    fn fmt( &self, f : &mut Formatter< '_ > ) -> std::fmt::Result
-    {
-      match self
-      {
-        ListReport::Tree { graph, names } => for n in names
-        {
-          ptree::graph::write_graph_with( &graph, *n, Io2FmtWrite { f }, &ptree::PrintConfig::from_env() ).unwrap();
-        },
-        ListReport::List ( list ) => for ( i ,e ) in list.iter().enumerate() { writeln!( f, "{i}) {e}" )? },
-        _ => {},
-      }
-
-      Ok( () )
-    }
-  }
-
-  /// A struct representing the arguments for listing crates.
-  ///
-  /// This struct is used to pass the necessary arguments for listing crates. It includes the
-  /// following fields:
-  ///
-  /// - `path_to_manifest`: A `CrateDir` representing the path to the manifest of the crates.
-  /// - `format`: A `ListFormat` enum representing the desired format of the output.
-  /// - `dependency_sources`: A `HashSet` of `DependencySource` representing the sources of the dependencies.
-  #[ derive( Debug, Former ) ]
-  pub struct ListArgs
-  {
-    path_to_manifest : CrateDir,
-    format : ListFormat,
-    dependency_sources: HashSet< DependencySource >,
-    dependency_categories: HashSet< DependencyCategory >,
-  }
-
-  ///
-  /// List workspace packages.
-  ///
-
-<<<<<<< HEAD
-  pub fn list( args : ListArgs ) -> Result< ListReport, ( ListReport, Error ) >
-  {
-    let mut report = ListReport::default();
-
-    let manifest = manifest::open( &args.path_to_manifest.as_ref() ).context( "List of packages by specified manifest path" ).map_err( | e | ( report.clone(), e.into() ) )?;
-    let mut metadata = Workspace::with_crate_dir( manifest.crate_dir() );
-=======
-  pub fn list( crate_dir : CrateDir, format : ListFormat, filter : ListFilter ) -> Result< ListReport, ( ListReport, Error ) >
-  {
-    let mut report = ListReport::default();
-
-    let manifest = manifest::open( crate_dir.absolute_path() ).context( "List of packages by specified manifest path" ).map_err( | e | ( report.clone(), e.into() ) )?;
-    let mut metadata = Workspace::with_crate_dir( manifest.crate_dir() ).map_err( | err | ( report.clone(), format_err!( err ) ) )?;
->>>>>>> 6c7e083c
-
-    let root_crate = manifest
-    .manifest_data
-    .as_ref()
-    .and_then( | m | m.get( "package" ) )
-    .map( | m | m[ "name" ].to_string().trim().replace( '\"', "" ) )
-    .unwrap_or_default();
-
-
-    // let packages_map =  metadata.packages.iter().map( | p | ( p.name.clone(), p ) ).collect::< HashMap< _, _ > >();
-
-    let dep_filter = move | _p: &Package, d: &Dependency |
-    {
-      (
-        args.dependency_categories.contains( &DependencyCategory::Primary ) && d.kind == DependencyKind::Normal
-        || args.dependency_categories.contains( &DependencyCategory::Dev ) && d.kind == DependencyKind::Development
-        || args.dependency_categories.contains( &DependencyCategory::Build ) && d.kind == DependencyKind::Build
-      )
-      &&
-      (
-        args.dependency_sources.contains( &DependencySource::Remote ) && d.path.is_none()
-        || args.dependency_sources.contains( &DependencySource::Local ) && d.path.is_some()
-      )
-    };
-
-    let packages_map =  packages::filter
-    (
-<<<<<<< HEAD
-      &metadata.load().packages_get(),
-      FilterMapOptions{ dependency_filter: Some( Box::new( dep_filter ) ), ..Default::default() }
-=======
-      &metadata
-      .load()
-      .map_err( | err | ( report.clone(), format_err!( err ) ) )?
-      .packages_get()
-      .map_err( | err | ( report.clone(), format_err!( err ) ) )?,
-      FilterMapOptions{ dependency_filter: dep_filter, ..Default::default() }
->>>>>>> 6c7e083c
-    );
-
-    let graph = graph::construct( &packages_map );
-
-    let sorted = toposort( &graph, None ).map_err( | e | { use std::ops::Index; ( report.clone(), err!( "Failed to process toposort for package: {:?}", graph.index( e.node_id() ) ) ) } )?;
-
-    match args.format
-    {
-      ListFormat::Tree if root_crate.is_empty() =>
-      {
-        let mut names = vec![ sorted[ 0 ] ];
-        for node in sorted.iter().skip( 1 )
-        {
-          if names.iter().all( | name | !has_path_connecting( &graph, *name, *node, None ) ) && !names.contains( node )
-          {
-            names.push( *node );
-          }
-        }
-        report = ListReport::Tree { graph : graph.map( | _, &n | String::from( n ), | _, &e | String::from( e ) ), names };
-      },
-      ListFormat::Tree =>
-      {
-        let names = sorted
-        .iter()
-        .filter_map( | idx | if graph.node_weight( *idx ).unwrap() == &&root_crate { Some( *idx ) } else { None } )
-        .collect::< Vec< _ > >();
-
-        report = ListReport::Tree { graph : graph.map( | _, &n | String::from( n ), | _, &e | String::from( e ) ), names };
-      }
-      ListFormat::Topological if root_crate.is_empty() =>
-      {
-        let names = sorted
-        .iter()
-        .rev()
-        .map( | dep_idx | graph.node_weight( *dep_idx ).unwrap().to_string() )
-        .collect::< Vec< String > >();
-
-        report = ListReport::List( names );
-      },
-      ListFormat::Topological =>
-      {
-        let node = graph.node_indices().find( | n | graph.node_weight( *n ).unwrap() == &&root_crate ).unwrap();
-        let mut dfs = Dfs::new( &graph, node );
-        let mut subgraph = Graph::new();
-        let mut node_map = std::collections::HashMap::new();
-        while let Some( n )= dfs.next( &graph )
-        {
-          node_map.insert( n, subgraph.add_node( graph[ n ] ) );
-        }
-
-        for e in graph.edge_references()
-        {
-          if let ( Some( &s ), Some( &t ) ) = ( node_map.get( &e.source() ), node_map.get( &e.target() ) )
-          {
-            subgraph.add_edge( s, t, () );
-          }
-        }
-
-        let mut topo = Topo::new( &subgraph );
-        let mut names = Vec::new();
-        while let Some( n ) = topo.next( &subgraph )
-        {
-          names.push( subgraph[ n ].clone() );
-        }
-        names.reverse();
-
-        report = ListReport::List( names );
-      }
-    }
-
-    Ok( report )
-  }
-}
-
-//
-
-crate::mod_interface!
-{
-  /// Arguments for `list` endpoint.
-  protected use ListArgs;
-  /// Represents where a dependency located.
-  protected use DependencySource;
-  /// Represents the category of a dependency.
-  protected use DependencyCategory;
-  /// Argument for `list` endpoint. Sets the output format.
-  protected use ListFormat;
-  /// Argument for `list` endpoint. Sets filter(local or all) packages should be in the output.
-  protected use ListFilter;
-  /// Contains output of the endpoint.
-  protected use ListReport;
-  /// List packages in workspace.
-  orphan use list;
-  /// Wrapper to redirect output from `io::Write` to `fmt::Write`
-  protected use Io2FmtWrite;
-}
+/// Internal namespace.
+mod private
+{
+  use crate::*;
+  use std::
+  {
+    fmt::Formatter,
+    collections::HashSet,
+  };
+  use petgraph::
+  {
+    prelude::*,
+    algo::{ toposort, has_path_connecting },
+    visit::Topo,
+  };
+  use std::str::FromStr;
+  use packages::FilterMapOptions;
+  use wtools::error::
+  {
+    for_app::{ Error, Context, format_err },
+    err
+  };
+  use cargo_metadata::
+  {
+    Dependency,
+    DependencyKind,
+    Package
+  };
+  use petgraph::prelude::{ Dfs, EdgeRef };
+  use former::Former;
+
+  use workspace::Workspace;
+
+  /// Args for `list` endpoint.
+  #[ derive( Debug, Default, Copy, Clone ) ]
+  pub enum ListFormat
+  {
+    /// Tree like format.
+    #[ default ]
+    Tree,
+    /// Topologically sorted list.
+    Topological,
+  }
+
+  impl FromStr for ListFormat
+  {
+    type Err = Error;
+
+    fn from_str( s : &str ) -> Result< Self, Self::Err >
+    {
+      let value = match s
+      {
+        "tree" => ListFormat::Tree,
+        "toposort" => ListFormat::Topological,
+        e => return Err( err!( "Unknown format '{}'. Available values: [tree, toposort]", e ))
+      };
+
+      Ok( value )
+    }
+  }
+
+  /// Enum representing the different dependency categories.
+  ///
+  /// These categories include:
+  /// - `Primary`: This category represents primary dependencies.
+  /// - `Dev`: This category represents development dependencies.
+  /// - `Build`: This category represents build-time dependencies.
+  #[ derive( Debug, Copy, Clone, Hash, Eq, PartialEq ) ]
+  pub enum DependencyCategory
+  {
+    /// Represents the primary dependencies, i.e., libraries or packages that
+    /// are required for your code to run. These are typically listed in your
+    /// `Cargo.toml`'s `[dependencies]` section.
+    Primary,
+    /// Represents the development dependencies. These are used for compiling
+    /// tests, examples, or benchmarking code. They are not used when compiling
+    /// the normal application or library. These are typically listed in your
+    /// `Cargo.toml`'s `[dev-dependencies]` section.
+    Dev,
+    /// Represents build-time dependencies. These are used only to compile
+    /// build scripts (`build.rs`) but not for the package code itself. These
+    /// are typically listed in your `Cargo.toml`'s `[build-dependencies]` section.
+    Build,
+  }
+
+  /// Enum representing the source of a dependency.
+  ///
+  /// This enum has the following values:
+  /// * `Local` - Represents a dependency located locally.
+  /// * `Remote` - Represents a dependency fetched from a remote source.
+  #[ derive( Debug, Copy, Clone, Hash, Eq, PartialEq ) ]
+  pub enum DependencySource
+  {
+    /// Represents a dependency that is located on the local file system.
+    Local,
+    /// Represents a dependency that is to be fetched from a remote source.
+    Remote,
+  }
+
+  /// Args for `list` endpoint.
+  #[ derive( Debug, Default, Copy, Clone ) ]
+  pub enum ListFilter
+  {
+    /// With all packages.
+    #[ default ]
+    Nothing,
+    /// With local only packages.
+    Local,
+  }
+
+  impl FromStr for ListFilter
+  {
+    type Err = Error;
+
+    fn from_str( s : &str ) -> Result< Self, Self::Err >
+    {
+      let value = match s
+      {
+        "nothing" => ListFilter::Nothing,
+        "local" => ListFilter::Local,
+        e => return Err( err!( "Unknown filter '{}'. Available values: [nothing, local]", e ) )
+      };
+
+      Ok( value )
+    }
+  }
+
+  /// Output of the `list` endpoint
+  #[ derive( Debug, Default, Clone ) ]
+  pub enum ListReport
+  {
+    /// With tree format.
+    Tree
+    {
+      /// Dependencies graph.
+      graph : Graph< String, String >,
+      /// Packages indexes to display.
+      names : Vec< petgraph::stable_graph::NodeIndex >,
+    },
+    /// With topologically sorted list.
+    List( Vec< String > ),
+    /// Nothing to show.
+    #[ default ]
+    Empty
+  }
+
+  /// Wrapper to redirect output from `ptree` graph to `fmt::Write`
+  pub struct Io2FmtWrite< 'a, W >
+  {
+    /// This struct provides a mutable reference to a writer and is used as a formatting writer.
+    pub f : &'a mut W,
+  }
+
+  impl< T > std::fmt::Debug for Io2FmtWrite< '_, T >
+  {
+    fn fmt( &self, f : &mut Formatter< '_ > ) -> std::fmt::Result
+    {
+      f.debug_struct( std::any::type_name::< Self >() ).finish()
+    }
+  }
+
+  impl< W : std::fmt::Write > std::io::Write for Io2FmtWrite< '_, W >
+  {
+    fn write( &mut self, buf : &[ u8 ] ) -> std::io::Result< usize >
+    {
+      use std::io::ErrorKind;
+
+      let size = buf.len();
+
+      self.f.write_str
+      (
+        std::str::from_utf8( buf )
+        .map_err( | _ | std::io::Error::new( ErrorKind::InvalidData, "Allow only valid UTF-8 string" ) )?
+      )
+      .map_err( | e | std::io::Error::new( ErrorKind::Other, e ) )?;
+
+      Ok( size )
+    }
+
+    fn flush( &mut self ) -> std::io::Result< () >
+    {
+      Ok( () )
+    }
+  }
+
+  impl std::fmt::Display for ListReport
+  {
+    fn fmt( &self, f : &mut Formatter< '_ > ) -> std::fmt::Result
+    {
+      match self
+      {
+        ListReport::Tree { graph, names } => for n in names
+        {
+          ptree::graph::write_graph_with( &graph, *n, Io2FmtWrite { f }, &ptree::PrintConfig::from_env() ).unwrap();
+        },
+        ListReport::List ( list ) => for ( i ,e ) in list.iter().enumerate() { writeln!( f, "{i}) {e}" )? },
+        _ => {},
+      }
+
+      Ok( () )
+    }
+  }
+
+  /// A struct representing the arguments for listing crates.
+  ///
+  /// This struct is used to pass the necessary arguments for listing crates. It includes the
+  /// following fields:
+  ///
+  /// - `path_to_manifest`: A `CrateDir` representing the path to the manifest of the crates.
+  /// - `format`: A `ListFormat` enum representing the desired format of the output.
+  /// - `dependency_sources`: A `HashSet` of `DependencySource` representing the sources of the dependencies.
+  #[ derive( Debug, Former ) ]
+  pub struct ListArgs
+  {
+    path_to_manifest : CrateDir,
+    format : ListFormat,
+    dependency_sources: HashSet< DependencySource >,
+    dependency_categories: HashSet< DependencyCategory >,
+  }
+
+  ///
+  /// List workspace packages.
+  ///
+
+  pub fn list( args : ListArgs ) -> Result< ListReport, ( ListReport, Error ) >
+  {
+    let mut report = ListReport::default();
+
+    let manifest = manifest::open( args.path_to_manifest.absolute_path() ).context( "List of packages by specified manifest path" ).map_err( | e | ( report.clone(), e.into() ) )?;
+    let mut metadata = Workspace::with_crate_dir( manifest.crate_dir() ).map_err( | err | ( report.clone(), format_err!( err ) ) )?;
+
+    let root_crate = manifest
+    .manifest_data
+    .as_ref()
+    .and_then( | m | m.get( "package" ) )
+    .map( | m | m[ "name" ].to_string().trim().replace( '\"', "" ) )
+    .unwrap_or_default();
+
+
+    // let packages_map =  metadata.packages.iter().map( | p | ( p.name.clone(), p ) ).collect::< HashMap< _, _ > >();
+
+    let dep_filter = move | _p: &Package, d: &Dependency |
+    {
+      (
+        args.dependency_categories.contains( &DependencyCategory::Primary ) && d.kind == DependencyKind::Normal
+        || args.dependency_categories.contains( &DependencyCategory::Dev ) && d.kind == DependencyKind::Development
+        || args.dependency_categories.contains( &DependencyCategory::Build ) && d.kind == DependencyKind::Build
+      )
+      &&
+      (
+        args.dependency_sources.contains( &DependencySource::Remote ) && d.path.is_none()
+        || args.dependency_sources.contains( &DependencySource::Local ) && d.path.is_some()
+      )
+    };
+
+    let packages_map =  packages::filter
+    (
+      &metadata
+      .load()
+      .map_err( | err | ( report.clone(), format_err!( err ) ) )?
+      .packages_get()
+      .map_err( | err | ( report.clone(), format_err!( err ) ) )?,
+      FilterMapOptions{ dependency_filter: Some( Box::new( dep_filter ) ), ..Default::default() }
+    );
+
+    let graph = graph::construct( &packages_map );
+
+    let sorted = toposort( &graph, None ).map_err( | e | { use std::ops::Index; ( report.clone(), err!( "Failed to process toposort for package: {:?}", graph.index( e.node_id() ) ) ) } )?;
+
+    match args.format
+    {
+      ListFormat::Tree if root_crate.is_empty() =>
+      {
+        let mut names = vec![ sorted[ 0 ] ];
+        for node in sorted.iter().skip( 1 )
+        {
+          if names.iter().all( | name | !has_path_connecting( &graph, *name, *node, None ) ) && !names.contains( node )
+          {
+            names.push( *node );
+          }
+        }
+        report = ListReport::Tree { graph : graph.map( | _, &n | String::from( n ), | _, &e | String::from( e ) ), names };
+      },
+      ListFormat::Tree =>
+      {
+        let names = sorted
+        .iter()
+        .filter_map( | idx | if graph.node_weight( *idx ).unwrap() == &&root_crate { Some( *idx ) } else { None } )
+        .collect::< Vec< _ > >();
+
+        report = ListReport::Tree { graph : graph.map( | _, &n | String::from( n ), | _, &e | String::from( e ) ), names };
+      }
+      ListFormat::Topological if root_crate.is_empty() =>
+      {
+        let names = sorted
+        .iter()
+        .rev()
+        .map( | dep_idx | graph.node_weight( *dep_idx ).unwrap().to_string() )
+        .collect::< Vec< String > >();
+
+        report = ListReport::List( names );
+      },
+      ListFormat::Topological =>
+      {
+        let node = graph.node_indices().find( | n | graph.node_weight( *n ).unwrap() == &&root_crate ).unwrap();
+        let mut dfs = Dfs::new( &graph, node );
+        let mut subgraph = Graph::new();
+        let mut node_map = std::collections::HashMap::new();
+        while let Some( n )= dfs.next( &graph )
+        {
+          node_map.insert( n, subgraph.add_node( graph[ n ] ) );
+        }
+
+        for e in graph.edge_references()
+        {
+          if let ( Some( &s ), Some( &t ) ) = ( node_map.get( &e.source() ), node_map.get( &e.target() ) )
+          {
+            subgraph.add_edge( s, t, () );
+          }
+        }
+
+        let mut topo = Topo::new( &subgraph );
+        let mut names = Vec::new();
+        while let Some( n ) = topo.next( &subgraph )
+        {
+          names.push( subgraph[ n ].clone() );
+        }
+        names.reverse();
+
+        report = ListReport::List( names );
+      }
+    }
+
+    Ok( report )
+  }
+}
+
+//
+
+crate::mod_interface!
+{
+  /// Arguments for `list` endpoint.
+  protected use ListArgs;
+  /// Represents where a dependency located.
+  protected use DependencySource;
+  /// Represents the category of a dependency.
+  protected use DependencyCategory;
+  /// Argument for `list` endpoint. Sets the output format.
+  protected use ListFormat;
+  /// Argument for `list` endpoint. Sets filter(local or all) packages should be in the output.
+  protected use ListFilter;
+  /// Contains output of the endpoint.
+  protected use ListReport;
+  /// List packages in workspace.
+  orphan use list;
+  /// Wrapper to redirect output from `io::Write` to `fmt::Write`
+  protected use Io2FmtWrite;
+}