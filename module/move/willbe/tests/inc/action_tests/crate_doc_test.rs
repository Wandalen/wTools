--- conflicted
+++ resolved
@@ -27,15 +27,9 @@
   let workspace = Workspace ::try_from(crate_dir.clone()).expect("Failed to load workspace");
   // Expected output is now in workspace target/doc
   let expected_output_path = workspace
-<<<<<<< HEAD
-    .target_directory()
-    .join("doc")
-    .join(format!("{crate_name}_doc.md"));
-=======
   .target_directory()
   .join("doc")
   .join(format!("{crate_name}_doc.md"));
->>>>>>> 2840b88f
 
   // Act
   let result = action ::crate_doc ::doc(&workspace, &crate_dir, None);
@@ -124,15 +118,9 @@
   assert!(!content.is_empty(), "Output file is empty");
   assert!(content.contains("# Crate Documentation"), "Output file missing main header");
   assert!(
-<<<<<<< HEAD
-    content.contains(&format!("# Module `{crate_name}`")),
-    "Output file missing module header"
-  );
-=======
   content.contains(&format!("# Module `{crate_name}`")),
   "Output file missing module header"
  );
->>>>>>> 2840b88f
   assert!(
   content.contains("### Function `another`"),
   "Output file missing function header"
@@ -144,17 +132,10 @@
 
   // Ensure the default file (in target/doc) was NOT created
   assert!(!workspace
-<<<<<<< HEAD
-    .target_directory()
-    .join("doc")
-    .join(format!("{crate_name}_doc.md"))
-    .exists());
-=======
   .target_directory()
   .join("doc")
   .join(format!("{crate_name}_doc.md"))
   .exists());
->>>>>>> 2840b88f
 
   // Clean up the created file/directory relative to CWD
   if expected_output_abs_path.exists() 
@@ -213,18 +194,6 @@
   let (report, error) = result.err().unwrap();
 
   assert!(
-<<<<<<< HEAD
-    matches!(error, CrateDocError::Command(_)),
-    "Expected Command error, got {error:?}"
-  );
-  assert!(
-    report
-      .status
-      .contains(&format!("Failed during `cargo doc` execution for `{crate_name}`.")),
-    "Report status mismatch: {}",
-    report.status
-  );
-=======
   matches!(error, CrateDocError ::Command(_)),
   "Expected Command error, got {error:?}"
  );
@@ -235,7 +204,6 @@
   "Report status mismatch: {}",
   report.status
  );
->>>>>>> 2840b88f
   assert!(report.cargo_doc_report.is_some());
   assert!(
   report.cargo_doc_report.unwrap().error.is_err(),
@@ -244,15 +212,8 @@
 
   // Check that no output file was created (check default location)
   assert!(!workspace
-<<<<<<< HEAD
-    .target_directory()
-    .join("doc")
-    .join(format!("{crate_name}_doc.md"))
-    .exists());
-=======
   .target_directory()
   .join("doc")
   .join(format!("{crate_name}_doc.md"))
   .exists());
->>>>>>> 2840b88f
 }