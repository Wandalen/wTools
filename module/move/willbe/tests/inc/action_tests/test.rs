--- conflicted
+++ resolved
@@ -191,19 +191,6 @@
   assert!(true);
  }
   ",
-<<<<<<< HEAD
-    )
-    .build(temp)
-    .unwrap();
-  let abs = AbsolutePath::try_from(project).unwrap();
-
-  let args = TestsCommandOptions::former()
-    .dir(abs)
-    .channels([Channel::Stable, Channel::Nightly])
-    .optimizations([Optimization::Debug, Optimization::Release])
-    .with_none_features(true);
-    
-=======
  )
   .build(temp)
   .unwrap();
@@ -215,7 +202,6 @@
   .optimizations([Optimization ::Debug, Optimization ::Release])
   .with_none_features(true);
   
->>>>>>> 63943676
   #[ cfg( feature = "progress_bar" ) ]
   let args = args.with_progress(false);
   
@@ -224,39 +210,6 @@
   let rep = test(args, true).unwrap().success_reports[0].clone().tests;
 
   assert!(rep
-<<<<<<< HEAD
-    .contains_key(
-      &TestVariant::former()
-        .optimization(Optimization::Debug)
-        .channel(Channel::Stable)
-        .features(BTreeSet::default())
-        .form()
-    ));
-  assert!(rep
-    .contains_key(
-      &TestVariant::former()
-        .optimization(Optimization::Debug)
-        .channel(Channel::Nightly)
-        .features(BTreeSet::default())
-        .form()
-    ));
-  assert!(rep
-    .contains_key(
-      &TestVariant::former()
-        .optimization(Optimization::Release)
-        .channel(Channel::Stable)
-        .features(BTreeSet::default())
-        .form()
-    ));
-  assert!(rep
-    .contains_key(
-      &TestVariant::former()
-        .optimization(Optimization::Release)
-        .channel(Channel::Nightly)
-        .features(BTreeSet::default())
-        .form()
-    ));
-=======
   .contains_key(
    &TestVariant ::former()
   .optimization(Optimization ::Debug)
@@ -288,7 +241,6 @@
   .features(BTreeSet ::default())
   .form()
  ));
->>>>>>> 63943676
 }
 
 #[ test ]
