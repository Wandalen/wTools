use super::*;

mod action;
mod command;
mod entity;
mod tool;

mod helpers;

<<<<<<< HEAD
// aaa : for Petro : for Bohdan : sort out test files to be consistent with src files
// sorted

=======
// qqq : for Petro : for Bohdan : for Nikita : sort out test files to be consistent with src files

>>>>>>> 5e94b96a
<|MERGE_RESOLUTION|>--- conflicted
+++ resolved
@@ -1,17 +1,11 @@
-use super::*;
-
-mod action;
-mod command;
-mod entity;
-mod tool;
-
-mod helpers;
-
-<<<<<<< HEAD
-// aaa : for Petro : for Bohdan : sort out test files to be consistent with src files
-// sorted
-
-=======
-// qqq : for Petro : for Bohdan : for Nikita : sort out test files to be consistent with src files
-
->>>>>>> 5e94b96a
+use super::*;
+
+mod action;
+mod command;
+mod entity;
+mod tool;
+
+mod helpers;
+
+// aaa : for Petro : for Bohdan : for Nikita : sort out test files to be consistent with src files
+// sorted