--- conflicted
+++ resolved
@@ -1,18 +1,12 @@
-use super::*;
-
-mod dependencies;
-mod commands;
-mod endpoints;
-mod publish_need;
-mod query;
-mod version;
-mod graph;
-<<<<<<< HEAD
-mod tools;
-
-
-=======
-
-mod features;
-
->>>>>>> fe36e5a7
+use super::*;
+
+mod dependencies;
+mod commands;
+mod endpoints;
+mod publish_need;
+mod query;
+mod version;
+mod graph;
+mod tools;
+
+mod features;