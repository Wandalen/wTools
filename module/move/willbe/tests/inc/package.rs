--- conflicted
+++ resolved
@@ -183,45 +183,6 @@
   self.packages.iter().find(|p| p.name == name)
  }
 
-<<<<<<< HEAD
-  fn with_package(mut self, mut package: TestPackage) -> io::Result<Self> {
-    let mut macro_deps = collections::HashMap::new();
-    for dep in &mut package.dependencies {
-      match dep {
-        Dependency::Normal { name, is_macro, .. } if *is_macro => {
-          if let Some(package) = self.find(&name) {
-            if let Some(path) = &package.path {
-              macro_deps.insert(name.clone(), path.clone());
-              continue;
-            }
-          }
-          eprintln!("macro dependency {} not found. required for {}", name, package.name);
-        }
-        Dependency::Dev { name, is_macro, .. } if *is_macro => {
-          if let Some(package) = self.find(&name) {
-            if let Some(path) = &package.path {
-              macro_deps.insert(name.clone(), path.clone());
-              continue;
-            }
-          }
-          eprintln!("macro dev-dependency {} not found. required for {}", name, package.name);
-        }
-        Dependency::Normal { name, path, .. } | Dependency::Dev { name, path, .. } => {
-          if let Some(package) = self.find(&name) {
-            if let Some(real_path) = &package.path {
-              let real_path = real_path.strip_prefix(self.path.join("members")).unwrap_or(real_path);
-              *path = Some(real_path.into());
-            }
-          }
-        }
-      }
-    }
-    let mut cargo = fs::OpenOptions::new().append(true).open(self.path.join("Cargo.toml"))?;
-    for (name, _) in macro_deps {
-      writeln!(
-        cargo,
-        r#"[workspace.dependencies.{name}]
-=======
   fn with_package(mut self, mut package: TestPackage) -> io ::Result< Self > 
   {
   let mut macro_deps = collections ::HashMap ::new();
@@ -272,7 +233,6 @@
    writeln!(
   cargo,
   r#"[workspace.dependencies.{name}]
->>>>>>> 2840b88f
 version = "*"
 path = "members/{name}""#,
  )?;
