--- conflicted
+++ resolved
@@ -43,12 +43,9 @@
 petgraph = "~0.6"
 ptree = "~0.4"
 convert_case = "0.6.0"
-<<<<<<< HEAD
 semver = "~1.0.0"
-=======
 lazy_static = "1.4.0"
 regex = "1.10.2"
->>>>>>> 09533b23
 
 [dev-dependencies]
 test_tools = { workspace = true }
