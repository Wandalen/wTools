[package]
name = "willbe"
version = "0.12.0"
edition = "2021"
authors = [
  "Kostiantyn Wandalen <wandalen@obox.systems>",
  "Dmytro Kryvoruchko <dmytro.kr@obox.systems>",
]
license = "MIT"
readme = "Readme.md"
documentation = "https://docs.rs/willbe"
repository = "https://github.com/Wandalen/wTools/tree/master/module/move/willbe"
homepage = "https://github.com/Wandalen/wTools/tree/master/module/move/willbe"
description = """
Utility to publish multi-crate and multi-workspace environments and maintain their consistency.
"""
categories = [ "algorithms", "development-tools" ]
keywords = [ "fundamental", "general-purpose" ]
default-run = "will"

[lints]
workspace = true

[package.metadata.docs.rs]
features = [ "full" ]
all-features = false


[features]
default = [
  "enabled",
  "progress_bar",
]
full = [
  "default"
]
enabled = [
  "crates_tools/enabled",
  "error_tools/enabled",
  "former/enabled",
  "iter_tools/enabled",
  "mod_interface/enabled",
  "wca/enabled",
  "proper_path_tools/enabled",
  "process_tools/enabled",
  "derive_tools/enabled",
]

tracing = [ "dep:tracing", "dep:tracing-subscriber" ]
progress_bar = [ "dep:indicatif" ]

[dependencies]

## external
cargo_metadata = "~0.18.1"
convert_case = "0.6.0"
flate2 = "~1.0"
globwalk = "~0.8"
toml_edit = "~0.14"
petgraph = "~0.6"
ptree = "~0.4"
rayon = "1.8.0"
semver = "~1.0.0"
similar = "~2.4"
regex = "1.10.2"
sha-1 = "~0.10"
tar = "~0.4"
handlebars = "4.5.0"
ureq = "~2.9"
colored = "2.1.0"
duct = "0.13.7"
tracing = { version = "0.1", features = [ "log-always" ], optional = true }
tracing-subscriber = { version = "0.3", optional = true }
indicatif = { version = "0.17", optional = true }
prettytable-rs = "0.10"
serde_json = "1.0" # for CargoMetadata::Package::metadata (need serde_json::Value)
serde = "1.0" # for CargoMetadata::Package
parse-display = "0.9" # need because derive_tools don't reexport this correctly

## internal
crates_tools = { workspace = true }
error_tools = { workspace = true, features = [ "default" ] }
former = { workspace = true, features = [ "default" ] }
iter_tools = { workspace = true, features = [ "default" ] }
mod_interface = { workspace = true, features = [ "default" ] }
wca = { workspace = true, features = [ "default" ] }
proper_path_tools = { workspace = true, features = [ "default", "path_utf8" ] }
process_tools = { workspace = true, features = [ "default" ] }
<<<<<<< HEAD
derive_tools = { workspace = true, features = [ "derive_display", "derive_deref", "derive_from" ] }
=======
derive_tools = { workspace = true, features = [ "derive_display", "derive_from_str" ] }
>>>>>>> 535208ad

[dev-dependencies]
test_tools = { workspace = true }
assert_fs = "1.0"
serde_yaml = "0.9"
serde_json = "1.0.114"
serde = "1.0"
assert_cmd = "2.0"<|MERGE_RESOLUTION|>--- conflicted
+++ resolved
@@ -86,11 +86,7 @@
 wca = { workspace = true, features = [ "default" ] }
 proper_path_tools = { workspace = true, features = [ "default", "path_utf8" ] }
 process_tools = { workspace = true, features = [ "default" ] }
-<<<<<<< HEAD
-derive_tools = { workspace = true, features = [ "derive_display", "derive_deref", "derive_from" ] }
-=======
-derive_tools = { workspace = true, features = [ "derive_display", "derive_from_str" ] }
->>>>>>> 535208ad
+derive_tools = { workspace = true, features = [ "derive_display", "derive_from_str", "derive_deref", "derive_from" ] }
 
 [dev-dependencies]
 test_tools = { workspace = true }
