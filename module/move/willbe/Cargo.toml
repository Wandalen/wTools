[package]
name = "willbe"
version = "0.2.0"
edition = "2021"
authors = [
  "Kostiantyn Wandalen <wandalen@obox.systems>",
  "Dmytro Kryvoruchko <dmytro.kr@obox.systems>",
]
license = "MIT"
readme = "Readme.md"
documentation = "https://docs.rs/willbe"
repository = "https://github.com/Wandalen/wTools/tree/master/module/move/willbe"
homepage = "https://github.com/Wandalen/wTools/tree/master/module/move/willbe"
description = """
Utility with set of tools for managing developer routines.
"""
categories = [ "algorithms", "development-tools" ]
keywords = [ "fundamental", "general-purpose" ]
default-run = "main"

[lints]
workspace = true

[package.metadata.docs.rs]
features = [ "full" ]
all-features = false
exclude = [ "/tests", "/examples", "-*" ]

[features]
default = [ "enabled" ]
full = [ "enabled" ]
use_alloc = []
enabled = []

[dependencies]
cargo_metadata = "~0.14"
convert_case = "0.6.0"
crates_tools = { workspace = true }
error_tools = { workspace = true, features = [ "default" ] }
flate2 = "~1.0"
former = { workspace = true, features = [ "default" ] }
globwalk = "~0.8"
mod_interface = { workspace = true, features = [ "default" ] }
wca = { workspace = true, features = [ "default" ] }
anyhow = "~1.0"
toml_edit = "~0.14"
petgraph = "~0.6"
ptree = "~0.4"
rayon = "1.8.0"
semver = "~1.0.0"
regex = "1.10.2"
sha-1 = "~0.10"
tar = "~0.4"
<<<<<<< HEAD
ureq = "~2.4"
handlebars = "4.5.0"
=======
ureq = "~2.9"
>>>>>>> c1f456fb

[dev-dependencies]
test_tools = { workspace = true }
assert_fs = "1.0"
serde_yaml = "0.9"
serde = "1.0"<|MERGE_RESOLUTION|>--- conflicted
+++ resolved
@@ -51,12 +51,8 @@
 regex = "1.10.2"
 sha-1 = "~0.10"
 tar = "~0.4"
-<<<<<<< HEAD
-ureq = "~2.4"
 handlebars = "4.5.0"
-=======
 ureq = "~2.9"
->>>>>>> c1f456fb
 
 [dev-dependencies]
 test_tools = { workspace = true }
