[package]
name = "willbe"
version = "0.2.0"
edition = "2021"
authors = [
  "Kostiantyn Wandalen <wandalen@obox.systems>",
  "Dmytro Kryvoruchko <dmytro.kr@obox.systems>",
]
license = "MIT"
readme = "Readme.md"
documentation = "https://docs.rs/willbe"
repository = "https://github.com/Wandalen/wTools/tree/master/module/move/willbe"
homepage = "https://github.com/Wandalen/wTools/tree/master/module/move/willbe"
description = """
Utility with set of tools for managing developer routines.
"""
categories = [ "algorithms", "development-tools" ]
keywords = [ "fundamental", "general-purpose" ]
default-run = "main"

[lints]
workspace = true

[package.metadata.docs.rs]
features = [ "full" ]
all-features = false
exclude = [ "/tests", "/examples", "-*" ]

[features]
default = [ "enabled" ]
full = [ "enabled" ]
no_std = []
use_alloc = []
enabled = []

[dependencies]
<<<<<<< HEAD
mod_interface = { workspace = true, features = [ "default" ] }
error_tools = { workspace = true, features = [ "default" ] }
wca = { workspace = true, features = [ "default" ] }
former = { workspace = true, features = [ "default" ] }
anyhow = "~1.0"
toml_edit = "~0.14"
=======

>>>>>>> 1edc1949
cargo_metadata = "~0.14"
flate2 = "~1.0"
globwalk = "~0.8"
petgraph = "~0.6"
ptree = "~0.4"
convert_case = "0.6.0"
semver = "~1.0.0"
regex = "1.10.2"
sha-1 = "~0.10"
tar = "~0.4"
ureq = "~2.4"

[dev-dependencies]
test_tools = { workspace = true }
assert_fs = "1.0"<|MERGE_RESOLUTION|>--- conflicted
+++ resolved
@@ -34,22 +34,18 @@
 enabled = []
 
 [dependencies]
-<<<<<<< HEAD
+cargo_metadata = "~0.14"
+convert_case = "0.6.0"
+error_tools = { workspace = true, features = [ "default" ] }
+flate2 = "~1.0"
+former = { workspace = true, features = [ "default" ] }
+globwalk = "~0.8"
 mod_interface = { workspace = true, features = [ "default" ] }
-error_tools = { workspace = true, features = [ "default" ] }
 wca = { workspace = true, features = [ "default" ] }
-former = { workspace = true, features = [ "default" ] }
 anyhow = "~1.0"
 toml_edit = "~0.14"
-=======
-
->>>>>>> 1edc1949
-cargo_metadata = "~0.14"
-flate2 = "~1.0"
-globwalk = "~0.8"
 petgraph = "~0.6"
 ptree = "~0.4"
-convert_case = "0.6.0"
 semver = "~1.0.0"
 regex = "1.10.2"
 sha-1 = "~0.10"
