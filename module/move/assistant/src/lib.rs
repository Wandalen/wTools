#![ doc( html_logo_url = "https://raw.githubusercontent.com/Wandalen/wTools/master/asset/img/logo_v3_trans_square.png" ) ]
#![ doc( html_favicon_url = "https://raw.githubusercontent.com/Wandalen/wTools/alpha/asset/img/logo_v3_trans_square_icon_small_v2.ico" ) ]
#![ doc( html_root_url = "https://docs.rs/assistant/latest/assistant/" ) ]
#![ doc = include_str!( concat!( env!( "CARGO_MANIFEST_DIR" ), "/", "Readme.md" ) ) ]

use mod_interface::mod_interface;

<<<<<<< HEAD
use error_tools::thiserror;

/// Internal namespace.
=======
/// Define a private namespace for all its items.
>>>>>>> 857016fd
mod private
{
}

/// Serde-related exports.
pub mod ser
{
  pub use serde::
  {
    Serialize,
    Deserialize,
  };
  pub use serde_with::*;
}

// pub mod client;

crate::mod_interface!
{

  layer client;
  layer debug;
  layer commands;
  layer actions;
  layer secret;

  exposed use ::reflect_tools::
  {
    Fields,
    _IteratorTrait,
    IteratorTrait,
  };

}<|MERGE_RESOLUTION|>--- conflicted
+++ resolved
@@ -4,14 +4,9 @@
 #![ doc = include_str!( concat!( env!( "CARGO_MANIFEST_DIR" ), "/", "Readme.md" ) ) ]
 
 use mod_interface::mod_interface;
-
-<<<<<<< HEAD
 use error_tools::thiserror;
 
-/// Internal namespace.
-=======
 /// Define a private namespace for all its items.
->>>>>>> 857016fd
 mod private
 {
 }
