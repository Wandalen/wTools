[package]
name = "optimization_tools"
version = "0.1.0"
edition = "2021"
authors = [
  "Kostiantyn Wandalen <wandalen@obox.systems>"
]
license = "MIT"
readme = "Readme.md"
documentation = "https://docs.rs/optimization_tools"
repository = "https://github.com/Wandalen/wTools/tree/master/module/core/optimization_tools"
homepage = "https://github.com/Wandalen/wTools/tree/master/module/core/optimization_tools"
description = """
Playground for experimenting with optimization algorithms.
"""
categories = [ "algorithms", "development-tools" ]
keywords = [ "fundamental", "general-purpose" ]

# xxx : qqq : switch that on
# [lints]
# workspace = true

[package.metadata.docs.rs]
features = [ "full" ]

[features]
default = [
  "enabled",
]
full = [
  "enabled",
]
enabled = []
rapidity_6 = [] # to enable slow tests
rapidity_7 = [ "rapidity_6" ] # to enable slow tests
rapidity_8 = [ "rapidity_7" ] # to enable slow tests
rapidity_9 = [ "rapidity_8" ] # to enable slow tests
static_plot = []
dynamic_plot = [ "static_plot", "plotters-backend", "piston_window" ]
lp_parse = [ "exmex" ]

[dependencies]
derive_tools = { workspace = true, features = ["default"] }
deterministic_rand = { workspace = true, features = [ "default" ] }
iter_tools = { workspace = true, features = [ "default" ] }
meta_tools = { workspace = true, features = [ "meta_constructors" ] }
error_tools = { workspace = true, features = ["default"] }
env_logger = "0.10.1"
log = "0.4.20"
rand = "0.8.5"
statrs = "0.16.0"
faer = { version = "0.16.0", features = [ "ndarray" ] }
ndarray = "0.15.6"
plotters = { version = "0.3.5" }
plotters-backend = { version = "0.3.5", optional = true }
piston_window = { version = "0.120.0", optional = true }
exmex = { version = "0.18.0", features = [ "partial" ], optional = true }
<<<<<<< HEAD
rayon = "1.8.0"
=======
thiserror = "1.0.56"
>>>>>>> 025c2972

[dev-dependencies]
test_tools = { workspace = true }<|MERGE_RESOLUTION|>--- conflicted
+++ resolved
@@ -55,11 +55,8 @@
 plotters-backend = { version = "0.3.5", optional = true }
 piston_window = { version = "0.120.0", optional = true }
 exmex = { version = "0.18.0", features = [ "partial" ], optional = true }
-<<<<<<< HEAD
 rayon = "1.8.0"
-=======
 thiserror = "1.0.56"
->>>>>>> 025c2972
 
 [dev-dependencies]
 test_tools = { workspace = true }