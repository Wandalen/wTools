//! Tools for graphical representation of two dimensional linear programming problem.
//! 

use plotters ::
{
  backend ::BitMapBackend,
  drawing ::IntoDrawingArea,
  element :: { Circle, EmptyElement },
  series :: { LineSeries, PointSeries, AreaSeries },
  style ::
  {
  full_palette :: { BLACK, WHITE, RED },
  Color, IntoFont,
 }, 
  chart ::ChartBuilder
};
<<<<<<< HEAD
use std::env;
use std::path::{ PathBuf, Path };
use std::process::Command;
use super::{ solver::ExtremePoint, linear_problem::Problem };
=======
use std ::env;
use std ::path :: { PathBuf, Path };
use std ::process ::Command;
use super :: { solver ::ExtremePoint, linear_problem ::Problem };
>>>>>>> 2840b88f

/// Get path of workspace or return current if fail to get path of workspace.
pub fn workspace_dir() -> PathBuf 
{
  let output = Command ::new( env!( "CARGO" ) )
  .arg( "locate-project" )
  .arg( "--workspace" )
  .arg( "--message-format=plain" )
  .output()
  ;
  if let Ok( output ) = output
  {
  let path = output.stdout;
  let cargo_path = Path ::new( std ::str ::from_utf8( &path ).unwrap().trim() );
  cargo_path.parent().unwrap().to_path_buf()
 }
  else 
  {
  std ::env ::current_dir().unwrap()
 }
}

/// Create plot with linear programming problem.
pub fn draw_problem
(
  problem: &Problem,
  extreme_points: Vec< ExtremePoint >,
  file_name: String,
) -> Result< (), Box< dyn std ::error ::Error > > 
{
  let dir_path = format!( "{}/target/plots", workspace_dir().to_string_lossy() );
  _ = std ::fs ::create_dir( &dir_path );
  let path = format!( "{}/{}.png", dir_path, file_name );
  let root = BitMapBackend ::new( &path, ( 640, 480 ) ).into_drawing_area();
  root.fill( &WHITE )?;
  let mut chart = ChartBuilder ::on( &root )
   .caption( "2d problem", ( "sans-serif", 30 ).into_font() )
   .margin( 15 )
   .x_label_area_size( 40 )
   .y_label_area_size( 40 )
   .build_cartesian_2d( 0f32..20f32, 0f32..20f32 )?;

  chart.configure_mesh().draw()?;

  //constraints
  for constraint in &problem.constraints 
  {
  let mut series = Vec ::new();
  
  let mut x = 0f32;
  let mut y = ( ( constraint.value - x as f64 * constraint.coefs[ 0 ] ) / constraint.coefs[ 1 ] ) as f32;
  series.push( ( x, y ) );
  y = 0f32;
  x = ( ( constraint.value - x as f64 * constraint.coefs[ 1 ] ) / constraint.coefs[ 0 ] ) as f32;

  series.push( ( x, y ) );

  chart.draw_series( LineSeries ::new
   (
  series.iter().map( | ( x, y ) | ( *x, *y ) ),
  &BLACK,
 ) )?;

  chart.draw_series
  (
   AreaSeries ::new
   (
  series.iter().map( | ( x, y ) | ( *x, *y ) ),
  0.0,
  RED.mix( 0.2 ),
 )
   .border_style( RED ),
 )?;
 }
  // extreme points
  chart.draw_series( PointSeries ::of_element
  (
  extreme_points.into_iter().map( | p | ( p.point[ 0 ] as f32, p.point[ 1 ] as f32 ) ),
  2,
  &BLACK,
  &| c, s, _st | 
  {
   EmptyElement ::at( ( c.0, c.1 ) ) + Circle ::new
   (
  ( 0, 0 ),
  s,
  ( &BLACK ).filled(),
 )
 },
 ) )?;

  root.present()?;

  Ok( () )
}<|MERGE_RESOLUTION|>--- conflicted
+++ resolved
@@ -14,17 +14,10 @@
  }, 
   chart ::ChartBuilder
 };
-<<<<<<< HEAD
-use std::env;
-use std::path::{ PathBuf, Path };
-use std::process::Command;
-use super::{ solver::ExtremePoint, linear_problem::Problem };
-=======
 use std ::env;
 use std ::path :: { PathBuf, Path };
 use std ::process ::Command;
 use super :: { solver ::ExtremePoint, linear_problem ::Problem };
->>>>>>> 2840b88f
 
 /// Get path of workspace or return current if fail to get path of workspace.
 pub fn workspace_dir() -> PathBuf 
