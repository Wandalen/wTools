--- conflicted
+++ resolved
@@ -4,11 +4,8 @@
 
 pub mod sudoku;
 pub mod optimization;
-<<<<<<< HEAD
 pub mod simplex;
-=======
 #[ cfg( feature="static_plot" ) ]
 pub mod plot;
 #[ cfg( feature="dynamic_plot" ) ]
-pub mod plot_dynamic;
->>>>>>> 8bb8ee7b
+pub mod plot_dynamic;