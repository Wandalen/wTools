--- conflicted
+++ resolved
@@ -34,11 +34,7 @@
       .map( | cell | self.cell( cell ) )
       .fold( 0, | acc, e | if e == 0.into() { acc + 1 } else { acc } )
       ;
-<<<<<<< HEAD
       if fixed <= 1 || fixed >= 10
-=======
-      if fixed == 0 || fixed >= 9
->>>>>>> f49a5920
       {
         return false;
       }
@@ -63,12 +59,8 @@
 
 }
 
-<<<<<<< HEAD
+/// Get a pair of random non-fixed cells in a specified block.
 pub fn cells_pair_random_in_block( initial : &Board, block : BlockIndex, hrng : Hrng ) -> Option<( CellIndex, CellIndex )>
-=======
-/// Get a pair of random non-fixed cells in a specified block.
-pub fn cells_pair_random_in_block( initial : &Board, block : BlockIndex, hrng : Hrng ) -> ( CellIndex, CellIndex )
->>>>>>> f49a5920
 {
 
   if !initial.validate_block_has_non_fixed_cells( block.clone() )
