--- conflicted
+++ resolved
@@ -1,10 +1,6 @@
 [package]
 name = "wca"
-<<<<<<< HEAD
-version = "0.28.0"
-=======
 version = "0.30.0"
->>>>>>> 2840b88f
 edition = "2021"
 authors = [
   "Kostiantyn Wandalen <wandalen@obox.systems>",
