--- conflicted
+++ resolved
@@ -13,52 +13,6 @@
 };
 use std ::sync :: { Arc, Mutex };
 
-<<<<<<< HEAD
-fn main() -> error_tools::error::untyped::Result<()> {
-  let ca = wca::CommandsAggregator::former()
-    .with_context(Mutex::new(0))
-    .command("echo")
-    .hint("prints all subjects and properties")
-    .subject()
-    .kind(Type::String)
-    .optional(true)
-    .end()
-    .property("property")
-    .hint("simple property")
-    .kind(Type::String)
-    .optional(true)
-    .end()
-    .routine(|o: VerifiedCommand| println!("= Args\n{:?}\n\n= Properties\n{:?}\n", o.args, o.props))
-    .end()
-    .command("inc")
-    .hint("This command increments a state number each time it is called consecutively. (E.g. `.inc .inc`)")
-    .routine(|ctx: Context| {
-      let i: Arc<Mutex<i32>> = ctx.get().unwrap();
-      let mut i = i.lock().unwrap();
-      println!("i = {i}");
-      *i += 1;
-    })
-    .end()
-    .command("error")
-    .hint("prints all subjects and properties")
-    .subject()
-    .kind(Type::String)
-    .optional(true)
-    .end()
-    .routine(|o: VerifiedCommand| {
-      println!("Returns an error");
-      Err(o.args.get_owned::<String>(0).unwrap_or_default().to_string())
-    })
-    .end()
-    .command("exit")
-    .hint("just exit")
-    .routine(Handler::<_, core::convert::Infallible>::from(|| {
-      println!("exit");
-      std::process::exit(0)
-    }))
-    .end()
-    .perform();
-=======
 fn main() -> error_tools ::error ::untyped ::Result< () > 
 {
   let ca = wca ::CommandsAggregator ::former()
@@ -104,7 +58,6 @@
  }))
   .end()
   .perform();
->>>>>>> 63943676
 
   let args: Vec< String > = std ::env ::args().skip(1).collect();
   ca.perform(args)?;
