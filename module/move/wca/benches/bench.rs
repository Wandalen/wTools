--- conflicted
+++ resolved
@@ -91,16 +91,6 @@
   const COUNT: usize = 1_000;
 
   c.bench_function("initialize_thousand_commands_without_args", |b| {
-<<<<<<< HEAD
-    b.iter(|| initialize_commands_without_args(COUNT));
-  });
-  c.bench_function("initialize_thousand_commands_with_subjects", |b| {
-    b.iter(|| initialize_commands_with_subjects(COUNT));
-  });
-  c.bench_function("initialize_thousand_commands_with_properties", |b| {
-    b.iter(|| initialize_commands_with_properties(COUNT));
-  });
-=======
   b.iter(|| initialize_commands_without_args(COUNT));
  });
   c.bench_function("initialize_thousand_commands_with_subjects", |b| {
@@ -109,7 +99,6 @@
   c.bench_function("initialize_thousand_commands_with_properties", |b| {
   b.iter(|| initialize_commands_with_properties(COUNT));
  });
->>>>>>> 63943676
 }
 
 fn benchmark_initialize_and_run_thousand_commands(c: &mut Criterion) 
@@ -117,25 +106,6 @@
   const COUNT: usize = 1_000;
 
   c.bench_function("initialize_and_run_thousand_commands_without_args", |b| {
-<<<<<<< HEAD
-    b.iter(|| {
-      let ca = initialize_commands_without_args(COUNT);
-      run_commands(ca, ".command_999");
-    });
-  });
-  c.bench_function("initialize_and_run_thousand_commands_with_subjects", |b| {
-    b.iter(|| {
-      let ca = initialize_commands_with_subjects(COUNT);
-      run_commands(ca, ".command_999");
-    });
-  });
-  c.bench_function("initialize_and_run_thousand_commands_with_properties", |b| {
-    b.iter(|| {
-      let ca = initialize_commands_with_properties(COUNT);
-      run_commands(ca, ".command_999");
-    });
-  });
-=======
   b.iter(|| {
    let ca = initialize_commands_without_args(COUNT);
    run_commands(&ca, ".command_999");
@@ -153,7 +123,6 @@
    run_commands(&ca, ".command_999");
  });
  });
->>>>>>> 63943676
 }
 
 criterion_group!(
