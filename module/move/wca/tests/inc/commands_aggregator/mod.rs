--- conflicted
+++ resolved
@@ -5,11 +5,8 @@
   Parser,
 
   CommandsAggregator,
-<<<<<<< HEAD
   Routine,
   Type,
-=======
->>>>>>> becb7ede
   HelpVariants,
   Type,
   Error,
