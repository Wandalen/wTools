use super :: *;
use std ::sync :: { Arc, Mutex };
use the_module ::CommandsAggregator;

//
<<<<<<< HEAD

#[test]
fn changes_state_of_local_variable_on_perform() {
  let history = Arc::new(Mutex::new(vec![]));
=======
>>>>>>> 63943676

#[ test ]
fn changes_state_of_local_variable_on_perform() 
{
  let history = Arc ::new(Mutex ::new(vec![]));

  let ca_history = Arc ::clone(&history);
  let ca = CommandsAggregator ::former()
  .command("command")
  .hint("hint")
  .long_hint("long_hint")
  .routine(|| println!("command"))
  .end()
  .command("command2")
  .hint("hint")
  .long_hint("long_hint")
  .routine(|| println!("command2"))
  .end()
  .callback(move |input, program| ca_history.lock().unwrap().push((input.to_string(), program.commands.clone())))
  .perform();

  {
  assert!(history.lock().unwrap().is_empty());
 }

  {
  ca.perform(".command").unwrap();
  let current_history = history.lock().unwrap();
  assert_eq!(
   [".command"],
   current_history.iter().map(|(input, _)| input).collect :: < Vec<_ >>().as_slice()
 );
  assert_eq!(1, current_history.len());
 }

  {
  ca.perform(".command2").unwrap();
  let current_history = history.lock().unwrap();
  assert_eq!(
   [".command", ".command2"],
   current_history.iter().map(|(input, _)| input).collect :: < Vec<_ >>().as_slice()
 );
  assert_eq!(2, current_history.len());
 }
}<|MERGE_RESOLUTION|>--- conflicted
+++ resolved
@@ -3,13 +3,6 @@
 use the_module ::CommandsAggregator;
 
 //
-<<<<<<< HEAD
-
-#[test]
-fn changes_state_of_local_variable_on_perform() {
-  let history = Arc::new(Mutex::new(vec![]));
-=======
->>>>>>> 63943676
 
 #[ test ]
 fn changes_state_of_local_variable_on_perform() 
