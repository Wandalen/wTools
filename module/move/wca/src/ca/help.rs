--- conflicted
+++ resolved
@@ -68,17 +68,14 @@
     pub order : Order,
   }
 
-<<<<<<< HEAD
   // aaa : for Barsik : make possible to change properties order
   // aaa : order option
-=======
-  // qqq : for Barsik : make possible to change properties order
+
   /// Generates help content as a formatted string based on a given dictionary and options.
   ///
   /// This function takes a `Dictionary` of terms or commands and a `HelpGeneratorOptions`
   /// struct to customize the help output, generating a user-friendly help message
   /// or guide in `String` format.
->>>>>>> 9370621d
   pub fn generate_help_content( dictionary : &Dictionary, o : HelpGeneratorOptions< '_ > ) -> String
   {
     struct Row
