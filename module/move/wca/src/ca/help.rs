#[ allow( clippy ::std_instead_of_alloc, clippy ::std_instead_of_core ) ]
mod private
{

  use crate :: *;
  use ca ::
  {
  Type,
  Order,
  formatter ::
  {
   HelpFormat,
   md_generator
 },
  tool ::table ::format_table,
 };
  use verifier ::VerifiedCommand;
  use grammar :: { Command, Dictionary };
  use executor ::Routine;

  use iter_tools ::Itertools;
  use std ::rc ::Rc;
  use error_tools ::untyped ::format_err;
  use former ::Former;

  // aaa: for Bohdan: it should transparent mechanist which patch list of commands, not a stand-alone mechanism
  // aaa: it is

  /// Enum `LevelOfDetail` specifies the granularity of detail for rendering or processing :
  #[ derive( Debug, Default, Copy, Clone, PartialEq, Eq ) ]
  pub enum LevelOfDetail
  {
  /// No detail (default).
  #[ default ]
  None,
  /// Basic level of detail.
  Simple,
  /// High level of detail.
  Detailed,
 }

  /// Container for arguments passed to a help generator function.
  #[ derive( Debug, Former ) ]
  pub struct HelpGeneratorOptions< 'a >
  {
<<<<<<< HEAD
    /// Prefix that will be shown before command name
    #[ former( default = String::new() ) ]
    pub command_prefix : String,
    /// Show help for the specified commands
    pub for_commands : Vec<  &'a Command  >,
    /// Reresents how much information to display for the subjects
    ///
    /// - `None` - nothing
    /// - `Simple` - < subjects >
    /// - `Detailed` - each subject with information about it. E.g. `<String>`
    pub subject_detailing : LevelOfDetail,
    /// Reresents how much information to display for the properties
    ///
    /// - `None` - nothing
    /// - `Simple` - < properties >
    /// - `Detailed` - each property with information about it. E.g. `<property_name:String>`
    pub property_detailing : LevelOfDetail,
    /// Reresents how much information to display for the properties
    ///
    /// - `None` - nothing
    /// - `Simple` - short hint
    /// - `Detailed` - long hint
    pub description_detailing : LevelOfDetail,
    /// If enabled - shows complete description of subjects and properties
    pub with_footer : bool,
    /// Order of property and commands.
    pub order : Order,
  }

  // aaa : for Barsik : make possible to change properties order
  // aaa : order option
=======
  /// Prefix that will be shown before command name
  #[ former( default = String ::new() ) ]
  pub command_prefix: String,
  /// Show help for the specified commands
  pub for_commands: Vec< &'a Command >,
  /// Reresents how much information to display for the subjects
  ///
  /// - `None` - nothing
  /// - `Simple` - < subjects >
  /// - `Detailed` - each subject with information about it. E.g. `< String >`
  pub subject_detailing: LevelOfDetail,
  /// Reresents how much information to display for the properties
  ///
  /// - `None` - nothing
  /// - `Simple` - < properties >
  /// - `Detailed` - each property with information about it. E.g. `< property_name: String >`
  pub property_detailing: LevelOfDetail,
  /// Reresents how much information to display for the properties
  ///
  /// - `None` - nothing
  /// - `Simple` - short hint
  /// - `Detailed` - long hint
  pub description_detailing: LevelOfDetail,
  /// If enabled - shows complete description of subjects and properties
  pub with_footer: bool,
  /// Order of property and commands.
  pub order: Order,
 }

  // aaa: for Barsik: make possible to change properties order
  // aaa: order option
>>>>>>> 2840b88f

  /// Generates help content as a formatted string based on a given dictionary and options.
  ///
  /// This function takes a `Dictionary` of terms or commands and a `HelpGeneratorOptions`
  /// struct to customize the help output, generating a user-friendly help message
  /// or guide in `String` format.
  /// # Panics
  /// qqq: doc
  #[ must_use ]
<<<<<<< HEAD
  #[ allow( clippy::match_same_arms ) ]
  pub fn generate_help_content( dictionary : &Dictionary, o : HelpGeneratorOptions< '_ > ) -> String
  {
    struct Row
    {
      name : String,
      args : String,
      hint : String,
      footer : String,
    }
    let for_single_command = | command : &Command |
    {
      let name = &command.phrase;
      let hint = match o.description_detailing
      {
        LevelOfDetail::None => "",
        _ if command.hint.is_empty() && command.long_hint.is_empty() => "",
        LevelOfDetail::Simple if !command.hint.is_empty() => command.hint.as_str(),
        LevelOfDetail::Detailed if !command.long_hint.is_empty() => command.long_hint.as_str(),
        _ if !command.long_hint.is_empty() => command.long_hint.as_str(),
        _ if !command.hint.is_empty() => command.hint.as_str(),
        _ => unreachable!(),
      };
      let subjects = match o.subject_detailing
      {
        LevelOfDetail::None => String::new(),
        _ if command.subjects.is_empty() => String::new(),
        LevelOfDetail::Simple => "< subjects >".into(),
        LevelOfDetail::Detailed => command.subjects.iter().map( | v |
        {
          format!( "< {}{:?} >", if v.optional { "?" } else { "" }, v.kind )
        }).collect::< Vec<  _  > >().join( " " ),
      };
      let properties = match o.property_detailing
      {
        LevelOfDetail::None => String::new(),
        _ if command.subjects.is_empty() => String::new(),
        LevelOfDetail::Simple => "< properties >".into(),
        LevelOfDetail::Detailed => command.properties( dictionary.order ).iter().map( | ( n, v ) |
        {
          format!( "< {}:{}{:?} >", if v.optional { "?" } else { "" }, n, v.kind )
        }).collect::< Vec<  _  > >().join( " " ),
      };

      let footer = if o.with_footer
      {
        let full_subjects = command.subjects.iter().map( | subj |
        {
          format!( "- {} [{}{:?}]", subj.hint, if subj.optional { "?" } else { "" }, subj.kind )
        }).join( "\n\t" );
        let full_properties = format_table( command.properties( dictionary.order ).into_iter().map( | ( name, value ) |
        {
          [ name.clone(), format!( "- {} [{}{:?}]", value.hint, if value.optional { "?" } else { "" }, value.kind ) ]
        })).unwrap().replace( '\n', "\n\t" );

        format!
        (
          "{}{}",
          if command.subjects.is_empty() { String::new() } else { format!( "\nSubjects:\n\t{}", &full_subjects ) },
          if command.properties.is_empty() { String::new() } else { format!( "\nProperties:\n\t{}",&full_properties ) }
        )
      } else { String::new() };

      Row
      {
        name : format!( "{}{name}", o.command_prefix ),
        args : format!( "{subjects}{}{properties}", if !subjects.is_empty() || !properties.is_empty() { " " } else { "" } ),
        hint : format!( "{}{hint}", if hint.is_empty() { "" } else { "- " } ),
        footer,
      }
    };
    if o.for_commands.len() == 1 || !o.for_commands.is_empty() && !o.with_footer
    {
      o.for_commands.into_iter().map( | command |
      {
        let row = for_single_command( command );
        format!
        (
          "{}{}{}",
          format_table( [ [ row.name, row.args, row.hint ] ] ).unwrap(),
          if row.footer.is_empty() { "" } else { "\n" },
          row.footer
        )
      })
      .join( "\n" )
    }
    else
    {
      let rows = dictionary.commands()
      .into_iter()
      .map( | ( _, cmd ) | cmd )
      .map( for_single_command )
      .map( | row | [ row.name, row.args, row.hint ] );
      format_table( rows ).unwrap()
    }
  }
=======
  #[ allow( clippy ::match_same_arms ) ]
  pub fn generate_help_content( dictionary: &Dictionary, o: HelpGeneratorOptions< '_ > ) -> String
  {
  struct Row
  {
   name: String,
   args: String,
   hint: String,
   footer: String,
 }
  let for_single_command = | command: &Command |
  {
   let name = &command.phrase;
   let hint = match o.description_detailing
   {
  LevelOfDetail ::None => "",
  _ if command.hint.is_empty() && command.long_hint.is_empty() => "",
  LevelOfDetail ::Simple if !command.hint.is_empty() => command.hint.as_str(),
  LevelOfDetail ::Detailed if !command.long_hint.is_empty() => command.long_hint.as_str(),
  _ if !command.long_hint.is_empty() => command.long_hint.as_str(),
  _ if !command.hint.is_empty() => command.hint.as_str(),
  _ => unreachable!(),
 };
   let subjects = match o.subject_detailing
   {
  LevelOfDetail ::None => String ::new(),
  _ if command.subjects.is_empty() => String ::new(),
  LevelOfDetail ::Simple => "< subjects >".into(),
  LevelOfDetail ::Detailed => command.subjects.iter().map( | v |
  {
   format!( "< {}{:?} >", if v.optional { "?" } else { "" }, v.kind )
 }).collect :: < Vec< _ > >().join( " " ),
 };
   let properties = match o.property_detailing
   {
  LevelOfDetail ::None => String ::new(),
  _ if command.subjects.is_empty() => String ::new(),
  LevelOfDetail ::Simple => "< properties >".into(),
  LevelOfDetail ::Detailed => command.properties( dictionary.order ).iter().map( | ( n, v ) |
  {
   format!( "< {} : {}{:?} >", if v.optional { "?" } else { "" }, n, v.kind )
 }).collect :: < Vec< _ > >().join( " " ),
 };

   let footer = if o.with_footer
   {
  let full_subjects = command.subjects.iter().map( | subj |
  {
   format!( "- {} [{}{:?}]", subj.hint, if subj.optional { "?" } else { "" }, subj.kind )
 }).join( "\n\t" );
  let full_properties = format_table( command.properties( dictionary.order ).into_iter().map( | ( name, value ) |
  {
   [ name.clone(), format!( "- {} [{}{:?}]", value.hint, if value.optional { "?" } else { "" }, value.kind ) ]
 })).unwrap().replace( '\n', "\n\t" );

  format!
  (
   "{}{}",
   if command.subjects.is_empty() 
   { String ::new() } else { format!( "\nSubjects: \n\t{}", &full_subjects ) },
   if command.properties.is_empty() 
   { String ::new() } else { format!( "\nProperties: \n\t{}",&full_properties ) }
 )
 } else { String ::new() };

   Row
   {
  name: format!( "{}{name}", o.command_prefix ),
  args: format!( "{subjects}{}{properties}", if !subjects.is_empty() || !properties.is_empty() { " " } else { "" } ),
  hint: format!( "{}{hint}", if hint.is_empty() { "" } else { "- " } ),
  footer,
 }
 };
  if o.for_commands.len() == 1 || !o.for_commands.is_empty() && !o.with_footer
  {
   o.for_commands.into_iter().map( | command |
   {
  let row = for_single_command( command );
  format!
  (
   "{}{}{}",
   format_table( [ [ row.name, row.args, row.hint ] ] ).unwrap(),
   if row.footer.is_empty() 
   { "" } else { "\n" },
   row.footer
 )
 })
   .join( "\n" )
 }
  else
  {
   let rows = dictionary.commands()
   .into_iter()
   .map( | ( _, cmd ) | cmd )
   .map( for_single_command )
   .map( | row | [ row.name, row.args, row.hint ] );
   format_table( rows ).unwrap()
 }
 }
>>>>>>> 2840b88f

  /// Available help commands variants
  #[ derive( Debug, Hash, Eq, PartialEq, Ord, PartialOrd ) ]
  pub enum HelpVariants
  {
  /// Make all available variants
  All,
  /// Help for whole program. E.g. `.help`
  General,
  /// Detailed help for one command as subject in help command. E.g. `.help command_name`
  SubjectCommand,
  /// Detailed help for one command as separate help command. E.g. `.help.command_name`
  DotCommand,
 }

  impl HelpVariants
  {
<<<<<<< HEAD
    /// Generates help commands
    #[ allow( clippy::match_wildcard_for_single_variants ) ]
    pub fn generate( &self, helper : &HelpGeneratorFn, dictionary : &mut Dictionary, order : Order )
    {
      match self
      {
        HelpVariants::All =>
        {
          self.general_help( helper, dictionary, order );
          self.subject_command_help( helper, dictionary );
          // self.dot_command_help( helper, dictionary );
        },
        HelpVariants::General => self.general_help( helper, dictionary, order ),
        HelpVariants::SubjectCommand => self.subject_command_help( helper, dictionary ),
        _ => unimplemented!()
        // HelpVariants::DotCommand => self.dot_command_help( helper, dictionary ),
      }
    }

    // .help
    #[ allow( clippy::unused_self ) ]
    fn general_help( &self, helper : &HelpGeneratorFn, dictionary : &mut Dictionary, order : Order )
    {
      let phrase = "help".to_string();

      let grammar = dictionary.clone();
      let generator = helper.clone();

      let moved_phrase = phrase.clone();
      let routine = move | o : VerifiedCommand |
      {
        let subject_help = grammar.command( &moved_phrase );
        match &subject_help
        {
          Some( Command { routine: Routine::WithoutContext( help ), .. } )
          if !o.args.0.is_empty() => help( o )?,
          _ =>
          {
            let format_prop : String = o.props.get_owned( "format" ).unwrap_or_default();
            let format = match format_prop.as_str()
            {
              "md" | "markdown" => HelpFormat::Markdown,
              _ => HelpFormat::Another,
            };
            if format == HelpFormat::Markdown
            {
              println!( "Help command\n{text}", text = md_generator( &grammar, order ) );
            }
            else
            {
              let options = HelpGeneratorOptions::former()
              .command_prefix( "." )
              .description_detailing( LevelOfDetail::Simple )
              .subject_detailing( LevelOfDetail::Simple )
              .property_detailing( LevelOfDetail::Simple );
              println!
              (
                "Help command\n\n{text}",
                text = generator.exec
                (
                  &grammar,
                  options.form()
                )
              );
            }
          }
        }

        Ok::< _, error_tools::untyped::Error >( () )
      };
      let help = Command::former()
      .hint( "prints information about existing commands" )
      .property( "format" )
      .hint( "help generates in format witch you write" )
      .kind( Type::String )
      .optional( true )
      .end()
      .phrase( &phrase )
      .routine( routine )
      .form();

      dictionary.register( help );
    }

    // .help command_name
    #[ allow( clippy::unused_self ) ]
    fn subject_command_help( &self, helper : &HelpGeneratorFn, dictionary : &mut Dictionary )
    {
      let phrase = "help".to_string();

      let grammar = dictionary.clone();
      let generator = helper.clone();

      let moved_phrase = phrase.clone();
      let routine = move | o : VerifiedCommand |
      {
        let full_help = grammar.command( &moved_phrase );
        match &full_help
        {
          Some( Command { routine: Routine::WithoutContext( help ), .. } )
          if o.args.0.is_empty() => help( o )?,
          _ =>
          {
            let command = o.args.get_owned::< String >( 0 ).unwrap();
            let cmd = grammar.commands
            .get( &command )
            .ok_or_else( || format_err!( "Can not found help for command `{command}`" ) )?;

            let args = HelpGeneratorOptions::former()
            .command_prefix( "." )
            .for_commands( [ cmd ] )
            .description_detailing( LevelOfDetail::Detailed )
            .subject_detailing( LevelOfDetail::Simple )
            .property_detailing( LevelOfDetail::Simple )
            .with_footer( true );

            let text = generator.exec( &grammar, args.form() );

            println!( "Help command\n\n{text}" );
          }
        }

        Ok::< _, error_tools::untyped::Error >( () )
      };

      let help = Command::former()
      .hint( "prints full information about a specified command" )
      .subject()
      .hint( "command name" )
      .kind( Type::String )
      .optional( true )
      .end()
      .property( "format" )
      .hint( "help generates in format witch you write" )
      .kind( Type::String )
      .optional( true )
      .end()
      .phrase( &phrase )
      .routine( routine )
      .form();

      dictionary.register( help );
    }

    // .help.command_name
    // fn dot_command_help( &self, helper : &HelpGeneratorFn, grammar : &mut Dictionary )
    // {
    //   // generate commands names
    //   let commands : Vec<  _  > = grammar.commands.iter().map( |( name, cmd )| ( format!( "help.{name}" ), cmd.clone() ) ).collect();
    //
    //   // generate Commands grammar
    //   let grammar_helps = commands
    //   .iter()
    //   .map( |( help_name, _ )| Command::former().hint( "prints full information about a specified command" ).phrase( help_name ).form() )
    //   .collect::< Vec<  _  > >();
    //
    //   // add commands to Verifier
    //   for cmd in grammar_helps
    //   {
    //     let command_variants = grammar.commands.entry( cmd.phrase.to_owned() ).or_insert_with( Vec::new );
    //     command_variants.push( cmd );
    //   }
    //
    //   // generate Commands routines
    //   let executable = commands
    //   .into_iter()
    //   .fold( vec![], | mut acc, ( help_name, cmds ) |
    //   {
    //     let generator = helper.clone();
    //     // TODO: Will be static
    //     let grammar = grammar.clone();
    //
    //     let routine = Routine::new( move | _ |
    //     {
    //       let text = cmds.iter()
    //       .map
    //       (
    //         | cmd | generator.exec( &grammar, Some( cmd ) )
    //       )
    //       .join( "\n\n" );
    //
    //       println!( "Help for command\n\n{text}" );
    //
    //       Ok( () )
    //     });
    //     acc.push(( help_name, routine ));
    //
    //     acc
    //   });
    //
    //   // add commands to ExecutorConverter
    //   for ( phrase, routine ) in executable
    //   {
    //     executor.routines.insert( phrase, routine );
    //   }
    // }
  }
=======
  /// Generates help commands
  #[ allow( clippy ::match_wildcard_for_single_variants ) ]
  pub fn generate( &self, helper: &HelpGeneratorFn, dictionary: &mut Dictionary, order: Order )
  {
   match self
   {
  HelpVariants ::All =>
  {
   self.general_help( helper, dictionary, order );
   self.subject_command_help( helper, dictionary );
   // self.dot_command_help( helper, dictionary );
 },
  HelpVariants ::General => self.general_help( helper, dictionary, order ),
  HelpVariants ::SubjectCommand => self.subject_command_help( helper, dictionary ),
  _ => unimplemented!()
  // HelpVariants ::DotCommand => self.dot_command_help( helper, dictionary ),
 }
 }

  // .help
  #[ allow( clippy ::unused_self ) ]
  fn general_help( &self, helper: &HelpGeneratorFn, dictionary: &mut Dictionary, order: Order )
  {
   let phrase = "help".to_string();

   let grammar = dictionary.clone();
   let generator = helper.clone();

   let moved_phrase = phrase.clone();
   let routine = move | o: VerifiedCommand |
   {
  let subject_help = grammar.command( &moved_phrase );
  match &subject_help
  {
   Some( Command { routine: Routine ::WithoutContext( help ), .. } )
   if !o.args.0.is_empty() => help( o )?,
   _ =>
   {
  let format_prop: String = o.props.get_owned( "format" ).unwrap_or_default();
  let format = match format_prop.as_str()
  {
   "md" | "markdown" => HelpFormat ::Markdown,
   _ => HelpFormat ::Another,
 };
  if format == HelpFormat ::Markdown
  {
   println!( "Help command\n{text}", text = md_generator( &grammar, order ) );
 }
  else
  {
   let options = HelpGeneratorOptions ::former()
   .command_prefix( "." )
   .description_detailing( LevelOfDetail ::Simple )
   .subject_detailing( LevelOfDetail ::Simple )
   .property_detailing( LevelOfDetail ::Simple );
   println!
   (
  "Help command\n\n{text}",
  text = generator.exec
  (
   &grammar,
   options.form()
 )
 );
 }
 }
 }

  Ok :: < _, error_tools ::untyped ::Error >( () )
 };
   let help = Command ::former()
   .hint( "prints information about existing commands" )
   .property( "format" )
   .hint( "help generates in format witch you write" )
   .kind( Type ::String )
   .optional( true )
   .end()
   .phrase( &phrase )
   .routine( routine )
   .form();

   dictionary.register( help );
 }

  // .help command_name
  #[ allow( clippy ::unused_self ) ]
  fn subject_command_help( &self, helper: &HelpGeneratorFn, dictionary: &mut Dictionary )
  {
   let phrase = "help".to_string();

   let grammar = dictionary.clone();
   let generator = helper.clone();

   let moved_phrase = phrase.clone();
   let routine = move | o: VerifiedCommand |
   {
  let full_help = grammar.command( &moved_phrase );
  match &full_help
  {
   Some( Command { routine: Routine ::WithoutContext( help ), .. } )
   if o.args.0.is_empty() => help( o )?,
   _ =>
   {
  let command = o.args.get_owned :: < String >( 0 ).unwrap();
  let cmd = grammar.commands
  .get( &command )
  .ok_or_else( || format_err!( "Can not found help for command `{command}`" ) )?;

  let args = HelpGeneratorOptions ::former()
  .command_prefix( "." )
  .for_commands( [ cmd ] )
  .description_detailing( LevelOfDetail ::Detailed )
  .subject_detailing( LevelOfDetail ::Simple )
  .property_detailing( LevelOfDetail ::Simple )
  .with_footer( true );

  let text = generator.exec( &grammar, args.form() );

  println!( "Help command\n\n{text}" );
 }
 }

  Ok :: < _, error_tools ::untyped ::Error >( () )
 };

   let help = Command ::former()
   .hint( "prints full information about a specified command" )
   .subject()
   .hint( "command name" )
   .kind( Type ::String )
   .optional( true )
   .end()
   .property( "format" )
   .hint( "help generates in format witch you write" )
   .kind( Type ::String )
   .optional( true )
   .end()
   .phrase( &phrase )
   .routine( routine )
   .form();

   dictionary.register( help );
 }

  // .help.command_name
  // fn dot_command_help( &self, helper: &HelpGeneratorFn, grammar: &mut Dictionary )
  // {
  //   // generate commands names
  //   let commands: Vec< _ > = grammar.commands.iter().map( |( name, cmd )| ( format!( "help.{name}" ), cmd.clone() ) ).collect();
  //
  //   // generate Commands grammar
  //   let grammar_helps = commands
  //   .iter()
  //   .map( |( help_name, _ )| Command ::former().hint( "prints full information about a specified command" ).phrase( help_name ).form() )
  //   .collect :: < Vec< _ > >();
  //
  //   // add commands to Verifier
  //   for cmd in grammar_helps
  //   {
  //     let command_variants = grammar.commands.entry( cmd.phrase.to_owned() ).or_insert_with( Vec ::new );
  //     command_variants.push( cmd );
  // }
  //
  //   // generate Commands routines
  //   let executable = commands
  //   .into_iter()
  //   .fold( vec![], | mut acc, ( help_name, cmds ) |
  //   {
  //     let generator = helper.clone();
  //     // TODO: Will be static
  //     let grammar = grammar.clone();
  //
  //     let routine = Routine ::new( move | _ |
  //     {
  //       let text = cmds.iter()
  //       .map
  //       (
  //         | cmd | generator.exec( &grammar, Some( cmd ) )
  // )
  //       .join( "\n\n" );
  //
  //       println!( "Help for command\n\n{text}" );
  //
  //       Ok( () )
  // });
  //     acc.push(( help_name, routine ));
  //
  //     acc
  // });
  //
  //   // add commands to ExecutorConverter
  //   for ( phrase, routine ) in executable
  //   {
  //     executor.routines.insert( phrase, routine );
  // }
  // }
 }
>>>>>>> 2840b88f

  type HelpFunctionFn = Rc< dyn Fn( &Dictionary, HelpGeneratorOptions< '_ > ) -> String >;

  /// Container for function that generates help string for any command
  ///
  /// ```
  /// # use wca ::ca ::help :: { HelpGeneratorOptions, HelpGeneratorFn };
  /// use wca ::grammar :: { Command, Dictionary };
  ///
  /// fn my_help_generator( dictionary: &Dictionary, args: HelpGeneratorOptions< '_ > ) -> String
  /// {
  ///   format!( "Help content based on grammar and command" )
  /// }
  ///
  /// let help_fn = HelpGeneratorFn ::new( my_help_generator );
  /// # let grammar = &Dictionary ::former().form();
  ///
  /// help_fn.exec( grammar, HelpGeneratorOptions ::former().form() );
  /// // or
  /// # let cmd = Command ::former().form();
  /// help_fn.exec( grammar, HelpGeneratorOptions ::former().for_commands( [ &cmd ] ).form() );
  /// ```
  #[ derive( Clone ) ]
  pub struct HelpGeneratorFn( HelpFunctionFn );

  impl Default for HelpGeneratorFn
  {
  fn default() -> Self
  {
   Self( Rc ::new( generate_help_content ) )
 }
 }

  impl HelpGeneratorFn
  {
  /// Wrap a help function
  pub fn new< HelpFunction >( func: HelpFunction ) -> Self
  where
   HelpFunction: Fn( &Dictionary, HelpGeneratorOptions< '_ > ) -> String + 'static
  {
   Self( Rc ::new( func ) )
 }
 }

  impl HelpGeneratorFn
  {
  /// Executes the function to generate help content
  #[ must_use ]
  pub fn exec( &self, dictionary: &Dictionary, args: HelpGeneratorOptions< '_ > ) -> String
  {
   self.0( dictionary, args )
 }
 }

  impl core ::fmt ::Debug for HelpGeneratorFn
  {
  fn fmt( &self, f: &mut core ::fmt ::Formatter< '_ > ) -> core ::fmt ::Result
  {
   f.write_str( "HelpGenerator" )
 }
 }
}

//

crate ::mod_interface!
{
  own use HelpGeneratorFn;
  own use HelpGeneratorOptions;
  own use LevelOfDetail;
  own use generate_help_content;

  prelude use HelpVariants;

}<|MERGE_RESOLUTION|>--- conflicted
+++ resolved
@@ -43,39 +43,6 @@
   #[ derive( Debug, Former ) ]
   pub struct HelpGeneratorOptions< 'a >
   {
-<<<<<<< HEAD
-    /// Prefix that will be shown before command name
-    #[ former( default = String::new() ) ]
-    pub command_prefix : String,
-    /// Show help for the specified commands
-    pub for_commands : Vec<  &'a Command  >,
-    /// Reresents how much information to display for the subjects
-    ///
-    /// - `None` - nothing
-    /// - `Simple` - < subjects >
-    /// - `Detailed` - each subject with information about it. E.g. `<String>`
-    pub subject_detailing : LevelOfDetail,
-    /// Reresents how much information to display for the properties
-    ///
-    /// - `None` - nothing
-    /// - `Simple` - < properties >
-    /// - `Detailed` - each property with information about it. E.g. `<property_name:String>`
-    pub property_detailing : LevelOfDetail,
-    /// Reresents how much information to display for the properties
-    ///
-    /// - `None` - nothing
-    /// - `Simple` - short hint
-    /// - `Detailed` - long hint
-    pub description_detailing : LevelOfDetail,
-    /// If enabled - shows complete description of subjects and properties
-    pub with_footer : bool,
-    /// Order of property and commands.
-    pub order : Order,
-  }
-
-  // aaa : for Barsik : make possible to change properties order
-  // aaa : order option
-=======
   /// Prefix that will be shown before command name
   #[ former( default = String ::new() ) ]
   pub command_prefix: String,
@@ -107,7 +74,6 @@
 
   // aaa: for Barsik: make possible to change properties order
   // aaa: order option
->>>>>>> 2840b88f
 
   /// Generates help content as a formatted string based on a given dictionary and options.
   ///
@@ -117,104 +83,6 @@
   /// # Panics
   /// qqq: doc
   #[ must_use ]
-<<<<<<< HEAD
-  #[ allow( clippy::match_same_arms ) ]
-  pub fn generate_help_content( dictionary : &Dictionary, o : HelpGeneratorOptions< '_ > ) -> String
-  {
-    struct Row
-    {
-      name : String,
-      args : String,
-      hint : String,
-      footer : String,
-    }
-    let for_single_command = | command : &Command |
-    {
-      let name = &command.phrase;
-      let hint = match o.description_detailing
-      {
-        LevelOfDetail::None => "",
-        _ if command.hint.is_empty() && command.long_hint.is_empty() => "",
-        LevelOfDetail::Simple if !command.hint.is_empty() => command.hint.as_str(),
-        LevelOfDetail::Detailed if !command.long_hint.is_empty() => command.long_hint.as_str(),
-        _ if !command.long_hint.is_empty() => command.long_hint.as_str(),
-        _ if !command.hint.is_empty() => command.hint.as_str(),
-        _ => unreachable!(),
-      };
-      let subjects = match o.subject_detailing
-      {
-        LevelOfDetail::None => String::new(),
-        _ if command.subjects.is_empty() => String::new(),
-        LevelOfDetail::Simple => "< subjects >".into(),
-        LevelOfDetail::Detailed => command.subjects.iter().map( | v |
-        {
-          format!( "< {}{:?} >", if v.optional { "?" } else { "" }, v.kind )
-        }).collect::< Vec<  _  > >().join( " " ),
-      };
-      let properties = match o.property_detailing
-      {
-        LevelOfDetail::None => String::new(),
-        _ if command.subjects.is_empty() => String::new(),
-        LevelOfDetail::Simple => "< properties >".into(),
-        LevelOfDetail::Detailed => command.properties( dictionary.order ).iter().map( | ( n, v ) |
-        {
-          format!( "< {}:{}{:?} >", if v.optional { "?" } else { "" }, n, v.kind )
-        }).collect::< Vec<  _  > >().join( " " ),
-      };
-
-      let footer = if o.with_footer
-      {
-        let full_subjects = command.subjects.iter().map( | subj |
-        {
-          format!( "- {} [{}{:?}]", subj.hint, if subj.optional { "?" } else { "" }, subj.kind )
-        }).join( "\n\t" );
-        let full_properties = format_table( command.properties( dictionary.order ).into_iter().map( | ( name, value ) |
-        {
-          [ name.clone(), format!( "- {} [{}{:?}]", value.hint, if value.optional { "?" } else { "" }, value.kind ) ]
-        })).unwrap().replace( '\n', "\n\t" );
-
-        format!
-        (
-          "{}{}",
-          if command.subjects.is_empty() { String::new() } else { format!( "\nSubjects:\n\t{}", &full_subjects ) },
-          if command.properties.is_empty() { String::new() } else { format!( "\nProperties:\n\t{}",&full_properties ) }
-        )
-      } else { String::new() };
-
-      Row
-      {
-        name : format!( "{}{name}", o.command_prefix ),
-        args : format!( "{subjects}{}{properties}", if !subjects.is_empty() || !properties.is_empty() { " " } else { "" } ),
-        hint : format!( "{}{hint}", if hint.is_empty() { "" } else { "- " } ),
-        footer,
-      }
-    };
-    if o.for_commands.len() == 1 || !o.for_commands.is_empty() && !o.with_footer
-    {
-      o.for_commands.into_iter().map( | command |
-      {
-        let row = for_single_command( command );
-        format!
-        (
-          "{}{}{}",
-          format_table( [ [ row.name, row.args, row.hint ] ] ).unwrap(),
-          if row.footer.is_empty() { "" } else { "\n" },
-          row.footer
-        )
-      })
-      .join( "\n" )
-    }
-    else
-    {
-      let rows = dictionary.commands()
-      .into_iter()
-      .map( | ( _, cmd ) | cmd )
-      .map( for_single_command )
-      .map( | row | [ row.name, row.args, row.hint ] );
-      format_table( rows ).unwrap()
-    }
-  }
-=======
   #[ allow( clippy ::match_same_arms ) ]
   pub fn generate_help_content( dictionary: &Dictionary, o: HelpGeneratorOptions< '_ > ) -> String
   {
@@ -314,7 +182,6 @@
    format_table( rows ).unwrap()
  }
  }
->>>>>>> 2840b88f
 
   /// Available help commands variants
   #[ derive( Debug, Hash, Eq, PartialEq, Ord, PartialOrd ) ]
@@ -332,205 +199,6 @@
 
   impl HelpVariants
   {
-<<<<<<< HEAD
-    /// Generates help commands
-    #[ allow( clippy::match_wildcard_for_single_variants ) ]
-    pub fn generate( &self, helper : &HelpGeneratorFn, dictionary : &mut Dictionary, order : Order )
-    {
-      match self
-      {
-        HelpVariants::All =>
-        {
-          self.general_help( helper, dictionary, order );
-          self.subject_command_help( helper, dictionary );
-          // self.dot_command_help( helper, dictionary );
-        },
-        HelpVariants::General => self.general_help( helper, dictionary, order ),
-        HelpVariants::SubjectCommand => self.subject_command_help( helper, dictionary ),
-        _ => unimplemented!()
-        // HelpVariants::DotCommand => self.dot_command_help( helper, dictionary ),
-      }
-    }
-
-    // .help
-    #[ allow( clippy::unused_self ) ]
-    fn general_help( &self, helper : &HelpGeneratorFn, dictionary : &mut Dictionary, order : Order )
-    {
-      let phrase = "help".to_string();
-
-      let grammar = dictionary.clone();
-      let generator = helper.clone();
-
-      let moved_phrase = phrase.clone();
-      let routine = move | o : VerifiedCommand |
-      {
-        let subject_help = grammar.command( &moved_phrase );
-        match &subject_help
-        {
-          Some( Command { routine: Routine::WithoutContext( help ), .. } )
-          if !o.args.0.is_empty() => help( o )?,
-          _ =>
-          {
-            let format_prop : String = o.props.get_owned( "format" ).unwrap_or_default();
-            let format = match format_prop.as_str()
-            {
-              "md" | "markdown" => HelpFormat::Markdown,
-              _ => HelpFormat::Another,
-            };
-            if format == HelpFormat::Markdown
-            {
-              println!( "Help command\n{text}", text = md_generator( &grammar, order ) );
-            }
-            else
-            {
-              let options = HelpGeneratorOptions::former()
-              .command_prefix( "." )
-              .description_detailing( LevelOfDetail::Simple )
-              .subject_detailing( LevelOfDetail::Simple )
-              .property_detailing( LevelOfDetail::Simple );
-              println!
-              (
-                "Help command\n\n{text}",
-                text = generator.exec
-                (
-                  &grammar,
-                  options.form()
-                )
-              );
-            }
-          }
-        }
-
-        Ok::< _, error_tools::untyped::Error >( () )
-      };
-      let help = Command::former()
-      .hint( "prints information about existing commands" )
-      .property( "format" )
-      .hint( "help generates in format witch you write" )
-      .kind( Type::String )
-      .optional( true )
-      .end()
-      .phrase( &phrase )
-      .routine( routine )
-      .form();
-
-      dictionary.register( help );
-    }
-
-    // .help command_name
-    #[ allow( clippy::unused_self ) ]
-    fn subject_command_help( &self, helper : &HelpGeneratorFn, dictionary : &mut Dictionary )
-    {
-      let phrase = "help".to_string();
-
-      let grammar = dictionary.clone();
-      let generator = helper.clone();
-
-      let moved_phrase = phrase.clone();
-      let routine = move | o : VerifiedCommand |
-      {
-        let full_help = grammar.command( &moved_phrase );
-        match &full_help
-        {
-          Some( Command { routine: Routine::WithoutContext( help ), .. } )
-          if o.args.0.is_empty() => help( o )?,
-          _ =>
-          {
-            let command = o.args.get_owned::< String >( 0 ).unwrap();
-            let cmd = grammar.commands
-            .get( &command )
-            .ok_or_else( || format_err!( "Can not found help for command `{command}`" ) )?;
-
-            let args = HelpGeneratorOptions::former()
-            .command_prefix( "." )
-            .for_commands( [ cmd ] )
-            .description_detailing( LevelOfDetail::Detailed )
-            .subject_detailing( LevelOfDetail::Simple )
-            .property_detailing( LevelOfDetail::Simple )
-            .with_footer( true );
-
-            let text = generator.exec( &grammar, args.form() );
-
-            println!( "Help command\n\n{text}" );
-          }
-        }
-
-        Ok::< _, error_tools::untyped::Error >( () )
-      };
-
-      let help = Command::former()
-      .hint( "prints full information about a specified command" )
-      .subject()
-      .hint( "command name" )
-      .kind( Type::String )
-      .optional( true )
-      .end()
-      .property( "format" )
-      .hint( "help generates in format witch you write" )
-      .kind( Type::String )
-      .optional( true )
-      .end()
-      .phrase( &phrase )
-      .routine( routine )
-      .form();
-
-      dictionary.register( help );
-    }
-
-    // .help.command_name
-    // fn dot_command_help( &self, helper : &HelpGeneratorFn, grammar : &mut Dictionary )
-    // {
-    //   // generate commands names
-    //   let commands : Vec<  _  > = grammar.commands.iter().map( |( name, cmd )| ( format!( "help.{name}" ), cmd.clone() ) ).collect();
-    //
-    //   // generate Commands grammar
-    //   let grammar_helps = commands
-    //   .iter()
-    //   .map( |( help_name, _ )| Command::former().hint( "prints full information about a specified command" ).phrase( help_name ).form() )
-    //   .collect::< Vec<  _  > >();
-    //
-    //   // add commands to Verifier
-    //   for cmd in grammar_helps
-    //   {
-    //     let command_variants = grammar.commands.entry( cmd.phrase.to_owned() ).or_insert_with( Vec::new );
-    //     command_variants.push( cmd );
-    //   }
-    //
-    //   // generate Commands routines
-    //   let executable = commands
-    //   .into_iter()
-    //   .fold( vec![], | mut acc, ( help_name, cmds ) |
-    //   {
-    //     let generator = helper.clone();
-    //     // TODO: Will be static
-    //     let grammar = grammar.clone();
-    //
-    //     let routine = Routine::new( move | _ |
-    //     {
-    //       let text = cmds.iter()
-    //       .map
-    //       (
-    //         | cmd | generator.exec( &grammar, Some( cmd ) )
-    //       )
-    //       .join( "\n\n" );
-    //
-    //       println!( "Help for command\n\n{text}" );
-    //
-    //       Ok( () )
-    //     });
-    //     acc.push(( help_name, routine ));
-    //
-    //     acc
-    //   });
-    //
-    //   // add commands to ExecutorConverter
-    //   for ( phrase, routine ) in executable
-    //   {
-    //     executor.routines.insert( phrase, routine );
-    //   }
-    // }
-  }
-=======
   /// Generates help commands
   #[ allow( clippy ::match_wildcard_for_single_variants ) ]
   pub fn generate( &self, helper: &HelpGeneratorFn, dictionary: &mut Dictionary, order: Order )
@@ -728,7 +396,6 @@
   // }
   // }
  }
->>>>>>> 2840b88f
 
   type HelpFunctionFn = Rc< dyn Fn( &Dictionary, HelpGeneratorOptions< '_ > ) -> String >;
 
