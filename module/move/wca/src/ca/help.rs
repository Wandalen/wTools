--- conflicted
+++ resolved
@@ -96,30 +96,19 @@
         _ if !command.hint.is_empty() => command.hint.as_str(),
         _ => unreachable!(),
       };
-<<<<<<< HEAD
-      let hint = if command.long_hint.is_empty() { &command.hint } else { &command.long_hint };
-      let subjects = if command.subjects.is_empty() { "" } else { " < subjects > " };
-      let full_subjects = command.subjects.iter().map( | subj | format!( "- {} [{:?}] {}", subj.hint, subj.kind, if subj.optional { "?" } else { "" } ) ).join( "\n\t" );
-      let properties = if command.properties.is_empty() { " " } else { " < properties > " };
-      let full_properties = command.properties.iter().sorted_by_key( |( name, _ )| *name ).map( |( name, value )| format!( "{name} - {} [{:?}] {}", value.hint, value.kind, if value.optional { "?" } else { "" } ) ).join( "\n\t" );
-
-      format!( "{name}{subjects}{properties}- {hint}\n{}{}",
-      if command.subjects.is_empty() { "".to_string() } else { format!( "\nSubjects:\n\t{}", &full_subjects ) },
-      if command.properties.is_empty() { "".to_string() } else { format!( "\nProperties:\n\t{}",&full_properties ) }, )
-=======
       let subjects = match args.subject_detailing
       {
         LevelOfDetail::None => "".into(),
         _ if command.subjects.is_empty() => "".into(),
-        LevelOfDetail::Simple => "<subjects>".into(),
-        LevelOfDetail::Detailed => command.subjects.iter().map( | v | format!( "<{}{:?}>", if v.optional { "?" } else { "" }, v.kind ) ).collect::< Vec< _ > >().join( " " ),
+        LevelOfDetail::Simple => "< subjects >".into(),
+        LevelOfDetail::Detailed => command.subjects.iter().map( | v | format!( "< {}{:?} >", if v.optional { "?" } else { "" }, v.kind ) ).collect::< Vec< _ > >().join( " " ),
       };
       let properties = match args.property_detailing
       {
         LevelOfDetail::None => "".into(),
         _ if command.subjects.is_empty() => "".into(),
-        LevelOfDetail::Simple => "<properties>".into(),
-        LevelOfDetail::Detailed => command.properties.iter().map( |( n, v )| format!( "<{n}:{}{:?}>", if v.optional { "?" } else { "" }, v.kind ) ).collect::< Vec< _ > >().join( " " ),
+        LevelOfDetail::Simple => "< properties >".into(),
+        LevelOfDetail::Detailed => command.properties.iter().map( |( n, v )| format!( "< {n}:{}{:?} >", if v.optional { "?" } else { "" }, v.kind ) ).collect::< Vec< _ > >().join( " " ),
       };
 
       let footer = if args.with_footer
@@ -147,26 +136,14 @@
     if let Some( command ) = args.for_command
     {
       for_single_command( command )
->>>>>>> f4935fa2
     }
     else
     {
       dictionary.commands
       .iter()
       .sorted_by_key( |( name, _ )| *name )
-<<<<<<< HEAD
-      .map( |( name, cmd )|
-      {
-        let subjects = cmd.subjects.iter().fold( String::new(), | acc, subj | format!( "{acc} <{:?}>", subj.kind ) );
-        let properties = if cmd.properties.is_empty() { " " } else { " < properties > " };
-        let hint = if cmd.hint.is_empty() { &cmd.long_hint } else { &cmd.hint };
-
-        format!( "{name}{subjects}{properties}- {hint}" )
-      })
-=======
       .map( |( _, cmd )| cmd )
       .map( for_single_command )
->>>>>>> f4935fa2
       .fold( String::new(), | acc, cmd |
       {
         format!( "{acc}{}{cmd}", if acc.is_empty() { "" } else { "\n" } )
