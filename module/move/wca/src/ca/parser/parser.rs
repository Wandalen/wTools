mod private
{

  use crate :: *;

  use std ::collections ::HashMap;
  use parser :: { Program, ParsedCommand };
  use error_tools ::untyped ::Result;
  use error_tools ::dependency ::thiserror;

  // use error :: { return_err };

  #[ allow( missing_docs ) ]
  #[ derive( Debug, error_tools ::typed ::Error ) ]
  pub enum ParserError
  {
  #[ error( "Internal Error: {details}" ) ]
  InternalError { details: String },
  #[ error( "Unexpected input. Expected: {expected}, found {input}" ) ]
  UnexpectedInput { expected: String, input: String },
 }

  /// `Parser` is a struct used for parsing data.
  #[ derive( Debug ) ]
  pub struct Parser;

  // fix clippy error too large return type
  type ParsedArgs = ( Vec<  String  >, HashMap<  String, String  >, usize );

  impl Parser
  {
<<<<<<< HEAD
    /// Parses a vector of command line arguments and returns a `Program` containing the parsed commands.
    ///
    /// # Arguments
    ///
    /// * `args` - A vector of strings representing the command line arguments.
    ///
    /// # Returns
    ///
    /// Returns a `Result` with a `Program` containing the parsed commands if successful, or an error if parsing fails.
    /// # Errors
    /// qqq: doc
    // aaa : use typed error
    // aaa : done.
    pub fn parse< As, A >( &self, args : As ) -> Result< Program< ParsedCommand >, ParserError >
    where
      As : IntoIterator< Item = A >,
      A : Into< String >,
    {
      let args : Vec<  _  > = args.into_iter().map( Into::into ).collect();
      let mut commands = vec![];
      let mut i = 0;
      while i < args.len()
      {
        let ( command, relative_pos ) = Self::parse_command( &args[ i.. ] )?;
        i += relative_pos;
        commands.push( command );
      }

      Ok( Program { commands } )
    }

    // with dot at the beginning
    fn valid_command_name( input : &str ) -> bool
    {
      if let Some( name ) = input.strip_prefix( '.' )
      {
        name.is_empty() || name.starts_with( '?' ) || name.chars().next().is_some_and( char::is_alphanumeric )
      }
      else
      {
        false
      }
    }

    // returns ParsedCommand and relative position of the last parsed item
    // aaa : use typed error
    fn parse_command( args : &[ String ] ) -> Result<  ( ParsedCommand, usize ), ParserError  >
    {
      if args.is_empty()
      {
        return Err( ParserError::InternalError { details: "Try to parse command without input".into() } );
      }

      let mut i = 0;

      if !Self::valid_command_name( &args[ i ] )
      {
        return Err( ParserError::UnexpectedInput { expected: "command".into(), input: args[ i ].clone() } );
      }
      let name = match args[ i ].strip_prefix( '.' ).unwrap()
      {
        "" => ".",
        "?" => ".?",
        other => other,
      };
      i += 1;
      let ( subjects, properties, relative_pos ) = Self::parse_command_args( &args[ i .. ] )?;
      i += relative_pos;

      Ok(
      (
        ParsedCommand
        {
          name : name.to_string(),
          subjects,
          properties,
        },
        i,
      ))
    }




    // returns ( subjects, properties, relative_end_pos )
    // aaa : use typed error
    // aaa : done
    fn parse_command_args( args : &[ String ] ) -> Result<  ParsedArgs, ParserError  >
    {
      let mut i = 0;

      let mut subjects = vec![];
      let mut properties = HashMap::new();

      let mut properties_turn = false;
      while i < args.len()
      {
        let item = &args[ i ];

        if Self::valid_command_name( item ) { break; }

        if item.contains( ':' )
        {
          properties_turn = true;
          let ( name, value ) = item.split_once( ':' ).unwrap();
          // prop:value
          if !value.is_empty()
          {
            properties.insert( name.to_string(), value.to_string() );
          }
          // prop: value
          else if args.len() > i + 1
          {
            properties.insert( name.to_string(), args[ i + 1 ].to_string() );
            i += 1;
          }
          // we can identify this as a subject, can't we?
          // prop:
          else
          {
            return Err( ParserError::UnexpectedInput { expected: "property value".into(), input: "end of input".into() } );
          }
        }
        // prop : value | prop :value
        else if args.len() > i + 1 && args[ i + 1 ].starts_with( ':' )
        {
          // :value
          if args[ i + 1 ].len() > 1
          {
            properties.insert( args[ i ].clone(), args[ i + 1 ].strip_prefix( ':' ).unwrap().to_string() );
            i += 1;
          }
          // : value
          else if args.len() > i + 2
          {
            properties.insert( args[ i ].clone(), args[ i + 2 ].clone() );
            i += 2;
          }
          // :
          else
          {
            return Err( ParserError::UnexpectedInput { expected: "property value".into(), input: "end of input".into() } );
          }
        }

        else if !properties_turn
        {
          subjects.push( item.to_string() );
        }
        else
        {
          return Err( ParserError::UnexpectedInput { expected: "`command` or `property`".into(), input: item.into() } );
        }
        i += 1;
      }

      Ok( ( subjects, properties, i ) )
    }
  }
=======
  /// Parses a vector of command line arguments and returns a `Program` containing the parsed commands.
  ///
  /// # Arguments
  ///
  /// * `args` - A vector of strings representing the command line arguments.
  ///
  /// # Returns
  ///
  /// Returns a `Result` with a `Program` containing the parsed commands if successful, or an error if parsing fails.
  /// # Errors
  /// qqq: doc
  // aaa: use typed error
  // aaa: done.
  pub fn parse< As, A >( &self, args: As ) -> Result< Program< ParsedCommand >, ParserError >
  where
   As: IntoIterator< Item = A >,
   A: Into< String >,
  {
   let args: Vec< _ > = args.into_iter().map( Into ::into ).collect();
   let mut commands = vec![];
   let mut i = 0;
   while i < args.len()
   {
  let ( command, relative_pos ) = Self ::parse_command( &args[ i.. ] )?;
  i += relative_pos;
  commands.push( command );
 }

   Ok( Program { commands } )
 }

  // with dot at the beginning
  fn valid_command_name( input: &str ) -> bool
  {
   if let Some( name ) = input.strip_prefix( '.' )
   {
  name.is_empty() || name.starts_with( '?' ) || name.chars().next().is_some_and( char ::is_alphanumeric )
 }
   else
   {
  false
 }
 }

  // returns ParsedCommand and relative position of the last parsed item
  // aaa: use typed error
  fn parse_command( args: &[ String ] ) -> Result< ( ParsedCommand, usize ), ParserError >
  {
   if args.is_empty()
   {
  return Err( ParserError ::InternalError { details: "Try to parse command without input".into() } );
 }

   let mut i = 0;

   if !Self ::valid_command_name( &args[ i ] )
   {
  return Err( ParserError ::UnexpectedInput { expected: "command".into(), input: args[ i ].clone() } );
 }
   let name = match args[ i ].strip_prefix( '.' ).unwrap()
   {
  "" => ".",
  "?" => ".?",
  other => other,
 };
   i += 1;
   let ( subjects, properties, relative_pos ) = Self ::parse_command_args( &args[ i .. ] )?;
   i += relative_pos;

   Ok(
   (
  ParsedCommand
  {
   name: name.to_string(),
   subjects,
   properties,
 },
  i,
 ))
 }




  // returns ( subjects, properties, relative_end_pos )
  // aaa: use typed error
  // aaa: done
  fn parse_command_args( args: &[ String ] ) -> Result< ParsedArgs, ParserError >
  {
   let mut i = 0;

   let mut subjects = vec![];
   let mut properties = HashMap ::new();

   let mut properties_turn = false;
   while i < args.len()
   {
  let item = &args[ i ];

  if Self ::valid_command_name( item ) { break; }

  if item.contains( " : " )
  {
   properties_turn = true;
   let ( name, value ) = item.split_once( " : " ).unwrap();
   // prop: value
   if !value.is_empty()
   {
  properties.insert( name.to_string(), value.to_string() );
 }
   // prop: value
   else if args.len() > i + 1
   {
  properties.insert( name.to_string(), args[ i + 1 ].to_string() );
  i += 1;
 }
   // we can identify this as a subject, can't we?
   // prop :
   else
   {
  return Err( ParserError ::UnexpectedInput { expected: "property value".into(), input: "end of input".into() } );
 }
 }
  // prop: value | prop: value
  else if args.len() > i + 1 && args[ i + 1 ].starts_with( " : " )
  {
   // : value
   if args[ i + 1 ].len() > 1
   {
  properties.insert( args[ i ].clone(), args[ i + 1 ].strip_prefix( " : " ).unwrap().to_string() );
  i += 1;
 }
   // : value
   else if args.len() > i + 2
   {
  properties.insert( args[ i ].clone(), args[ i + 2 ].clone() );
  i += 2;
 }
   // :
   else
   {
  return Err( ParserError ::UnexpectedInput { expected: "property value".into(), input: "end of input".into() } );
 }
 }

  else if !properties_turn
  {
   subjects.push( item.to_string() );
 }
  else
  {
   return Err( ParserError ::UnexpectedInput { expected: "`command` or `property`".into(), input: item.into() } );
 }
  i += 1;
 }

   Ok( ( subjects, properties, i ) )
 }
 }
>>>>>>> 63943676
}

//

crate ::mod_interface!
{
  exposed use Parser;
  exposed use ParserError;
}<|MERGE_RESOLUTION|>--- conflicted
+++ resolved
@@ -29,167 +29,6 @@
 
   impl Parser
   {
-<<<<<<< HEAD
-    /// Parses a vector of command line arguments and returns a `Program` containing the parsed commands.
-    ///
-    /// # Arguments
-    ///
-    /// * `args` - A vector of strings representing the command line arguments.
-    ///
-    /// # Returns
-    ///
-    /// Returns a `Result` with a `Program` containing the parsed commands if successful, or an error if parsing fails.
-    /// # Errors
-    /// qqq: doc
-    // aaa : use typed error
-    // aaa : done.
-    pub fn parse< As, A >( &self, args : As ) -> Result< Program< ParsedCommand >, ParserError >
-    where
-      As : IntoIterator< Item = A >,
-      A : Into< String >,
-    {
-      let args : Vec<  _  > = args.into_iter().map( Into::into ).collect();
-      let mut commands = vec![];
-      let mut i = 0;
-      while i < args.len()
-      {
-        let ( command, relative_pos ) = Self::parse_command( &args[ i.. ] )?;
-        i += relative_pos;
-        commands.push( command );
-      }
-
-      Ok( Program { commands } )
-    }
-
-    // with dot at the beginning
-    fn valid_command_name( input : &str ) -> bool
-    {
-      if let Some( name ) = input.strip_prefix( '.' )
-      {
-        name.is_empty() || name.starts_with( '?' ) || name.chars().next().is_some_and( char::is_alphanumeric )
-      }
-      else
-      {
-        false
-      }
-    }
-
-    // returns ParsedCommand and relative position of the last parsed item
-    // aaa : use typed error
-    fn parse_command( args : &[ String ] ) -> Result<  ( ParsedCommand, usize ), ParserError  >
-    {
-      if args.is_empty()
-      {
-        return Err( ParserError::InternalError { details: "Try to parse command without input".into() } );
-      }
-
-      let mut i = 0;
-
-      if !Self::valid_command_name( &args[ i ] )
-      {
-        return Err( ParserError::UnexpectedInput { expected: "command".into(), input: args[ i ].clone() } );
-      }
-      let name = match args[ i ].strip_prefix( '.' ).unwrap()
-      {
-        "" => ".",
-        "?" => ".?",
-        other => other,
-      };
-      i += 1;
-      let ( subjects, properties, relative_pos ) = Self::parse_command_args( &args[ i .. ] )?;
-      i += relative_pos;
-
-      Ok(
-      (
-        ParsedCommand
-        {
-          name : name.to_string(),
-          subjects,
-          properties,
-        },
-        i,
-      ))
-    }
-
-
-
-
-    // returns ( subjects, properties, relative_end_pos )
-    // aaa : use typed error
-    // aaa : done
-    fn parse_command_args( args : &[ String ] ) -> Result<  ParsedArgs, ParserError  >
-    {
-      let mut i = 0;
-
-      let mut subjects = vec![];
-      let mut properties = HashMap::new();
-
-      let mut properties_turn = false;
-      while i < args.len()
-      {
-        let item = &args[ i ];
-
-        if Self::valid_command_name( item ) { break; }
-
-        if item.contains( ':' )
-        {
-          properties_turn = true;
-          let ( name, value ) = item.split_once( ':' ).unwrap();
-          // prop:value
-          if !value.is_empty()
-          {
-            properties.insert( name.to_string(), value.to_string() );
-          }
-          // prop: value
-          else if args.len() > i + 1
-          {
-            properties.insert( name.to_string(), args[ i + 1 ].to_string() );
-            i += 1;
-          }
-          // we can identify this as a subject, can't we?
-          // prop:
-          else
-          {
-            return Err( ParserError::UnexpectedInput { expected: "property value".into(), input: "end of input".into() } );
-          }
-        }
-        // prop : value | prop :value
-        else if args.len() > i + 1 && args[ i + 1 ].starts_with( ':' )
-        {
-          // :value
-          if args[ i + 1 ].len() > 1
-          {
-            properties.insert( args[ i ].clone(), args[ i + 1 ].strip_prefix( ':' ).unwrap().to_string() );
-            i += 1;
-          }
-          // : value
-          else if args.len() > i + 2
-          {
-            properties.insert( args[ i ].clone(), args[ i + 2 ].clone() );
-            i += 2;
-          }
-          // :
-          else
-          {
-            return Err( ParserError::UnexpectedInput { expected: "property value".into(), input: "end of input".into() } );
-          }
-        }
-
-        else if !properties_turn
-        {
-          subjects.push( item.to_string() );
-        }
-        else
-        {
-          return Err( ParserError::UnexpectedInput { expected: "`command` or `property`".into(), input: item.into() } );
-        }
-        i += 1;
-      }
-
-      Ok( ( subjects, properties, i ) )
-    }
-  }
-=======
   /// Parses a vector of command line arguments and returns a `Program` containing the parsed commands.
   ///
   /// # Arguments
@@ -349,7 +188,6 @@
    Ok( ( subjects, properties, i ) )
  }
  }
->>>>>>> 63943676
 }
 
 //
