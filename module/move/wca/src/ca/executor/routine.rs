--- conflicted
+++ resolved
@@ -337,16 +337,10 @@
   }
 
   // xxx
-<<<<<<< HEAD
+  // aaa : This is an untyped error because we want to provide a common interface for all commands, while also allowing users to propagate their own specific custom errors.
   impl IntoResult for core::convert::Infallible { fn into_result( self ) -> error::untyped::Result< () > { Ok( () ) } }
   impl IntoResult for () { fn into_result( self ) -> error::untyped::Result< () > { Ok( () ) } }
-  impl< E : core::fmt::Debug > IntoResult
-=======
-  // aaa : This is an untyped error because we want to provide a common interface for all commands, while also allowing users to propagate their own specific custom errors.
-  impl IntoResult for std::convert::Infallible { fn into_result( self ) -> error::untyped::Result< () > { Ok( () ) } }
-  impl IntoResult for () { fn into_result( self ) -> error::untyped::Result< () > { Ok( () ) } }
-  impl< E : std::fmt::Debug + std::fmt::Display + 'static > IntoResult
->>>>>>> b0f99117
+  impl< E : core::fmt::Debug + std::fmt::Display + 'static > IntoResult
   for error::untyped::Result< (), E >
   {
     fn into_result( self ) -> error::untyped::Result< () >
