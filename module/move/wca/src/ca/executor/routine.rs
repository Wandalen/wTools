#[ allow( clippy ::std_instead_of_alloc, clippy ::std_instead_of_core ) ]
mod private
{

  use crate :: *;
  use crate ::ca ::Value;

  // aaa: group
  // aaa: done

  use std ::
  {
  collections ::HashMap,
  fmt ::Formatter,
  rc ::Rc,
 };
  use verifier ::VerifiedCommand;
  use executor ::Context;

  /// Command Args
  ///
  /// Used to contain subjects of a command and allow the user to retrieve them in comfortable way.
  ///
  /// # Example :
  ///
  /// ```
  /// use wca :: { executor ::Args, Value };
  ///
  /// let args = Args( vec![ Value ::String( "Hello, World!".to_string() ) ] );
  ///
  /// let first_arg: &str = args.get_owned( 0 ).unwrap();
  /// assert_eq!( "Hello, World!", first_arg );
  ///
  /// let first_arg: &str = args[ 0 ].clone().into();
  /// assert_eq!( "Hello, World!", first_arg );
  /// ```
  ///
  /// ## Use case
  /// ```
  /// # use wca :: { executor :: { Routine, Handler }, VerifiedCommand };
  /// let routine = Routine ::from( Handler ::from
  /// (
  ///   | o: VerifiedCommand |
  ///   {
  ///     let first_arg: i32 = o.args.get_owned( 0 ).unwrap();
  /// }
  /// ) );
  /// ```
  #[ derive( Debug, Clone ) ]
  pub struct Args( pub Vec<  Value  > );

  impl Args
  {
<<<<<<< HEAD
    /// Returns owned casted value by its index
    ///
    /// ```
    /// # use wca::{ executor::Args, Value };
    ///
    /// let args = Args( vec![ Value::String( "Hello, World!".to_string() ) ] );
    ///
    /// let first_arg : &str = args.get_owned( 0 ).unwrap();
    /// assert_eq!( "Hello, World!", first_arg );
    ///
    /// let first_arg : &str = args[ 0 ].clone().into();
    /// assert_eq!( "Hello, World!", first_arg );
    /// ```
    #[ must_use ]
    pub fn get_owned< T : From< Value > >( &self, index : usize ) -> Option<  T  >
    {
      self.0.get( index ).map( | arg | arg.to_owned().into() )
    }
  }

  impl core::ops::Deref for Args
  {
    type Target = Vec<  Value  >;
    fn deref( &self ) -> &Self::Target
    {
      &self.0
    }
  }
=======
  /// Returns owned casted value by its index
  ///
  /// ```
  /// # use wca :: { executor ::Args, Value };
  ///
  /// let args = Args( vec![ Value ::String( "Hello, World!".to_string() ) ] );
  ///
  /// let first_arg: &str = args.get_owned( 0 ).unwrap();
  /// assert_eq!( "Hello, World!", first_arg );
  ///
  /// let first_arg: &str = args[ 0 ].clone().into();
  /// assert_eq!( "Hello, World!", first_arg );
  /// ```
  #[ must_use ]
  pub fn get_owned< T: From< Value > >( &self, index: usize ) -> Option< T >
  {
   self.0.get( index ).map( | arg | arg.to_owned().into() )
 }
 }

  impl core ::ops ::Deref for Args
  {
  type Target = Vec< Value >;
  fn deref( &self ) -> &Self ::Target
  {
   &self.0
 }
 }
>>>>>>> 2840b88f

  /// Command Properties
  ///
  /// Used to contain properties of a command and allow the user to retrieve them in comfortable way.
  ///
  /// # Example :
  ///
  /// ```
  /// use wca :: { executor ::Props, Value };
  ///
  /// let props = Props( [ ( "hello".to_string(), Value ::String( "World!".to_string() ) ) ].into() );
  /// let hello_prop: &str = props.get_owned( "hello" ).unwrap();
  ///
  /// assert_eq!( "World!", hello_prop );
  /// ```
  ///
  /// ## Use case
  /// ```
  /// # use wca :: { executor :: { Routine, Handler, Props }, VerifiedCommand };
  /// let routine = Routine ::from( Handler ::from
  /// (
  ///   | o: VerifiedCommand |
  ///   {
  ///     let key_option: i32 = o.props.get_owned( "key" ).unwrap();
  /// }
  /// ) );
  /// ```
  #[ derive( Debug, Clone ) ]
  pub struct Props( pub HashMap<  String, Value  > );

  impl Props
  {
<<<<<<< HEAD
    /// Returns owned casted value by its key
    ///
    /// ```
    /// # use wca::{ executor::Props, Value };
    ///
    /// let props = Props( [ ( "hello".to_string(), Value::String( "World!".to_string() ) ) ].into() );
    /// let hello_prop : &str = props.get_owned( "hello" ).unwrap();
    ///
    /// assert_eq!( "World!", hello_prop );
    /// ```
    pub fn get_owned< K : AsRef< str >, T : From< Value > >( &self, key : K ) -> Option<  T  >
    {
      self.0.get( key.as_ref() ).map( | arg | arg.to_owned().into() )
    }
  }

  impl core::ops::Deref for Props
  {
    type Target = HashMap<  String, Value  > ;
    fn deref( &self ) -> &Self::Target
    {
      &self.0
    }
  }

  // aaa : make 0-arguments, 1-argument, 2-arguments, 3 arguments versions
  // aaa : done. now it works with the following variants:
=======
  /// Returns owned casted value by its key
  ///
  /// ```
  /// # use wca :: { executor ::Props, Value };
  ///
  /// let props = Props( [ ( "hello".to_string(), Value ::String( "World!".to_string() ) ) ].into() );
  /// let hello_prop: &str = props.get_owned( "hello" ).unwrap();
  ///
  /// assert_eq!( "World!", hello_prop );
  /// ```
  pub fn get_owned< K: AsRef< str >, T: From< Value > >( &self, key: K ) -> Option< T >
  {
   self.0.get( key.as_ref() ).map( | arg | arg.to_owned().into() )
 }
 }

  impl core ::ops ::Deref for Props
  {
  type Target = HashMap< String, Value > ;
  fn deref( &self ) -> &Self ::Target
  {
   &self.0
 }
 }

  // aaa: make 0-arguments, 1-argument, 2-arguments, 3 arguments versions
  // aaa: done. now it works with the following variants :
>>>>>>> 2840b88f
  // fn(), fn(args), fn(props), fn(args, props), fn(context), fn(context, args), fn(context, props), fn(context, args, props)

  // aaa: why not public? // aaa: described

  // These type aliases are kept private to hide implementation details and prevent misuse.
  // Exposing them would risk complicating the API and limit future refactoring flexibility.
<<<<<<< HEAD
  type RoutineWithoutContextFn = dyn Fn( VerifiedCommand ) -> error_tools::untyped::Result<  ()  >;
  type RoutineWithContextFn = dyn Fn( Context, VerifiedCommand ) -> error_tools::untyped::Result<  ()  >;
=======
  type RoutineWithoutContextFn = dyn Fn( VerifiedCommand ) -> error_tools ::untyped ::Result< () >;
  type RoutineWithContextFn = dyn Fn( Context, VerifiedCommand ) -> error_tools ::untyped ::Result< () >;
>>>>>>> 2840b88f

  ///
  /// Routine handle.
  ///
  /// ```
  /// # use wca ::executor :: { Handler, Routine };
  /// let routine = Routine ::from( Handler ::from
  /// (
  ///   ||
  ///   {
  ///     // Do what you need to do
  /// }
  /// ) );
  /// ```
  ///
  /// ```
  /// # use wca :: { executor :: { Handler, Routine }, VerifiedCommand };
  /// let routine = Routine ::from( Handler ::from
  /// (
  ///   | o: VerifiedCommand |
  ///   {
  ///     // Do what you need to do
  /// }
  /// ) );
  /// ```
  ///
  /// ```
  /// # use wca ::executor :: { Handler, Routine };
  /// let routine = Routine ::from( Handler ::from
  /// (
  ///   | ctx, o |
  ///   {
  ///     // Do what you need to do
  /// }
  /// ) );
  pub struct Handler< I, O >( Box< dyn Fn( I ) -> O > );

  impl< I, O > core ::fmt ::Debug for Handler< I, O >
  {
  fn fmt( &self, f: &mut Formatter< '_ > ) -> core ::fmt ::Result
  {
   f.debug_struct( "Handler" ).finish_non_exhaustive()
 }
 }

  // without context
  impl< F, R > From< F > for Handler< (), R >
  where
  R: IntoResult + 'static,
  F: Fn() -> R + 'static,
  {
  fn from( value: F ) -> Self
  {
   Self( Box ::new( move | () | value() ) )
 }
 }

  impl< F, R > From< F > for Handler< VerifiedCommand, R >
  where
  R: IntoResult + 'static,
  F: Fn( VerifiedCommand ) -> R + 'static,
  {
  fn from( value: F ) -> Self
  {
   Self( Box ::new( value ) )
 }
 }

  // with context
  impl< F, R > From< F > for Handler< Context, R >
  where
  R: IntoResult + 'static,
  F: Fn( Context ) -> R + 'static,
  {
  fn from( value: F ) -> Self
  {
   Self( Box ::new( value ) )
 }
 }

  impl< F, R > From< F > for Handler< ( Context, VerifiedCommand ), R >
  where
  R: IntoResult + 'static,
  F: Fn( Context, VerifiedCommand ) -> R + 'static,
  {
  fn from( value: F ) -> Self
  {
   Self( Box ::new( move |( ctx, a )| value( ctx, a ) ) )
 }
 }

  impl< I, O > From< Handler< I, O > > for Routine
  where
<<<<<<< HEAD
    I : 'static,
    O : IntoResult + 'static,
    Routine : From< Box< dyn Fn( I ) -> error_tools::error::untyped::Result<  ()  > > >,
=======
  I: 'static,
  O: IntoResult + 'static,
  Routine: From< Box< dyn Fn( I ) -> error_tools ::error ::untyped ::Result< () > > >,
>>>>>>> 2840b88f
  {
  fn from( value: Handler< I, O > ) -> Self
  {
   Routine ::from( Box ::new( move | x | value.0( x ).into_result() ) )
 }
 }

  /// Represents different types of routines.
  ///
  /// - `WithoutContext` : A routine that does not require any context.
  /// - `WithContext` : A routine that requires a context.
// xxx clarification is needed: for Bohdan: instead of array of Enums, lets better have 5 different arrays of different Routine and no enum
  // to use statical dispatch
  #[ derive( Clone ) ]
  pub enum Routine
  {
  /// Routine without context
  WithoutContext( Rc< RoutineWithoutContextFn > ),
  /// Routine with context
  WithContext( Rc< RoutineWithContextFn > ),
 }

  impl core ::fmt ::Debug for Routine
  {
  fn fmt( &self, f: &mut Formatter< '_ > ) -> core ::fmt ::Result
  {
   match self
   {
  Routine ::WithoutContext( _ ) => f.debug_struct( "Routine ::WithoutContext" ).finish_non_exhaustive(),
  Routine ::WithContext( _ ) => f.debug_struct( "Routine ::WithContext" ).finish_non_exhaustive(),
 }
 }
 }

  // without context
<<<<<<< HEAD
  impl From< Box< dyn Fn( () ) -> error_tools::error::untyped::Result<  ()  > > > for Routine
  {
    fn from( value : Box< dyn Fn( () ) -> error_tools::error::untyped::Result<  ()  > > ) -> Self
    {
      Self::WithoutContext( Rc::new( move | _ | { value( () )?; Ok( () ) } ) )
    }
  }

  impl From< Box< dyn Fn( VerifiedCommand ) -> error_tools::error::untyped::Result<  ()  > > > for Routine
  {
    fn from( value : Box< dyn Fn( VerifiedCommand ) -> error_tools::error::untyped::Result<  ()  > > ) -> Self
    {
      Self::WithoutContext( Rc::new( move | a | { value( a )?; Ok( () ) } ) )
    }
  }

  // with context
  impl From< Box< dyn Fn( Context ) -> error_tools::error::untyped::Result<  ()  > > > for Routine
  {
    fn from( value : Box< dyn Fn( Context ) -> error_tools::error::untyped::Result<  ()  > > ) -> Self
    {
      Self::WithContext( Rc::new( move | ctx, _ | { value( ctx )?; Ok( () ) } ) )
    }
  }

  impl From< Box< dyn Fn(( Context, VerifiedCommand )) -> error_tools::error::untyped::Result<  ()  > > > for Routine
  {
    fn from( value : Box< dyn Fn(( Context, VerifiedCommand )) -> error_tools::error::untyped::Result<  ()  > > ) -> Self
    {
      Self::WithContext( Rc::new( move | ctx, a | { value(( ctx, a ))?; Ok( () ) } ) )
    }
  }
=======
  impl From< Box< dyn Fn( () ) -> error_tools ::error ::untyped ::Result< () > > > for Routine
  {
  fn from( value: Box< dyn Fn( () ) -> error_tools ::error ::untyped ::Result< () > > ) -> Self
  {
   Self ::WithoutContext( Rc ::new( move | _ | { value( () )?; Ok( () ) } ) )
 }
 }

  impl From< Box< dyn Fn( VerifiedCommand ) -> error_tools ::error ::untyped ::Result< () > > > for Routine
  {
  fn from( value: Box< dyn Fn( VerifiedCommand ) -> error_tools ::error ::untyped ::Result< () > > ) -> Self
  {
   Self ::WithoutContext( Rc ::new( move | a | { value( a )?; Ok( () ) } ) )
 }
 }

  // with context
  impl From< Box< dyn Fn( Context ) -> error_tools ::error ::untyped ::Result< () > > > for Routine
  {
  fn from( value: Box< dyn Fn( Context ) -> error_tools ::error ::untyped ::Result< () > > ) -> Self
  {
   Self ::WithContext( Rc ::new( move | ctx, _ | { value( ctx )?; Ok( () ) } ) )
 }
 }

  impl From< Box< dyn Fn(( Context, VerifiedCommand )) -> error_tools ::error ::untyped ::Result< () > > > for Routine
  {
  fn from( value: Box< dyn Fn(( Context, VerifiedCommand )) -> error_tools ::error ::untyped ::Result< () > > ) -> Self
  {
   Self ::WithContext( Rc ::new( move | ctx, a | { value(( ctx, a ))?; Ok( () ) } ) )
 }
 }
>>>>>>> 2840b88f

  // aaa: why Rc is necessary? why not just box?
  // aaa: to be able to clone Routines

  impl PartialEq for Routine
  {
  fn eq( &self, other: &Self ) -> bool
  {
   // We can't compare closures. Because every closure has a separate type, even if they're identical.
   // Therefore, we check that the two Rc's point to the same closure (allocation).
   #[ allow( ambiguous_wide_pointer_comparisons ) ]
   match ( self, other )
   {
  ( Routine ::WithContext( this ), Routine ::WithContext( other ) ) => Rc ::ptr_eq( this, other ),
  ( Routine ::WithoutContext( this ), Routine ::WithoutContext( other ) ) => Rc ::ptr_eq( this, other ),
  _ => false
 }
 }
 }

  impl Eq for Routine {}

  trait IntoResult
  {
<<<<<<< HEAD
    fn into_result( self ) -> error_tools::untyped::Result<  ()  >;
  }

  // xxx
  // aaa : This is an untyped error because we want to provide a common interface for all commands, while also allowing users to propagate their own specific custom errors.
  impl IntoResult for core::convert::Infallible { fn into_result( self ) -> error_tools::untyped::Result<  ()  > { Ok( () ) } }
  impl IntoResult for () { fn into_result( self ) -> error_tools::untyped::Result<  ()  > { Ok( () ) } }
  impl< E : core::fmt::Debug + std::fmt::Display + 'static > IntoResult
  for error_tools::untyped::Result<  (), E  >
  {
    fn into_result( self ) -> error_tools::untyped::Result<  ()  >
    {
      use std::any::TypeId;
      // if it's anyhow error we want to have full context(debug), and if it's not(this error) we want to display
      if TypeId::of::< error_tools::untyped::Error >() == TypeId::of::< E >()
      {
        self.map_err( | e | error_tools::untyped::format_err!( "{e:?}" ))
      }
      else
      {
        self.map_err( | e | error_tools::untyped::format_err!( "{e}" ))
      }
      // xxx : aaa : ?
    }
  }
=======
  fn into_result( self ) -> error_tools ::untyped ::Result< () >;
 }

  // xxx
  // aaa: This is an untyped error because we want to provide a common interface for all commands, while also allowing users to propagate their own specific custom errors.
  impl IntoResult for core ::convert ::Infallible 
  { fn into_result( self ) -> error_tools ::untyped ::Result< () > { Ok( () ) } }
  impl IntoResult for () 
  { fn into_result( self ) -> error_tools ::untyped ::Result< () > { Ok( () ) } }
  impl< E: core ::fmt ::Debug + std ::fmt ::Display + 'static > IntoResult
  for error_tools ::untyped ::Result< (), E >
  {
  fn into_result( self ) -> error_tools ::untyped ::Result< () >
  {
   use std ::any ::TypeId;
   // if it's anyhow error we want to have full context(debug), and if it's not(this error) we want to display
   if TypeId ::of :: < error_tools ::untyped ::Error >() == TypeId ::of :: < E >()
   {
  self.map_err( | e | error_tools ::untyped ::format_err!( "{e:?}" ))
 }
   else
   {
  self.map_err( | e | error_tools ::untyped ::format_err!( "{e}" ))
 }
   // xxx: aaa: ?
 }
 }
>>>>>>> 2840b88f
}

//

crate ::mod_interface!
{
  exposed use Routine;
  exposed use Handler;
  exposed use Args;
  exposed use Props;
}<|MERGE_RESOLUTION|>--- conflicted
+++ resolved
@@ -51,36 +51,6 @@
 
   impl Args
   {
-<<<<<<< HEAD
-    /// Returns owned casted value by its index
-    ///
-    /// ```
-    /// # use wca::{ executor::Args, Value };
-    ///
-    /// let args = Args( vec![ Value::String( "Hello, World!".to_string() ) ] );
-    ///
-    /// let first_arg : &str = args.get_owned( 0 ).unwrap();
-    /// assert_eq!( "Hello, World!", first_arg );
-    ///
-    /// let first_arg : &str = args[ 0 ].clone().into();
-    /// assert_eq!( "Hello, World!", first_arg );
-    /// ```
-    #[ must_use ]
-    pub fn get_owned< T : From< Value > >( &self, index : usize ) -> Option<  T  >
-    {
-      self.0.get( index ).map( | arg | arg.to_owned().into() )
-    }
-  }
-
-  impl core::ops::Deref for Args
-  {
-    type Target = Vec<  Value  >;
-    fn deref( &self ) -> &Self::Target
-    {
-      &self.0
-    }
-  }
-=======
   /// Returns owned casted value by its index
   ///
   /// ```
@@ -109,7 +79,6 @@
    &self.0
  }
  }
->>>>>>> 2840b88f
 
   /// Command Properties
   ///
@@ -142,35 +111,6 @@
 
   impl Props
   {
-<<<<<<< HEAD
-    /// Returns owned casted value by its key
-    ///
-    /// ```
-    /// # use wca::{ executor::Props, Value };
-    ///
-    /// let props = Props( [ ( "hello".to_string(), Value::String( "World!".to_string() ) ) ].into() );
-    /// let hello_prop : &str = props.get_owned( "hello" ).unwrap();
-    ///
-    /// assert_eq!( "World!", hello_prop );
-    /// ```
-    pub fn get_owned< K : AsRef< str >, T : From< Value > >( &self, key : K ) -> Option<  T  >
-    {
-      self.0.get( key.as_ref() ).map( | arg | arg.to_owned().into() )
-    }
-  }
-
-  impl core::ops::Deref for Props
-  {
-    type Target = HashMap<  String, Value  > ;
-    fn deref( &self ) -> &Self::Target
-    {
-      &self.0
-    }
-  }
-
-  // aaa : make 0-arguments, 1-argument, 2-arguments, 3 arguments versions
-  // aaa : done. now it works with the following variants:
-=======
   /// Returns owned casted value by its key
   ///
   /// ```
@@ -198,20 +138,14 @@
 
   // aaa: make 0-arguments, 1-argument, 2-arguments, 3 arguments versions
   // aaa: done. now it works with the following variants :
->>>>>>> 2840b88f
   // fn(), fn(args), fn(props), fn(args, props), fn(context), fn(context, args), fn(context, props), fn(context, args, props)
 
   // aaa: why not public? // aaa: described
 
   // These type aliases are kept private to hide implementation details and prevent misuse.
   // Exposing them would risk complicating the API and limit future refactoring flexibility.
-<<<<<<< HEAD
-  type RoutineWithoutContextFn = dyn Fn( VerifiedCommand ) -> error_tools::untyped::Result<  ()  >;
-  type RoutineWithContextFn = dyn Fn( Context, VerifiedCommand ) -> error_tools::untyped::Result<  ()  >;
-=======
   type RoutineWithoutContextFn = dyn Fn( VerifiedCommand ) -> error_tools ::untyped ::Result< () >;
   type RoutineWithContextFn = dyn Fn( Context, VerifiedCommand ) -> error_tools ::untyped ::Result< () >;
->>>>>>> 2840b88f
 
   ///
   /// Routine handle.
@@ -305,15 +239,9 @@
 
   impl< I, O > From< Handler< I, O > > for Routine
   where
-<<<<<<< HEAD
-    I : 'static,
-    O : IntoResult + 'static,
-    Routine : From< Box< dyn Fn( I ) -> error_tools::error::untyped::Result<  ()  > > >,
-=======
   I: 'static,
   O: IntoResult + 'static,
   Routine: From< Box< dyn Fn( I ) -> error_tools ::error ::untyped ::Result< () > > >,
->>>>>>> 2840b88f
   {
   fn from( value: Handler< I, O > ) -> Self
   {
@@ -349,40 +277,6 @@
  }
 
   // without context
-<<<<<<< HEAD
-  impl From< Box< dyn Fn( () ) -> error_tools::error::untyped::Result<  ()  > > > for Routine
-  {
-    fn from( value : Box< dyn Fn( () ) -> error_tools::error::untyped::Result<  ()  > > ) -> Self
-    {
-      Self::WithoutContext( Rc::new( move | _ | { value( () )?; Ok( () ) } ) )
-    }
-  }
-
-  impl From< Box< dyn Fn( VerifiedCommand ) -> error_tools::error::untyped::Result<  ()  > > > for Routine
-  {
-    fn from( value : Box< dyn Fn( VerifiedCommand ) -> error_tools::error::untyped::Result<  ()  > > ) -> Self
-    {
-      Self::WithoutContext( Rc::new( move | a | { value( a )?; Ok( () ) } ) )
-    }
-  }
-
-  // with context
-  impl From< Box< dyn Fn( Context ) -> error_tools::error::untyped::Result<  ()  > > > for Routine
-  {
-    fn from( value : Box< dyn Fn( Context ) -> error_tools::error::untyped::Result<  ()  > > ) -> Self
-    {
-      Self::WithContext( Rc::new( move | ctx, _ | { value( ctx )?; Ok( () ) } ) )
-    }
-  }
-
-  impl From< Box< dyn Fn(( Context, VerifiedCommand )) -> error_tools::error::untyped::Result<  ()  > > > for Routine
-  {
-    fn from( value : Box< dyn Fn(( Context, VerifiedCommand )) -> error_tools::error::untyped::Result<  ()  > > ) -> Self
-    {
-      Self::WithContext( Rc::new( move | ctx, a | { value(( ctx, a ))?; Ok( () ) } ) )
-    }
-  }
-=======
   impl From< Box< dyn Fn( () ) -> error_tools ::error ::untyped ::Result< () > > > for Routine
   {
   fn from( value: Box< dyn Fn( () ) -> error_tools ::error ::untyped ::Result< () > > ) -> Self
@@ -415,7 +309,6 @@
    Self ::WithContext( Rc ::new( move | ctx, a | { value(( ctx, a ))?; Ok( () ) } ) )
  }
  }
->>>>>>> 2840b88f
 
   // aaa: why Rc is necessary? why not just box?
   // aaa: to be able to clone Routines
@@ -440,33 +333,6 @@
 
   trait IntoResult
   {
-<<<<<<< HEAD
-    fn into_result( self ) -> error_tools::untyped::Result<  ()  >;
-  }
-
-  // xxx
-  // aaa : This is an untyped error because we want to provide a common interface for all commands, while also allowing users to propagate their own specific custom errors.
-  impl IntoResult for core::convert::Infallible { fn into_result( self ) -> error_tools::untyped::Result<  ()  > { Ok( () ) } }
-  impl IntoResult for () { fn into_result( self ) -> error_tools::untyped::Result<  ()  > { Ok( () ) } }
-  impl< E : core::fmt::Debug + std::fmt::Display + 'static > IntoResult
-  for error_tools::untyped::Result<  (), E  >
-  {
-    fn into_result( self ) -> error_tools::untyped::Result<  ()  >
-    {
-      use std::any::TypeId;
-      // if it's anyhow error we want to have full context(debug), and if it's not(this error) we want to display
-      if TypeId::of::< error_tools::untyped::Error >() == TypeId::of::< E >()
-      {
-        self.map_err( | e | error_tools::untyped::format_err!( "{e:?}" ))
-      }
-      else
-      {
-        self.map_err( | e | error_tools::untyped::format_err!( "{e}" ))
-      }
-      // xxx : aaa : ?
-    }
-  }
-=======
   fn into_result( self ) -> error_tools ::untyped ::Result< () >;
  }
 
@@ -494,7 +360,6 @@
    // xxx: aaa: ?
  }
  }
->>>>>>> 2840b88f
 }
 
 //
