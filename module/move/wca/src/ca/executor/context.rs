--- conflicted
+++ resolved
@@ -50,18 +50,10 @@
     /// Initialize Context with some value
     pub fn with< T : CloneAny >( mut self, value : T ) -> Self
     {
-<<<<<<< HEAD
-      if self.storage.inner.is_none()
-      {
-        self.storage.inner = Some( Arc::new( RefCell::new( Map::< dyn CloneAny >::new() ) ) );
-      }
-      self.storage.inner.as_ref().map( | inner | inner.borrow_mut().insert( value ) );
-=======
-      let inner = self.container.inner.unwrap_or_else( || Context::default().inner );
+      let inner = self.storage.inner.unwrap_or_else( || Context::default().inner );
       inner.borrow_mut().insert( value );
 
-      self.container.inner = Some( inner );
->>>>>>> f4935fa2
+      self.storage.inner = Some( inner );
       self
     }
   }
