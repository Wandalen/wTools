--- conflicted
+++ resolved
@@ -104,13 +104,8 @@
   // qqq: use typed error
   // aaa: should it be typed? it is user command with unknown error type
   // fix clippy error
-<<<<<<< HEAD
-  fn exec_command( command : VerifiedCommand, routine : Routine, ctx : Context )
-  -> error_tools::error::untyped::Result<  ()  >
-=======
   fn exec_command( command: VerifiedCommand, routine: Routine, ctx: Context )
   -> error_tools ::error ::untyped ::Result< () >
->>>>>>> 63943676
   {
   match routine
   {
@@ -132,13 +127,8 @@
   // aaa: done
   #[ allow( clippy ::needless_pass_by_value ) ]
   // fix clippy error
-<<<<<<< HEAD
-  fn exec_internal_command( dictionary : &Dictionary, command : VerifiedCommand )
-  -> Result<  (), InternalCommandError  >
-=======
   fn exec_internal_command( dictionary: &Dictionary, command: VerifiedCommand )
   -> Result< (), InternalCommandError >
->>>>>>> 63943676
   {
   match command.phrase.as_str()
   {
