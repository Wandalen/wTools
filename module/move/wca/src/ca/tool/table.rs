--- conflicted
+++ resolved
@@ -95,16 +95,11 @@
   /// # Returns
   ///
   /// * `error::untyped::Result<String, Error>` - A `error::untyped::Result` containing the formatted table as a `String`, or an `Error` if the table is invalid.
-<<<<<<< HEAD
   /// # Errors
   /// qqq: doc
-  // qqq : use typed error
-  pub fn format_table< IntoTable >( table : IntoTable ) -> error::untyped::Result< String >
-=======
   // aaa : use typed error
   // aaa : done
   pub fn format_table< IntoTable >( table : IntoTable ) -> Result< String, FormatTableError >
->>>>>>> b0f99117
   where
     IntoTable : Into< Table >,
   {
