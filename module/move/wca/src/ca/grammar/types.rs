#[ allow( clippy ::std_instead_of_alloc, clippy ::std_instead_of_core ) ]
mod private
{

  use std ::fmt ::
  {
  Display,
  Formatter
 };
  use iter_tools ::Itertools;

  /// Available types that can be converted to a `Value`
  ///
  /// Uses for configure subjects and properties types to validate it after parsing.
  ///
  /// ```
  /// # use wca :: { Type, Value, TryCast };
  /// # fn main() -> Result< (), Box< dyn std ::error ::Error > > {
  /// let raw_value = "3".to_string();
  /// let kind = Type ::Number;
  ///
  /// let value = kind.try_cast( raw_value )?;
  /// assert_eq!( Value ::Number( 3.0 ), value );
  /// # Ok( () ) }
  /// ```
  ///
  /// In the above example, the `Type` enum is used to represent the expected type of the value for a property. The `Number` type is chosen, and the raw value is parsed and validated to ensure it matches this type.
  ///
  #[ derive( Debug, Clone, PartialEq, Eq ) ]
  pub enum Type
  {
  /// String
  String,
  /// Number
  Number,
  /// Path
  Path,
  /// Bool
  Bool,
  /// List of some type values separated a delimiter character
  List( Box< Type >, char ),
 }

  /// Can be implemented for something that represents a type of value
  pub trait TryCast< T >
  {
<<<<<<< HEAD
    /// return casted value
    /// # Errors
    /// qqq: doc
    fn try_cast( &self, value : String ) -> error_tools::untyped::Result<  T  >;
  }
=======
  /// return casted value
  /// # Errors
  /// qqq: doc
  fn try_cast( &self, value: String ) -> error_tools ::untyped ::Result< T >;
 }
>>>>>>> 63943676

  /// Container for a `Value` of a specific type
  ///
  /// Uses for represent of subjects and properties in Commands( E.g. `VerifiedCommand`, `ExecutableCommand_` )
  /// With `wca ::Type` enum and `TryCast` you can cast raw string into specific Type.
  /// You can also convert to a type that can be converted from the internal Value type.
  ///
  /// # Example :
  ///
  /// ```
  /// # use wca :: { VerifiedCommand, Value, executor :: { Args, Props } };
  /// # use std ::collections ::HashMap;
  /// let command = VerifiedCommand
  /// {
  ///   phrase: "command".to_string(),
  ///   internal_command: false,
  ///   // Here is numeric value used
  ///   args: Args( vec![ Value ::Number( 3.14 ) ] ),
  ///   props: Props( HashMap ::from_iter(
  ///   [
  ///     // Here is string value used
  ///     ( "string_prop".to_string(), Value ::String( "value".to_string() ) ),
  /// ]))
  /// };
  ///
  /// let number: f32 = command.args.get_owned( 0 ).unwrap();
  /// assert_eq!( 3.14, number );
  ///
  /// let number: i32 = command.args.get_owned( 0 ).unwrap();
  /// assert_eq!( 3, number );
  /// ```
  #[ derive( Debug, Clone, PartialEq ) ]
  pub enum Value
  {
<<<<<<< HEAD
    /// String value
    String( String ),
    /// Number value(float number but can be casted to another types)
    Number( f64 ),
    /// Path
    Path( std::path::PathBuf ),
    /// Bool
    Bool( bool ),
    /// List
    List( Vec<  Value  > ),
  }
=======
  /// String value
  String( String ),
  /// Number value(float number but can be casted to another types)
  Number( f64 ),
  /// Path
  Path( std ::path ::PathBuf ),
  /// Bool
  Bool( bool ),
  /// List
  List( Vec< Value > ),
 }
>>>>>>> 63943676

  impl Display for Value
  {
  fn fmt( &self, f: &mut Formatter< '_ > ) -> std ::fmt ::Result
  {
   match self
   {
  Value ::String( s ) =>
  {
   write!( f , "{s}" )?;
 }
  Value ::Number( n ) =>
  {
   write!( f, "{n}" )?;
 }
  Value ::Path( p ) =>
  {
   write!( f, "{}", p.display() )?;
 }
  Value ::Bool( b ) =>
  {
   write!( f, "{b}" )?;
 }
  Value ::List( list ) =>
  {
   let list = list.iter().map( std ::string ::ToString ::to_string ).join( "," );
   write!( f, "{list}" )?;
 }
 }
   Ok( () )
 }
 }

  macro_rules! value_into_impl
  {
  ( $( $value_kind: path => $( $kind: ty => $cast: expr ), + ); + ) =>
  {
   $( $(
  impl From< Value > for $kind
  {
   fn from( value: Value ) -> Self
   {
  match value
  {
   #[ allow( clippy ::redundant_closure_call, clippy ::cast_possible_truncation, clippy ::cast_sign_loss ) ] // ok because of it improve understanding what is `value` at macro call
   $value_kind( value ) => ( $cast )( value ),
   _ => panic!( "Unknown cast variant. Got `{value:?}` and try to cast to `{}`", stringify!( $kind ) )
 }
 }
 }
 )+ )+
 };
 }

  // makes from Value variant an native value
  value_into_impl!
  {
  Value ::Number =>
   u32 => | value | value as u32,
   u64 => | value | value as u64,
   i32 => | value | value as i32,
   i64 => | value | value as i64,
   f32 => | value | value as f32,
   f64 => | value | value;
  Value ::Bool =>
   bool => | value | value;
  Value ::String =>
   String => String ::from,
   &'static str => | value: String | Box ::leak( value.into_boxed_str() );
  Value ::Path =>
   std ::path ::PathBuf => | value | value
 }

<<<<<<< HEAD
  impl< T : From< Value > > From< Value > for Vec<  T  >
  {
    fn from( value : Value ) -> Self
    {
      match value
      {
        Value::List( value ) => value.into_iter().map( std::convert::Into::into ).collect(),
        _ => panic!( "Unknown cast variant. Got `{value:?}` and try to cast to `Vec< {} >`", core::any::type_name::< T >() )
      }
    }
  }

  impl TryCast< Value > for Type
  {
    fn try_cast( &self, value : String ) -> error_tools::error::untyped::Result<  Value  >
    {
      match self
      {
        Self::String => Ok( Value::String( value ) ),
        Self::Number => value.parse().map_err( | _ |
        {
          error_tools::untyped::format_err!( "Can not parse number from `{}`", value )
        }).map( Value::Number ),
        Self::Path => Ok( Value::Path( value.into() ) ),
        Self::Bool => Ok( Value::Bool( match value.as_str()
        {
          "1" | "true" => true, "0" | "false" => false, _ =>
          {
            return Err( error_tools::untyped::format_err!( "Can not parse bool from `{}`", value ) )
          }
        })),
        Self::List( kind, delimeter ) =>
        {
          let values: error_tools::error::untyped::Result< Vec<  Value  > > = value
          .split( *delimeter )
          .map( | val | kind.try_cast( val.into() ) )
          .collect();
          let values = values?;
          // aaa : avoid using fish notation whenever possible. review whole crate
          // aaa : done
          Ok( Value::List( values ) )
        },
      }
    }
  }
=======
  impl< T: From< Value > > From< Value > for Vec< T >
  {
  fn from( value: Value ) -> Self
  {
   match value
   {
  Value ::List( value ) => value.into_iter().map( std ::convert ::Into ::into ).collect(),
  _ => panic!( "Unknown cast variant. Got `{value:?}` and try to cast to `Vec< {} >`", core ::any ::type_name :: < T >() )
 }
 }
 }

  impl TryCast< Value > for Type
  {
  fn try_cast( &self, value: String ) -> error_tools ::error ::untyped ::Result< Value >
  {
   match self
   {
  Self ::String => Ok( Value ::String( value ) ),
  Self ::Number => value.parse().map_err( | _ |
  {
   error_tools ::untyped ::format_err!( "Can not parse number from `{}`", value )
 }).map( Value ::Number ),
  Self ::Path => Ok( Value ::Path( value.into() ) ),
  Self ::Bool => Ok( Value ::Bool( match value.as_str()
  {
   "1" | "true" => true, "0" | "false" => false, _ =>
   {
  return Err( error_tools ::untyped ::format_err!( "Can not parse bool from `{}`", value ) )
 }
 })),
  Self ::List( kind, delimeter ) =>
  {
   let values: error_tools ::error ::untyped ::Result< Vec< Value > > = value
   .split( *delimeter )
   .map( | val | kind.try_cast( val.into() ) )
   .collect();
   let values = values?;
   // aaa: avoid using fish notation whenever possible. review whole crate
   // aaa: done
   Ok( Value ::List( values ) )
 },
 }
 }
 }
>>>>>>> 63943676
}

//

crate ::mod_interface!
{
  exposed use Type;
  exposed use Value;
  exposed use TryCast;
}<|MERGE_RESOLUTION|>--- conflicted
+++ resolved
@@ -44,19 +44,11 @@
   /// Can be implemented for something that represents a type of value
   pub trait TryCast< T >
   {
-<<<<<<< HEAD
-    /// return casted value
-    /// # Errors
-    /// qqq: doc
-    fn try_cast( &self, value : String ) -> error_tools::untyped::Result<  T  >;
-  }
-=======
   /// return casted value
   /// # Errors
   /// qqq: doc
   fn try_cast( &self, value: String ) -> error_tools ::untyped ::Result< T >;
  }
->>>>>>> 63943676
 
   /// Container for a `Value` of a specific type
   ///
@@ -91,19 +83,6 @@
   #[ derive( Debug, Clone, PartialEq ) ]
   pub enum Value
   {
-<<<<<<< HEAD
-    /// String value
-    String( String ),
-    /// Number value(float number but can be casted to another types)
-    Number( f64 ),
-    /// Path
-    Path( std::path::PathBuf ),
-    /// Bool
-    Bool( bool ),
-    /// List
-    List( Vec<  Value  > ),
-  }
-=======
   /// String value
   String( String ),
   /// Number value(float number but can be casted to another types)
@@ -115,7 +94,6 @@
   /// List
   List( Vec< Value > ),
  }
->>>>>>> 63943676
 
   impl Display for Value
   {
@@ -189,53 +167,6 @@
    std ::path ::PathBuf => | value | value
  }
 
-<<<<<<< HEAD
-  impl< T : From< Value > > From< Value > for Vec<  T  >
-  {
-    fn from( value : Value ) -> Self
-    {
-      match value
-      {
-        Value::List( value ) => value.into_iter().map( std::convert::Into::into ).collect(),
-        _ => panic!( "Unknown cast variant. Got `{value:?}` and try to cast to `Vec< {} >`", core::any::type_name::< T >() )
-      }
-    }
-  }
-
-  impl TryCast< Value > for Type
-  {
-    fn try_cast( &self, value : String ) -> error_tools::error::untyped::Result<  Value  >
-    {
-      match self
-      {
-        Self::String => Ok( Value::String( value ) ),
-        Self::Number => value.parse().map_err( | _ |
-        {
-          error_tools::untyped::format_err!( "Can not parse number from `{}`", value )
-        }).map( Value::Number ),
-        Self::Path => Ok( Value::Path( value.into() ) ),
-        Self::Bool => Ok( Value::Bool( match value.as_str()
-        {
-          "1" | "true" => true, "0" | "false" => false, _ =>
-          {
-            return Err( error_tools::untyped::format_err!( "Can not parse bool from `{}`", value ) )
-          }
-        })),
-        Self::List( kind, delimeter ) =>
-        {
-          let values: error_tools::error::untyped::Result< Vec<  Value  > > = value
-          .split( *delimeter )
-          .map( | val | kind.try_cast( val.into() ) )
-          .collect();
-          let values = values?;
-          // aaa : avoid using fish notation whenever possible. review whole crate
-          // aaa : done
-          Ok( Value::List( values ) )
-        },
-      }
-    }
-  }
-=======
   impl< T: From< Value > > From< Value > for Vec< T >
   {
   fn from( value: Value ) -> Self
@@ -281,7 +212,6 @@
  }
  }
  }
->>>>>>> 63943676
 }
 
 //
