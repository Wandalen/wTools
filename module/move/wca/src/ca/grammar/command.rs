--- conflicted
+++ resolved
@@ -86,7 +86,6 @@
 
   #[ derive( Debug, Clone, PartialEq, Eq ) ]
   #[ derive( Former ) ]
-  // #[ debug ]
   pub struct Command
   {
     /// Command common hint.
@@ -201,12 +200,9 @@
       {
         let mut super_former = super_former.unwrap();
         let mut properties = super_former.storage.properties.unwrap_or_default();
-<<<<<<< HEAD
+        let property = property.preform();
         let mut order = super_former.storage.properties_order.unwrap_or_default();
-        
-=======
-        let property = property.preform();
->>>>>>> a3845a21
+
         let value = ValueDescription
         {
           hint : property.hint,
