#[ allow( clippy ::std_instead_of_alloc, clippy ::std_instead_of_core ) ]
mod private
{

  use crate :: *;
  use former ::Former;
  use indexmap ::IndexMap;
  use iter_tools ::Itertools;
  use grammar ::Command;
  use crate ::ca ::Order;

  // xxx: `Former` does not handle this situation well

  // /// A collection of commands.
  // ///
  // /// This structure holds a hashmap of commands where each command is mapped to its name.
  // #[ derive( Debug, Former ) ]
  // pub struct Dictionary( HashMap<  String, Command  > );

  /// A collection of commands.
  ///
  /// This structure holds a btreemap of commands where each command is mapped to its name.
  #[ derive( Debug, Default, Former, Clone ) ]
  pub struct Dictionary
  {
  #[ scalar( setter = false ) ]
  pub( crate ) commands: IndexMap< String, Command >,
  #[ scalar( setter = false ) ]
  pub( crate ) order: Order,
 }

  impl DictionaryFormer
  {
  pub fn command( mut self, command: Command ) -> Self
  {
   let mut commands = self.storage.commands.unwrap_or_default();
   commands.insert( command.phrase.clone(), command );
   self.storage.commands = Some( commands );
   self
 }
 }

  impl Dictionary
  {
<<<<<<< HEAD
    /// Registers a command into the command list.
    ///
    /// # Arguments
    ///
    /// * `command` - The command to be registered.
    pub fn register( &mut self, command : Command ) -> Option<  Command  >
    {
      self.commands.insert( command.phrase.clone(), command )
    }

    /// Retrieves the command with the specified `name` from the `commands` hashmap.
    ///
    /// # Arguments
    ///
    /// * `name` - A reference to the name of the command to retrieve.
    ///
    /// # Returns
    ///
    /// An `Option` containing a reference to the command with the specified `name`, if it exists.
    /// Returns `None` if no command with the specified `name` is found.
    pub fn command< Name >( &self, name : &Name ) -> Option<  &Command  >
    where
      String : std::borrow::Borrow< Name >,
      Name : std::hash::Hash + Eq,
    {
      self.commands.get( name )
    }

    /// Find commands that match a given name part.
    ///
    /// This function accepts a `name_part` parameter which is of generic type `NamePart`.
    /// The `NamePart` type must implement the `AsRef<str>` trait.
    ///
    /// # Arguments
    ///
    /// * `name_part` - The name part to match against command phrases.
    ///
    /// # Returns
    ///
    /// A vector of references to `Command` that match the given `name_part`.
    pub fn search< NamePart >( &self, name_part : NamePart ) -> Vec<  &Command  >
    where
      NamePart : AsRef< str >,
    {
      self.commands.values().filter( | command | command.phrase.starts_with( name_part.as_ref() ) ).collect()
    }

    /// asd
    #[ must_use ]
    pub fn commands( &self ) -> Vec<  ( &String, &Command )  >
    {
      match self.order
      {
        Order::Nature =>
        {
          self.commands.iter().collect()
        }
        Order::Lexicography =>
        {
          self.commands.iter().sorted_by_key( | ( key, _ ) | *key ).collect()
        }
      }
    }
  }
=======
  /// Registers a command into the command list.
  ///
  /// # Arguments
  ///
  /// * `command` - The command to be registered.
  pub fn register( &mut self, command: Command ) -> Option< Command >
  {
   self.commands.insert( command.phrase.clone(), command )
 }

  /// Retrieves the command with the specified `name` from the `commands` hashmap.
  ///
  /// # Arguments
  ///
  /// * `name` - A reference to the name of the command to retrieve.
  ///
  /// # Returns
  ///
  /// An `Option` containing a reference to the command with the specified `name`, if it exists.
  /// Returns `None` if no command with the specified `name` is found.
  pub fn command< Name >( &self, name: &Name ) -> Option< &Command >
  where
   String: std ::borrow ::Borrow< Name >,
   Name: std ::hash ::Hash + Eq,
  {
   self.commands.get( name )
 }

  /// Find commands that match a given name part.
  ///
  /// This function accepts a `name_part` parameter which is of generic type `NamePart`.
  /// The `NamePart` type must implement the `AsRef< str >` trait.
  ///
  /// # Arguments
  ///
  /// * `name_part` - The name part to match against command phrases.
  ///
  /// # Returns
  ///
  /// A vector of references to `Command` that match the given `name_part`.
  pub fn search< NamePart >( &self, name_part: NamePart ) -> Vec< &Command >
  where
   NamePart: AsRef< str >,
  {
   self.commands.values().filter( | command | command.phrase.starts_with( name_part.as_ref() ) ).collect()
 }

  /// asd
  #[ must_use ]
  pub fn commands( &self ) -> Vec< ( &String, &Command ) >
  {
   match self.order
   {
  Order ::Nature =>
  {
   self.commands.iter().collect()
 }
  Order ::Lexicography =>
  {
   self.commands.iter().sorted_by_key( | ( key, _ ) | *key ).collect()
 }
 }
 }
 }
>>>>>>> 2840b88f
}

//

crate ::mod_interface!
{
  exposed use Dictionary;
}<|MERGE_RESOLUTION|>--- conflicted
+++ resolved
@@ -42,72 +42,6 @@
 
   impl Dictionary
   {
-<<<<<<< HEAD
-    /// Registers a command into the command list.
-    ///
-    /// # Arguments
-    ///
-    /// * `command` - The command to be registered.
-    pub fn register( &mut self, command : Command ) -> Option<  Command  >
-    {
-      self.commands.insert( command.phrase.clone(), command )
-    }
-
-    /// Retrieves the command with the specified `name` from the `commands` hashmap.
-    ///
-    /// # Arguments
-    ///
-    /// * `name` - A reference to the name of the command to retrieve.
-    ///
-    /// # Returns
-    ///
-    /// An `Option` containing a reference to the command with the specified `name`, if it exists.
-    /// Returns `None` if no command with the specified `name` is found.
-    pub fn command< Name >( &self, name : &Name ) -> Option<  &Command  >
-    where
-      String : std::borrow::Borrow< Name >,
-      Name : std::hash::Hash + Eq,
-    {
-      self.commands.get( name )
-    }
-
-    /// Find commands that match a given name part.
-    ///
-    /// This function accepts a `name_part` parameter which is of generic type `NamePart`.
-    /// The `NamePart` type must implement the `AsRef<str>` trait.
-    ///
-    /// # Arguments
-    ///
-    /// * `name_part` - The name part to match against command phrases.
-    ///
-    /// # Returns
-    ///
-    /// A vector of references to `Command` that match the given `name_part`.
-    pub fn search< NamePart >( &self, name_part : NamePart ) -> Vec<  &Command  >
-    where
-      NamePart : AsRef< str >,
-    {
-      self.commands.values().filter( | command | command.phrase.starts_with( name_part.as_ref() ) ).collect()
-    }
-
-    /// asd
-    #[ must_use ]
-    pub fn commands( &self ) -> Vec<  ( &String, &Command )  >
-    {
-      match self.order
-      {
-        Order::Nature =>
-        {
-          self.commands.iter().collect()
-        }
-        Order::Lexicography =>
-        {
-          self.commands.iter().sorted_by_key( | ( key, _ ) | *key ).collect()
-        }
-      }
-    }
-  }
-=======
   /// Registers a command into the command list.
   ///
   /// # Arguments
@@ -172,7 +106,6 @@
  }
  }
  }
->>>>>>> 2840b88f
 }
 
 //
