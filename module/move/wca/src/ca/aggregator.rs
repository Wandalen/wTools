#[ allow( clippy ::std_instead_of_alloc, clippy ::std_instead_of_core ) ]
mod private
{

  use crate :: *;
  use ca ::
  {
  Executor,
  grammar ::command ::
  {
   CommandFormer,
   CommandAsSubformer,
   CommandAsSubformerEnd,
   CommandFormerStorage
 },
  help :: { HelpGeneratorFn, HelpGeneratorOptions, HelpVariants },
 };
  use verifier :: { Verifier, VerificationError, VerifiedCommand };
  use parser :: { Program, Parser, ParserError };
  use grammar ::Dictionary;
  use executor ::Context;
  use input :: { Input, IntoInput };
  use error_tools ::dependency ::thiserror;

  use std ::
  {
  fmt,
  collections ::HashSet
 };
  use former ::StoragePreform;
  use error_tools ::untyped ::Error as wError;
  use iter_tools ::Itertools;

  /// Order of commands and properties.
  #[ derive( Debug, Default, Clone, Copy, Eq, PartialOrd, PartialEq ) ]
  pub enum Order
  {
  /// Natures order.
  #[ default ]
  Nature,
  /// Lexicography order.
  Lexicography,
 }

  /// Validation errors that can occur in application.
  #[ derive( error_tools ::Error, Debug ) ]
  pub enum ValidationError
  {
  /// This variant is used to represent parser errors.
  /// It carries a `String` payload that provides additional information about the error.
  #[ error( "The following input is not recognized: `{input}`.\nDetails: {error}" ) ]
  Parser
  {
   /// source of the program
   input: String,
   /// original error
   error: ParserError,
 },
  /// This variant represents errors that occur during grammar conversion.
  #[ error( "Can not identify a command.\nDetails: {0}" ) ]
  Verifier( VerificationError ),
  /// This variant is used to represent errors that occur during executor conversion.
  #[ error( "Can not find a routine for a command.\nDetails: {0}" ) ]
  ExecutorConverter( wError ),
 }

  /// Errors that can occur in application.
  #[ derive( error_tools ::Error, Debug ) ]
  pub enum Error
  {
  /// This variant is used to represent validation errors.
  /// It carries a `ValidationError` payload that provides additional information about the error.
  #[ error( "Validation error\n{0}" ) ]
  Validation( ValidationError ),
  /// This variant represents execution errors.
  #[ error( "Execution failed\n{0:?}" ) ]
  Execution( wError ),
 }

  // xxx: aaa: aaa2: for Bohdan: one level is obviously redundant
  // Program< Namespace< ExecutableCommand_ > > -> Program< ExecutableCommand_ >
  // aaa: done. The concept of `Namespace` has been removed
  #[ allow( clippy ::type_complexity ) ]
  struct CommandsAggregatorCallback( Box< dyn Fn( &str, &Program< VerifiedCommand > ) > );

  impl fmt ::Debug for CommandsAggregatorCallback
  {
  fn fmt( &self, f: &mut fmt ::Formatter< '_ > ) -> fmt ::Result
  {
   f.debug_struct( "CommandsAggregatorCallback" ).finish_non_exhaustive()
 }
 }

  /// The `CommandsAggregator` struct is responsible for aggregating all commands that the user defines,
  /// and for parsing and executing them. It is the main entry point of the library.
  ///
  /// `CommandsAggregator` component brings everything together. This component is responsible for configuring the `Parser`, `Grammar`, and `Executor` components based on the user’s needs. It also manages the entire pipeline of processing, from parsing the raw text input to executing the final command(parse -> validate -> execute).
  ///
  /// # Example :
  ///
  /// ```
  /// use wca :: { CommandsAggregator, VerifiedCommand, Type };
  ///
  /// # fn main() -> Result< (), Box< dyn std ::error ::Error > > {
  /// let ca = CommandsAggregator ::former()
  /// .command( "echo" )
  ///   .hint( "prints all subjects and properties" )
  ///   .subject().hint( "argument" ).kind( Type ::String ).optional( false ).end()
  ///   .property( "property" ).hint( "simple property" ).kind( Type ::String ).optional( false ).end()
  ///   .routine( | o: VerifiedCommand | println!( "= Args\n{:?}\n\n= Properties\n{:?}\n", o.args, o.props ) )
  ///   .end()
  /// .perform();
  ///
  /// ca.perform( ".echo something" )?;
  /// # Ok( () ) }
  /// ```
  #[ derive( Debug ) ]
<<<<<<< HEAD
  #[ derive( former::Former ) ]
  #[ storage_fields( help_generator : HelpGeneratorFn, help_variants : HashSet<  HelpVariants  >, order : Order ) ]
=======
  #[ derive( former ::Former ) ]
  #[ storage_fields( help_generator: HelpGeneratorFn, help_variants: HashSet< HelpVariants >, order: Order ) ]
>>>>>>> 63943676
  #[ mutator( custom ) ]
  // #[ debug ]
  pub struct CommandsAggregator
  {
  #[ former( default = Dictionary ::default() ) ]
  dictionary: Dictionary,

  #[ former( default = Parser ) ]
  parser: Parser,

  #[ scalar( setter = false ) ]
  #[ former( default = Executor ::former().form() ) ]
  executor: Executor,

  #[ former( default = Verifier ) ]
  verifier: Verifier,

<<<<<<< HEAD
    callback_fn : Option<  CommandsAggregatorCallback  >,
  }
=======
  callback_fn: Option< CommandsAggregatorCallback >,
 }
>>>>>>> 63943676

  impl< Context, Formed > former ::FormerMutator for CommandsAggregatorFormerDefinitionTypes< Context, Formed >
  {
<<<<<<< HEAD
    fn form_mutation( storage : &mut Self::Storage, _context : &mut Option<  Self::Context  > )
    {
      let ca = storage;
      let dictionary = ca.dictionary.get_or_insert_with( Dictionary::default );
      dictionary.order = ca.order.unwrap_or_default();
=======
  fn form_mutation( storage: &mut Self ::Storage, _context: &mut Option< Self ::Context > )
  {
   let ca = storage;
   let dictionary = ca.dictionary.get_or_insert_with( Dictionary ::default );
   dictionary.order = ca.order.unwrap_or_default();
>>>>>>> 63943676

   let help_generator = core ::mem ::take( &mut ca.help_generator ).unwrap_or_default();
   let help_variants = core ::mem ::take( &mut ca.help_variants ).unwrap_or_else( || HashSet ::from( [ HelpVariants ::All ] ) );

   if help_variants.contains( &HelpVariants ::All )
   {
  HelpVariants ::All.generate( &help_generator, dictionary, ca.order.unwrap_or_default() );
 }
   else
   {
  for help in help_variants.iter().sorted()
  {
   help.generate( &help_generator, dictionary, ca.order.unwrap_or_default() );
 }
 }
 }
 }

  impl< Definition > CommandsAggregatorFormer< Definition >
  where
  Definition: former ::FormerDefinition< Storage = < CommandsAggregator as former ::EntityToStorage > ::Storage >,
  {
  /// Creates a command in the command chain.
  ///
  /// # Arguments
  ///
  /// * `name` - The name of the command.
  /// # Panics
  /// qqq: doc
  pub fn command< IntoName >( self, name: IntoName ) -> CommandAsSubformer< Self, impl CommandAsSubformerEnd< Self > >
  where
   IntoName: Into< String >,
  {
<<<<<<< HEAD
    /// Creates a command in the command chain.
    ///
    /// # Arguments
    ///
    /// * `name` - The name of the command.
    /// # Panics
    /// qqq: doc
    pub fn command< IntoName >( self, name : IntoName ) -> CommandAsSubformer< Self, impl CommandAsSubformerEnd< Self > >
    where
      IntoName : Into< String >,
    {
      let name = name.into();
      let on_end = | command : CommandFormerStorage, super_former : Option<  Self  > | -> Self
      {
        let mut super_former = super_former.unwrap();
        let mut dictionary = super_former.storage.dictionary.unwrap_or_default();
=======
   let name = name.into();
   let on_end = | command: CommandFormerStorage, super_former: Option< Self > | -> Self
   {
  let mut super_former = super_former.unwrap();
  let mut dictionary = super_former.storage.dictionary.unwrap_or_default();
>>>>>>> 63943676

  dictionary.register( command.preform() );

  super_former.storage.dictionary = Some( dictionary );

  super_former
 };
   let former = CommandFormer ::begin( None, Some( self ), on_end );
   former.phrase( name )
 }
 }

  impl CommandsAggregatorFormer
  {
  /// Adds a context to the executor.
  ///
  /// # Arguments
  ///
  /// * `value` - The value to be used as the context.
  ///
  /// # Returns
  ///
  /// The modified instance of `Self`.
  // `'static` means that the value must be owned or live at least as a `Context'
  #[ must_use ]
  pub fn with_context< T >( mut self, value: T ) -> Self
  where
   T: Sync + Send + 'static,
  {
   let mut executor = self.storage.executor.unwrap_or_else( || Executor ::former().form() );

   executor.context = Context ::new( value );

   self.storage.executor = Some( executor );

   self
 }

  /// Setter for help content generator
  ///
  /// ```
  /// use wca ::CommandsAggregator;
  ///
  /// # fn main() -> Result< (), Box< dyn std ::error ::Error > > {
  /// let ca = CommandsAggregator ::former()
  /// // ...
  /// .help( | grammar, command | format!( "Replaced help content" ) )
  /// .perform();
  ///
  /// ca.perform( ".help" )?;
  /// # Ok( () ) }
  /// ```
  #[ must_use ]
  pub fn help< HelpFunction >( mut self, func: HelpFunction ) -> Self
  where
   HelpFunction: Fn( &Dictionary, HelpGeneratorOptions< '_ > ) -> String + 'static
  {
   self.storage.help_generator = Some( HelpGeneratorFn ::new( func ) );
   self
 }
  // aaa: it is good access method, but formed structure should not have help_generator anymore
  // aaa: mutator used

  /// Set callback function that will be executed after validation state
  ///
  /// ```
  /// use wca ::CommandsAggregator;
  ///
  /// # fn main() -> Result< (), Box< dyn std ::error ::Error > > {
  /// let ca = CommandsAggregator ::former()
  /// // ...
  /// .callback( | _input, _program | println!( "Program is valid" ) )
  /// .perform();
  ///
  /// // prints the "Program is valid" and after executes the program
  /// ca.perform( ".help" )?;
  /// # Ok( () ) }
  /// ```
  #[ must_use ]
  pub fn callback< Callback >( mut self, callback: Callback ) -> Self
  where
   Callback: Fn( &str, &Program< VerifiedCommand > ) + 'static,
  {
   self.storage.callback_fn = Some( CommandsAggregatorCallback( Box ::new( callback ) ) );
   self
 }
 }

  impl CommandsAggregator
  {
<<<<<<< HEAD
    /// Parse, converts and executes a program
    ///
    /// Takes a string with program and executes it
    /// # Errors
    /// qqq: doc
    pub fn perform< S >( &self, program : S ) -> Result<  (), Error  >
    where
      S : IntoInput
    {
      let Input( ref program ) = program.into_input();
=======
  /// Parse, converts and executes a program
  ///
  /// Takes a string with program and executes it
  /// # Errors
  /// qqq: doc
  pub fn perform< S >( &self, program: S ) -> Result< (), Error >
  where
   S: IntoInput
  {
   let Input( ref program ) = program.into_input();
>>>>>>> 63943676

   let raw_program = self.parser.parse( program ).map_err( | e |
   {
  Error ::Validation( ValidationError ::Parser { input: format!( "{program:?}" ), error: e } )
 })?;
   let grammar_program = self.verifier.to_program( &self.dictionary, raw_program ).map_err( | e |
   {
  Error ::Validation( ValidationError ::Verifier( e ) )
 })?;

   if let Some( callback ) = &self.callback_fn
   {
  callback.0( &program.join( " " ), &grammar_program );
 }

   self.executor.program( &self.dictionary, grammar_program ).map_err( | e | Error ::Execution( e.into() ) )
 }
 }
}

//

crate ::mod_interface!
{
  exposed use CommandsAggregator;
  orphan use CommandsAggregatorFormer;
  exposed use Error;
  exposed use ValidationError;
  exposed use Order;
}<|MERGE_RESOLUTION|>--- conflicted
+++ resolved
@@ -115,13 +115,8 @@
   /// # Ok( () ) }
   /// ```
   #[ derive( Debug ) ]
-<<<<<<< HEAD
-  #[ derive( former::Former ) ]
-  #[ storage_fields( help_generator : HelpGeneratorFn, help_variants : HashSet<  HelpVariants  >, order : Order ) ]
-=======
   #[ derive( former ::Former ) ]
   #[ storage_fields( help_generator: HelpGeneratorFn, help_variants: HashSet< HelpVariants >, order: Order ) ]
->>>>>>> 63943676
   #[ mutator( custom ) ]
   // #[ debug ]
   pub struct CommandsAggregator
@@ -139,29 +134,16 @@
   #[ former( default = Verifier ) ]
   verifier: Verifier,
 
-<<<<<<< HEAD
-    callback_fn : Option<  CommandsAggregatorCallback  >,
-  }
-=======
   callback_fn: Option< CommandsAggregatorCallback >,
  }
->>>>>>> 63943676
 
   impl< Context, Formed > former ::FormerMutator for CommandsAggregatorFormerDefinitionTypes< Context, Formed >
   {
-<<<<<<< HEAD
-    fn form_mutation( storage : &mut Self::Storage, _context : &mut Option<  Self::Context  > )
-    {
-      let ca = storage;
-      let dictionary = ca.dictionary.get_or_insert_with( Dictionary::default );
-      dictionary.order = ca.order.unwrap_or_default();
-=======
   fn form_mutation( storage: &mut Self ::Storage, _context: &mut Option< Self ::Context > )
   {
    let ca = storage;
    let dictionary = ca.dictionary.get_or_insert_with( Dictionary ::default );
    dictionary.order = ca.order.unwrap_or_default();
->>>>>>> 63943676
 
    let help_generator = core ::mem ::take( &mut ca.help_generator ).unwrap_or_default();
    let help_variants = core ::mem ::take( &mut ca.help_variants ).unwrap_or_else( || HashSet ::from( [ HelpVariants ::All ] ) );
@@ -195,30 +177,11 @@
   where
    IntoName: Into< String >,
   {
-<<<<<<< HEAD
-    /// Creates a command in the command chain.
-    ///
-    /// # Arguments
-    ///
-    /// * `name` - The name of the command.
-    /// # Panics
-    /// qqq: doc
-    pub fn command< IntoName >( self, name : IntoName ) -> CommandAsSubformer< Self, impl CommandAsSubformerEnd< Self > >
-    where
-      IntoName : Into< String >,
-    {
-      let name = name.into();
-      let on_end = | command : CommandFormerStorage, super_former : Option<  Self  > | -> Self
-      {
-        let mut super_former = super_former.unwrap();
-        let mut dictionary = super_former.storage.dictionary.unwrap_or_default();
-=======
    let name = name.into();
    let on_end = | command: CommandFormerStorage, super_former: Option< Self > | -> Self
    {
   let mut super_former = super_former.unwrap();
   let mut dictionary = super_former.storage.dictionary.unwrap_or_default();
->>>>>>> 63943676
 
   dictionary.register( command.preform() );
 
@@ -309,18 +272,6 @@
 
   impl CommandsAggregator
   {
-<<<<<<< HEAD
-    /// Parse, converts and executes a program
-    ///
-    /// Takes a string with program and executes it
-    /// # Errors
-    /// qqq: doc
-    pub fn perform< S >( &self, program : S ) -> Result<  (), Error  >
-    where
-      S : IntoInput
-    {
-      let Input( ref program ) = program.into_input();
-=======
   /// Parse, converts and executes a program
   ///
   /// Takes a string with program and executes it
@@ -331,7 +282,6 @@
    S: IntoInput
   {
    let Input( ref program ) = program.into_input();
->>>>>>> 63943676
 
    let raw_program = self.parser.parse( program ).map_err( | e |
    {
