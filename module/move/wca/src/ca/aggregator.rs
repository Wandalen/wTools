#[ allow( clippy::std_instead_of_alloc, clippy::std_instead_of_core ) ]
mod private
{
  #[ allow( clippy::wildcard_imports ) ]
  use crate::*;
  use ca::
  {
    Executor,
    grammar::command::
    {
      CommandFormer,
      CommandAsSubformer,
      CommandAsSubformerEnd,
      CommandFormerStorage
    },
    help::{ HelpGeneratorFn, HelpGeneratorOptions, HelpVariants },
  };
  use verifier::{ Verifier, VerificationError, VerifiedCommand };
  use parser::{ Program, Parser, ParserError };
  use grammar::Dictionary;
  use executor::Context;

  use std::
  {
    fmt,
    collections::HashSet
  };
  use former::StoragePreform;
<<<<<<< HEAD
  // use wtools::
  // {
  // };
  // use wtools::thiserror;
  #[ allow( clippy::wildcard_imports ) ]
=======
>>>>>>> b0f99117
  use error::
  {
    // Result,
    untyped::Error as wError, // xxx
    for_lib::*,
  };
  use iter_tools::Itertools;

  /// Order of commands and properties.
  #[ derive( Debug, Default, Clone, Copy, Eq, PartialOrd, PartialEq ) ]
  pub enum Order
  {
    /// Natures order.
    #[ default ]
    Nature,
    /// Lexicography order.
    Lexicography,
  }

  /// Validation errors that can occur in application.
  #[ derive( Error, Debug ) ]
  pub enum ValidationError
  {
    /// This variant is used to represent parser errors.
    /// It carries a `String` payload that provides additional information about the error.
    #[ error( "The following input is not recognized: `{input}`.\nDetails: {error}" ) ]
    Parser
    {
      /// source of the program
      input : String,
      /// original error
      error : ParserError,
    },
    /// This variant represents errors that occur during grammar conversion.
    #[ error( "Can not identify a command.\nDetails: {0}" ) ]
    Verifier( VerificationError ),
    /// This variant is used to represent errors that occur during executor conversion.
    #[ error( "Can not find a routine for a command.\nDetails: {0}" ) ]
    ExecutorConverter( wError ),
  }

  /// Errors that can occur in application.
  #[ derive( Error, Debug ) ]
  pub enum Error
  {
    /// This variant is used to represent validation errors.
    /// It carries a `ValidationError` payload that provides additional information about the error.
    #[ error( "Validation error\n{0}" ) ]
    Validation( ValidationError ),
    /// This variant represents execution errors.
    #[ error( "Execution failed\n{0:?}" ) ]
    Execution( wError ),
  }

  // xxx : aaa : aaa2 : for Bohdan : one level is obviously redundant
  // Program< Namespace< ExecutableCommand_ > > -> Program< ExecutableCommand_ >
  // aaa : done. The concept of `Namespace` has been removed
  #[ allow( clippy::type_complexity ) ]
  struct CommandsAggregatorCallback( Box< dyn Fn( &str, &Program< VerifiedCommand > ) > );

  impl fmt::Debug for CommandsAggregatorCallback
  {
    fn fmt( &self, f : &mut fmt::Formatter< '_ > ) -> fmt::Result
    {
      f.debug_struct( "CommandsAggregatorCallback" ).finish_non_exhaustive()
    }
  }

  /// The `CommandsAggregator` struct is responsible for aggregating all commands that the user defines,
  /// and for parsing and executing them. It is the main entry point of the library.
  ///
  /// `CommandsAggregator` component brings everything together. This component is responsible for configuring the `Parser`, `Grammar`, and `Executor` components based on the user’s needs. It also manages the entire pipeline of processing, from parsing the raw text input to executing the final command(parse -> validate -> execute).
  ///
  /// # Example:
  ///
  /// ```
  /// use wca::{ CommandsAggregator, VerifiedCommand, Type };
  ///
  /// # fn main() -> Result< (), Box< dyn std::error::Error > > {
  /// let ca = CommandsAggregator::former()
  /// .command( "echo" )
  ///   .hint( "prints all subjects and properties" )
  ///   .subject().hint( "argument" ).kind( Type::String ).optional( false ).end()
  ///   .property( "property" ).hint( "simple property" ).kind( Type::String ).optional( false ).end()
  ///   .routine( | o : VerifiedCommand | println!( "= Args\n{:?}\n\n= Properties\n{:?}\n", o.args, o.props ) )
  ///   .end()
  /// .perform();
  ///
  /// ca.perform( ".echo something" )?;
  /// # Ok( () ) }
  /// ```
  #[ derive( Debug ) ]
  #[ derive( former::Former ) ]
  #[ storage_fields( help_generator : HelpGeneratorFn, help_variants : HashSet< HelpVariants >, order : Order ) ]
  #[ mutator( custom ) ]
  // #[ debug ]
  pub struct CommandsAggregator
  {
    #[ former( default = Dictionary::default() ) ]
    dictionary : Dictionary,

    #[ former( default = Parser ) ]
    parser : Parser,

    #[ scalar( setter = false ) ]
    #[ former( default = Executor::former().form() ) ]
    executor : Executor,

    #[ former( default = Verifier ) ]
    verifier : Verifier,

    callback_fn : Option< CommandsAggregatorCallback >,
  }

  impl< Context, Formed > former::FormerMutator for CommandsAggregatorFormerDefinitionTypes< Context, Formed >
  {
    fn form_mutation( storage : &mut Self::Storage, _context : &mut Option< Self::Context > )
    {
      let ca = storage;
      let dictionary = ca.dictionary.get_or_insert_with( Dictionary::default );
      dictionary.order = ca.order.unwrap_or_default();

      let help_generator = core::mem::take( &mut ca.help_generator ).unwrap_or_default();
      let help_variants = core::mem::take( &mut ca.help_variants ).unwrap_or_else( || HashSet::from([ HelpVariants::All ]) );

      if help_variants.contains( &HelpVariants::All )
      {
        HelpVariants::All.generate( &help_generator, dictionary, ca.order.unwrap_or_default() );
      }
      else
      {
        for help in help_variants.iter().sorted()
        {
          help.generate( &help_generator, dictionary, ca.order.unwrap_or_default() );
        }
      }
    }
  }

  impl< Definition > CommandsAggregatorFormer< Definition >
  where
    Definition : former::FormerDefinition< Storage = < CommandsAggregator as former::EntityToStorage >::Storage >,
  {
    /// Creates a command in the command chain.
    ///
    /// # Arguments
    ///
    /// * `name` - The name of the command.
    /// # Panics
    /// qqq: doc
    pub fn command< IntoName >( self, name : IntoName ) -> CommandAsSubformer< Self, impl CommandAsSubformerEnd< Self > >
    where
      IntoName : Into< String >,
    {
      let name = name.into();
      let on_end = | command : CommandFormerStorage, super_former : Option< Self > | -> Self
      {
        let mut super_former = super_former.unwrap();
        let mut dictionary = super_former.storage.dictionary.unwrap_or_default();

        dictionary.register( command.preform() );

        super_former.storage.dictionary = Some( dictionary );

        super_former
      };
      let former = CommandFormer::begin( None, Some( self ), on_end );
      former.phrase( name )
    }
  }

  impl CommandsAggregatorFormer
  {
    /// Adds a context to the executor.
    ///
    /// # Arguments
    ///
    /// * `value` - The value to be used as the context.
    ///
    /// # Returns
    ///
    /// The modified instance of `Self`.
    // `'static` means that the value must be owned or live at least as a `Context'
    #[ must_use ]
    pub fn with_context< T >( mut self, value : T ) -> Self
    where
      T : Sync + Send + 'static,
    {
      let mut executor = self.storage.executor.unwrap_or_else( || Executor::former().form() );

      executor.context = Context::new( value );

      self.storage.executor = Some( executor );

      self
    }

    /// Setter for help content generator
    ///
    /// ```
    /// use wca::CommandsAggregator;
    ///
    /// # fn main() -> Result< (), Box< dyn std::error::Error > > {
    /// let ca = CommandsAggregator::former()
    /// // ...
    /// .help( | grammar, command | format!( "Replaced help content" ) )
    /// .perform();
    ///
    /// ca.perform( ".help" )?;
    /// # Ok( () ) }
    /// ```
    #[ must_use ]
    pub fn help< HelpFunction >( mut self, func : HelpFunction ) -> Self
    where
      HelpFunction : Fn( &Dictionary, HelpGeneratorOptions< '_ > ) -> String + 'static
    {
      self.storage.help_generator = Some( HelpGeneratorFn::new( func ) );
      self
    }
    // aaa : it is good access method, but formed structure should not have help_generator anymore
    // aaa : mutator used

    /// Set callback function that will be executed after validation state
    ///
    /// ```
    /// use wca::CommandsAggregator;
    ///
    /// # fn main() -> Result< (), Box< dyn std::error::Error > > {
    /// let ca = CommandsAggregator::former()
    /// // ...
    /// .callback( | _input, _program | println!( "Program is valid" ) )
    /// .perform();
    ///
    /// // prints the "Program is valid" and after executes the program
    /// ca.perform( ".help" )?;
    /// # Ok( () ) }
    /// ```
    #[ must_use ]
    pub fn callback< Callback >( mut self, callback : Callback ) -> Self
    where
      Callback : Fn( &str, &Program< VerifiedCommand > ) + 'static,
    {
      self.storage.callback_fn = Some( CommandsAggregatorCallback( Box::new( callback ) ) );
      self
    }
  }

  impl CommandsAggregator
  {
    /// Parse, converts and executes a program
    ///
    /// Takes a string with program and executes it
    /// # Errors
    /// qqq: doc
    pub fn perform< S >( &self, program : S ) -> Result< (), Error >
    where
      S : IntoInput
    {
      let Input( ref program ) = program.into_input();

      let raw_program = self.parser.parse( program ).map_err( | e | Error::Validation( ValidationError::Parser { input : format!( "{program:?}" ), error : e } ) )?;
      let grammar_program = self.verifier.to_program( &self.dictionary, raw_program ).map_err( | e | Error::Validation( ValidationError::Verifier( e ) ) )?;

      if let Some( callback ) = &self.callback_fn
      {
        callback.0( &program.join( " " ), &grammar_program );
      }

<<<<<<< HEAD
      self.executor.program( &self.dictionary, grammar_program ).map_err( Error::Execution )
=======
      self.executor.program( &self.dictionary, grammar_program ).map_err( | e | Error::Execution( e.into() ) )
>>>>>>> b0f99117
    }
  }
}

//

crate::mod_interface!
{
  exposed use CommandsAggregator;
  orphan use CommandsAggregatorFormer;
  orphan use Error;
  orphan use ValidationError;
  exposed use Order;
}<|MERGE_RESOLUTION|>--- conflicted
+++ resolved
@@ -26,14 +26,6 @@
     collections::HashSet
   };
   use former::StoragePreform;
-<<<<<<< HEAD
-  // use wtools::
-  // {
-  // };
-  // use wtools::thiserror;
-  #[ allow( clippy::wildcard_imports ) ]
-=======
->>>>>>> b0f99117
   use error::
   {
     // Result,
@@ -302,11 +294,7 @@
         callback.0( &program.join( " " ), &grammar_program );
       }
 
-<<<<<<< HEAD
-      self.executor.program( &self.dictionary, grammar_program ).map_err( Error::Execution )
-=======
       self.executor.program( &self.dictionary, grammar_program ).map_err( | e | Error::Execution( e.into() ) )
->>>>>>> b0f99117
     }
   }
 }
