--- conflicted
+++ resolved
@@ -8,11 +8,7 @@
     ProgramParser,
     Command,
     grammar::command::private::CommandFormer,
-<<<<<<< HEAD
-    help::{ HelpGeneratorFn, HelpGeneratorOptions, HelpVariants, dot_command },
-=======
-    help::{ HelpGeneratorFn, HelpGeneratorArgs, HelpVariants },
->>>>>>> 51e6ef12
+    help::{ HelpGeneratorFn, HelpGeneratorOptions, HelpVariants },
   };
 
   use std::collections::HashSet;
