mod private
{

  use crate :: *;
  use help :: { HelpGeneratorOptions, LevelOfDetail, generate_help_content };
  use crate ::ca ::Value;
  use grammar :: { Dictionary, Command, command ::ValueDescription, types ::TryCast };
  use executor :: { Args, Props };
  use error_tools ::untyped ::Result;
  use error_tools ::dependency ::thiserror;
  use std ::collections ::HashMap;
  use indexmap ::IndexMap;
  use verifier ::VerifiedCommand;
  use parser :: { Program, ParsedCommand };

  #[ allow( missing_docs ) ]
  #[ derive( Debug, error_tools ::typed ::Error ) ]
  pub enum VerificationError
  {
<<<<<<< HEAD
    #[ error
    (
      "Command not found. {} {}",
      if let Some( phrase ) = name_suggestion
      {
        format!( "Maybe you mean `.{phrase}`?" )
      }
      else
      {
        "Please use `.` command to see the list of available commands.".into()
      },
      // fix clippy
      if let Some( info ) = command_info { format!( "Command info: `{info}`" ) } else { String::new() }
    )]
    CommandNotFound { name_suggestion: Option<  String  >, command_info: Option<  String  > },
    #[ error( "Fail in command `.{command_name}` while processing subjects. {error}" ) ]
    Subject { command_name: String, error: SubjectError },
    #[ error( "Fail in command `.{command_name}` while processing properties. {error}" ) ]
    Property { command_name: String, error: PropertyError },
  }
=======
  #[ error
  (
   "Command not found. {} {}",
   if let Some( phrase ) = name_suggestion
   {
  format!( "Maybe you mean `.{phrase}`?" )
 }
   else
   {
  "Please use `.` command to see the list of available commands.".into()
 },
   // fix clippy
   if let Some( info ) = command_info 
   { format!( "Command info: `{info}`" ) } else { String ::new() }
 )]
  CommandNotFound { name_suggestion: Option< String >, command_info: Option< String > },
  #[ error( "Fail in command `.{command_name}` while processing subjects. {error}" ) ]
  Subject { command_name: String, error: SubjectError },
  #[ error( "Fail in command `.{command_name}` while processing properties. {error}" ) ]
  Property { command_name: String, error: PropertyError },
 }
>>>>>>> 2840b88f

  #[ allow( missing_docs ) ]
  #[ derive( Debug, error_tools ::typed ::Error ) ]
  pub enum SubjectError
  {
  #[ error( "Missing not optional subject" ) ]
  MissingNotOptional,
  #[ error( "Can not identify a subject: `{value}`" ) ]
  CanNotIdentify { value: String },
 }

  #[ allow( missing_docs ) ]
  #[ derive( Debug, error_tools ::typed ::Error ) ]
  pub enum PropertyError
  {
  #[ error( "Expected: {description:?}. Found: {input}" ) ]
  Cast { description: ValueDescription, input: String },
 }

  // xxx

  /// Converts a `ParsedCommand` to a `VerifiedCommand` by performing validation and type casting on values.
  ///
  /// ```
  /// # use wca :: { Type, verifier ::Verifier, grammar :: { Dictionary, Command }, parser ::ParsedCommand };
  /// # use std ::collections ::HashMap;
  /// # fn main() -> Result< (), Box< dyn std ::error ::Error > >
  /// # {
  /// # let verifier = Verifier;
  /// let dictionary = Dictionary ::former()
  /// .command( Command ::former().phrase( "command" ).form() )
  /// .form();
  ///
  /// let raw_command = ParsedCommand
  /// {
  ///   name: "command".to_string(),
  ///   subjects: vec![],
  ///   properties: HashMap ::new(),
  /// };
  ///
  /// let grammar_command = verifier.to_command( &dictionary, raw_command )?;
  /// # Ok( () )
  /// # }
  /// ```
  #[ derive( Debug, Clone ) ]
  pub struct Verifier;

  impl Verifier
  {
<<<<<<< HEAD
    /// Converts raw program to grammatically correct
    ///
    /// Converts all namespaces into it with `to_namespace` method.
    /// # Errors
    /// qqq: doc
    pub fn to_program
    (
      &self,
      dictionary : &Dictionary,
      raw_program : Program< ParsedCommand >
    )
    -> Result< Program< VerifiedCommand >, VerificationError >
    // aaa : use typed error
    // aaa : done
    {
      let commands: Result< Vec<  VerifiedCommand  >, VerificationError > = raw_program.commands
      .into_iter()
      .map( | n | self.to_command( dictionary, n ) )
      .collect();
      let commands = commands?;
=======
  /// Converts raw program to grammatically correct
  ///
  /// Converts all namespaces into it with `to_namespace` method.
  /// # Errors
  /// qqq: doc
  pub fn to_program
  (
   &self,
   dictionary: &Dictionary,
   raw_program: Program< ParsedCommand >
 )
  -> Result< Program< VerifiedCommand >, VerificationError >
  // aaa: use typed error
  // aaa: done
  {
   let commands: Result< Vec< VerifiedCommand >, VerificationError > = raw_program.commands
   .into_iter()
   .map( | n | self.to_command( dictionary, n ) )
   .collect();
   let commands = commands?;
>>>>>>> 2840b88f

   Ok( Program { commands } )
 }

<<<<<<< HEAD
    #[ cfg( feature = "on_unknown_suggest" ) ]
    fn suggest_command< 'a >( dictionary : &'a Dictionary, user_input: &str ) -> Option<  &'a str  >
    {
      use textdistance::{ Algorithm, JaroWinkler };
      let jaro = JaroWinkler::default();
      let sim = dictionary
      .commands
      .iter()
      .map( |( name, c )| ( jaro.for_str( name.as_str(), user_input ).nsim(), c ) )
      .max_by( |( s1, _ ), ( s2, _ )| s1.total_cmp( s2 ) );
      if let Some(( sim, variant )) = sim
      {
        if sim > 0.0
        {
          let phrase = &variant.phrase;
          return Some( phrase );
        }
      }
=======
  #[ cfg( feature = "on_unknown_suggest" ) ]
  fn suggest_command< 'a >( dictionary: &'a Dictionary, user_input: &str ) -> Option< &'a str >
  {
   use textdistance :: { Algorithm, JaroWinkler };
   let jaro = JaroWinkler ::default();
   let sim = dictionary
   .commands
   .iter()
   .map( |( name, c )| ( jaro.for_str( name.as_str(), user_input ).nsim(), c ) )
   .max_by( |( s1, _ ), ( s2, _ )| s1.total_cmp( s2 ) );
   if let Some(( sim, variant )) = sim
   {
  if sim > 0.0
  {
   let phrase = &variant.phrase;
   return Some( phrase );
 }
 }
>>>>>>> 2840b88f

   None
 }

<<<<<<< HEAD
    fn get_count_from_properties
    (
      properties : &IndexMap< String, ValueDescription >,
      properties_aliases : &HashMap<  String, String  >,
      raw_properties : &HashMap<  String, String  >
    ) -> usize
    {
      raw_properties.iter()
      .filter( | ( k, _ ) |
      {
        // fix clippy
        !( properties.contains_key( *k ) || properties_aliases.get( *k ).is_some_and( | key | properties.contains_key( key ) ) )
      })
      .count()
    }
=======
  fn get_count_from_properties
  (
   properties: &IndexMap< String, ValueDescription >,
   properties_aliases: &HashMap< String, String >,
   raw_properties: &HashMap< String, String >
 ) -> usize
  {
   raw_properties.iter()
   .filter( | ( k, _ ) |
   {
  // fix clippy
  !( properties.contains_key( *k ) || properties_aliases.get( *k ).is_some_and( | key | properties.contains_key( key ) ) )
 })
   .count()
 }
>>>>>>> 2840b88f

  fn is_valid_command_variant( subjects_count: usize, raw_count: usize, possible_count: usize ) -> bool
  {
   raw_count + possible_count <= subjects_count
 }

<<<<<<< HEAD
    fn check_command< 'a >( variant : &'a Command, raw_command : &ParsedCommand ) -> Option<  &'a Command  >
    {
      let Command { subjects, properties, properties_aliases, .. } = variant;
      let raw_subjects_count = raw_command.subjects.len();
      let expected_subjects_count = subjects.len();
      if raw_subjects_count > expected_subjects_count { return None; }
=======
  fn check_command< 'a >( variant: &'a Command, raw_command: &ParsedCommand ) -> Option< &'a Command >
  {
   let Command { subjects, properties, properties_aliases, .. } = variant;
   let raw_subjects_count = raw_command.subjects.len();
   let expected_subjects_count = subjects.len();
   if raw_subjects_count > expected_subjects_count { return None; }
>>>>>>> 2840b88f

   let possible_subjects_count = Self ::get_count_from_properties( properties, properties_aliases, &raw_command.properties );
   if Self ::is_valid_command_variant( expected_subjects_count, raw_subjects_count, possible_subjects_count ) 
   { Some( variant ) } else { None }
 }

<<<<<<< HEAD
    // aaa : use typed error
    // aaa : done.
    fn extract_subjects( command : &Command, raw_command : &ParsedCommand, used_properties : &[ &String ] )
    ->
    Result< Vec<  Value  >, SubjectError >
    {
      let mut subjects = vec![];

      let all_subjects: Vec<  _  > = raw_command
      .subjects.clone().into_iter()
      .chain
      (
        raw_command.properties.iter()
        .filter( |( key, _ )| !used_properties.contains( key ) )
        .map( |( key, value )| format!( "{key}:{value}" ) )
      )
      .collect();
      let mut rc_subjects_iter = all_subjects.iter();
      let mut current = rc_subjects_iter.next();
=======
  // aaa: use typed error
  // aaa: done.
  fn extract_subjects( command: &Command, raw_command: &ParsedCommand, used_properties: &[ &String ] )
  ->
  Result< Vec< Value >, SubjectError >
  {
   let mut subjects = vec![];

   let all_subjects: Vec< _ > = raw_command
   .subjects.clone().into_iter()
   .chain
   (
  raw_command.properties.iter()
  .filter( |( key, _ )| !used_properties.contains( key ) )
  .map( |( key, value )| format!( "{key} : {value}" ) )
 )
   .collect();
   let mut rc_subjects_iter = all_subjects.iter();
   let mut current = rc_subjects_iter.next();
>>>>>>> 2840b88f

   for ValueDescription { kind, optional, .. } in &command.subjects
   {
  let value = match current.and_then( | v | kind.try_cast( v.clone() ).ok() )
  {
   Some( v ) => v,
   None if *optional => continue,
   _ => return Err( SubjectError ::MissingNotOptional ),
 };
  subjects.push( value );
  current = rc_subjects_iter.next();
 }
   if let Some( value ) = current 
   { return Err( SubjectError ::CanNotIdentify { value: value.clone() } ) }

   Ok( subjects )
 }

<<<<<<< HEAD
      // aaa : use typed error
      // aaa : done.
    #[ allow( clippy::manual_map ) ]
    fn extract_properties( command: &Command, raw_command : HashMap<  String, String  > )
    ->
    Result< HashMap<  String, Value  >, PropertyError >
    {
      raw_command.into_iter()
      .filter_map
      (
        |( key, value )|
        // try to find a key
        if command.properties.contains_key( &key ) { Some( key ) }
        else if let Some( original_key ) = command.properties_aliases.get( &key ) { Some( original_key.clone() ) }
        else { None }
        // give a description. unwrap is safe because previous checks
        .map( | key | ( command.properties.get( &key ).unwrap(), key, value ) )
      )
      .map
      (
        |( value_description, key, value )|
        value_description.kind.try_cast( value.clone() ).map( | v | ( key.clone(), v ) ).map_err( | _ | PropertyError::Cast { description: value_description.clone(), input: format!( "{key}: {value}" ) } )
      )
      .collect()
    }
    // fix clippy
    fn group_properties_and_their_aliases< 'a, Ks >( aliases : &'a HashMap<  String, String  >, used_keys :  Ks ) -> Vec< &'a String  >
    where
      Ks : Iterator< Item = &'a String >
    {
      let reverse_aliases =
      {
        let mut map = HashMap::< &String, Vec<  &String  > >::new();
        for ( property, alias ) in aliases
        {
          map.entry( alias ).or_default().push( property );
        }
        map
      };
=======
   // aaa: use typed error
   // aaa: done.
  #[ allow( clippy ::manual_map ) ]
  fn extract_properties( command: &Command, raw_command: HashMap< String, String > )
  ->
  Result< HashMap< String, Value >, PropertyError >
  {
   raw_command.into_iter()
   .filter_map
   (
  |( key, value )|
  // try to find a key
  if command.properties.contains_key( &key ) { Some( key ) }
  else if let Some( original_key ) = command.properties_aliases.get( &key ) { Some( original_key.clone() ) }
  else { None }
  // give a description. unwrap is safe because previous checks
  .map( | key | ( command.properties.get( &key ).unwrap(), key, value ) )
 )
   .map
   (
  |( value_description, key, value )|
  value_description.kind.try_cast( value.clone() ).map( | v | ( key.clone(), v ) ).map_err( | _ | PropertyError ::Cast { description: value_description.clone(), input: format!( "{key} : {value}" ) } )
 )
   .collect()
 }
  // fix clippy
  fn group_properties_and_their_aliases< 'a, Ks >( aliases: &'a HashMap< String, String >, used_keys: Ks ) -> Vec< &'a String >
  where
   Ks: Iterator< Item = &'a String >
  {
   let reverse_aliases =
   {
  let mut map = HashMap :: < &String, Vec< &String > > ::new();
  for ( property, alias ) in aliases
  {
   map.entry( alias ).or_default().push( property );
 }
  map
 };
>>>>>>> 2840b88f

   used_keys.flat_map( | key |
   {
  reverse_aliases.get( key ).into_iter().flatten().copied().chain( Some( key ) )
 })
   .collect()
 }

<<<<<<< HEAD
    /// Converts raw command to grammatically correct
    ///
    /// Make sure that this command is described in the grammar and matches it(command itself and all it options too).
    /// # Errors
    /// qqq: doc
    /// # Panics
    /// qqq: doc
    // aaa : use typed error
    // aaa : done.
    pub fn to_command( &self, dictionary : &Dictionary, raw_command : ParsedCommand )
    ->
    Result<  VerifiedCommand, VerificationError  >
    {
      if raw_command.name.ends_with( '.' ) | raw_command.name.ends_with( ".?" )
      {
        return Ok( VerifiedCommand
        {
          phrase : raw_command.name,
          internal_command : true,
          args : Args( vec![] ),
          props : Props( HashMap::new() ),
        });
      }
      // fix clippy
      let command = dictionary.command( &raw_command.name )
      .ok_or(
      {
        #[ cfg( feature = "on_unknown_suggest" ) ]
        if let Some( phrase ) = Self::suggest_command( dictionary, &raw_command.name ) {
          return Err( VerificationError::CommandNotFound { name_suggestion: Some( phrase.to_string() ), command_info: None } );
        }
        VerificationError::CommandNotFound { name_suggestion: None, command_info: None }
      })?;
=======
  /// Converts raw command to grammatically correct
  ///
  /// Make sure that this command is described in the grammar and matches it(command itself and all it options too).
  /// # Errors
  /// qqq: doc
  /// # Panics
  /// qqq: doc
  // aaa: use typed error
  // aaa: done.
  pub fn to_command( &self, dictionary: &Dictionary, raw_command: ParsedCommand )
  ->
  Result< VerifiedCommand, VerificationError >
  {
   if raw_command.name.ends_with( '.' ) | raw_command.name.ends_with( ".?" )
   {
  return Ok( VerifiedCommand
  {
   phrase: raw_command.name,
   internal_command: true,
   args: Args( vec![] ),
   props: Props( HashMap ::new() ),
 });
 }
   // fix clippy
   let command = dictionary.command( &raw_command.name )
   .ok_or(
   {
  #[ cfg( feature = "on_unknown_suggest" ) ]
  {
   if let Some( phrase ) = Self ::suggest_command( dictionary, &raw_command.name )
   {
  VerificationError ::CommandNotFound { name_suggestion: Some( phrase.to_string() ), command_info: None }
 } else {
  VerificationError ::CommandNotFound { name_suggestion: None, command_info: None }
 }
 }
  #[ cfg( not( feature = "on_unknown_suggest" ) ) ]
  VerificationError ::CommandNotFound { name_suggestion: None, command_info: None }
 })?;
>>>>>>> 2840b88f

   let Some( cmd ) = Self ::check_command( command, &raw_command ) else
   {
  return Err( VerificationError ::CommandNotFound
  {
   name_suggestion: Some( command.phrase.clone() ),
   command_info: Some( generate_help_content( dictionary, HelpGeneratorOptions ::former().for_commands([ dictionary.command( &raw_command.name ).unwrap() ]).command_prefix( "." ).subject_detailing( LevelOfDetail ::Detailed ).form() ).strip_suffix( "  " ).unwrap().into() ),
 } );
 };

   let properties = Self ::extract_properties( cmd, raw_command.properties.clone() ).map_err( | e | VerificationError ::Property { command_name: cmd.phrase.clone(), error: e } )?;
   let used_properties_with_their_aliases = Self ::group_properties_and_their_aliases( &cmd.properties_aliases, properties.keys() );
   let subjects = Self ::extract_subjects( cmd, &raw_command, &used_properties_with_their_aliases ).map_err( | e | VerificationError ::Subject { command_name: cmd.phrase.clone(), error: e } )?;

   Ok( VerifiedCommand
   {
  phrase: cmd.phrase.clone(),
  internal_command: false,
  args: Args( subjects ),
  props: Props( properties ),
 })
 }
 }
}

//

crate ::mod_interface!
{
  exposed use Verifier;
  exposed use VerificationError;

  // own use LevelOfDetail;
  // own use generate_help_content;

}<|MERGE_RESOLUTION|>--- conflicted
+++ resolved
@@ -17,28 +17,6 @@
   #[ derive( Debug, error_tools ::typed ::Error ) ]
   pub enum VerificationError
   {
-<<<<<<< HEAD
-    #[ error
-    (
-      "Command not found. {} {}",
-      if let Some( phrase ) = name_suggestion
-      {
-        format!( "Maybe you mean `.{phrase}`?" )
-      }
-      else
-      {
-        "Please use `.` command to see the list of available commands.".into()
-      },
-      // fix clippy
-      if let Some( info ) = command_info { format!( "Command info: `{info}`" ) } else { String::new() }
-    )]
-    CommandNotFound { name_suggestion: Option<  String  >, command_info: Option<  String  > },
-    #[ error( "Fail in command `.{command_name}` while processing subjects. {error}" ) ]
-    Subject { command_name: String, error: SubjectError },
-    #[ error( "Fail in command `.{command_name}` while processing properties. {error}" ) ]
-    Property { command_name: String, error: PropertyError },
-  }
-=======
   #[ error
   (
    "Command not found. {} {}",
@@ -60,7 +38,6 @@
   #[ error( "Fail in command `.{command_name}` while processing properties. {error}" ) ]
   Property { command_name: String, error: PropertyError },
  }
->>>>>>> 2840b88f
 
   #[ allow( missing_docs ) ]
   #[ derive( Debug, error_tools ::typed ::Error ) ]
@@ -110,28 +87,6 @@
 
   impl Verifier
   {
-<<<<<<< HEAD
-    /// Converts raw program to grammatically correct
-    ///
-    /// Converts all namespaces into it with `to_namespace` method.
-    /// # Errors
-    /// qqq: doc
-    pub fn to_program
-    (
-      &self,
-      dictionary : &Dictionary,
-      raw_program : Program< ParsedCommand >
-    )
-    -> Result< Program< VerifiedCommand >, VerificationError >
-    // aaa : use typed error
-    // aaa : done
-    {
-      let commands: Result< Vec<  VerifiedCommand  >, VerificationError > = raw_program.commands
-      .into_iter()
-      .map( | n | self.to_command( dictionary, n ) )
-      .collect();
-      let commands = commands?;
-=======
   /// Converts raw program to grammatically correct
   ///
   /// Converts all namespaces into it with `to_namespace` method.
@@ -152,31 +107,10 @@
    .map( | n | self.to_command( dictionary, n ) )
    .collect();
    let commands = commands?;
->>>>>>> 2840b88f
 
    Ok( Program { commands } )
  }
 
-<<<<<<< HEAD
-    #[ cfg( feature = "on_unknown_suggest" ) ]
-    fn suggest_command< 'a >( dictionary : &'a Dictionary, user_input: &str ) -> Option<  &'a str  >
-    {
-      use textdistance::{ Algorithm, JaroWinkler };
-      let jaro = JaroWinkler::default();
-      let sim = dictionary
-      .commands
-      .iter()
-      .map( |( name, c )| ( jaro.for_str( name.as_str(), user_input ).nsim(), c ) )
-      .max_by( |( s1, _ ), ( s2, _ )| s1.total_cmp( s2 ) );
-      if let Some(( sim, variant )) = sim
-      {
-        if sim > 0.0
-        {
-          let phrase = &variant.phrase;
-          return Some( phrase );
-        }
-      }
-=======
   #[ cfg( feature = "on_unknown_suggest" ) ]
   fn suggest_command< 'a >( dictionary: &'a Dictionary, user_input: &str ) -> Option< &'a str >
   {
@@ -195,28 +129,10 @@
    return Some( phrase );
  }
  }
->>>>>>> 2840b88f
 
    None
  }
 
-<<<<<<< HEAD
-    fn get_count_from_properties
-    (
-      properties : &IndexMap< String, ValueDescription >,
-      properties_aliases : &HashMap<  String, String  >,
-      raw_properties : &HashMap<  String, String  >
-    ) -> usize
-    {
-      raw_properties.iter()
-      .filter( | ( k, _ ) |
-      {
-        // fix clippy
-        !( properties.contains_key( *k ) || properties_aliases.get( *k ).is_some_and( | key | properties.contains_key( key ) ) )
-      })
-      .count()
-    }
-=======
   fn get_count_from_properties
   (
    properties: &IndexMap< String, ValueDescription >,
@@ -232,55 +148,24 @@
  })
    .count()
  }
->>>>>>> 2840b88f
 
   fn is_valid_command_variant( subjects_count: usize, raw_count: usize, possible_count: usize ) -> bool
   {
    raw_count + possible_count <= subjects_count
  }
 
-<<<<<<< HEAD
-    fn check_command< 'a >( variant : &'a Command, raw_command : &ParsedCommand ) -> Option<  &'a Command  >
-    {
-      let Command { subjects, properties, properties_aliases, .. } = variant;
-      let raw_subjects_count = raw_command.subjects.len();
-      let expected_subjects_count = subjects.len();
-      if raw_subjects_count > expected_subjects_count { return None; }
-=======
   fn check_command< 'a >( variant: &'a Command, raw_command: &ParsedCommand ) -> Option< &'a Command >
   {
    let Command { subjects, properties, properties_aliases, .. } = variant;
    let raw_subjects_count = raw_command.subjects.len();
    let expected_subjects_count = subjects.len();
    if raw_subjects_count > expected_subjects_count { return None; }
->>>>>>> 2840b88f
 
    let possible_subjects_count = Self ::get_count_from_properties( properties, properties_aliases, &raw_command.properties );
    if Self ::is_valid_command_variant( expected_subjects_count, raw_subjects_count, possible_subjects_count ) 
    { Some( variant ) } else { None }
  }
 
-<<<<<<< HEAD
-    // aaa : use typed error
-    // aaa : done.
-    fn extract_subjects( command : &Command, raw_command : &ParsedCommand, used_properties : &[ &String ] )
-    ->
-    Result< Vec<  Value  >, SubjectError >
-    {
-      let mut subjects = vec![];
-
-      let all_subjects: Vec<  _  > = raw_command
-      .subjects.clone().into_iter()
-      .chain
-      (
-        raw_command.properties.iter()
-        .filter( |( key, _ )| !used_properties.contains( key ) )
-        .map( |( key, value )| format!( "{key}:{value}" ) )
-      )
-      .collect();
-      let mut rc_subjects_iter = all_subjects.iter();
-      let mut current = rc_subjects_iter.next();
-=======
   // aaa: use typed error
   // aaa: done.
   fn extract_subjects( command: &Command, raw_command: &ParsedCommand, used_properties: &[ &String ] )
@@ -300,7 +185,6 @@
    .collect();
    let mut rc_subjects_iter = all_subjects.iter();
    let mut current = rc_subjects_iter.next();
->>>>>>> 2840b88f
 
    for ValueDescription { kind, optional, .. } in &command.subjects
    {
@@ -319,47 +203,6 @@
    Ok( subjects )
  }
 
-<<<<<<< HEAD
-      // aaa : use typed error
-      // aaa : done.
-    #[ allow( clippy::manual_map ) ]
-    fn extract_properties( command: &Command, raw_command : HashMap<  String, String  > )
-    ->
-    Result< HashMap<  String, Value  >, PropertyError >
-    {
-      raw_command.into_iter()
-      .filter_map
-      (
-        |( key, value )|
-        // try to find a key
-        if command.properties.contains_key( &key ) { Some( key ) }
-        else if let Some( original_key ) = command.properties_aliases.get( &key ) { Some( original_key.clone() ) }
-        else { None }
-        // give a description. unwrap is safe because previous checks
-        .map( | key | ( command.properties.get( &key ).unwrap(), key, value ) )
-      )
-      .map
-      (
-        |( value_description, key, value )|
-        value_description.kind.try_cast( value.clone() ).map( | v | ( key.clone(), v ) ).map_err( | _ | PropertyError::Cast { description: value_description.clone(), input: format!( "{key}: {value}" ) } )
-      )
-      .collect()
-    }
-    // fix clippy
-    fn group_properties_and_their_aliases< 'a, Ks >( aliases : &'a HashMap<  String, String  >, used_keys :  Ks ) -> Vec< &'a String  >
-    where
-      Ks : Iterator< Item = &'a String >
-    {
-      let reverse_aliases =
-      {
-        let mut map = HashMap::< &String, Vec<  &String  > >::new();
-        for ( property, alias ) in aliases
-        {
-          map.entry( alias ).or_default().push( property );
-        }
-        map
-      };
-=======
    // aaa: use typed error
    // aaa: done.
   #[ allow( clippy ::manual_map ) ]
@@ -399,7 +242,6 @@
  }
   map
  };
->>>>>>> 2840b88f
 
    used_keys.flat_map( | key |
    {
@@ -408,41 +250,6 @@
    .collect()
  }
 
-<<<<<<< HEAD
-    /// Converts raw command to grammatically correct
-    ///
-    /// Make sure that this command is described in the grammar and matches it(command itself and all it options too).
-    /// # Errors
-    /// qqq: doc
-    /// # Panics
-    /// qqq: doc
-    // aaa : use typed error
-    // aaa : done.
-    pub fn to_command( &self, dictionary : &Dictionary, raw_command : ParsedCommand )
-    ->
-    Result<  VerifiedCommand, VerificationError  >
-    {
-      if raw_command.name.ends_with( '.' ) | raw_command.name.ends_with( ".?" )
-      {
-        return Ok( VerifiedCommand
-        {
-          phrase : raw_command.name,
-          internal_command : true,
-          args : Args( vec![] ),
-          props : Props( HashMap::new() ),
-        });
-      }
-      // fix clippy
-      let command = dictionary.command( &raw_command.name )
-      .ok_or(
-      {
-        #[ cfg( feature = "on_unknown_suggest" ) ]
-        if let Some( phrase ) = Self::suggest_command( dictionary, &raw_command.name ) {
-          return Err( VerificationError::CommandNotFound { name_suggestion: Some( phrase.to_string() ), command_info: None } );
-        }
-        VerificationError::CommandNotFound { name_suggestion: None, command_info: None }
-      })?;
-=======
   /// Converts raw command to grammatically correct
   ///
   /// Make sure that this command is described in the grammar and matches it(command itself and all it options too).
@@ -482,7 +289,6 @@
   #[ cfg( not( feature = "on_unknown_suggest" ) ) ]
   VerificationError ::CommandNotFound { name_suggestion: None, command_info: None }
  })?;
->>>>>>> 2840b88f
 
    let Some( cmd ) = Self ::check_command( command, &raw_command ) else
    {
