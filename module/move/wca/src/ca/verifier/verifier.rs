mod private
{
  #[ allow( clippy::wildcard_imports ) ]
  use crate::*;

  use help::{ HelpGeneratorOptions, LevelOfDetail, generate_help_content };
  use grammar::{ Dictionary, Command, command::ValueDescription };
  use executor::{ Args, Props };
  use std::collections::HashMap;
  use indexmap::IndexMap;
  use verifier::VerifiedCommand;
  use parser::{ Program, ParsedCommand };

  #[ allow( missing_docs ) ]
  #[ derive( Debug, error::typed::Error ) ]
  pub enum VerificationError
  {
    #[ error
    (
      "Command not found. {} {}",
      if let Some( phrase ) = name_suggestion { format!( "Maybe you mean `.{phrase}`?" ) } else { "Please use `.` command to see the list of available commands.".into() },
      if let Some( info ) = command_info { format!( "Command info: `{info}`" ) } else { "".into() }
    )]
    CommandNotFound { name_suggestion: Option< String >, command_info: Option< String > },
    #[ error( "Fail in command `.{command_name}` while processing subjects. {error}" ) ]
    Subject { command_name: String, error: SubjectError },
    #[ error( "Fail in command `.{command_name}` while processing properties. {error}" ) ]
    Property { command_name: String, error: PropertyError },
  }

  #[ allow( missing_docs ) ]
  #[ derive( Debug, error::typed::Error ) ]
  pub enum SubjectError
  {
    #[ error( "Missing not optional subject" ) ]
    MissingNotOptional,
    #[ error( "Can not identify a subject: `{value}`" ) ]
    CanNotIdentify { value: String },
  }

  #[ allow( missing_docs ) ]
  #[ derive( Debug, error::typed::Error ) ]
  pub enum PropertyError
  {
    #[ error( "Expected: {description:?}. Found: {input}" ) ]
    Cast { description: ValueDescription, input: String },
  }

  // xxx

  /// Converts a `ParsedCommand` to a `VerifiedCommand` by performing validation and type casting on values.
  ///
  /// ```
  /// # use wca::{ Type, verifier::Verifier, grammar::{ Dictionary, Command }, parser::ParsedCommand };
  /// # use std::collections::HashMap;
  /// # fn main() -> Result< (), Box< dyn std::error::Error > >
  /// # {
  /// # let verifier = Verifier;
  /// let dictionary = Dictionary::former()
  /// .command( Command::former().phrase( "command" ).form() )
  /// .form();
  ///
  /// let raw_command = ParsedCommand
  /// {
  ///   name: "command".to_string(),
  ///   subjects: vec![],
  ///   properties: HashMap::new(),
  /// };
  ///
  /// let grammar_command = verifier.to_command( &dictionary, raw_command )?;
  /// # Ok( () )
  /// # }
  /// ```
  #[ derive( Debug, Clone ) ]
  pub struct Verifier;

  impl Verifier
  {
    /// Converts raw program to grammatically correct
    ///
    /// Converts all namespaces into it with `to_namespace` method.
    /// # Errors
    /// qqq: doc
    pub fn to_program
    (
      &self,
      dictionary : &Dictionary,
      raw_program : Program< ParsedCommand >
    )
    -> Result< Program< VerifiedCommand >, VerificationError >
    // aaa : use typed error
    // aaa : done
    {
      let commands: Result< Vec< VerifiedCommand >, VerificationError > = raw_program.commands
      .into_iter()
      .map( | n | self.to_command( dictionary, n ) )
      .collect();
      let commands = commands?;

      Ok( Program { commands } )
    }

    #[ cfg( feature = "on_unknown_suggest" ) ]
    fn suggest_command< 'a >( dictionary : &'a Dictionary, user_input: &str ) -> Option< &'a str >
    {
      use textdistance::{ Algorithm, JaroWinkler };
      let jaro = JaroWinkler::default();
      let sim = dictionary
      .commands
      .iter()
      .map( |( name, c )| ( jaro.for_str( name.as_str(), user_input ).nsim(), c ) )
      .max_by( |( s1, _ ), ( s2, _ )| s1.total_cmp( s2 ) );
      if let Some(( sim, variant )) = sim
      {
        if sim > 0.0
        {
          let phrase = &variant.phrase;
          return Some( phrase );
        }
      }

      None
    }

    fn get_count_from_properties
    (
      properties : &IndexMap< String, ValueDescription >,
      properties_aliases : &HashMap< String, String >,
      raw_properties : &HashMap< String, String >
    ) -> usize
    {
      raw_properties.iter()
        .filter( |( k, _ )| !( properties.contains_key( *k ) || properties_aliases.get( *k ).map_or( false, | key | properties.contains_key( key ) ) ) )
        .count()
    }

    fn is_valid_command_variant( subjects_count : usize, raw_count : usize, possible_count : usize ) -> bool
    {
      raw_count + possible_count <= subjects_count
    }

    fn check_command< 'a >( variant : &'a Command, raw_command : &ParsedCommand ) -> Option< &'a Command >
    {
      let Command { subjects, properties, properties_aliases, .. } = variant;
      let raw_subjects_count = raw_command.subjects.len();
      let expected_subjects_count = subjects.len();
      if raw_subjects_count > expected_subjects_count { return None; }

      let possible_subjects_count = Self::get_count_from_properties( properties, properties_aliases, &raw_command.properties );
      if Self::is_valid_command_variant( expected_subjects_count, raw_subjects_count, possible_subjects_count ) { Some( variant ) } else { None }
    }

    // aaa : use typed error
    // aaa : done.
    fn extract_subjects( command : &Command, raw_command : &ParsedCommand, used_properties : &[ &String ] )
    ->
    Result< Vec< Value >, SubjectError >
    {
      let mut subjects = vec![];

      let all_subjects: Vec< _ > = raw_command
      .subjects.clone().into_iter()
      .chain
      (
        raw_command.properties.iter()
        .filter( |( key, _ )| !used_properties.contains( key ) )
        .map( |( key, value )| format!( "{key}:{value}" ) )
      )
      .collect();
      let mut rc_subjects_iter = all_subjects.iter();
      let mut current = rc_subjects_iter.next();

      for ValueDescription { kind, optional, .. } in &command.subjects
      {
        let value = match current.and_then( | v | kind.try_cast( v.clone() ).ok() )
        {
          Some( v ) => v,
          None if *optional => continue,
          _ => return Err( SubjectError::MissingNotOptional ),
        };
        subjects.push( value );
        current = rc_subjects_iter.next();
      }
      if let Some( value ) = current { return Err( SubjectError::CanNotIdentify { value: value.clone() } ) }

      Ok( subjects )
    }

<<<<<<< HEAD
    // qqq : use typed error
    #[ allow( clippy::manual_map ) ]
=======
    // aaa : use typed error
    // aaa : done.
>>>>>>> b0f99117
    fn extract_properties( command: &Command, raw_command : HashMap< String, String > )
    ->
    Result< HashMap< String, Value >, PropertyError >
    {
      raw_command.into_iter()
      .filter_map
      (
        |( key, value )|
        // try to find a key
        if command.properties.contains_key( &key ) { Some( key ) }
        else if let Some( original_key ) = command.properties_aliases.get( &key ) { Some( original_key.clone() ) }
        else { None }
        // give a description. unwrap is safe because previous checks
        .map( | key | ( command.properties.get( &key ).unwrap(), key, value ) )
      )
      .map
      (
        |( value_description, key, value )|
        value_description.kind.try_cast( value.clone() ).map( | v | ( key.clone(), v ) ).map_err( | _ | PropertyError::Cast { description: value_description.clone(), input: format!( "{key}: {value}" ) } )
      )
      .collect()
    }

    fn group_properties_and_their_aliases< 'a, Ks >( aliases : &'a HashMap< String, String >, used_keys :  Ks ) -> Vec< &String >
    where
      Ks : Iterator< Item = &'a String >
    {
      let reverse_aliases =
      {
        let mut map = HashMap::< &String, Vec< &String > >::new();
        for ( property, alias ) in aliases
        {
          map.entry( alias ).or_default().push( property );
        }
        map
      };

      used_keys.flat_map( | key |
      {
        reverse_aliases.get( key ).into_iter().flatten().copied().chain( Some( key ) )
      })
      .collect()
    }

    /// Converts raw command to grammatically correct
    ///
    /// Make sure that this command is described in the grammar and matches it(command itself and all it options too).
<<<<<<< HEAD
    /// # Errors
    /// qqq: doc
    /// # Panics
    /// qqq: doc
    // qqq : use typed error
=======
    // aaa : use typed error
    // aaa : done.
>>>>>>> b0f99117
    pub fn to_command( &self, dictionary : &Dictionary, raw_command : ParsedCommand )
    ->
    Result< VerifiedCommand, VerificationError >
    {
      if raw_command.name.ends_with( '.' ) | raw_command.name.ends_with( ".?" )
      {
        return Ok( VerifiedCommand
        {
          phrase : raw_command.name,
          internal_command : true,
          args : Args( vec![] ),
          props : Props( HashMap::new() ),
        });
      }
      let command = dictionary.command( &raw_command.name )
      .ok_or_else::< VerificationError, _ >
      (
        ||
        {
          #[ cfg( feature = "on_unknown_suggest" ) ]
          if let Some( phrase ) = Self::suggest_command( dictionary, &raw_command.name )
          {
            return VerificationError::CommandNotFound { name_suggestion: Some( phrase ), command_info: None };
          }
          VerificationError::CommandNotFound { name_suggestion: None, command_info: None }
        }
      )?;

      let Some( cmd ) = Self::check_command( command, &raw_command ) else
      {
        return Err( VerificationError::CommandNotFound
        {
          name_suggestion: Some( command.phrase.clone() ),
          command_info: Some( generate_help_content( dictionary, HelpGeneratorOptions::former().for_commands([ dictionary.command( &raw_command.name ).unwrap() ]).command_prefix( "." ).subject_detailing( LevelOfDetail::Detailed ).form() ).strip_suffix( "  " ).unwrap().into() ),
        } );
      };

      let properties = Self::extract_properties( cmd, raw_command.properties.clone() ).map_err( | e | VerificationError::Property { command_name: cmd.phrase.clone(), error: e } )?;
      let used_properties_with_their_aliases = Self::group_properties_and_their_aliases( &cmd.properties_aliases, properties.keys() );
      let subjects = Self::extract_subjects( cmd, &raw_command, &used_properties_with_their_aliases ).map_err( | e | VerificationError::Subject { command_name: cmd.phrase.clone(), error: e } )?;

      Ok( VerifiedCommand
      {
        phrase : cmd.phrase.clone(),
        internal_command : false,
        args : Args( subjects ),
        props : Props( properties ),
      })
    }
  }
}

//

crate::mod_interface!
{
  orphan use Verifier;
  orphan use VerificationError;

  // own use LevelOfDetail;
  // own use generate_help_content;

}<|MERGE_RESOLUTION|>--- conflicted
+++ resolved
@@ -186,13 +186,9 @@
       Ok( subjects )
     }
 
-<<<<<<< HEAD
-    // qqq : use typed error
+      // aaa : use typed error
+      // aaa : done.
     #[ allow( clippy::manual_map ) ]
-=======
-    // aaa : use typed error
-    // aaa : done.
->>>>>>> b0f99117
     fn extract_properties( command: &Command, raw_command : HashMap< String, String > )
     ->
     Result< HashMap< String, Value >, PropertyError >
@@ -240,16 +236,12 @@
     /// Converts raw command to grammatically correct
     ///
     /// Make sure that this command is described in the grammar and matches it(command itself and all it options too).
-<<<<<<< HEAD
     /// # Errors
     /// qqq: doc
     /// # Panics
     /// qqq: doc
-    // qqq : use typed error
-=======
     // aaa : use typed error
     // aaa : done.
->>>>>>> b0f99117
     pub fn to_command( &self, dictionary : &Dictionary, raw_command : ParsedCommand )
     ->
     Result< VerifiedCommand, VerificationError >
