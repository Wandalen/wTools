pub( crate ) mod private
{
  use crate::
  {
    ca::
    {
      Parser, GrammarConverter, ExecutorConverter,
      Executor,

      ProgramParser,

      Command,
      Routine,
      commands_aggregator::help::{ HelpGeneratorFn, HelpVariants, dot_command },
    },
    ExecutableCommand, Namespace, Program,
    wtools,
  };

  use std::collections::{ HashMap, HashSet };
  use std::fmt;
  use wtools::protected::thiserror;
  use wtools::error::
  { 
    Result, 
    for_app::Error as wError,
    for_lib::*,
  };


  /// Validation errors that can occur in application.
  #[ derive( Error, Debug ) ]
  pub enum ValidationError 
  {
    /// This variant is used to represent parser errors. 
    /// It carries a `String` payload that provides additional information about the error.
    #[ error( "The following input is not recognized: `{input}`.\nDetails: {error}" ) ]
    Parser
    {
      /// source of the program
      input : String,
      /// original error
      error : wError,
    },
    /// This variant represents errors that occur during grammar conversion.
    #[ error( "Can not identify a command.\nDetails: {0}" ) ]
    GrammarConverter( wError ),
    /// This variant is used to represent errors that occur during executor conversion.
    #[ error( "Can not found a routine for a command.\nDetails: {0}" ) ]
    ExecutorConverter( wError ),
  }

  /// Errors that can occur in application.
  #[ derive( Error, Debug ) ]
  pub enum Error 
  {
    /// This variant is used to represent validation errors. 
    /// It carries a `ValidationError` payload that provides additional information about the error.
    #[ error( "Validation error. {0}" ) ]
    Validation( ValidationError ),
    /// This variant represents execution errors.
    #[ error( "Execution failed. {0:?}" ) ]
    Execution( wError ),
  }

  struct CommandsAggregatorCallback( Box< dyn Fn( &str, &Program< Namespace< ExecutableCommand > > ) > );

  impl fmt::Debug for CommandsAggregatorCallback
  {
    fn fmt( &self, f : &mut fmt::Formatter< '_ > ) -> fmt::Result
    {
      f.debug_struct( "CommandsAggregatorCallback" ).finish_non_exhaustive()
    }
  }

  /// The `CommandsAggregator` struct is responsible for aggregating all commands that the user defines,
  /// and for parsing and executing them. It is the main entry point of the library.
  ///
  /// CommandsAggregator component brings everything together. This component is responsible for configuring the `Parser`, `Grammar`, and `Executor` components based on the user’s needs. It also manages the entire pipeline of processing, from parsing the raw text input to executing the final command(parse -> validate -> execute).
  ///
  /// # Example:
  ///
  /// ```
  /// use wca::prelude::*;
  ///
  /// # fn main() -> Result< (), Box< dyn std::error::Error > > {
  /// let ca = CommandsAggregator::former()
  /// .grammar(
  /// [
  ///   Command::former()
  ///   .phrase( "echo" )
  ///   .hint( "prints all subjects and properties" )
  ///   .subject( "Subject", Type::String, false )
  ///   .property( "property", "simple property", Type::String, false )
  ///   .form(),
  /// ])
  /// .executor(
  /// [
  ///   ( "echo".to_owned(), Routine::new( |( args, props )|
  ///   {
  ///     println!( "= Args\n{args:?}\n\n= Properties\n{props:?}\n" );
  ///     Ok( () )
  ///   })),
  /// ])
  /// .build();
  ///
  /// ca.perform( ".echo something" )?;
  /// # Ok( () ) }
  /// ```
  #[ derive( Debug ) ]
  #[ derive( former::Former ) ]
  pub struct CommandsAggregator
  {
    #[ default( Parser::former().form() ) ]
    parser : Parser,
    #[ setter( false ) ]
    #[ default( Executor::former().form() ) ]
    executor : Executor,
    help_generator : HelpGeneratorFn,
    #[ default( HashSet::from([ HelpVariants::All ]) ) ]
    help_variants : HashSet< HelpVariants >,
    #[ default( GrammarConverter::former().form() ) ]
    grammar_converter : GrammarConverter,
    #[ default( ExecutorConverter::former().form() ) ]
    executor_converter : ExecutorConverter,
    callback_fn : Option< CommandsAggregatorCallback >,
  }

  impl CommandsAggregatorFormer
  {
    /// Setter for grammar
    ///
    /// Gets list of available commands
    pub fn grammar< V >( mut self, commands : V ) -> Self
    where
      V : Into< Vec< Command > >
    {
      let grammar = GrammarConverter::former()
      .commands( commands )
      .form();

      self.grammar_converter = Some( grammar );
      self
    }

    /// Setter for executor
    ///
    /// Gets dictionary of routines( command name -> callback )
    pub fn executor< H >( mut self, routines : H ) -> Self
    where
      H : Into< HashMap< String, Routine > >
    {
      let executor = ExecutorConverter::former()
      .routines( routines )
      .form();

      self.executor_converter = Some( executor );
      self
    }

    /// Setter for help content generator
    ///
    /// ```
    /// use wca::prelude::*;
    ///
    /// # fn main() -> Result< (), Box< dyn std::error::Error > > {
    /// let ca = CommandsAggregator::former()
    /// // ...
    /// .help( | grammar, command | format!( "Replaced help content" ) )
    /// .build();
    ///
    /// ca.perform( ".help" )?;
    /// # Ok( () ) }
    /// ```
    pub fn help< HelpFunction >( mut self, func : HelpFunction ) -> Self
    where
      HelpFunction : Fn( &GrammarConverter, Option< &Command > ) -> String + 'static
    {
      self.help_generator = Some( HelpGeneratorFn::new( func ) );
      self
    }

    /// Set callback function that will be executed after validation state
    ///
    /// ```
    /// use wca::prelude::*;
    ///
    /// # fn main() -> Result< (), Box< dyn std::error::Error > > {
    /// let ca = CommandsAggregator::former()
    /// // ...
    /// .callback( | _input, _program | println!( "Program is valid" ) )
    /// .build();
    ///
    /// // prints the "Program is valid" and after executes the program
    /// ca.perform( ".help" )?;
    /// # Ok( () ) }
    /// ```
    pub fn callback< Callback >( mut self, callback : Callback ) -> Self
    where
      Callback : Fn( &str, &Program< Namespace< ExecutableCommand > > ) + 'static,
    {
      self.callback_fn = Some( CommandsAggregatorCallback( Box::new( callback ) ) );
      self
    }

    /// Construct CommandsAggregator
    pub fn build( self ) -> CommandsAggregator
    {
      let mut ca = self.form();

      if ca.help_variants.contains( &HelpVariants::All )
      {
        HelpVariants::All.generate( &ca.help_generator, &mut ca.grammar_converter, &mut ca.executor_converter );
      }
      else
      {
        for help in &ca.help_variants
        {
          help.generate( &ca.help_generator, &mut ca.grammar_converter, &mut ca.executor_converter );
        }
      }

      dot_command( &mut ca.grammar_converter, &mut ca.executor_converter );

      ca
    }
  }

  impl CommandsAggregator
  {
    /// Parse, converts and executes a program
    ///
    /// Takes a string with program and executes it
    pub fn perform< S >( &self, program : S ) -> Result< (), Error >
    where
      S : AsRef< str >
    {
      let program = program.as_ref();

<<<<<<< HEAD
      let mut args: Vec< String > = program
      .split_whitespace()
      .map( | s | s.to_string() )
      .collect();

      for i in 0..args.len()
      {
        let path = std::path::Path::new( &args[ i ] );
        if path.is_dir() 
        {
          let new_char = '"';
          args[ i ] = format!( "{}{}{}", new_char, args[ i ], new_char );
        }
      }

      let binding = args.join( " " );
      let program = binding.as_ref();

      let raw_program = self.parser.program( program ).map_err( | e | Error::Validation( ValidationError::Parser( e ) ) )?;
=======
      let raw_program = self.parser.program( program ).map_err( | e | Error::Validation( ValidationError::Parser { input : program.to_string(), error:  e } ) )?;
>>>>>>> 64555df0
      let grammar_program = self.grammar_converter.to_program( raw_program ).map_err( | e | Error::Validation( ValidationError::GrammarConverter( e ) ) )?;
      let exec_program = self.executor_converter.to_program( grammar_program ).map_err( | e | Error::Validation( ValidationError::ExecutorConverter( e ) ) )?;
      
      if let Some( callback ) = &self.callback_fn
      {
        callback.0( program, &exec_program )
      }

      self.executor.program( exec_program ).map_err( | e | Error::Execution( e ) )
    }
  }
}

//

crate::mod_interface!
{
  prelude use CommandsAggregator;
  prelude use Error;
  prelude use ValidationError;
}<|MERGE_RESOLUTION|>--- conflicted
+++ resolved
@@ -237,7 +237,6 @@
     {
       let program = program.as_ref();
 
-<<<<<<< HEAD
       let mut args: Vec< String > = program
       .split_whitespace()
       .map( | s | s.to_string() )
@@ -256,10 +255,7 @@
       let binding = args.join( " " );
       let program = binding.as_ref();
 
-      let raw_program = self.parser.program( program ).map_err( | e | Error::Validation( ValidationError::Parser( e ) ) )?;
-=======
       let raw_program = self.parser.program( program ).map_err( | e | Error::Validation( ValidationError::Parser { input : program.to_string(), error:  e } ) )?;
->>>>>>> 64555df0
       let grammar_program = self.grammar_converter.to_program( raw_program ).map_err( | e | Error::Validation( ValidationError::GrammarConverter( e ) ) )?;
       let exec_program = self.executor_converter.to_program( grammar_program ).map_err( | e | Error::Validation( ValidationError::ExecutorConverter( e ) ) )?;
       
