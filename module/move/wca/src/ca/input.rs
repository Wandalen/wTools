--- conflicted
+++ resolved
@@ -64,11 +64,8 @@
  }
 
   impl IntoInput for Vec<  String  >
-<<<<<<< HEAD
-=======
   {
   fn into_input( self ) -> Input
->>>>>>> 2840b88f
   {
    Input( self )
  }
