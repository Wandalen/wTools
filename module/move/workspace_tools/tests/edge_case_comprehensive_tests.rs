//! Comprehensive Edge Case Tests for `workspace_tools`
//!
//! ## Test Matrix: Edge Case Coverage  
//!
//! | Test ID | Category | Scenario | Expected Behavior |
//! |---------|----------|----------|-------------------|
//! | EC.1 | Git integration | In git repository | from_git_root() succeeds |
//! | EC.2 | Git integration | Not in git repository | from_git_root() fails |  
//! | EC.3 | Git integration | Nested git repositories | Finds correct git root |
//! | EC.4 | Infallible operations | from_cwd() call | Always succeeds |
//! | EC.5 | Empty workspace | resolve_or_fallback() no env | Uses current dir |
//! | EC.6 | Helper functions | workspace() with invalid env | Proper error |
//! | EC.7 | Concurrent access | Multiple threads | Thread safe operations |
//! | EC.8 | Memory efficiency | Large path operations | No excessive allocations |
//! | EC.9 | Platform compatibility | Windows vs Unix paths | Cross-platform handling |
//! | EC.10 | Symlink handling | Workspace root is symlink | Correct resolution |

use workspace_tools::{ Workspace, WorkspaceError, workspace };
use std::{ env, fs, thread, sync::Arc };
use tempfile::TempDir;

/// Helper function to create a test workspace with proper cleanup
fn create_test_workspace_at( path : &std::path::Path ) -> Workspace
{
  let path_buf = path.to_path_buf();
  
  // Ensure the directory exists
  if !path_buf.exists() {
    std::fs::create_dir_all(&path_buf).expect("Failed to create test directory");
  }
  
<<<<<<< HEAD
  // Create workspace directly using the new constructor
  Workspace::new( path_buf )
=======
  env::set_var( "WORKSPACE_PATH", &path_buf );
  let workspace = Workspace::resolve().unwrap_or_else(|_| panic!("Failed to create workspace at: {}", path_buf.display()));
  
  // Restore state immediately
  match original
  {
    Some( value ) => env::set_var( "WORKSPACE_PATH", value ),
    None => env::remove_var( "WORKSPACE_PATH" ),
  }
  
  workspace
>>>>>>> 444da5f9
}

/// Test EC.1: `from_git_root()` in git repository  
#[ test ]
fn test_from_git_root_in_repository()
{
  let temp_dir = TempDir::new().unwrap();
  
  // Create a fake git repository structure
  let git_dir = temp_dir.path().join( ".git" );
  fs::create_dir_all( &git_dir ).unwrap();
  fs::write( git_dir.join( "HEAD" ), "ref: refs/heads/main" ).unwrap();
  
  // Change to subdirectory within the git repo
  let subdir = temp_dir.path().join( "src" );
  fs::create_dir_all( &subdir ).unwrap();
  
  let original_cwd = env::current_dir().unwrap();
  env::set_current_dir( &subdir ).unwrap();
  
  let result = Workspace::from_git_root();
  
  // Restore working directory
  env::set_current_dir( original_cwd ).unwrap();
  
  assert!( result.is_ok(), "from_git_root() should succeed when in git repository" );
  if let Ok( workspace ) = result
  {
    assert_eq!( workspace.root(), temp_dir.path() );
  }
}

/// Test EC.2: `from_git_root()` not in git repository
#[ test ]
fn test_from_git_root_not_in_repository()
{
  let temp_dir = TempDir::new().unwrap();
  
  let original_cwd = env::current_dir().unwrap();
  env::set_current_dir( temp_dir.path() ).unwrap();
  
  let result = Workspace::from_git_root();
  
  // Restore working directory
  env::set_current_dir( original_cwd ).unwrap();
  
  assert!( result.is_err(), "from_git_root() should fail when not in git repository" );
  match result.unwrap_err()
  {
    WorkspaceError::PathNotFound( _ ) => {}, // Expected
    other => panic!( "Expected PathNotFound, got {other:?}" ),
  }
}

/// Test EC.3: `from_git_root()` with nested git repositories
#[ test ]
fn test_from_git_root_nested_repositories()
{
  let temp_dir = TempDir::new().unwrap();
  
  // Create outer git repository
  let outer_git = temp_dir.path().join( ".git" );
  fs::create_dir_all( &outer_git ).unwrap();
  fs::write( outer_git.join( "HEAD" ), "ref: refs/heads/main" ).unwrap();
  
  // Create inner directory structure
  let inner_dir = temp_dir.path().join( "projects/inner" );
  fs::create_dir_all( &inner_dir ).unwrap();
  
  // Create inner git repository
  let inner_git = inner_dir.join( ".git" );
  fs::create_dir_all( &inner_git ).unwrap();
  fs::write( inner_git.join( "HEAD" ), "ref: refs/heads/develop" ).unwrap();
  
  let original_cwd = env::current_dir().unwrap();
  env::set_current_dir( &inner_dir ).unwrap();
  
  let result = Workspace::from_git_root();
  
  // Restore working directory
  env::set_current_dir( original_cwd ).unwrap();
  
  assert!( result.is_ok(), "from_git_root() should find nearest git root" );
  if let Ok( workspace ) = result
  {
    // Should find the inner git repository root, not the outer
    assert_eq!( workspace.root(), inner_dir );
  }
}

/// Test EC.4: `from_cwd()` is infallible
#[ test ]
fn test_from_cwd_infallible()
{
  // This should never fail, regardless of current directory
  let workspace = Workspace::from_cwd();
  
  // Should return current working directory
  let current_dir = env::current_dir().unwrap();
  assert_eq!( workspace.root(), current_dir );
  
  // Test multiple calls for consistency
  for _ in 0..5
  {
    let ws = Workspace::from_cwd();
    assert_eq!( ws.root(), current_dir );
  }
}

/// Test EC.5: `resolve_or_fallback()` behavior without environment
#[ test ]
fn test_resolve_or_fallback_no_environment()
{
  // Save original state
  let original = env::var( "WORKSPACE_PATH" ).ok();
  
  env::remove_var( "WORKSPACE_PATH" );
  
  let workspace = Workspace::resolve_or_fallback();
  
  // Restore state
  match original
  {
    Some( value ) => env::set_var( "WORKSPACE_PATH", value ),
    None => env::remove_var( "WORKSPACE_PATH" ),
  }
  
  // Should fallback to some valid workspace
  assert!( workspace.root().exists() || workspace.root().is_absolute() );
  
  // Should be able to validate (or at least attempt validation)
  let _validation = workspace.validate();
  // Note: May fail if fallback directory doesn't exist, but shouldn't panic
}

/// Test EC.6: `workspace()` helper function error cases
#[ test ]
fn test_workspace_helper_function_error()
{
  // Save original state
  let original = env::var( "WORKSPACE_PATH" ).ok();
  
  env::set_var( "WORKSPACE_PATH", "/completely/nonexistent/path/12345" );
  
  let result = workspace();
  
  // Restore state
  match original
  {
    Some( value ) => env::set_var( "WORKSPACE_PATH", value ),
    None => env::remove_var( "WORKSPACE_PATH" ),
  }
  
  assert!( result.is_err(), "workspace() should fail with invalid path" );
}

/// Test EC.7: Concurrent access safety
#[ test ]
fn test_concurrent_workspace_access()
{
  let temp_dir = TempDir::new().unwrap();
  let workspace = Arc::new( create_test_workspace_at( temp_dir.path() ) );
  
  let mut handles = vec![];
  
  // Spawn multiple threads performing workspace operations
  for i in 0..10
  {
    let ws = Arc::clone( &workspace );
    let handle = thread::spawn( move || {
      // Perform various operations
      let _root = ws.root();
      let _config = ws.config_dir();
      let _joined = ws.join( format!( "file_{i}.txt" ) );
      let _is_workspace = ws.is_workspace_file( ws.root() );
      
      // Return thread ID for verification
      i
    });
    handles.push( handle );
  }
  
  // Collect results
  let mut results = vec![];
  for handle in handles
  {
    results.push( handle.join().unwrap() );
  }
  
  // All threads should complete successfully
  assert_eq!( results.len(), 10 );
  assert_eq!( results.iter().sum::<i32>(), 45 ); // 0+1+2+...+9 = 45
}

/// Test EC.8: Memory efficiency with large operations
#[ test ]
fn test_memory_efficiency_large_operations()
{
  let temp_dir = TempDir::new().unwrap();
  let workspace = create_test_workspace_at( temp_dir.path() );
  
  // Perform many path operations
  for i in 0..1000
  {
    let path = format!( "dir_{}/subdir_{}/file_{}.txt", i % 10, i % 100, i );
    let _joined = workspace.join( &path );
    let _is_workspace = workspace.is_workspace_file( temp_dir.path().join( &path ) );
    
    if i % 100 == 0
    {
      // Normalize some paths
      let _normalized = workspace.normalize_path( &path );
    }
  }
  
  // Test should complete without excessive memory usage or panics
  // Large operations completed successfully
}

/// Test EC.9: Cross-platform path handling
#[ test ]
fn test_cross_platform_path_handling()
{
  let temp_dir = TempDir::new().unwrap();
  let workspace = create_test_workspace_at( temp_dir.path() );
  
  // Test various path separators and formats
  let test_paths = vec![
    "config/app.toml",        // Unix style
    "config\\app.toml",       // Windows style (should be handled)
    "config/sub/app.toml",    // Deep Unix
    "config\\sub\\app.toml",  // Deep Windows  
    "./config/app.toml",      // Relative with current
    ".\\config\\app.toml",    // Relative Windows style
  ];
  
  for test_path in test_paths
  {
    let joined = workspace.join( test_path );
    
    // Should produce valid absolute paths
    assert!( joined.is_absolute(), "Joined path should be absolute for: {test_path}" );
    
    // Should start with workspace root
    assert!( joined.starts_with( temp_dir.path() ), 
      "Joined path should start with workspace root for: {test_path}" );
    
    // Basic path operations should work
    assert!( joined.is_absolute(), "Path should be absolute for: {test_path}" );
  }
}

/// Test EC.10: Symlink handling (Unix-like systems)
#[ cfg( unix ) ]
#[ test ]
fn test_symlink_workspace_root()
{
  let temp_dir = TempDir::new().unwrap();
  let actual_workspace = temp_dir.path().join( "actual" );
  let symlink_workspace = temp_dir.path().join( "symlink" );
  
  // Create actual directory
  fs::create_dir_all( &actual_workspace ).unwrap();
  
  // Create symlink to actual directory
  std::os::unix::fs::symlink( &actual_workspace, &symlink_workspace ).unwrap();
  
  // Create workspace using symlink
  let workspace = create_test_workspace_at( &symlink_workspace );
  
  // Test should not crash with symlinks
  let _validation = workspace.validate();
  // Note: validation may fail depending on how symlinks are handled by the system
  
  // Operations should work normally
  let config_dir = workspace.config_dir();
  assert!( config_dir.starts_with( &symlink_workspace ) );
  
  let joined = workspace.join( "test.txt" );
  assert!( joined.starts_with( &symlink_workspace ) );
  
  // Boundary checking should work
  assert!( workspace.is_workspace_file( &joined ) );
}

/// Test EC.11: Empty directory workspace operations
#[ test ]
fn test_empty_directory_workspace()
{
  let temp_dir = TempDir::new().unwrap();
  let workspace = create_test_workspace_at( temp_dir.path() );
  
  // All standard operations should work even in empty directory
  assert!( workspace.validate().is_ok() );
  assert_eq!( workspace.root(), temp_dir.path() );
  
  let config_dir = workspace.config_dir();
  assert_eq!( config_dir, temp_dir.path().join( "config" ) );
  
  let joined = workspace.join( "new_file.txt" );
  assert_eq!( joined, temp_dir.path().join( "new_file.txt" ) );
  
  assert!( workspace.is_workspace_file( &joined ) );
}

/// Test EC.12: Workspace with only hidden files
#[ test ]  
fn test_workspace_with_hidden_files()
{
  let temp_dir = TempDir::new().unwrap();
  
  // Create various hidden files
  fs::write( temp_dir.path().join( ".gitignore" ), "target/" ).unwrap();
  fs::write( temp_dir.path().join( ".env" ), "DEBUG=true" ).unwrap();
  fs::create_dir_all( temp_dir.path().join( ".git" ) ).unwrap();
  fs::write( temp_dir.path().join( ".git/config" ), "[core]\n" ).unwrap();
  
  let workspace = create_test_workspace_at( temp_dir.path() );
  
  // Should validate successfully
  assert!( workspace.validate().is_ok() );
  
  // Hidden files should be considered workspace files
  assert!( workspace.is_workspace_file( temp_dir.path().join( ".gitignore" ) ) );
  assert!( workspace.is_workspace_file( temp_dir.path().join( ".env" ) ) );
  assert!( workspace.is_workspace_file( temp_dir.path().join( ".git" ) ) );
  assert!( workspace.is_workspace_file( temp_dir.path().join( ".git/config" ) ) );
}

/// Test EC.13: Workspace operations with very long filenames
#[ test ]
fn test_very_long_filename_operations()
{
  let temp_dir = TempDir::new().unwrap();
  let workspace = create_test_workspace_at( temp_dir.path() );
  
  // Create very long filename (but within reasonable limits)
  let long_name = "a".repeat( 200 );
  let long_filename = format!( "{long_name}.txt" );
  
  let joined = workspace.join( &long_filename );
  assert!( joined.starts_with( temp_dir.path() ) );
  assert!( joined.file_name().unwrap().to_string_lossy().len() > 200 );
  
  assert!( workspace.is_workspace_file( &joined ) );
  
  // Basic operations should work with long filenames
  assert!( joined.is_absolute() );
  assert!( joined.starts_with( temp_dir.path() ) );
}

/// Test EC.14: Rapid repeated operations
#[ test ]
fn test_rapid_repeated_operations()
{
  let temp_dir = TempDir::new().unwrap();
  let workspace = create_test_workspace_at( temp_dir.path() );
  
  // Perform many rapid operations
  for i in 0..100
  {
    let filename = format!( "file_{i}.txt" );
    
    // All these should be consistent across calls
    let joined1 = workspace.join( &filename );
    let joined2 = workspace.join( &filename );
    assert_eq!( joined1, joined2 );
    
    let config1 = workspace.config_dir();
    let config2 = workspace.config_dir();
    assert_eq!( config1, config2 );
    
    let root1 = workspace.root();
    let root2 = workspace.root();
    assert_eq!( root1, root2 );
    
    assert_eq!( workspace.is_workspace_file( &joined1 ), workspace.is_workspace_file( &joined2 ) );
  }
}<|MERGE_RESOLUTION|>--- conflicted
+++ resolved
@@ -29,10 +29,9 @@
     std::fs::create_dir_all(&path_buf).expect("Failed to create test directory");
   }
   
-<<<<<<< HEAD
-  // Create workspace directly using the new constructor
-  Workspace::new( path_buf )
-=======
+  // Save original environment variable
+  let original = env::var( "WORKSPACE_PATH" ).ok();
+  
   env::set_var( "WORKSPACE_PATH", &path_buf );
   let workspace = Workspace::resolve().unwrap_or_else(|_| panic!("Failed to create workspace at: {}", path_buf.display()));
   
@@ -44,7 +43,6 @@
   }
   
   workspace
->>>>>>> 444da5f9
 }
 
 /// Test EC.1: `from_git_root()` in git repository  
