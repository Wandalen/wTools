--- conflicted
+++ resolved
@@ -124,24 +124,6 @@
   let temp_dir = create_test_cargo_workspace_with_members();
   let temp_path = temp_dir.path().to_path_buf(); // Get owned path
   
-<<<<<<< HEAD
-  let workspace = Workspace::from_cargo_manifest( temp_path.join( "Cargo.toml" ) ).unwrap();
-  
-  // Ensure the Cargo.toml file exists before attempting metadata extraction
-  assert!( temp_path.join( "Cargo.toml" ).exists(), "Cargo.toml should exist" );
-  
-  let result = workspace.cargo_metadata();
-  
-  if let Err(ref e) = result {
-    println!("cargo_metadata error: {}", e);
-    println!("temp_path: {}", temp_path.display());
-    println!("Cargo.toml exists: {}", temp_path.join("Cargo.toml").exists());
-  }
-  assert!( result.is_ok(), "cargo_metadata should succeed" );
-  let metadata = result.unwrap();
-  assert_eq!( metadata.workspace_root, temp_path );
-  assert!( !metadata.members.is_empty(), "workspace should have members" );
-=======
   // Save original directory - handle potential race conditions
   let original_dir = match std::env::current_dir() {
     Ok(dir) => dir,
@@ -154,6 +136,9 @@
   
   let workspace = Workspace::from_cargo_manifest( temp_path.join( "Cargo.toml" ) ).unwrap();
   
+  // Ensure the Cargo.toml file exists before attempting metadata extraction
+  assert!( temp_path.join( "Cargo.toml" ).exists(), "Cargo.toml should exist" );
+  
   // Execute cargo_metadata with the manifest path, no need to change directories
   let metadata_result = workspace.cargo_metadata();
   
@@ -172,10 +157,11 @@
     },
     Err(e) => {
       println!("cargo_metadata error: {e}");
+      println!("temp_path: {}", temp_path.display());
+      println!("Cargo.toml exists: {}", temp_path.join("Cargo.toml").exists());
       panic!("cargo_metadata should succeed");
     }
   };
->>>>>>> 444da5f9
   
   // Keep temp_dir alive until the very end
   drop(temp_dir);
@@ -189,8 +175,6 @@
   let temp_dir = create_test_cargo_workspace_with_members();
   let temp_path = temp_dir.path().to_path_buf(); // Get owned path
   
-<<<<<<< HEAD
-=======
   // Save original directory - handle potential race conditions
   let original_dir = match std::env::current_dir() {
     Ok(dir) => dir,
@@ -201,14 +185,11 @@
     }
   };
   
->>>>>>> 444da5f9
   let workspace = Workspace::from_cargo_manifest( temp_path.join( "Cargo.toml" ) ).unwrap();
   
   // Execute workspace_members with the manifest path, no need to change directories
   let result = workspace.workspace_members();
   
-<<<<<<< HEAD
-=======
   // Restore original directory (though we didn't change it)
   let restore_result = std::env::set_current_dir( &original_dir );
   
@@ -217,8 +198,6 @@
     eprintln!("Failed to restore directory: {e}");
     // Continue anyway to check the main test result
   }
-  
->>>>>>> 444da5f9
   if let Err(ref e) = result {
     println!("workspace_members error: {e}");
   }
