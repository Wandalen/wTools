//! Feature Combination Tests for `workspace_tools`
//!
//! ## Test Matrix: Feature Combination Coverage
//!
//! | Test ID | Features | Scenario | Expected Behavior |
//! |---------|----------|----------|-------------------|
//! | FC.1 | cargo + serde | Load config from cargo workspace | Success |
//! | FC.2 | glob + secret_management | Find secret files with patterns | Success |
//! | FC.3 | cargo + glob | Find resources in cargo workspace | Success |
//! | FC.4 | serde + secret_management | Config with secrets | Success |
//! | FC.5 | All features | Full integration scenario | All work together |
//! | FC.6 | No features (minimal) | Basic workspace operations | Core works |
//! | FC.7 | cargo + serde + secrets | Complete workspace setup | Full functionality |
//! | FC.8 | Performance | All features enabled | No significant overhead |

use workspace_tools::{ Workspace, WorkspaceError };
use std::fs;
use tempfile::TempDir;

/// Test FC.1: Cargo + Serde integration
#[ cfg( all( feature = "cargo_integration", feature = "serde_integration" ) ) ]
#[ test ]
fn test_cargo_serde_integration()
{
  use serde::{ Serialize, Deserialize };
  
  #[ derive( Debug, Serialize, Deserialize, PartialEq ) ]
  struct ProjectConfig
  {
    name : String,
    version : String,
    features : Vec< String >,
  }
  
  let temp_dir = TempDir::new().unwrap();
  
  // Create a cargo workspace
  let cargo_toml = r#"
[workspace]
members = [ "test_crate" ]

[workspace.package]
version = "0.1.0"
edition = "2021"
"#;
  fs::write( temp_dir.path().join( "Cargo.toml" ), cargo_toml ).unwrap();
  
  // Create a test crate member
  let member_dir = temp_dir.path().join( "test_crate" );
  fs::create_dir_all( member_dir.join( "src" ) ).unwrap();
  fs::write( member_dir.join( "Cargo.toml" ), r#"
[package]
name = "test_crate"
version.workspace = true
edition.workspace = true
"# ).unwrap();
  fs::write( member_dir.join( "src/lib.rs" ), "// test crate" ).unwrap();
  
  // Create workspace using cargo integration
  let workspace = Workspace::from_cargo_manifest( temp_dir.path().join( "Cargo.toml" ) ).unwrap();
  
  // Create config directory
  fs::create_dir_all( workspace.config_dir() ).unwrap();
  
  // Test serde functionality within cargo workspace
  let config = ProjectConfig {
    name : "test_project".to_string(),
    version : "0.1.0".to_string(),
    features : vec![ "default".to_string(), "serde".to_string() ],
  };
  
  // Save config using serde
  let save_result = workspace.save_config( "project", &config );
  assert!( save_result.is_ok(), "Should save config in cargo workspace" );
  
  // Load config using serde
  let loaded : Result< ProjectConfig, WorkspaceError > = workspace.load_config( "project" );
  assert!( loaded.is_ok(), "Should load config from cargo workspace" );
  assert_eq!( loaded.unwrap(), config );
  
  // Verify cargo metadata works
  let metadata = workspace.cargo_metadata();
  if let Err( ref e ) = metadata
  {
    println!( "Cargo metadata error: {e}" );
  }
  assert!( metadata.is_ok(), "Should get cargo metadata" );
}

/// Test FC.2: Glob + Secret Management integration
#[ cfg( all( feature = "glob", feature = "secret_management" ) ) ]
#[ test ]
fn test_glob_secret_management_integration()
{
<<<<<<< HEAD
  let temp_dir = TempDir::new().unwrap();
  
  // Use temp directory directly instead of environment variable manipulation
  let workspace = Workspace::new( temp_dir.path() );
=======
  use workspace_tools::testing::create_test_workspace;
  
  let ( _temp_dir, workspace ) = create_test_workspace();
>>>>>>> 6adc1e3a
  
  // Create secret directory structure
  fs::create_dir_all( workspace.secret_dir() ).unwrap();
  
  // Create multiple secret files
  let secret_files = vec![
    ( "api.env", "API_KEY=secret123\nDATABASE_URL=postgres://localhost\n" ),
    ( "auth.env", "JWT_SECRET=jwt456\nOAUTH_CLIENT=oauth789\n" ),
    ( "config.env", "DEBUG=true\nLOG_LEVEL=info\n" ),
  ];
  
  for ( filename, content ) in &secret_files
  {
    fs::write( workspace.secret_dir().join( filename ), content ).unwrap();
  }
  
  // Use glob to find all secret files
  let secret_pattern = format!( "{}/*.env", workspace.secret_dir().display() );
  let found_files = workspace.find_resources( &secret_pattern );
  
  assert!( found_files.is_ok(), "Should find secret files with glob pattern" );
  let files = found_files.unwrap();
  assert_eq!( files.len(), 3, "Should find all 3 secret files" );
  
  // Load secrets from found files
  for file in &files
  {
    if let Some( filename ) = file.file_name()
    {
      let secrets = workspace.load_secrets_from_file( &filename.to_string_lossy() );
      assert!( secrets.is_ok(), "Should load secrets from file: {filename:?}" );
      assert!( !secrets.unwrap().is_empty(), "Secret file should not be empty" );
    }
  }
  
  // Test loading specific keys
  let api_key = workspace.load_secret_key( "API_KEY", "api.env" );
  assert!( api_key.is_ok(), "Should load API_KEY from api.env" );
  assert_eq!( api_key.unwrap(), "secret123" );
}

/// Test FC.3: Cargo + Glob integration  
#[ cfg( all( feature = "cargo_integration", feature = "glob" ) ) ]
#[ test ]
fn test_cargo_glob_integration()
{
  let temp_dir = TempDir::new().unwrap();
  
  // Create cargo workspace with members
  let cargo_toml = r#"
[workspace]
members = [ "lib1", "lib2" ]

[workspace.package]
version = "0.1.0"
edition = "2021"
"#;
  fs::write( temp_dir.path().join( "Cargo.toml" ), cargo_toml ).unwrap();
  
  // Create workspace members
  for member in [ "lib1", "lib2" ]
  {
    let member_dir = temp_dir.path().join( member );
    fs::create_dir_all( member_dir.join( "src" ) ).unwrap();
    
    let member_cargo = format!( r#"
[package]
name = "{member}"
version.workspace = true
edition.workspace = true
"# );
    fs::write( member_dir.join( "Cargo.toml" ), member_cargo ).unwrap();
    fs::write( member_dir.join( "src/lib.rs" ), "// library code" ).unwrap();
  }
  
  let workspace = Workspace::from_cargo_manifest( temp_dir.path().join( "Cargo.toml" ) ).unwrap();
  
  // Use glob to find all Cargo.toml files
  let cargo_files = workspace.find_resources( "**/Cargo.toml" );
  assert!( cargo_files.is_ok(), "Should find Cargo.toml files" );
  
  let files = cargo_files.unwrap();
  assert!( files.len() >= 3, "Should find at least workspace + member Cargo.toml files" );
  
  // Use glob to find all Rust source files
  let rust_files = workspace.find_resources( "**/*.rs" );
  assert!( rust_files.is_ok(), "Should find Rust source files" );
  
  let rs_files = rust_files.unwrap();
  assert!( rs_files.len() >= 2, "Should find at least member lib.rs files" );
  
  // Verify cargo workspace members
  let members = workspace.workspace_members();
  assert!( members.is_ok(), "Should get workspace members" );
  assert_eq!( members.unwrap().len(), 2, "Should have 2 workspace members" );
}

/// Test FC.4: Serde + Secret Management integration
#[ cfg( all( feature = "serde_integration", feature = "secret_management" ) ) ]
#[ test ]
fn test_serde_secret_management_integration()
{
  use serde::{ Serialize, Deserialize };
  use workspace_tools::testing::create_test_workspace;
  
  #[ derive( Debug, Serialize, Deserialize, PartialEq ) ]
  struct DatabaseConfig
  {
    host : String,
    port : u16,
    username : String,
    password : String,
  }
  
<<<<<<< HEAD
  let temp_dir = TempDir::new().unwrap();
  
  // Use temp directory directly instead of environment variable manipulation
  let workspace = Workspace::new( temp_dir.path() );
=======
  let ( _temp_dir, workspace ) = create_test_workspace();
>>>>>>> 6adc1e3a
  
  // Create directories
  fs::create_dir_all( workspace.config_dir() ).unwrap();
  fs::create_dir_all( workspace.secret_dir() ).unwrap();
  
  // Create secret file with database password
  let secret_content = "DB_PASSWORD=super_secret_password\nDB_USERNAME=admin\n";
  fs::write( workspace.secret_dir().join( "database.env" ), secret_content ).unwrap();
  
  // Load secrets
  let username = workspace.load_secret_key( "DB_USERNAME", "database.env" ).unwrap();
  let password = workspace.load_secret_key( "DB_PASSWORD", "database.env" ).unwrap();
  
  // Create config with secrets
  let db_config = DatabaseConfig {
    host : "localhost".to_string(),
    port : 5432,
    username,
    password,
  };
  
  // Save config using serde
  let save_result = workspace.save_config( "database", &db_config );
  assert!( save_result.is_ok(), "Should save database config" );
  
  // Load config using serde
  let loaded : Result< DatabaseConfig, WorkspaceError > = workspace.load_config( "database" );
  assert!( loaded.is_ok(), "Should load database config" );
  
  let loaded_config = loaded.unwrap();
  assert_eq!( loaded_config.username, "admin" );
  assert_eq!( loaded_config.password, "super_secret_password" );
  assert_eq!( loaded_config, db_config );
}

/// Test FC.5: All features integration
#[ cfg( all( 
  feature = "cargo_integration", 
  feature = "serde_integration", 
  feature = "glob", 
  feature = "secret_management"
) ) ]
#[ test ]
fn test_all_features_integration()
{
  use serde::{ Serialize, Deserialize };
  
  #[ derive( Debug, Serialize, Deserialize, PartialEq ) ]
  struct FullConfig
  {
    project_name : String,
    database_url : String,
    api_keys : Vec< String >,
    debug_mode : bool,
  }
  
  let temp_dir = TempDir::new().unwrap();
  
  // Create cargo workspace
  let cargo_toml = r#"
[workspace]
members = [ "app" ]

[workspace.package]  
version = "0.2.0"
edition = "2021"
"#;
  fs::write( temp_dir.path().join( "Cargo.toml" ), cargo_toml ).unwrap();
  
  // Create app member
  let app_dir = temp_dir.path().join( "app" );
  fs::create_dir_all( app_dir.join( "src" ) ).unwrap();
  fs::write( app_dir.join( "Cargo.toml" ), r#"
[package]
name = "app"
version.workspace = true
edition.workspace = true
"# ).unwrap();
  fs::write( app_dir.join( "src/main.rs" ), "fn main() {}" ).unwrap();
  
  // Create workspace from cargo
  let workspace = Workspace::from_cargo_manifest( temp_dir.path().join( "Cargo.toml" ) ).unwrap();
  
  // Create all necessary directories
  fs::create_dir_all( workspace.config_dir() ).unwrap();
  fs::create_dir_all( workspace.secret_dir() ).unwrap();
  
  // Create secret files
  let api_secrets = "API_KEY_1=key123\nAPI_KEY_2=key456\nDATABASE_URL=postgres://user:pass@localhost/db\n";
  fs::write( workspace.secret_dir().join( "api.env" ), api_secrets ).unwrap();
  
  // Load secrets
  let db_url = workspace.load_secret_key( "DATABASE_URL", "api.env" ).unwrap();
  let api_key_1 = workspace.load_secret_key( "API_KEY_1", "api.env" ).unwrap();
  let api_key_2 = workspace.load_secret_key( "API_KEY_2", "api.env" ).unwrap();
  
  // Create full configuration
  let config = FullConfig {
    project_name : "integration_test".to_string(),
    database_url : db_url,
    api_keys : vec![ api_key_1, api_key_2 ],
    debug_mode : true,
  };
  
  // Save using serde
  let save_result = workspace.save_config( "full_app", &config );
  assert!( save_result.is_ok(), "Should save full configuration" );
  
  // Use glob to find all config files
  let config_pattern = format!( "{}/*.toml", workspace.config_dir().display() );
  let config_files = workspace.find_resources( &config_pattern );
  assert!( config_files.is_ok(), "Should find config files" );
  assert!( !config_files.unwrap().is_empty(), "Should have config files" );
  
  // Use glob to find all secret files  
  let secret_pattern = format!( "{}/*.env", workspace.secret_dir().display() );
  let secret_files = workspace.find_resources( &secret_pattern );
  assert!( secret_files.is_ok(), "Should find secret files" );
  assert!( !secret_files.unwrap().is_empty(), "Should have secret files" );
  
  // Load config back
  let loaded : Result< FullConfig, WorkspaceError > = workspace.load_config( "full_app" );
  assert!( loaded.is_ok(), "Should load full configuration" );
  assert_eq!( loaded.unwrap(), config );
  
  // Verify cargo functionality
  let metadata = workspace.cargo_metadata();
  assert!( metadata.is_ok(), "Should get cargo metadata" );
  
  let members = workspace.workspace_members();
  assert!( members.is_ok(), "Should get workspace members" );
  assert_eq!( members.unwrap().len(), 1, "Should have 1 member" );
}

/// Test FC.6: Minimal functionality (no optional features)
#[ test ]
fn test_minimal_functionality()
{
<<<<<<< HEAD
  let temp_dir = TempDir::new().unwrap();
  
  // Use temp directory directly instead of environment variable manipulation
  let workspace = Workspace::new( temp_dir.path() );
=======
  use workspace_tools::testing::create_test_workspace;
  
  let ( temp_dir, workspace ) = create_test_workspace();
>>>>>>> 6adc1e3a
  
  // Basic workspace operations should always work
  assert!( workspace.validate().is_ok() );
  assert_eq!( workspace.root(), temp_dir.path() );
  
  // Standard directory paths should work
  assert_eq!( workspace.config_dir(), temp_dir.path().join( "config" ) );
  assert_eq!( workspace.data_dir(), temp_dir.path().join( "data" ) );
  assert_eq!( workspace.logs_dir(), temp_dir.path().join( "logs" ) );
  
  // Path operations should work
  let joined = workspace.join( "test.txt" );
  assert_eq!( joined, temp_dir.path().join( "test.txt" ) );
  
  // Basic path operations should work
  assert!( joined.is_absolute() );
  
  // Boundary checking should work
  assert!( workspace.is_workspace_file( &joined ) );
  assert!( !workspace.is_workspace_file( "/etc/passwd" ) );
  
  // Convenience function should work by using the environment variable set by create_test_workspace
  let ws_result = workspace_tools::workspace();
  assert!( ws_result.is_ok() );
  let ws = ws_result.unwrap();
  assert_eq!( ws.root(), temp_dir.path() );
}

/// Test FC.7: Performance with all features enabled
#[ cfg( all( 
  feature = "cargo_integration", 
  feature = "serde_integration", 
  feature = "glob", 
  feature = "secret_management"
) ) ]
#[ test ]
fn test_all_features_performance()
{
  use std::time::Instant;
  
  let temp_dir = TempDir::new().unwrap();
  
  // Create cargo workspace
  fs::write( temp_dir.path().join( "Cargo.toml" ), "[workspace]\nmembers = []\n" ).unwrap();
  
  let start = Instant::now();
  
  // Create workspace using cargo
  let workspace = Workspace::from_cargo_manifest( temp_dir.path().join( "Cargo.toml" ) ).unwrap();
  
  // Perform multiple operations quickly
  for i in 0..100
  {
    let _joined = workspace.join( format!( "file_{i}.txt" ) );
    let _config_dir = workspace.config_dir();
    let _is_cargo = workspace.is_cargo_workspace();
  }
  
  let duration = start.elapsed();
  
  // Should complete quickly (within reasonable time)
  assert!( duration.as_millis() < 1000, "Operations should complete within 1 second" );
}

/// Test FC.8: Feature interaction edge cases
#[ cfg( all( feature = "cargo_integration", feature = "serde_integration" ) ) ]
#[ test ]
fn test_feature_interaction_edge_cases()
{
  use serde::{ Serialize, Deserialize };
  
  #[ derive( Debug, Serialize, Deserialize, PartialEq ) ]
  struct EdgeConfig
  {
    name : String,
    values : Vec< i32 >,
  }
  
  let temp_dir = TempDir::new().unwrap();
  
  // Create minimal cargo workspace
  fs::write( temp_dir.path().join( "Cargo.toml" ), "[workspace]\nmembers = []\n" ).unwrap();
  
  let workspace = Workspace::from_cargo_manifest( temp_dir.path().join( "Cargo.toml" ) ).unwrap();
  
  // Create config directory
  fs::create_dir_all( workspace.config_dir() ).unwrap();
  
  // Test edge case: empty config
  let empty_config = EdgeConfig {
    name : String::new(),
    values : vec![],
  };
  
  let save_result = workspace.save_config( "empty", &empty_config );
  assert!( save_result.is_ok(), "Should save empty config" );
  
  let loaded : Result< EdgeConfig, WorkspaceError > = workspace.load_config( "empty" );
  assert!( loaded.is_ok(), "Should load empty config" );
  assert_eq!( loaded.unwrap(), empty_config );
  
  // Test edge case: large config
  let large_config = EdgeConfig {
    name : "x".repeat( 1000 ),
    values : (0..1000).collect(),
  };
  
  let save_large = workspace.save_config( "large", &large_config );
  assert!( save_large.is_ok(), "Should save large config" );
  
  let loaded_large : Result< EdgeConfig, WorkspaceError > = workspace.load_config( "large" );
  assert!( loaded_large.is_ok(), "Should load large config" );
  assert_eq!( loaded_large.unwrap(), large_config );
}<|MERGE_RESOLUTION|>--- conflicted
+++ resolved
@@ -92,16 +92,10 @@
 #[ test ]
 fn test_glob_secret_management_integration()
 {
-<<<<<<< HEAD
   let temp_dir = TempDir::new().unwrap();
   
   // Use temp directory directly instead of environment variable manipulation
   let workspace = Workspace::new( temp_dir.path() );
-=======
-  use workspace_tools::testing::create_test_workspace;
-  
-  let ( _temp_dir, workspace ) = create_test_workspace();
->>>>>>> 6adc1e3a
   
   // Create secret directory structure
   fs::create_dir_all( workspace.secret_dir() ).unwrap();
@@ -205,7 +199,6 @@
 fn test_serde_secret_management_integration()
 {
   use serde::{ Serialize, Deserialize };
-  use workspace_tools::testing::create_test_workspace;
   
   #[ derive( Debug, Serialize, Deserialize, PartialEq ) ]
   struct DatabaseConfig
@@ -216,14 +209,10 @@
     password : String,
   }
   
-<<<<<<< HEAD
   let temp_dir = TempDir::new().unwrap();
   
   // Use temp directory directly instead of environment variable manipulation
   let workspace = Workspace::new( temp_dir.path() );
-=======
-  let ( _temp_dir, workspace ) = create_test_workspace();
->>>>>>> 6adc1e3a
   
   // Create directories
   fs::create_dir_all( workspace.config_dir() ).unwrap();
@@ -362,16 +351,10 @@
 #[ test ]
 fn test_minimal_functionality()
 {
-<<<<<<< HEAD
   let temp_dir = TempDir::new().unwrap();
   
   // Use temp directory directly instead of environment variable manipulation
   let workspace = Workspace::new( temp_dir.path() );
-=======
-  use workspace_tools::testing::create_test_workspace;
-  
-  let ( temp_dir, workspace ) = create_test_workspace();
->>>>>>> 6adc1e3a
   
   // Basic workspace operations should always work
   assert!( workspace.validate().is_ok() );
