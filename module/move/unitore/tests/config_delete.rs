use gluesql::
{
  sled_storage::sled::Config,
  prelude::Payload::Select,
};
use unitore::
{
  sled_adapter::FeedStorage,
  entity::config::ConfigStore,
  action::config,
};
use error_tools::Result;

#[ tokio::test ]
async fn config_delete() -> Result< () >
{
<<<<<<< HEAD
  let path = std::path::PathBuf::from( "./tests/fixtures/test_config.toml" );
=======
  let path = PathBuf::from( "./tests/fixtures/test_config.toml" );
>>>>>>> 9bbdd13a
  let temp_path = proper_path_tools::path::unique_folder_name().unwrap();

  let config = Config::default()
  .path( format!( "./{}", temp_path ) )
  .temporary( true )
  ;

  let mut feed_storage = FeedStorage::init_storage( &config ).await?;
  config::config_add( feed_storage.clone(), &path ).await?;

  config::config_delete( feed_storage.clone(), &path ).await?;

  let list = feed_storage.config_list().await?;

  if let Select{ labels : _, rows } = list
  {
    assert!( rows.len() == 0 )
  }
  else
  {
    assert!( false );
  }

  Ok( () )
}<|MERGE_RESOLUTION|>--- conflicted
+++ resolved
@@ -14,11 +14,8 @@
 #[ tokio::test ]
 async fn config_delete() -> Result< () >
 {
-<<<<<<< HEAD
+
   let path = std::path::PathBuf::from( "./tests/fixtures/test_config.toml" );
-=======
-  let path = PathBuf::from( "./tests/fixtures/test_config.toml" );
->>>>>>> 9bbdd13a
   let temp_path = proper_path_tools::path::unique_folder_name().unwrap();
 
   let config = Config::default()
