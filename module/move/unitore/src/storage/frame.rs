--- conflicted
+++ resolved
@@ -89,12 +89,8 @@
       // qqq : why join?
       summary : entry.summary.map( | c | c.content ).clone(),
       categories : ( !categories.is_empty() ).then( || categories.join( ", " ) ),
-<<<<<<< HEAD
-      published : entry.published,
-=======
       // qqq : why join?
       published : entry.published.clone(),
->>>>>>> 99a5427c
       source : entry.source.clone(),
       rights : entry.rights.map( | r | r.content ).clone(),
       media : ( !media.is_empty() ).then( || media.join( ", " ) ),
