//! Execute plan.
use super::*;
use feed_config::SubscriptionConfig;
use gluesql::sled_storage::sled::Config;
use retriever::{ FeedClient, FeedFetch };
use feed_config::read_feed_config;
use storage::{ FeedStorage, FeedStore };
use report::{ Report, FieldsReport, FeedsReport, QueryReport, ConfigReport, UpdateReport, ListReport };
use wca::{ Args, Type };
// use wca::prelude::*;

/// Run feed updates.
pub fn execute() -> Result< (), Box< dyn std::error::Error + Send + Sync > >
{
  let ca = wca::CommandsAggregator::former()
  .command( "frames.download" )
    .hint( "Download frames from feed sources provided in config files." )
<<<<<<< HEAD
    .long_hint(
      concat!
      (
        "Download frames from feed sources provided in config files.\n",
        "    Example: .frames.download",
      )
    )
    .form(),
    wca::Command::former()
    .phrase( "fields.list" )
    .long_hint(
      concat!
      (
        "List all fields in frame table with explanation and type.\n",
        "    Example: .fields.list",
      )
    )
    .form(),
    wca::Command::former()
    .phrase( "feeds.list" )
    .long_hint(
      concat!
      (
        "List all feeds from storage.\n",
        "    Example: .feeds.list",
      )
    )
    .form(),
    wca::Command::former()
    .phrase( "frames.list" )
    .long_hint(
      concat!
      (
        "List all frames saved in storage.\n",
        "    Example: .frames.list",
      )
    )
    .form(),
    wca::Command::former()
    .phrase( "config.add" )
    .long_hint(
      concat!
      (
        "Add toml file with feeds configurations. Subject: path to config file.\n",
        "    File content: list of \n",
        "    Example: .config.add ./config/feeds.toml",
      )
    )
    .subject( "Link", wca::Type::Path, false )
    .form(),
    wca::Command::former()
    .phrase( "config.delete" )
    .long_hint(
      concat!
      (
        "Delete file with feeds configuraiton. Subject: path to config file.\n",
        "    Example: .config.delete ./config/feeds.toml",
      )
    )
    .subject( "Link", wca::Type::String, false )
    .form(),
    wca::Command::former()
    .phrase( "config.list" )
    .long_hint(
      concat!
      (
        "List all config files saved in storage.\n",
        "    Example: .config.list",
      )
    )
    .form(),
    wca::Command::former()
    .phrase( "tables.list" )
    .long_hint(
      concat!
      (
        "List all tables saved in storage.\n",
        "    Example: .tables.list",
      )
    )
    .form(),
    wca::Command::former()
    .phrase( "table.list" )
    .long_hint(
      concat!
      (
        "List fields of specified table.\n",
        "Subject: table name.\n",
        "    Example: .table.list feed",
      )
    )
    .subject( "Name", wca::Type::String, false )
    .form(),
    wca::Command::former()
    .phrase( "query.execute" )
    .long_hint
    ( 
      concat!
      (
        "Execute custom query. Subject: query string, with special characters escaped.\n",
        "    Example query:\n",
        "  - select all frames:\n",
        r#"    .query.execute \'SELECT \* FROM frame\'"#,
        "\n",
        "  - select title and link to the most recent frame:\n",
        r#"    .query.execute \'SELECT title, links, MIN\(published\) FROM frame\'"#,
        "\n\n",
      )
    )
    .subject( "Query", wca::Type::List( Box::new( wca::Type::String ), ' ' ), false )
    .form(),
  ] )
  .executor
  ( [
    ( "frames.download".to_owned(), wca::Routine::new( | ( _args, _props ) |
=======
    .long_hint(concat!
    (
      "Download frames from feed sources provided in config files.\n",
      "    Example: .frames.download",
    ))
    .routine( ||
>>>>>>> cf91a8f5
    {
      match update_feed()
      {
        Ok( report ) => report.report(),
        Err( report ) => println!( "{report}" ),
      }
<<<<<<< HEAD
      else
      {
        println!( "{}", report.unwrap_err() );
      }

      Ok( () )
    } ) ),

    ( "fields.list".to_owned(), wca::Routine::new( | ( _args, _props ) |
    {
      let report = list_fields();
      if report.is_ok()
      {
        report.unwrap().report();
      }
      else
      {
        println!( "{}", report.unwrap_err() );
      }

      Ok( () )
    } ) ),

    ( "frames.list".to_owned(), wca::Routine::new( | ( _args, _props ) |
=======
    })
    .end()

  .command( "fields.list" )
    .long_hint( concat!
    (
      "List all fields in frame table with explanation and type.\n",
      "    Example: .fields.list",
    ))
    .routine( ||
>>>>>>> cf91a8f5
    {
      match list_fields()
      {
        Ok( report ) => report.report(),
        Err( report ) => println!( "{report}" ),
      }
<<<<<<< HEAD
      else
      {
        println!( "{}", report.unwrap_err() );
      }

      Ok( () )
    } ) ),

    ( "feeds.list".to_owned(), wca::Routine::new( | ( _args, _props ) |
=======
    })
    .end()

  .command( "feeds.list" )
    .long_hint( concat!
    (
      "List all feeds from storage.\n",
      "    Example: .feeds.list",
    ))
    .routine( ||
>>>>>>> cf91a8f5
    {
      match list_feeds()
      {
        Ok( report ) => report.report(),
        Err( report ) => println!( "{report}" ),
      }
<<<<<<< HEAD

      Ok( () )
    } ) ),

    ( "config.list".to_owned(), wca::Routine::new( | ( _args, _props ) |
=======
    })
    .end()

  .command( "frames.list" )
    .long_hint( concat!
    (
      "List all frames saved in storage.\n",
      "    Example: .frames.list",
    ))
    .routine( ||
>>>>>>> cf91a8f5
    {
      match list_frames()
      {
        Ok( report ) => report.report(),
        Err( report ) => println!( "{report}" ),
      }
<<<<<<< HEAD

      Ok( () )
    } ) ),

    ( "config.add".to_owned(), wca::Routine::new( | ( args, _props ) |
=======
    })
    .end()

  .command( "config.add" )
    .long_hint( concat!
    (
      "Add file with feeds configurations. Subject: path to config file.\n",
      "    Example: .config.add ./config/feeds.toml",
    ))
    .subject().hint( "Link" ).kind( Type::Path ).optional( false ).end()
    .routine( | args : Args |
>>>>>>> cf91a8f5
    {
      if let Some( path ) = args.get_owned::< wca::Value >( 0 )
      {
        match add_config( path.into() )
        {
          Ok( report ) => report.report(),
          Err( report ) => println!( "{report}" ),
        }
      }
<<<<<<< HEAD

      Ok( () )
    } ) ),
    ( "config.delete".to_owned(), wca::Routine::new( | ( args, _props ) |
=======
    })
    .end()

  .command( "config.delete" )
    .long_hint( concat!
    (
      "Delete file with feeds configuraiton. Subject: path to config file.\n",
      "    Example: .config.delete ./config/feeds.toml",
    ))
    .subject().hint( "Link" ).kind( Type::Path ).optional( false ).end()
    .routine( | args : Args |
>>>>>>> cf91a8f5
    {
      if let Some( path ) = args.get_owned( 0 )
      {
        match remove_subscription( path )
        {
          Ok( report ) => report.report(),
          Err( report ) => println!( "{report}" ),
        }
      }
<<<<<<< HEAD

      Ok( () )
    } ) ),
    ( "table.list".to_owned(), wca::Routine::new( | ( args, _props ) |
    {
      if let Some( table_name ) = args.get_owned::< String >( 0 )
      {
        let report = list_columns( table_name );
        if report.is_ok()
        {
          report.unwrap().report();
        }
        else
        {
          println!( "{}", report.unwrap_err() );
        }
      }
      Ok( () )
    } ) ),
    ( "tables.list".to_owned(), wca::Routine::new( | ( _args, _props ) |
    {
      let report = list_tables();
      if report.is_ok()
      {
        report.unwrap().report();
      }
      else
      {
        println!( "{}", report.unwrap_err() );
      }

      Ok( () )
    } ) ),
    ( "query.execute".to_owned(), wca::Routine::new( | ( args, _props ) |
=======
    })
    .end()

  .command( "config.list" )
    .long_hint( concat!
    (
      "List all config files saved in storage.\n",
      "    Example: .config.list",
    ))
    .routine( ||
    {
      match list_subscriptions()
      {
        Ok( report ) => report.report(),
        Err( report ) => println!( "{report}" ),
      }
    })
    .end()

  .command( "query.execute" )
    .long_hint( concat!
    (
      "Execute custom query. Subject: query string, with special characters escaped.\n",
      "    Example query:\n",
      "  - select all frames:\n",
      r#"    .query.execute \'SELECT \* FROM Frames\'"#,
      "\n",
      "  - select title and link to the most recent frame:\n",
      r#"    .query.execute \'SELECT title, links, MIN\(published\) FROM Frames\'"#,
      "\n\n",
    ))
    .subject().hint( "Query" ).kind( Type::List( Type::String.into(), ' ' ) ).optional( false ).end()
    .routine( | args : Args |
>>>>>>> cf91a8f5
    {
      if let Some( query ) = args.get_owned::< Vec::< String > >( 0 )
      {
        match execute_query( query.join( " " ) )
        {
          Ok( report ) => report.report(),
          Err( err ) =>
          {
            println!( "Error while executing SQL query:" );
            println!( "{}", err );
          }
        }
      }
    })
    .end()
  .help_variants( [ wca::HelpVariants::General, wca::HelpVariants::SubjectCommand ] )
  .perform();

  let args = std::env::args().skip( 1 ).collect::< Vec< String > >();
  ca.perform( args )?;

  Ok( () )
}

/// Manages feed subsriptions and updates.
pub struct FeedManager< C, S : FeedStore + Send >
{
  /// Subscription configuration with link and update period.
  pub config : Vec< SubscriptionConfig >,
  /// Storage for saving feed.
  pub storage : S,
  /// Client for fetching feed from links in FeedConfig.
  pub client : C,
}

impl< S : FeedStore + Send > FeedManager< FeedClient, S >
{
  /// Create new instance of FeedManager.
  pub fn new( storage : S ) -> FeedManager< FeedClient, S >
  {
    Self
    {
      storage,
      config : Vec::new(),
      client : FeedClient,
    }
  }
}

impl< C : FeedFetch, S : FeedStore + Send > FeedManager< C, S >
{
  /// Set configurations for subscriptions.
  pub fn set_config( &mut self, configs : Vec< SubscriptionConfig > )
  {
    self.config = configs;
  }

  /// Set client for fetching feed.
  pub fn set_client( &mut self, client : C )
  {
    self.client = client;
  }

  /// Update modified frames and save new items.
  pub async fn update_feed( &mut self, subscriptions : Vec< SubscriptionConfig > ) -> Result< UpdateReport, Box< dyn std::error::Error + Send + Sync > >
  {
    let mut feeds = Vec::new();
    for i in  0..subscriptions.len()
    {
      let feed = self.client.fetch( subscriptions[ i ].link.clone() ).await?;
      feeds.push( ( feed, subscriptions[ i ].update_period.clone() ) );
    }
    self.storage.process_feeds( feeds ).await
  }

  /// Get all frames currently in storage.
  pub async fn get_all_frames( &mut self ) -> Result< ListReport, Box< dyn std::error::Error + Send + Sync > >
  {
    self.storage.get_all_frames().await
  }

  /// Get all feeds currently in storage.
  pub async fn get_all_feeds( &mut self ) -> Result< FeedsReport, Box< dyn std::error::Error + Send + Sync > >
  {
    self.storage.get_all_feeds().await
  }

  /// Execute custom query, print result.
  pub async fn execute_custom_query( &mut self, query : String ) -> Result< QueryReport, Box< dyn std::error::Error + Send + Sync > >
  {
    self.storage.execute_query( query ).await
  }

  /// Get columns names of Frames table.
  pub fn get_columns( &mut self ) -> Result< FieldsReport, Box< dyn std::error::Error + Send + Sync > >
  {
    Ok( self.storage.columns_titles() )
  }

  pub async fn list_subscriptions( &mut self ) -> Result< ConfigReport, Box< dyn std::error::Error + Send + Sync > >
  {
    self.storage.list_subscriptions().await
  }
}

/// Update all feed from config files saved in storage.
pub fn update_feed() -> Result< impl Report, Box< dyn std::error::Error + Send + Sync > >
{
  let path_to_storage = std::env::var( "UNITORE_STORAGE_PATH" )
  .unwrap_or( String::from( "./_data" ) );

  let rt  = tokio::runtime::Runtime::new()?;
  let report = rt.block_on( async move
  {
    let config = Config::default()
    .path( path_to_storage )
    ;

    let feed_storage = FeedStorage::init_storage( config ).await?;

    let mut manager = FeedManager::new( feed_storage );
    let configs = manager.list_subscriptions().await?.configs();

    let mut subscriptions = Vec::new();
    for config in configs
    {
      
      let sub_vec = read_feed_config( config )?;
      subscriptions.extend( sub_vec );
    }
    manager.update_feed( subscriptions ).await

  } );

  report
}

/// List all fields.
pub fn list_fields() -> Result< impl Report, Box< dyn std::error::Error + Send + Sync > >
{
  let path_to_storage = std::env::var( "UNITORE_STORAGE_PATH" )
  .unwrap_or( String::from( "./_data" ) )
  ;

  let rt  = tokio::runtime::Runtime::new()?;
  rt.block_on( async move
  {
    let config = Config::default()
    .path( path_to_storage )
    ;

    let feed_storage = FeedStorage::init_storage( config ).await?;

    let mut manager = FeedManager::new( feed_storage );
    manager.get_columns()
  } )
}

/// List all frames.
pub fn list_frames() -> Result< impl Report, Box< dyn std::error::Error + Send + Sync > >
{
  let path_to_storage = std::env::var( "UNITORE_STORAGE_PATH" )
  .unwrap_or( String::from( "./_data" ) )
  ;

  let config = Config::default()
  .path( path_to_storage )
  ;
  let rt  = tokio::runtime::Runtime::new()?;

  rt.block_on( async move
  {
    let feed_storage = FeedStorage::init_storage( config ).await?;
    let mut manager = FeedManager::new( feed_storage );
    manager.get_all_frames().await
  } )
}

/// List all feeds.
pub fn list_feeds() -> Result< impl Report, Box< dyn std::error::Error + Send + Sync > >
{
  let path_to_storage = std::env::var( "UNITORE_STORAGE_PATH" )
  .unwrap_or( String::from( "./_data" ) )
  ;

  let config = Config::default()
  .path( path_to_storage )
  ;

  let rt  = tokio::runtime::Runtime::new()?;
  let report = rt.block_on( async move
    {
      let feed_storage = FeedStorage::init_storage( config ).await?;

      let mut manager = FeedManager::new( feed_storage );
      manager.get_all_feeds().await
    } )?;

  Ok( report )

}

pub fn list_subscriptions() -> Result< impl Report, Box< dyn std::error::Error + Send + Sync > >
{
  let path_to_storage = std::env::var( "UNITORE_STORAGE_PATH" )
  .unwrap_or( String::from( "./_data" ) )
  ;

  let config = Config::default()
  .path( path_to_storage )
  ;
  let rt  = tokio::runtime::Runtime::new()?;
  rt.block_on( async move
  {
    let feed_storage = FeedStorage::init_storage( config ).await?;

    let mut manager = FeedManager::new( feed_storage );
    manager.storage.list_subscriptions().await
  } )
}

pub fn list_tables() -> Result< impl Report, Box< dyn std::error::Error + Send + Sync > >
{
  let path_to_storage = std::env::var( "UNITORE_STORAGE_PATH" )
  .unwrap_or( String::from( "./_data" ) )
  ;

  let config = Config::default()
  .path( path_to_storage )
  ;

  let rt  = tokio::runtime::Runtime::new()?;
  rt.block_on( async move
  {
    let feed_storage = FeedStorage::init_storage( config ).await?;

    let mut manager = FeedManager::new( feed_storage );
    manager.storage.list_tables().await
  } )
}

pub fn list_columns( table_name : String ) -> Result< impl Report, Box< dyn std::error::Error + Send + Sync > >
{
  let path_to_storage = std::env::var( "UNITORE_STORAGE_PATH" )
  .unwrap_or( String::from( "./_data" ) )
  ;

  let config = Config::default()
  .path( path_to_storage )
  ;

  let rt  = tokio::runtime::Runtime::new()?;
  rt.block_on( async move
  {
    let feed_storage = FeedStorage::init_storage( config ).await?;

    let mut manager = FeedManager::new( feed_storage );
    manager.storage.list_columns( table_name ).await
  } )
}

pub fn add_config( path : std::path::PathBuf ) -> Result< impl Report, Box< dyn std::error::Error + Send + Sync > >
{
  let path_to_storage = std::env::var( "UNITORE_STORAGE_PATH" )
  .unwrap_or( String::from( "./_data" ) )
  ;

  let config = Config::default()
  .path( path_to_storage )
  ;

  let rt  = tokio::runtime::Runtime::new()?;
  rt.block_on( async move
  {
    let feed_storage = FeedStorage::init_storage( config ).await?;
    let path = path.canonicalize().expect( "Invalid path" );


    let mut manager = FeedManager::new( feed_storage );
    manager.storage.add_config( path.to_string_lossy().to_string() ).await
  } )
}

pub fn remove_subscription( path : String ) -> Result< impl Report, Box< dyn std::error::Error + Send + Sync > >
{
  let path_to_storage = std::env::var( "UNITORE_STORAGE_PATH" )
  .unwrap_or( String::from( "./_data" ) )
  ;

  let config = Config::default()
  .path( path_to_storage )
  ;

  let rt  = tokio::runtime::Runtime::new()?;
  rt.block_on( async move
  {
    let feed_storage = FeedStorage::init_storage( config ).await?;

    let mut manager = FeedManager::new( feed_storage );
    manager.storage.remove_subscription( path ).await
  } )
}

pub fn execute_query( query : String ) -> Result< impl Report, Box< dyn std::error::Error + Send + Sync > >
{
  let path_to_storage = std::env::var( "UNITORE_STORAGE_PATH" )
  .unwrap_or( String::from( "./_data" ) )
  ;

  let config = Config::default()
  .path( path_to_storage )
  ;
  let rt  = tokio::runtime::Runtime::new()?;
  rt.block_on( async move
  {
    let feed_storage = FeedStorage::init_storage( config ).await?;

    let mut manager = FeedManager::new( feed_storage );
    manager.storage.execute_query( query ).await
  } )
}<|MERGE_RESOLUTION|>--- conflicted
+++ resolved
@@ -15,190 +15,33 @@
   let ca = wca::CommandsAggregator::former()
   .command( "frames.download" )
     .hint( "Download frames from feed sources provided in config files." )
-<<<<<<< HEAD
-    .long_hint(
-      concat!
-      (
-        "Download frames from feed sources provided in config files.\n",
-        "    Example: .frames.download",
-      )
-    )
-    .form(),
-    wca::Command::former()
-    .phrase( "fields.list" )
-    .long_hint(
-      concat!
-      (
-        "List all fields in frame table with explanation and type.\n",
-        "    Example: .fields.list",
-      )
-    )
-    .form(),
-    wca::Command::former()
-    .phrase( "feeds.list" )
-    .long_hint(
-      concat!
-      (
-        "List all feeds from storage.\n",
-        "    Example: .feeds.list",
-      )
-    )
-    .form(),
-    wca::Command::former()
-    .phrase( "frames.list" )
-    .long_hint(
-      concat!
-      (
-        "List all frames saved in storage.\n",
-        "    Example: .frames.list",
-      )
-    )
-    .form(),
-    wca::Command::former()
-    .phrase( "config.add" )
-    .long_hint(
-      concat!
-      (
-        "Add toml file with feeds configurations. Subject: path to config file.\n",
-        "    File content: list of \n",
-        "    Example: .config.add ./config/feeds.toml",
-      )
-    )
-    .subject( "Link", wca::Type::Path, false )
-    .form(),
-    wca::Command::former()
-    .phrase( "config.delete" )
-    .long_hint(
-      concat!
-      (
-        "Delete file with feeds configuraiton. Subject: path to config file.\n",
-        "    Example: .config.delete ./config/feeds.toml",
-      )
-    )
-    .subject( "Link", wca::Type::String, false )
-    .form(),
-    wca::Command::former()
-    .phrase( "config.list" )
-    .long_hint(
-      concat!
-      (
-        "List all config files saved in storage.\n",
-        "    Example: .config.list",
-      )
-    )
-    .form(),
-    wca::Command::former()
-    .phrase( "tables.list" )
-    .long_hint(
-      concat!
-      (
-        "List all tables saved in storage.\n",
-        "    Example: .tables.list",
-      )
-    )
-    .form(),
-    wca::Command::former()
-    .phrase( "table.list" )
-    .long_hint(
-      concat!
-      (
-        "List fields of specified table.\n",
-        "Subject: table name.\n",
-        "    Example: .table.list feed",
-      )
-    )
-    .subject( "Name", wca::Type::String, false )
-    .form(),
-    wca::Command::former()
-    .phrase( "query.execute" )
-    .long_hint
-    ( 
-      concat!
-      (
-        "Execute custom query. Subject: query string, with special characters escaped.\n",
-        "    Example query:\n",
-        "  - select all frames:\n",
-        r#"    .query.execute \'SELECT \* FROM frame\'"#,
-        "\n",
-        "  - select title and link to the most recent frame:\n",
-        r#"    .query.execute \'SELECT title, links, MIN\(published\) FROM frame\'"#,
-        "\n\n",
-      )
-    )
-    .subject( "Query", wca::Type::List( Box::new( wca::Type::String ), ' ' ), false )
-    .form(),
-  ] )
-  .executor
-  ( [
-    ( "frames.download".to_owned(), wca::Routine::new( | ( _args, _props ) |
-=======
     .long_hint(concat!
     (
       "Download frames from feed sources provided in config files.\n",
       "    Example: .frames.download",
     ))
     .routine( ||
->>>>>>> cf91a8f5
     {
       match update_feed()
       {
         Ok( report ) => report.report(),
         Err( report ) => println!( "{report}" ),
       }
-<<<<<<< HEAD
-      else
-      {
-        println!( "{}", report.unwrap_err() );
-      }
-
-      Ok( () )
-    } ) ),
-
-    ( "fields.list".to_owned(), wca::Routine::new( | ( _args, _props ) |
-    {
-      let report = list_fields();
-      if report.is_ok()
-      {
-        report.unwrap().report();
-      }
-      else
-      {
-        println!( "{}", report.unwrap_err() );
-      }
-
-      Ok( () )
-    } ) ),
-
-    ( "frames.list".to_owned(), wca::Routine::new( | ( _args, _props ) |
-=======
-    })
-    .end()
-
-  .command( "fields.list" )
+    })
+    .end()
+    .command( "fields.list" )
     .long_hint( concat!
     (
       "List all fields in frame table with explanation and type.\n",
       "    Example: .fields.list",
     ))
     .routine( ||
->>>>>>> cf91a8f5
     {
       match list_fields()
       {
         Ok( report ) => report.report(),
         Err( report ) => println!( "{report}" ),
       }
-<<<<<<< HEAD
-      else
-      {
-        println!( "{}", report.unwrap_err() );
-      }
-
-      Ok( () )
-    } ) ),
-
-    ( "feeds.list".to_owned(), wca::Routine::new( | ( _args, _props ) |
-=======
     })
     .end()
 
@@ -209,23 +52,15 @@
       "    Example: .feeds.list",
     ))
     .routine( ||
->>>>>>> cf91a8f5
     {
       match list_feeds()
       {
         Ok( report ) => report.report(),
         Err( report ) => println!( "{report}" ),
       }
-<<<<<<< HEAD
-
-      Ok( () )
-    } ) ),
-
-    ( "config.list".to_owned(), wca::Routine::new( | ( _args, _props ) |
-=======
-    })
-    .end()
-
+    })
+    .end()
+  
   .command( "frames.list" )
     .long_hint( concat!
     (
@@ -233,20 +68,12 @@
       "    Example: .frames.list",
     ))
     .routine( ||
->>>>>>> cf91a8f5
     {
       match list_frames()
       {
         Ok( report ) => report.report(),
         Err( report ) => println!( "{report}" ),
       }
-<<<<<<< HEAD
-
-      Ok( () )
-    } ) ),
-
-    ( "config.add".to_owned(), wca::Routine::new( | ( args, _props ) |
-=======
     })
     .end()
 
@@ -258,7 +85,6 @@
     ))
     .subject().hint( "Link" ).kind( Type::Path ).optional( false ).end()
     .routine( | args : Args |
->>>>>>> cf91a8f5
     {
       if let Some( path ) = args.get_owned::< wca::Value >( 0 )
       {
@@ -268,12 +94,6 @@
           Err( report ) => println!( "{report}" ),
         }
       }
-<<<<<<< HEAD
-
-      Ok( () )
-    } ) ),
-    ( "config.delete".to_owned(), wca::Routine::new( | ( args, _props ) |
-=======
     })
     .end()
 
@@ -285,7 +105,6 @@
     ))
     .subject().hint( "Link" ).kind( Type::Path ).optional( false ).end()
     .routine( | args : Args |
->>>>>>> cf91a8f5
     {
       if let Some( path ) = args.get_owned( 0 )
       {
@@ -295,42 +114,6 @@
           Err( report ) => println!( "{report}" ),
         }
       }
-<<<<<<< HEAD
-
-      Ok( () )
-    } ) ),
-    ( "table.list".to_owned(), wca::Routine::new( | ( args, _props ) |
-    {
-      if let Some( table_name ) = args.get_owned::< String >( 0 )
-      {
-        let report = list_columns( table_name );
-        if report.is_ok()
-        {
-          report.unwrap().report();
-        }
-        else
-        {
-          println!( "{}", report.unwrap_err() );
-        }
-      }
-      Ok( () )
-    } ) ),
-    ( "tables.list".to_owned(), wca::Routine::new( | ( _args, _props ) |
-    {
-      let report = list_tables();
-      if report.is_ok()
-      {
-        report.unwrap().report();
-      }
-      else
-      {
-        println!( "{}", report.unwrap_err() );
-      }
-
-      Ok( () )
-    } ) ),
-    ( "query.execute".to_owned(), wca::Routine::new( | ( args, _props ) |
-=======
     })
     .end()
 
@@ -346,6 +129,43 @@
       {
         Ok( report ) => report.report(),
         Err( report ) => println!( "{report}" ),
+      }
+    })
+    .end()
+
+  .command( "tables.list" )
+    .long_hint( concat!
+    (
+      "List all tables saved in storage.\n",
+      "    Example: .tables.list",
+    ))
+    .routine( ||
+    {
+      match list_tables()
+      {
+        Ok( report ) => report.report(),
+        Err( report ) => println!( "{report}" ),
+      }
+    })
+    .end()
+
+  .command( "table.list" )
+    .long_hint( concat!
+    (
+      "List fields of specified table.\n",
+      "Subject: table name.\n",
+      "    Example: .table.list feed",
+    ))
+    .subject().hint( "Name" ).kind( wca::Type::String ).optional( false ).end()
+    .routine( | args : Args |
+    {
+      if let Some( table_name ) = args.get_owned( 0 )
+      {
+        match list_columns( table_name )
+        {
+          Ok( report ) => report.report(),
+          Err( report ) => println!( "{report}" ),
+        }
       }
     })
     .end()
@@ -364,7 +184,6 @@
     ))
     .subject().hint( "Query" ).kind( Type::List( Type::String.into(), ' ' ) ).optional( false ).end()
     .routine( | args : Args |
->>>>>>> cf91a8f5
     {
       if let Some( query ) = args.get_owned::< Vec::< String > >( 0 )
       {
