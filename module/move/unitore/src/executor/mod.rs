//! Execute plan.

use crate::*;
use feed_config::SubscriptionConfig;
use gluesql::sled_storage::{ sled::Config, SledStorage };
use retriever::{ FeedClient, FeedFetch };
use storage::{ Store, FeedStorage, feed::FeedStore, config::ConfigStore, table::TableStore, frame::FrameStore };
use wca::{ Args, Type, VerifiedCommand };
use executor::actions::Report;
use error_tools::Result;

pub mod actions;
use actions::
{
  frame::{ frames_list, frames_download },
  feed::feeds_list,
  config::{ config_add, config_delete, config_list },
  query::query_execute,
  table::{ table_list, tables_list },
};

fn action< 'a, F, Fut, R >( async_endpoint : F, args : &'a Args ) -> Result< R >
where
  F : FnOnce( FeedStorage< SledStorage >, &'a Args ) -> Fut,
  Fut : std::future::Future< Output = Result< R > >,
  R : actions::Report,
{
  let path_to_storage = std::env::var( "UNITORE_STORAGE_PATH" )
  .unwrap_or( String::from( "./_data" ) )
  ;

  let config = Config::default()
  .path( path_to_storage )
  ;
  let rt  = tokio::runtime::Runtime::new()?;

  rt.block_on( async move
  {
    let feed_storage = FeedStorage::init_storage( config ).await?;
    async_endpoint( feed_storage, args ).await
  } )
}

/// Run feed updates.
pub fn execute() -> Result< (), Box< dyn std::error::Error + Send + Sync > >
{
  let ca = wca::CommandsAggregator::former()
  .command( "frames.download" )
    .hint( "Download frames from feed sources provided in config files." )
    .long_hint(concat!
    (
      "Download frames from feed sources provided in config files.\n",
      "    Example: .frames.download",
    ))
    .routine( | o : VerifiedCommand |
    {
<<<<<<< HEAD
      match action( frames_download, &args )
=======
      match action( download_frames, &o.args )
>>>>>>> 99a5427c
      {
        Ok( report ) => report.report(),
        Err( err ) => println!( "{:?}", err ),
      }
    })
    .end()

  .command( "feeds.list" )
    .long_hint( concat!
    (
      "List all feeds from storage.\n",
      "    Example: .feeds.list",
    ))
    .routine( | o : VerifiedCommand |
    {
<<<<<<< HEAD
      match action( feeds_list, &args )
=======
      match action( list_feeds, &o.args )
>>>>>>> 99a5427c
      {
        Ok( report ) => report.report(),
        Err( err ) => println!( "{:?}", err ),
      }
    })
    .end()

  .command( "frames.list" )
    .long_hint( concat!
    (
      "List all frames saved in storage.\n",
      "    Example: .frames.list",
    ))
    .routine( | o : VerifiedCommand |
    {
<<<<<<< HEAD
      match action( frames_list, &args )
=======
      match action( list_frames, &o.args )
>>>>>>> 99a5427c
      {
        Ok( report ) => report.report(),
        Err( err ) => println!( "{:?}", err ),
      }
    })
    .end()

  .command( "config.add" )
    .long_hint( concat!
    (
      "Add file with feeds configurations. Subject: path to config file.\n",
      "    Example: .config.add ./config/feeds.toml\n",
      "    The file should contain config entities with fields:\n",
      "   - `update_period` : update frequency for feed. Example values: `12h`, `1h 20min`, `2days 5h`;\n",
      "   - `link` : URL for feed source;\n\n",
      "    Example:\n",
      "    [[config]]\n",
      "    update_period = \"1min\"\n",
      "    link = \"https://feeds.bbci.co.uk/news/world/rss.xml\"\n",
    ))
    .subject().hint( "Path" ).kind( Type::Path ).optional( false ).end()
    .routine( | o : VerifiedCommand |
    {
<<<<<<< HEAD
      match action( config_add, &args )
=======
      match action( add_config, &o.args )
>>>>>>> 99a5427c
      {
        Ok( report ) => report.report(),
        Err( err ) => println!( "{:?}", err ),
      }
    })
    .end()

  .command( "config.delete" )
    .long_hint( concat!
    (
      "Delete file with feeds configuraiton. Subject: path to config file.\n",
      "    Example: .config.delete ./config/feeds.toml",
    ))
    .subject().hint( "Path" ).kind( Type::Path ).optional( false ).end()
    .routine( | o : VerifiedCommand |
    {
<<<<<<< HEAD
      match action( config_delete, &args )
=======
      match action( delete_config, &o.args )
>>>>>>> 99a5427c
      {
        Ok( report ) => report.report(),
        Err( err ) => println!( "{:?}", err ),
      }
    })
    .end()

  .command( "config.list" )
    .long_hint( concat!
    (
      "List all config files saved in storage.\n",
      "    Example: .config.list",
    ))
    .routine( | o : VerifiedCommand |
    {
<<<<<<< HEAD
      match action( config_list, &args )
=======
      match action( list_configs, &o.args )
>>>>>>> 99a5427c
      {
        Ok( report ) => report.report(),
        Err( err ) => println!( "{:?}", err ),
      }
    })
    .end()

  .command( "tables.list" )
    .long_hint( concat!
    (
      "List all tables saved in storage.\n",
      "    Example: .tables.list",
    ))
    .routine( | o : VerifiedCommand |
    {
<<<<<<< HEAD
      match action( tables_list, &args )
=======
      match action( list_tables, &o.args )
>>>>>>> 99a5427c
      {
        Ok( report ) => report.report(),
        Err( err ) => println!( "{:?}", err ),
      }
    })
    .end()

  .command( "table.list" )
    .long_hint( concat!
    (
      "List fields of specified table.\n",
      "Subject: table name.\n",
      "    Example: .table.list feed",
    ))
    .subject().hint( "Name" ).kind( wca::Type::String ).optional( false ).end()
    .routine( | o : VerifiedCommand |
    {
<<<<<<< HEAD
      match action( table_list, &args )
=======
      match action( list_columns, &o.args )
>>>>>>> 99a5427c
      {
        Ok( report ) => report.report(),
        Err( err ) => println!( "{:?}", err ),
      }
    })
    .end()

  .command( "query.execute" )
    .long_hint( concat!
    (
      "Execute custom query. Subject: query string, with special characters escaped.\n",
      "    Example query:\n",
      "  - select all frames:\n",
      r#"    .query.execute \'SELECT \* FROM frame\'"#,
      "\n",
      "  - select title and link to the most recent frame:\n",
      r#"    .query.execute \'SELECT title, links, MIN\(published\) FROM frame\'"#,
      "\n\n",
    ))
    .subject().hint( "Query" ).kind( Type::List( Type::String.into(), ' ' ) ).optional( false ).end()
    .routine( | o : VerifiedCommand |
    {
<<<<<<< HEAD
      match action( query_execute, &args )
=======
      match action( execute_query, &o.args )
>>>>>>> 99a5427c
      {
        Ok( report ) => report.report(),
        Err( err ) => println!( "{:?}", err ),
      }
    })
    .end()
  .help_variants( [ wca::HelpVariants::General, wca::HelpVariants::SubjectCommand ] )
  .perform();

  let args = std::env::args().skip( 1 ).collect::< Vec< String > >();
  ca.perform( args )?;

  Ok( () )
}

/// Manages feed subsriptions and updates.
pub struct FeedManager< C, S : FeedStore + ConfigStore + FrameStore + Store + Send >
{
  /// Subscription configuration with link and update period.
  pub config : Vec< SubscriptionConfig >,
  /// Storage for saving feed.
  pub storage : S,
  /// Client for fetching feed from links in FeedConfig.
  pub client : C,
}

impl< C, S : FeedStore + ConfigStore + FrameStore + Store + Send > std::fmt::Debug for FeedManager< C, S >
{
  fn fmt( &self, f: &mut std::fmt::Formatter<'_> ) -> std::fmt::Result
  {
    writeln!(f, "Feed manager with storage and client" )
  }
}

impl< S : FeedStore + ConfigStore + FrameStore + TableStore + Store + Send > FeedManager< FeedClient, S >
{
  /// Create new instance of FeedManager.
  pub fn new( storage : S ) -> FeedManager< FeedClient, S >
  {
    Self
    {
      storage,
      config : Vec::new(),
      client : FeedClient,
    }
  }
}

impl< C : FeedFetch, S : FeedStore + ConfigStore + FrameStore + TableStore + Store + Send > FeedManager< C, S >
{
  /// Set configurations for subscriptions.
  pub fn set_config( &mut self, configs : Vec< SubscriptionConfig > )
  {
    self.config = configs;
  }

  /// Set client for fetching feed.
  pub fn set_client( &mut self, client : C )
  {
    self.client = client;
  }

  /// Execute custom query, print result.
  pub async fn execute_custom_query( &mut self, query : String ) -> Result< impl actions::Report >
  {
    self.storage.execute_query( query ).await
  }

}<|MERGE_RESOLUTION|>--- conflicted
+++ resolved
@@ -54,11 +54,7 @@
     ))
     .routine( | o : VerifiedCommand |
     {
-<<<<<<< HEAD
-      match action( frames_download, &args )
-=======
-      match action( download_frames, &o.args )
->>>>>>> 99a5427c
+      match action( frames_download, &o.args )
       {
         Ok( report ) => report.report(),
         Err( err ) => println!( "{:?}", err ),
@@ -74,11 +70,7 @@
     ))
     .routine( | o : VerifiedCommand |
     {
-<<<<<<< HEAD
-      match action( feeds_list, &args )
-=======
-      match action( list_feeds, &o.args )
->>>>>>> 99a5427c
+      match action( feeds_list, &o.args )
       {
         Ok( report ) => report.report(),
         Err( err ) => println!( "{:?}", err ),
@@ -94,11 +86,7 @@
     ))
     .routine( | o : VerifiedCommand |
     {
-<<<<<<< HEAD
-      match action( frames_list, &args )
-=======
-      match action( list_frames, &o.args )
->>>>>>> 99a5427c
+      match action( frames_list, &o.args )
       {
         Ok( report ) => report.report(),
         Err( err ) => println!( "{:?}", err ),
@@ -122,11 +110,7 @@
     .subject().hint( "Path" ).kind( Type::Path ).optional( false ).end()
     .routine( | o : VerifiedCommand |
     {
-<<<<<<< HEAD
-      match action( config_add, &args )
-=======
-      match action( add_config, &o.args )
->>>>>>> 99a5427c
+      match action( config_add, &o.args )
       {
         Ok( report ) => report.report(),
         Err( err ) => println!( "{:?}", err ),
@@ -143,11 +127,7 @@
     .subject().hint( "Path" ).kind( Type::Path ).optional( false ).end()
     .routine( | o : VerifiedCommand |
     {
-<<<<<<< HEAD
-      match action( config_delete, &args )
-=======
-      match action( delete_config, &o.args )
->>>>>>> 99a5427c
+      match action( config_delete, &o.args )
       {
         Ok( report ) => report.report(),
         Err( err ) => println!( "{:?}", err ),
@@ -163,11 +143,7 @@
     ))
     .routine( | o : VerifiedCommand |
     {
-<<<<<<< HEAD
-      match action( config_list, &args )
-=======
-      match action( list_configs, &o.args )
->>>>>>> 99a5427c
+      match action( config_list, &o.args )
       {
         Ok( report ) => report.report(),
         Err( err ) => println!( "{:?}", err ),
@@ -183,11 +159,7 @@
     ))
     .routine( | o : VerifiedCommand |
     {
-<<<<<<< HEAD
-      match action( tables_list, &args )
-=======
-      match action( list_tables, &o.args )
->>>>>>> 99a5427c
+      match action( tables_list, &o.args )
       {
         Ok( report ) => report.report(),
         Err( err ) => println!( "{:?}", err ),
@@ -205,11 +177,7 @@
     .subject().hint( "Name" ).kind( wca::Type::String ).optional( false ).end()
     .routine( | o : VerifiedCommand |
     {
-<<<<<<< HEAD
-      match action( table_list, &args )
-=======
-      match action( list_columns, &o.args )
->>>>>>> 99a5427c
+      match action( table_list, &o.args )
       {
         Ok( report ) => report.report(),
         Err( err ) => println!( "{:?}", err ),
@@ -232,11 +200,7 @@
     .subject().hint( "Query" ).kind( Type::List( Type::String.into(), ' ' ) ).optional( false ).end()
     .routine( | o : VerifiedCommand |
     {
-<<<<<<< HEAD
-      match action( query_execute, &args )
-=======
-      match action( execute_query, &o.args )
->>>>>>> 99a5427c
+      match action( query_execute, &o.args )
       {
         Ok( report ) => report.report(),
         Err( err ) => println!( "{:?}", err ),
