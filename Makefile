--- conflicted
+++ resolved
@@ -131,79 +131,35 @@
 # Usage :
 #	make ctest1 [crate=name]
 ctest1:
-<<<<<<< HEAD
-	@clear
-	@echo "Running Test Level 1: Primary test suite..."
-	@RUSTFLAGS="-D warnings" cargo nextest run --all-features $(PKG_FLAGS)
-=======
 	@clear && RUSTFLAGS="-D warnings" cargo nextest run --all-features $(PKG_FLAGS)
->>>>>>> 2840b88f
 
 # Test Level 2: Primary + Documentation tests.
 #
 # Usage :
 #	make ctest2 [crate=name]
 ctest2:
-<<<<<<< HEAD
-	@clear
-	@echo "Running Test Level 2: Primary + Doc tests..."
-	@RUSTFLAGS="-D warnings" cargo nextest run --all-features $(PKG_FLAGS) && \
-	RUSTDOCFLAGS="-D warnings" cargo test --doc --all-features $(PKG_FLAGS)
-=======
 	@clear && RUSTFLAGS="-D warnings" cargo nextest run --all-features $(PKG_FLAGS) && RUSTDOCFLAGS="-D warnings" cargo test --doc --all-features $(PKG_FLAGS)
->>>>>>> 2840b88f
 
 # Test Level 3: Primary + Doc + Linter.
 #
 # Usage :
 #	make ctest3 [crate=name]
 ctest3:
-<<<<<<< HEAD
-	@clear
-	@echo "Running Test Level 3: All standard checks..."
-	@RUSTFLAGS="-D warnings" cargo nextest run --all-features $(PKG_FLAGS) && \
-	RUSTDOCFLAGS="-D warnings" cargo test --doc --all-features $(PKG_FLAGS) && \
-	cargo clippy --all-targets --all-features $(PKG_FLAGS) -- -D warnings
-=======
 	@clear && RUSTFLAGS="-D warnings" cargo nextest run --all-features $(PKG_FLAGS) && RUSTDOCFLAGS="-D warnings" cargo test --doc --all-features $(PKG_FLAGS) && cargo clippy --all-targets --all-features $(PKG_FLAGS) -- -D warnings
->>>>>>> 2840b88f
 
 # Test Level 4: All standard + Heavy testing (deps, audit).
 #
 # Usage :
 #	make ctest4 [crate=name]
 ctest4:
-<<<<<<< HEAD
-	@clear
-	@echo "Running Test Level 4: All checks + Heavy testing..."
-	@RUSTFLAGS="-D warnings" cargo nextest run --all-features $(PKG_FLAGS) && \
-	RUSTDOCFLAGS="-D warnings" cargo test --doc --all-features $(PKG_FLAGS) && \
-	cargo clippy --all-targets --all-features $(PKG_FLAGS) -- -D warnings && \
-	cargo +nightly udeps --all-targets --all-features $(PKG_FLAGS) && \
-	cargo +nightly audit --all-features $(PKG_FLAGS) && \
-	$(MAKE) --no-print-directory clean-cache-files
-=======
 	@clear && RUSTFLAGS="-D warnings" cargo nextest run --all-features $(PKG_FLAGS) && RUSTDOCFLAGS="-D warnings" cargo test --doc --all-features $(PKG_FLAGS) && cargo clippy --all-targets --all-features $(PKG_FLAGS) -- -D warnings && cargo +nightly udeps --all-targets --all-features $(PKG_FLAGS) && cargo +nightly audit
->>>>>>> 2840b88f
 
 # Test Level 5: Full heavy testing with mutation tests.
 #
 # Usage :
 #	make ctest5 [crate=name]
 ctest5:
-<<<<<<< HEAD
-	@clear
-	@echo "Running Test Level 5: Full heavy testing with mutations..."
-	@RUSTFLAGS="-D warnings" cargo nextest run --all-features $(PKG_FLAGS) && \
-	RUSTDOCFLAGS="-D warnings" cargo test --doc --all-features $(PKG_FLAGS) && \
-	cargo clippy --all-targets --all-features $(PKG_FLAGS) -- -D warnings && \
-	willbe .test dry:0 && \
-	cargo +nightly udeps --all-targets --all-features $(PKG_FLAGS) && \
-	cargo +nightly audit --all-features $(PKG_FLAGS) && \
-	$(MAKE) --no-print-directory clean-cache-files
-=======
 	@clear && RUSTFLAGS="-D warnings" cargo nextest run --all-features $(PKG_FLAGS) && RUSTDOCFLAGS="-D warnings" cargo test --doc --all-features $(PKG_FLAGS) && cargo clippy --all-targets --all-features $(PKG_FLAGS) -- -D warnings && willbe .test dry:0 && cargo +nightly udeps --all-targets --all-features $(PKG_FLAGS) && cargo +nightly audit
->>>>>>> 2840b88f
 
 #
 # === Watch Commands ===
