--- conflicted
+++ resolved
@@ -166,14 +166,9 @@
 	@RUSTFLAGS="-D warnings" cargo nextest run --all-features $(PKG_FLAGS) && \
 	RUSTDOCFLAGS="-D warnings" cargo test --doc --all-features $(PKG_FLAGS) && \
 	cargo clippy --all-targets --all-features $(PKG_FLAGS) -- -D warnings && \
-<<<<<<< HEAD
 	cargo +nightly udeps --all-targets --all-features $(PKG_FLAGS) && \
-	cargo +nightly audit --all-features $(PKG_FLAGS)
-=======
-	cargo +nightly udeps --all-targets $(PKG_FLAGS) && \
-	cargo +nightly audit $(PKG_FLAGS) && \
+	cargo +nightly audit --all-features $(PKG_FLAGS) && \
 	$(MAKE) --no-print-directory clean-cache-files
->>>>>>> f90e46e2
 
 # Test Level 5: Full heavy testing with mutation tests.
 #
@@ -186,14 +181,9 @@
 	RUSTDOCFLAGS="-D warnings" cargo test --doc --all-features $(PKG_FLAGS) && \
 	cargo clippy --all-targets --all-features $(PKG_FLAGS) -- -D warnings && \
 	willbe .test dry:0 && \
-<<<<<<< HEAD
 	cargo +nightly udeps --all-targets --all-features $(PKG_FLAGS) && \
-	cargo +nightly audit --all-features $(PKG_FLAGS)
-=======
-	cargo +nightly udeps --all-targets $(PKG_FLAGS) && \
-	cargo +nightly audit $(PKG_FLAGS) && \
+	cargo +nightly audit --all-features $(PKG_FLAGS) && \
 	$(MAKE) --no-print-directory clean-cache-files
->>>>>>> f90e46e2
 
 #
 # === Watch Commands ===
@@ -229,11 +219,7 @@
 #	make wtest4 [crate=name]
 wtest4:
 	@echo "Watching Level 4: All checks + Heavy testing..."
-<<<<<<< HEAD
-	@cargo watch -c --shell "RUSTFLAGS=\"-D warnings\" cargo nextest run --all-features $(PKG_FLAGS) && RUSTDOCFLAGS=\"-D warnings\" cargo test --doc --all-features $(PKG_FLAGS) && cargo clippy --all-targets --all-features $(PKG_FLAGS) -- -D warnings && cargo +nightly udeps --all-targets --all-features $(PKG_FLAGS) && cargo +nightly audit --all-features $(PKG_FLAGS)"
-=======
-	@cargo watch -c --shell "RUSTFLAGS=\"-D warnings\" cargo nextest run $(PKG_FLAGS) && RUSTDOCFLAGS=\"-D warnings\" cargo test --doc $(PKG_FLAGS) && cargo clippy --all-targets --all-features $(PKG_FLAGS) -- -D warnings && cargo +nightly udeps --all-targets $(PKG_FLAGS) && cargo +nightly audit $(PKG_FLAGS) && make --no-print-directory clean-cache-files"
->>>>>>> f90e46e2
+	@cargo watch -c --shell "RUSTFLAGS=\"-D warnings\" cargo nextest run --all-features $(PKG_FLAGS) && RUSTDOCFLAGS=\"-D warnings\" cargo test --doc --all-features $(PKG_FLAGS) && cargo clippy --all-targets --all-features $(PKG_FLAGS) -- -D warnings && cargo +nightly udeps --all-targets --all-features $(PKG_FLAGS) && cargo +nightly audit --all-features $(PKG_FLAGS) && make --no-print-directory clean-cache-files"
 
 # Watch Level 5: Full heavy testing with mutations.
 #
@@ -241,10 +227,7 @@
 #	make wtest5 [crate=name]
 wtest5:
 	@echo "Watching Level 5: Full heavy testing..."
-<<<<<<< HEAD
-	@cargo watch -c --shell "RUSTFLAGS=\"-D warnings\" cargo nextest run --all-features $(PKG_FLAGS) && RUSTDOCFLAGS=\"-D warnings\" cargo test --doc --all-features $(PKG_FLAGS) && cargo clippy --all-targets --all-features $(PKG_FLAGS) -- -D warnings && willbe .test dry:0 && cargo +nightly udeps --all-targets --all-features $(PKG_FLAGS) && cargo +nightly audit --all-features $(PKG_FLAGS)"
-=======
-	@cargo watch -c --shell "RUSTFLAGS=\"-D warnings\" cargo nextest run $(PKG_FLAGS) && RUSTDOCFLAGS=\"-D warnings\" cargo test --doc $(PKG_FLAGS) && cargo clippy --all-targets --all-features $(PKG_FLAGS) -- -D warnings && willbe .test dry:0 && cargo +nightly udeps --all-targets $(PKG_FLAGS) && cargo +nightly audit $(PKG_FLAGS) && make --no-print-directory clean-cache-files"
+	@cargo watch -c --shell "RUSTFLAGS=\"-D warnings\" cargo nextest run --all-features $(PKG_FLAGS) && RUSTDOCFLAGS=\"-D warnings\" cargo test --doc --all-features $(PKG_FLAGS) && cargo clippy --all-targets --all-features $(PKG_FLAGS) -- -D warnings && willbe .test dry:0 && cargo +nightly udeps --all-targets --all-features $(PKG_FLAGS) && cargo +nightly audit --all-features $(PKG_FLAGS) && make --no-print-directory clean-cache-files"
 
 #
 # === Cache Cleanup ===
@@ -262,5 +245,4 @@
 	@if [ -d ".global-cache" ]; then mv .global-cache -.global-cache 2>/dev/null || true; fi
 	@if [ -d ".package-cache" ]; then mv .package-cache -.package-cache 2>/dev/null || true; fi
 	@if [ -d "registry" ]; then mv registry -registry 2>/dev/null || true; fi
-	@echo "Cache files cleaned successfully."
->>>>>>> f90e46e2
+	@echo "Cache files cleaned successfully."