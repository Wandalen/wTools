--- conflicted
+++ resolved
@@ -6,12 +6,8 @@
   "description": "Collection of general purpose tools for solving problems. Fundamentally extend JavaScript without spoiling namespace, so may be used solely or in conjunction with another module of such kind",
   "license": "MIT",
   "author": "Kostiantyn Wandalen <wanalen@01.school>",
-<<<<<<< HEAD
-  "contributors": [
-=======
   "contributors":
   [
->>>>>>> dbc02a24
     "Kostiantyn Wandalen <wanalen@01.school>",
     "Volodymyr M. <volodymyr.migdal@gmail.com>",
     "Ihor O. <iostashvxi@gmail.com>",
@@ -20,12 +16,8 @@
     "Artem Bohush <art.bohush@gmail.com>"
   ],
   "main": "proto/dwtools/abase/Layer2.s",
-<<<<<<< HEAD
-  "files": [
-=======
   "files":
   [
->>>>>>> dbc02a24
     "proto/dwtools/Tools.s",
     "proto/dwtools/abase/l0",
     "proto/dwtools/abase/l1",
@@ -35,21 +27,6 @@
     "proto/dwtools/abase/Layer2.s",
     "out"
   ],
-<<<<<<< HEAD
-  "scripts": {
-    "test": "wtest .run proto/**",
-    "docgen": "wdocgen proto"
-  },
-  "repository": {
-    "type": "git",
-    "url": "https://github.com/Wandalen/wTools.git"
-  },
-  "bugs": {
-    "url": "https://github.com/Wandalen/wTools/issues"
-  },
-  "dependencies": {},
-  "devDependencies": {
-=======
   "scripts":
   {
     "test": "wtest .run proto/**",
@@ -67,19 +44,14 @@
   "dependencies": {},
   "devDependencies":
   {
->>>>>>> dbc02a24
     "wFiles": "alpha",
     "wcloner": "alpha",
     "wselector": "alpha",
     "wstringer": "alpha",
     "wTesting": "alpha"
   },
-<<<<<<< HEAD
-  "keywords": [
-=======
   "keywords":
   [
->>>>>>> dbc02a24
     "base",
     "basic",
     "core",
