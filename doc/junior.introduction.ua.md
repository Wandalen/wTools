--- conflicted
+++ resolved
@@ -18,7 +18,7 @@
 
 ## Модульне тестування
 
-Модульні тести (юніт тести), пишуться для того, щоб протестувати чи працює данний модуль(юніт). 
+Модульні тести (юніт тести), пишуться для того, щоб протестувати чи працює данний модуль(юніт).
 Усі залежності виключаються, а це значить, що ми надаємо підроблені залежності (фейки) для модуля.
 
 <a name="unit-testing-anatomy"/>
@@ -71,7 +71,7 @@
 |[2.2](#2.2)| Альтернативний спосіб запуску використовуючи файл тест сюіта| `wtest staging/dwtools/abase/layer1.test/Map.test.s` |
 |[3](#3)    | Використовуючи файл тест сюіта                              | `node staging/dwtools/abase/layer1.test/Map.test.s`  |
 
-Спосіб [1](#1) та [2.1](#2.1) виконує усі наявні тест сюіти, в той час коли можно виконувати окремі тест сюіти за допомогою [2.2](#2.2) та [3](#3) 
+Спосіб [1](#1) та [2.1](#2.1) виконує усі наявні тест сюіти, в той час коли можно виконувати окремі тест сюіти за допомогою [2.2](#2.2) та [3](#3)
 
 Экран терміналу вищовказаних команд в операційній системі Linux буде виглядати наступним образом:
 
@@ -79,25 +79,25 @@
 
 Результат команди 1
 
-![Результат команди 1](./reference/img/1.png)
+![Результат команди 1](./img/1.png)
 
 <a name="2.1"/>
 
 Результат команди 2.1
 
-![Результат команди 2.1](./reference/img/2.1.png)
+![Результат команди 2.1](./img/2.1.png)
 
 <a name="2.2"/>
 
 Результат команди 2.2 див.визначення [Тест сюіт](#test-suit)
 
-![Результат команди 2.2](./reference/img/2.2.png)
+![Результат команди 2.2](./img/2.2.png)
 
 <a name="3"/>
 
 Результат команди 3 див.визначення [Тест сюіт](#test-suit)
 
-![Результат команди 3](./reference/img/3.png)
+![Результат команди 3](./img/3.png)
 
 <a name="verbosity"/>
 
@@ -158,15 +158,11 @@
 
 [//]: # ( xxx : трохи не точно )
 
-<<<<<<< HEAD
-> `Тест рутина`( функція, метод ) - це набір тест кейсів, що виконуються послідовно один за одним та поєднанні тим, що відносяться до одного модуля, що тестується або функціональності. Рутина завершує своє виконання на першій викинутій помилці тож тест кейси, які йдуть пізніше можуть лишитися не виконаними, проте це не вплине на результат тестування - він буде `failed`. Окрім послідовності кейсів, тест рутина може містити супровідний код, котрий створює середовище необхідне для того щоб здійснити перевірку.
-=======
 <a name="test-suit"/>
 
 > `Тест сюіт` (тест комлект,тестовий набір) - це набір тест рутин, та тестових данних, необхідних для максимально повного тестування окремих частин задачі.
 
 > `Тест рутина`( функція, метод ) - це набір тест кейсів, що виконуються послідовно одна за одною та поєднанні тим, що відносяться до одного модуля, що тестується або функціональності. Рутина завершує своє виконання на першій викинутій помилці тож тест кейси, які йдуть пізніше можуть лишитися не виконаними, проте це не вплине на результат тестування - він буде `failed`.
->>>>>>> 7da52ee5
 
 > `Тест кейс` - це одна або декілька перевірок поєднаних із супровідним кодом для виявлення несправності лише одного аспекту об'єкту, що тестується. Тест кейси описуються в тест рутині кодом та мають текстовий опис, що пояснює обставини тестування та очікуваний результат в даному тест кейсі.
 
