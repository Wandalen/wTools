## Concepts

<details>
  <summary><a href="./concept/Vectorization.md#vectorization">
    Vectorization
  </a></summary>
    Vectorization is the process of converting an algorithm from operating on a single input value at a time
    to operating on a set of input values(<a href="./concept/Vector.md#vector">vector</a>) at one time.
</details>

<details>
  <summary><a href="./concept/Vectorization.md#automatic-vectorization">
    Automatic vectorization
  </a></summary>
  Vectorization can be performed using the routine <a href="./tutorial/Vectorize.md">vectorize</a>.
</details>

<details>
  <summary><a href="./concept/Vectorization.md#manual-vectorization">
    Manual vectorization
  </a></summary>
  Data operations can be complex and not be amenable to automatic vectorization or make it inappropriate.
  In this case, you need to vectorize the routines manually.
</details>

<details>
  <summary><a href="./concept/Evaluator.md#evaluator">
    Evaluator
  </a></summary>
    This is a routine or pair of routines that allow you to arbitrarily convert array elements before comparing them.
    If the obtained values match - the evaluator returns <code>true</code>, otherwise - <code>false</code>.
    The evaluator as a callback function is passed to the routines intended for working with 
    <a href="./concept/Long.md">Long</a> types.
</details>

<details>
  <summary><a href="./concept/Equalizer.md#equalizer">
    Equalizer
  </a></summary>
  This is a routine that compares two elements of an array and returns <code>true</code> if the comparison condition is met, 
  otherwise - <code>false</code>. The `equalizer` as a callback function is passed to the routines intended for working with
  <a href="./concept/Long.md">Long</a> types.
</details>

<details>
  <summary><a href="./concept/TypePrimitive.md">
    Type <code>primitive</code>
  </a></summary>
    In <code>JavaScript</code>, all data types that are integral and have no changeable elements are called primitives.
</details>

<details>
  <summary><a href="./concept/TypePrimitive.md#Type-string">
    Type <code>string</code>
  </a></summary>
    Primitive data type to represent text data.
</details>

<details>
  <summary><a href="./concept/TypeUnroll.md#type-unroll">
    Type <code>unroll</code>
  </a></summary>
    Data type <code>unroll</code> - a special type of array that can be unrolled in another array when performing an operation on it.
</details>

<details>
  <summary><a href="./concept/TypeRange.md">
    Type <code>Range</code>
  </a></summary>
    <code>Range</code> is a complex data type - a pair of numbers that defines a sequence.
</details>

<details>
  <summary><a href="./concept/Buffer.md">
    Buffer types
  </a></summary>
    Entities for storing and processing binary data.
</details>

<details>
  <summary><a href="./concept/BufferRaw.md">
    Type <code>BufferRaw</code>
  </a></summary>
    Standard untyped buffer, a raw data buffer that is not intended to access data by this object directly but to be used by other buffers as a data container.
</details>

<details>
  <summary><a href="./concept/BufferTyped.md">
    Type <code>BufferTyped</code>
  </a></summary>
    Standard typed buffers.
</details>

<details>
  <summary><a href="./concept/BufferNode.md">
    Type <code>BufferNode</code>
  </a></summary>
    Non-standard implementation of untyped buffer with built-in access to buffer data.
</details>

<<<<<<< HEAD
=======
<details>
  <summary><a href="./concept/BufferView.md">
    Type <code>BufferView</code>
  </a></summary>
    Standard untyped buffers that type data of `BufferRaw` dynamically.
</details>

## Tutorials

<details>
  <summary><a href="./tutorial/RoutineFromPreAndBody.md">
    Routine routineFromPreAndBody
  </a></summary>
    Automatically combining of the data preparation routine and routine for data processing.
</details>

>>>>>>> b9f477b1
<details>
  <summary><a href="./concept/Modularity.md#The-system-and-its-components">
    The system and its components
  </a></summary>
    A system is a group of interacting or interrelated entities that form a unified whole.
</details>

<details>
  <summary><a href="./concept/Modularity.md#Interface">
    Interface
  </a></summary>
    Interface is a shared boundary between system components.
</details>

<details>
  <summary><a href="./concept/Modularity.md#Documentation">
    Documentation
  </a></summary>
    Documentation is a set of documents to describe interface, its components or concepts behind the system.
</details>

<details>
  <summary><a href="./concept/Modularity.md#Test">
    Test
  </a></summary>
    Test is code or procedures which ensure that variation of input of the interface of the system produces expected output.
</details>

<details>
  <summary><a href="./concept/Modularity.md#Modularization">
    Modularization
  </a></summary>
    Modularization is the architectural design process of replacing a monolithic system by several modules which are interrelated somehow.
</details>

## Tutorials

<details>
  <summary><a href="./tutorial/RoutineFromPreAndBody.md">
    Routine routineFromPreAndBody
  </a></summary>
    Automatically combining of the data preparation routine and routine for data processing.
</details>

<details>
  <summary><a href="./tutorial/TimeMeasurement.md">
    How to measure time
  </a></summary>
    Measurement of algorithms performance to choose the best solution.
</details>

## Theoretical

<details>
  <summary><a href="./theoretical/ErrorHandling.md">
    Errors handling
  </a></summary>
    The state of the art techniques of handling errors.
</details>

<details>
  <summary><a href="./theoretical/ErrorHandling.md">
    Mechanisms of catching errors
  </a></summary>
    Describe mechanisms of handling errors, depending on their synchronicity, build, and other circumstances.
</details>

<details>
  <summary><a href="./theoretical/Modularity.md">
    Modularity of the system
  </a></summary>
    This article describes differences between modular and monolithic systems, concepts behind it and effects of modularization on the workflow.
</details>

<details>
  <summary><a href="./theoretical/Modularity.md#Effects-of-modularization-on-the-workflow">
    Effects of modularization on the workflow
  </a></summary>
    Modularization of the system has several effects on the workflow.
</details>
<|MERGE_RESOLUTION|>--- conflicted
+++ resolved
@@ -98,8 +98,6 @@
     Non-standard implementation of untyped buffer with built-in access to buffer data.
 </details>
 
-<<<<<<< HEAD
-=======
 <details>
   <summary><a href="./concept/BufferView.md">
     Type <code>BufferView</code>
@@ -116,7 +114,6 @@
     Automatically combining of the data preparation routine and routine for data processing.
 </details>
 
->>>>>>> b9f477b1
 <details>
   <summary><a href="./concept/Modularity.md#The-system-and-its-components">
     The system and its components
