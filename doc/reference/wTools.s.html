<!DOCTYPE html>
<html lang="en">
<head>
    <meta charset="utf-8">
    <title>JSDoc: Source: wTools.s</title>

    <script src="scripts/prettify/prettify.js"> </script>
    <script src="scripts/prettify/lang-css.js"> </script>
    <!--[if lt IE 9]>
      <script src="//html5shiv.googlecode.com/svn/trunk/html5.js"></script>
    <![endif]-->
    <link type="text/css" rel="stylesheet" href="styles/prettify-tomorrow.css">
    <link type="text/css" rel="stylesheet" href="styles/jsdoc-default.css">
</head>

<body>

<div id="main">

    <h1 class="page-title">Source: wTools.s</h1>






    <section>
        <article>
            <pre class="prettyprint source linenums"><code>//#! /usr/bin/env node
( function _wTools_s_() {

'use strict';

/**
 * @file wTools.s - Generic purpose tools of base level for solving problems in Java Script.
 */

// global

var _global_ = undefined;

if( !_global_ &amp;&amp; typeof Global !== 'undefined' &amp;&amp; Global.Global === Global ) _global_ = Global;
if( !_global_ &amp;&amp; typeof global !== 'undefined' &amp;&amp; global.global === global ) _global_ = global;
if( !_global_ &amp;&amp; typeof window !== 'undefined' &amp;&amp; window.window === window ) _global_ = window;
if( !_global_ &amp;&amp; typeof self   !== 'undefined' &amp;&amp; self.self === self ) _global_ = self;

// name

if( _global_.wBase )
throw new Error( 'wTools included several times' );

_global_[ '_global_' ] = _global_;
_global_._global_ = _global_;

_global_.DEBUG = true;

// parent

if( typeof module !== 'undefined' &amp;&amp; module !== null )
{
  if( !_global_.Underscore )
  _global_.Underscore = require( 'underscore' );
}

if( typeof wTools === 'undefined' )
{
  if( _global_.Underscore !== undefined ) _global_.wTools = Object.create( _global_.Underscore );
  else if( _global_._ !== undefined ) _global_.wTools = Object.create( _global_._ );
  else _global_.wTools = Object.create( null );
}

//

/**
 * wTools - Generic purpose tools of base level for solving problems in Java Script.
 * @class wTools
 */

let Self = wTools;
let _ = wTools;

var _ArraySlice = Array.prototype.slice;
var _FunctionBind = Function.prototype.bind;
var _ObjectToString = Object.prototype.toString;
var _ObjectHasOwnProperty = Object.hasOwnProperty;

// --
// init
// --

var _initConfig = function _initConfig()
{

  /* config */

  if( !_global_.Config )
  {
    _global_.Config = {};
  }

  if( _global_.Config.debug === undefined )
  _global_.Config.debug = true;

  Object.defineProperty( _global_, 'Config',
  {
    value : _global_.Config,
    enumerable : true,
    writable : false,
  });

  Object.defineProperty( _global_.Config, 'debug',
  {
    value : !!_global_.Config.debug,
    enumerable : true,
    writable : false,
  });

  Object.defineProperty( _global_, 'DEBUG',
  {
    value : _global_.Config.debug,
    enumerable : true,
    writable : false,
  });

}

// --
// entity modifier
// --

var enityExtend = function( dst,src )
{

  if( _.strIs( src ) )
  {

    dst = src;

  }
  else if( _.object.is( src ) || _.hasLength( src ) )
  {

    _.each( src,function( e,k,i ){
      dst[ k ] = e;
    });

  }
  else
  {

    dst = src;

  }

  return dst;
}

//

var entityClone = function( src,options )
{
  var result;

  //throw 'not stable';

  if( options !== undefined &amp;&amp; !_.object.is( options ) )
  throw _.err( 'wTools.entityClone :','need options' );

  var options = options || {};

  if( options.forWorker === undefined ) options.forWorker = 0;

  if( options.depth === undefined ) options.depth = 16;

  if( options.useClone === undefined ) options.useClone = 1;

  if( options.depth &lt; 0 )
  {
    if( options.silent ) console.log( 'wTools.entityClone : overflow' );
    else throw _.err( 'wTools.entityClone :','overflow' );
  }

  _assert( !options.forWorker,'forWorker is deprecated' );

  //

  if( !src ) return src;

  if( options.useClone &amp;&amp; _.routineIs( src.clone ) )
  {
    result = src.clone();
  }
  else if( arrayIs( src ) )
  {

    result = [];
    src.forEach(function( child, index, array ) {
      result[index] = entityClone( child,options );
    });

  }
  else if( _.object.is( src ) )
  {

    result = {};
    var proto = Object.getPrototypeOf( src );
    var result = Object.create( proto );
    for( var s in src )
    {
      if( !_ObjectHasOwnProperty.call( src,s ) )
      continue; // xxx
      var c = entityClone( src[ s ],{
        depth : options.depth-1,
        silent :options.silent,
        forWorker : options.forWorker,
      });
      result[s] = c;
    }

  }
  else if( src.constructor )
  {

    if( options.forWorker )
    {
<<<<<<< HEAD
      var good = _.strIs( src ) || _.number.is( src ) || _.date.is( src ) || _.boolIs( src ) || _.regexpIs( src ) || _.bufferTypedIs( src );
=======
      var good = _.strIs( src ) || _.numberIs( src ) || _.date.is( src ) || _.bool.is( src ) || _.regexpIs( src ) || _.bufferTypedIs( src );
>>>>>>> 6b9a43b1
      if( good )
      {
        return src;
      }
      else
      {
        return;
      }
    }
    else
    {
<<<<<<< HEAD
      if( _.strIs( src ) || _.number.is( src ) || _.date.is( src ) || _.boolIs( src ) || _.regexpIs( src ) )
=======
      if( _.strIs( src ) || _.numberIs( src ) || _.date.is( src ) || _.bool.is( src ) || _.regexpIs( src ) )
>>>>>>> 6b9a43b1
      result = src.constructor( src );
      else if( _.routineIs( src ) )
      result = src;
      else
      result = new src.constructor( src );
    }

  }
  else
  {

    result = src;

  }

  return result;
}

//

var _entityCloneAct = function( o )
{

  var result;
  var o = o || {};

  if( !( o.levels > 0 ) )
  throw _.err( 'failed to clone data\nat ' + o.path + '\ntoo deep structure',o.src );

  o.levels -= 1;

  /* routine */

  if( _.routineIs( o.src ) )
  {
    if( o.onRoutine )
    return o.onRoutine( o.src );
    return o.src;
  }

  /* string */

  if( _.strIs( o.src ) )
  {
    if( o.onString )
    return o.onString( o.src );
    return o.src;
  }

  /* atomic */

  if( _.atomicIs( o.src ) )
  {
    return o.src;
  }

  /* class instance */

  if( o.technique === 'data' )
  {
    if( o.src.cloneData )
    {
      return o.src.cloneData( o );
    }
  }
  else if( o.technique === 'object' )
  {
    if( o.src.cloneObject )
    {
      return o.src.cloneObject( o );
    }
  }
  else
  {
    //debugger;
    throw _.err( 'unexpected clone technique : ' + o.technique );
  }

  /* map */

  if( _.object.is( o.src ) )
  {

    var mapIs = _.mapIs( o.src );

    if( !mapIs )
    if( o.src.constructor !== Object &amp;&amp; o.src.constructor !== null )
    {
      //debugger;
      throw _.err
      (
        'Complex objets should have ' +
        ( o.technique === 'data' ? 'cloneData' : 'cloneObject' ) +
        ', but object ' + _.strTypeOf( o.src ) + ' \n' +
        'at ' + ( o.path || '.' ) + '\ndoes not have ',o.src
      );
    }

    if( o.dst )
    result = o.dst;
    else if( o.proto )
    result = new o.proto();
    else
    result = new o.src.constructor();

    for( var s in o.src )
    {

      if( !mapIs )
      if( !Object.hasOwnProperty.call( o.src,s ) )
      continue;

      var elementOptions = _.mapExtend( {},o );
      elementOptions.src = o.src[ s ];
      elementOptions.path += '.' + s;
      delete elementOptions.dst;
      delete elementOptions.proto;
      result[ s ] = _entityCloneAct( elementOptions );
    }

    return result;
  }

  /* array like */

  if( _.arrayLike( o.src ) )
  {

    if( _.bufferTypedIs( o.src ) )
    {

      if( o.copyBuffers )
      {
        debugger;
        result = new o.src.constructor( o.src );
      }
      else
      {
        result = o.src;
      }

      if( o.onBuffer )
      {
        result = o.onBuffer.call( o,result );
      }

      return result;
    }


    /**/

    if( o.dst )
    result = o.dst;
    else if( o.proto )
    result = new o.proto( o.src.length );
    else
    result = _.arrayNewOfSameLength( o.src );

    /**/

    if( _.bufferRawIs( o.src ) )
    throw _.err( 'not implemented' );

    for( var s = 0 ; s &lt; o.src.length ; s++ )
    {
      var elementOptions = _.mapExtend( {},o );
      elementOptions.src = o.src[ s ];
      elementOptions.path += '.' + s;
      delete elementOptions.dst;
      delete elementOptions.proto;
      result[ s ] = _entityCloneAct( elementOptions );
    }

    return result;
  }

  throw _.err( 'unexpected type of src : ' + _.strTypeOf( o.src ) );
}

//

var _entityClone = function( o )
{

  if( o.rootSrc === undefined )
  o.rootSrc = o.src;

  _.assertMapHasOnly( o,_entityClone.defaults );

  return _entityCloneAct( o );
}

_entityClone.defaults =
{

  src : null,
  rootSrc : null,
  key : null,

  dst : null,
  proto : null,

  copyComposes : true,
  copyAggregates : true,
  copyAssociates : true,
  copyRestricts : false,
  copyBuffers : false,

  levels : 16,
  path : '',
  technique : null,

  onString : null,
  onRoutine : null,
  onBuffer : null,

}

//

var entityCloneObject = function( o )
{

  if( o.rootSrc === undefined )
  o.rootSrc = o.src;

  _.assertMapHasOnly( o,entityCloneObject.defaults );
  _.mapSupplement( o,entityCloneObject.defaults );

  var result = _entityClone( o );

  return result;
}

entityCloneObject.defaults =
{
  copyAssociates : true,
  technique : 'object',
}

entityCloneObject.defaults.__proto__ = _entityClone.defaults;

//

var entityCloneObjectMergingBuffers = function entityCloneObjectMergingBuffers( o )
{
  var result = {};
  var src = o.src;
  var descriptorsMap = o.src.descriptorsMap;
  var buffer = o.src.buffer;
  var data = o.src.data;

  if( o.rootSrc === undefined )
  o.rootSrc = o.src;

  _.assertMapHasOnly( o,entityCloneObjectMergingBuffers.defaults );
  _.mapSupplement( o,entityCloneObjectMergingBuffers.defaults );

  _.assert( _.object.is( o.src.descriptorsMap ) );
  _.assert( _.bufferRawIs( o.src.buffer ) );
  _.assert( o.src.data !== undefined );

  /**/

  var optionsCloneObject = _.mapScreen( _.entityCloneObject.defaults,o );
  optionsCloneObject.src = data;

  /* onString */

  optionsCloneObject.onString = function onString( strString )
  {

    var id = _.strUnjoin( strString,[ '--buffer-->',_.strUnjoin.any,'&lt;--buffer--' ] )

    if( id === undefined )
    return strString;

    var descriptor = o.src.descriptorsMap[ strString ];
    _.assert( descriptor !== undefined );

    var bufferConstructor = _global_[ descriptor[ 'bufferConstructorName' ] ];
    var offset = descriptor[ 'offset' ];
    var size = descriptor[ 'size' ];
    var sizeOfAtom = descriptor[ 'sizeOfAtom' ];
    var result = bufferConstructor ? new bufferConstructor( buffer,offset,size / sizeOfAtom ) : null;

    return result;
  }

  /* clone object */

  var result = _.entityCloneObject( optionsCloneObject );

  // xxx

  return result;
}

entityCloneObjectMergingBuffers.defaults =
{
  copyBuffers : false,
}

entityCloneObjectMergingBuffers.defaults.__proto__ = entityCloneObject.defaults;

//

var entityCloneData = function( o )
{

  if( o.rootSrc === undefined )
  o.rootSrc = o.src;

  _.assertMapHasOnly( o,entityCloneData.defaults );
  _.mapSupplement( o,entityCloneData.defaults );

  var result = _entityClone( o );

  return result;
}

entityCloneData.defaults =
{
  technique : 'data',
  copyAssociates : false,
}

entityCloneData.defaults.__proto__ = _entityClone.defaults;

//

var entityCloneDataSeparatingBuffers = function entityCloneDataSeparatingBuffers( o )
{
  var result = {};
  var buffers = [];
  var descriptorsArray = [];
  var descriptorsMap = {};
  var size = 0;
  var offset = 0;

  if( o.rootSrc === undefined )
  o.rootSrc = o.src;

  _.assertMapHasOnly( o,entityCloneDataSeparatingBuffers.defaults );
  _.mapSupplement( o,entityCloneDataSeparatingBuffers.defaults );

  /* onBuffer */

  o.onBuffer = function onBuffer( srcBuffer )
  {

    _.assert( _.bufferTypedIs( srcBuffer ),'not tested' );

    var index = buffers.length;
    var id = _.strJoin( '--buffer-->',index,'&lt;--buffer--' );
    var bufferSize = srcBuffer ? srcBuffer.length*srcBuffer.BYTES_PER_ELEMENT : 0;
    size += bufferSize;

    var descriptor =
    {
      'bufferConstructorName' : srcBuffer ? srcBuffer.constructor.name : 'null',
      'sizeOfAtom' : srcBuffer ? srcBuffer.BYTES_PER_ELEMENT : 0,
      'offset' : -1,
      'size' : bufferSize,
      'index' : index,
      //'id' : id,
    }

    buffers.push( srcBuffer );
    descriptorsArray.push( descriptor );
    descriptorsMap[ id ] = descriptor;

    return id;
  }

  /* clone data */

  result.data = _entityCloneAct( o );
  result.descriptorsMap = descriptorsMap;

  /* sort by atom size */

  descriptorsArray.sort( function( a,b )
  {
    return b[ 'sizeOfAtom' ] - a[ 'sizeOfAtom' ];
  });

  /* alloc */

  result.buffer = new ArrayBuffer( size );
  var dstBuffer = _.bufferBytesGet( result.buffer );

  /* copy buffers */

  for( var b = 0 ; b &lt; descriptorsArray.length ; b++ )
  {

    var descriptor = descriptorsArray[ b ];
    var buffer = buffers[ descriptor.index ];
    var bytes = buffer ? _.bufferBytesGet( buffer ) : new Uint8Array();
    var bufferSize = descriptor[ 'size' ];

    descriptor[ 'offset' ] = offset;

    _.bufferMove( dstBuffer.subarray( offset,offset+bufferSize ),bytes );

    offset += bufferSize;

  }

  /**/ // xxx

  return result;
}

entityCloneDataSeparatingBuffers.defaults =
{
  copyBuffers : false,
}

entityCloneDataSeparatingBuffers.defaults.__proto__ = entityCloneData.defaults;

//

var entityCopy = function( dst,src,onRecursive )
{
  var result;

  _.assert( arguments.length === 2 || arguments.length === 3 );
  _.assert( arguments.length &lt; 3 || _.routineIs( onRecursive ) );

  if( src === null )
  {

    result = src;

  }
  else if( dst &amp;&amp; _.routineIs( dst.copy ) )
  {

    dst.copy( src );

  }
  else if( src &amp;&amp; _.routineIs( src.clone ) )
  {

    if( dst instanceof src.constructor )
    {
      throw _.err( 'not tested' );
      result = src.clone( dst );
    }
    else if( _.atomicIs( dst ) )
    {
      result = src.clone();
    }
    else throw _.err( 'unexpected' );

  }
  else if( src &amp;&amp; _.routineIs( src.slice ) )
  {

    result = src.slice( 0 );

  }
  else if( dst &amp;&amp; _.routineIs( dst.set ) )
  {

    dst.set( src );

  }
  else if( _.object.is( src ) )
  {

    if( onRecursive )
    result = _.mapClone( src,{ onCopyField : onRecursive, dst : _.atomicIs( dst ) ? {} : dst } );
    else
    result = _.mapClone( src );

  }
  else
  {

    result = src;

  }

  return result;
}

//

var entityCopyField = function( dstContainer,srcContainer,name,onRecursive )
{
  var result;
  var name = _.nameUnfielded( name ).coded;

  _.assert( arguments.length === 3 || arguments.length === 4 );

  if( onRecursive )
  result = entityCopy( dstContainer[ name ],srcContainer[ name ],onRecursive );
  else
  result = entityCopy( dstContainer[ name ],srcContainer[ name ] );

  if( result !== undefined )
  dstContainer[ name ] = result;

  return result;
}

//

var entityAssignField = function( dstContainer,srcValue,name,onRecursive )
{
  var result;
  var name = _.nameUnfielded( name ).coded;

  _.assert( arguments.length === 3 || arguments.length === 4 );

  if( onRecursive )
  {
    throw _.err( 'not tested' );
    result = entityCopy( dstContainer[ name ],srcValue,onRecursive );
  }
  else
  result = entityCopy( dstContainer[ name ],srcValue );

  if( result !== undefined )
  dstContainer[ name ] = result;

  return result;
}

// --
// entity checker
// --

var entityHasNan = function( src )
{

  var result = false;
  if( src === undefined )
  {
    return true;
  }
  else if( _.number.is( src ) )
  {
    return isNaN( src );
  }
  else if( _.arrayIs( src ) )
  {
    for( var s = 0 ; s &lt; src.length ; s++ )
    if( _.numberHasNan( src[s] ) )
    {
      return true;
    }
  }
  else if( _.object.is( src ) )
  {
    for( s in src )
    if( _.numberHasNan( src[s] ) )
    {
      return true;
    }
  }

  return result;
}

//

var entityHasUndef = function( src )
{

  var result = false;
  if( src === undefined )
  {
    return true;
  }
  else if( _.arrayIs( src ) )
  {
    for( var s = 0 ; s &lt; src.length ; s++ )
    if( _.hasUndef( src[s] ) )
    {
      return true;
    }
  }
  else if( _.object.is( src ) )
  {
    for( s in src )
    if( _.hasUndef( src[s] ) )
    {
      return true;
    }
  }
  return result;

}

//

  /**
   * Compare two values. For objects, arrays, array like objects, comparison will be recursive. Comparison criteria set
      in the `options`. If in some moment method finds different values in two entities, then it returns false.
   * @param {*} src1 entity for comparison
   * @param {*} src2 entity for comparison
   * @param {Object} options Comparison criteria
   * @param {Function} options.onSameNumbers Function that uses for comparison two numbers. If function returned true,
      the passed numbers is considered equal.
   * @param {boolean} options.contain If this parameter sets to true, two entities will be considered the same,
      if all keys/indexes of `src2`, are in `src1` with same values. Has no effect on comparison entities with primitive
      types. If `options.contain` set to false, `src1` and `src2` will be considered the same, if and only if they has
      the same lengths, same keys/indexes and same appropriates values.
   * @param {boolean} options.strict Specify equality comparison. When it set to true, then the Strict equality
      using (===), else the Loose equality using (==).
   * @param {String} options.lastPath This parameters is modified during the execution of method. Specified on path to
      value, that composite from keys/indexes separated by '.'
   * @param {String} path For non primitive entities indicates the current path for elements that is compared now.
   * @returns {boolean} result - true for same entities.
   * @private
   * @method _entitySame
   * @memberof wTools
   */

var _entitySame = function _entitySame( src1,src2,o )
{

  var path = o.path;
  o.lastPath = path;

  _.assert( arguments.length === 3 );

  if( o.strict )
  {
    if( _ObjectToString.call( src1 ) !== _ObjectToString.call( src2 ) )
    return false;
  }
  else
  {
    if( _ObjectToString.call( src1 ) !== _ObjectToString.call( src2 ) &amp;&amp; src1 != src2 )
    return false;
  }

  /**/

  if( _.arrayLike( src1 ) )
  {
    if( !src2 )
    return false;
    if( src1.constructor !== src2.constructor )
    return false;
    if( !o.contain )
    if( src1.length !== src2.length )
    return false;
    for( var k = 0 ; k &lt; src2.length ; k++ )
    {
      o.path = path + '.' + k;
      if( !_entitySame( src1[ k ], src2[ k ], o ) )
      return false;
      o.path = path;
    }
  }
  else if( _.object.like( src1 ) )
  {

    if( _.routineIs( src1.isSame ) )
    {
      _.assert( src1.isSame.length === 3 );
      if( !src1.isSame( src1,src2,o ) )
      return false;
    }
    else
    {

      if( !o.contain )
      if( _.entityLength( src1 ) !== _.entityLength( src2 ) )
      return false;
      for( var k in src2 )
      {
        o.path = path + '.' + k;
        if( !_entitySame( src1[ k ], src2[ k ], o ) )
        return false;
        o.path = path;
      }

    }
  }
  else if( _.number.is( src1 ) )
  {
    return o.onSameNumbers( src1,src2 );
  }
  else
  {
    if( o.strict )
    {
      if( src1 !== src2 )
      return false;
    }
    else
    {
      if( src1 != src2 )
      return false;
    }
  }

  return true;
}

//

/**
 * Deep equaliser of 2 entities.
 * @param {object} src1 - entity to compare.
 * @param {object} src2 - entity to compare.
 * @param {object} options - options.
 * @method entitySame
 * @memberof wTools
 */

var entitySame = function entitySame()
{

  var sameNumbers = function( a,b )
  {
    return a === b;
  }

  var def =
  {
    onSameNumbers : sameNumbers,
    contain : 0,
    strict : 1,
    lastPath : '',
    path : '',
  }

  Object.freeze( def );

  return function entitySame( src1,src2,o )
  {

    _assert( arguments.length === 2 || arguments.length === 3 );
    _assert( o === undefined || _.object.is( o ), '_.toStrFine :','options must be object' );
    var o = o || {};

    _.assertMapHasOnly( o,def );
    _.mapSupplement( o,def );

    return _entitySame( src1,src2,o );
  }

}();

//

/**
 * Deep equaliser of 2 entities.
 * Return string refering first found difference or false if entities are sames.
 * @param {object} src1 - entity to compare.
 * @param {object} src2 - entity to compare.
 * @param {object} o - options.
 * @method entityDiff
 * @memberof wTools
 */

var entityDiff = function entityDiff( src1,src2,o )
{

  var o = o || {};
  _assert( arguments.length === 2 || arguments.length === 3 );
  var same = _.entitySame( src1,src2,o );

  if( same )
  return false;

  var result = '';

  if( !_.atomicIs( src1 ) )
  src1 = _.toStr( _.entitySelect( src1,o.path ) );

  if( !_.atomicIs( src2 ) )
  src2 = _.toStr( _.entitySelect( src2,o.path ) );

  result += _.str
  (
    'at : ' + o.path +
    '\nsrc1 :\n' + src1 +
    '\nsrc2 :\n' + src2
  );

  if( _.strIs( src1 ) &amp;&amp; _.strIs( src2 ) )
  result += ( '\ndifference :\n' + _.strDifference( src1,src2 ) );

  return result;
}

//

/**
 * Deep strict equaliser of 2 entities.
 * @example
    var obj1 = { a: 0, b: 1, e: { c: 2, d: 3 } },
    obj2 = { a: 0, b: 1, e: { c: 2, d: 3 } };

    wTools.entityIdentical( obj1, obj2 );

    // returns true
 * @param {object} src1 - entity to compare.
 * @param {object} src2 - entity to compare.
 * @param {object} options - options.
 * @throws {Error} Missed arguments.
 * @throws {Error} Extra arguments.
 * @method entityIdentical
 * @memberof wTools
 */

var entityIdentical = function entityIdentical( src1,src2,options )
{

  _.assert( arguments.length === 2 || arguments.length === 3 );

  var options = _.mapSupplement( options || {},
  {
    strict : 1,
  });

  return _.entitySame( src1,src2,options );
}

//

/**
 * Deep soft equaliser of 2 entities.
 * @example
   var eps = 1e-5,
   x = 1,
   y = 1 + eps / 2

   wTools.entityEquivalent( x, y );
   // true
 * @param {object} src1 - entity to compare.
 * @param {object} src2 - entity to compare.
 * @param {object} options - options.
 * @throws {Error} Missed arguments.
 * @throws {Error} Extra arguments.
 * @method entityEquivalent
 * @memberof wTools
 */

var entityEquivalent = function entityEquivalent( src1,src2,options )
{
  var EPS = options.eps;
  if( EPS === undefined )
  EPS = 1e-5;
  delete options.eps;

  _.assert( arguments.length === 2 || arguments.length === 3 );

  var _sameNumbers = function( a,b )
  {
    if( a === b )
    return true;
    if( isNaN( a ) === true &amp;&amp; isNaN( b ) === true )
    return true;
    return Math.abs( a-b ) &lt;= EPS;
  }

  var options = _.mapSupplement( options || {},
  {
    strict : 0,
    onSameNumbers : _sameNumbers,
  });

  return _.entitySame( src1,src2,options );
}

//

/**
 * Deep contain equaliser of 2 entities.
 * @example
   var arr1 = [ 0, 1, 2, 3, 9 ],
   arr2 = [ 0, 1, 2 ];
   wTools.entityContain( arr1, arr2 );
   // true
 * @param {object} src1 - entity to compare.
 * @param {object} src2 - entity to compare.
 * @param {object} options - options.
 * @throws {Error} Missed arguments.
 * @throws {Error} Extra arguments.
 * @method entityContain
 * @memberof wTools
 */

var entityContain = function entityContain( src1,src2,options )
{

  _.assert( arguments.length === 2 || arguments.length === 3 );

  var options = _.mapSupplement( options || {},
  {
    strict : 1,
    contain : 1,
  });

  return _.entitySame( src1,src2,options );
}

// --
// entity selector
// --

  /**
   * On depend form `src` type, returns length if `src` is array ar array like object, count of own enumerable
      properties if `src` is object, 0 if `src` is undefined, 1 in all other cases.
   * @example
   *
     var obj =
     {
       a: 1,
       b: { e: 2, c: 3 }
     };
     wTools.entityLength(obj); // 2
   * @param {*} src Input entity
   * @returns {number} Length of entity.
   */

var entityLength = function( src )
{
  if( src === undefined ) return 0;
  if( _.arrayLike( src ) )
  return src.length;
  else if( _.object.like( src ) )
  return _.mapOwnKeys( src ).length;
  else return 1;
}

//

var entityWithKeyRecursive = function( src,key,onEach )
{
  var i = 0;

  debugger;
  throw _.err( 'deprecated' );

  if( key in src )
  {
    if( onEach )
    onEach.call( src,src[ key ],key,i );
    return src[ key ];
  }

  _.eachRecursive( src,function( e,k,i )
  {

    if( k === key )
    {
      if( onEach ) onEach( e,k,i );
      return { value : src[ key ], key : key, index : i, container : src };
    }

  });
}

//

var entityValueWithIndex = function( src,index )
{

  if( _.arrayIs( src ) )
  {
    return src[ index ];
  }
  else if( _.object.is( src ) )
  {
    var i = 0;
    for( var s in src )
    {
      if( i === index ) return src[ s ];
      i++;
    }
  }
  else if( _.strIs( src ) )
  {
    return src[ index ];
  }

}

//

var entityKeyWithValue = function( src,value )
{

  var result = null;

  if( _.arrayIs( src ) )
  {
    result = src.indexOf( value );
  }
  else if( _.object.is( src ) )
  {
    var i = 0;
    for( var s in src )
    {
      if( src[ s ] == value ) return s;
    }
  }
  else if( _.strIs( src ) )
  {
    result = src.indexOf( value );
  }

  if( result === -1 ) result = null;
  return result;
}

//

var entitySelect = function( o )
{

  _.assert( arguments.length === 2 || arguments.length === 1 );

  if( arguments.length === 2 )
  o = _entitySelectOptions( arguments[ 0 ],arguments[ 1 ] )
  else
  o = _entitySelectOptions( arguments[ 0 ] );

  var result = _entitySelect( o );

  return result;
}

//

var entitySelectSet = function( container,query,value )
{

  _.assert( arguments.length === 3 || arguments.length === 1 );

  if( arguments.length === 3 )
  {
    var o = _entitySelectOptions( arguments[ 0 ],arguments[ 1 ] );
    o.set = value;
  }
  else
  {
    var o = _entitySelectOptions( arguments[ 0 ] );
    _.assert( _.mapOwn( o,{ set : 'set' } ) );
  }

  var result = _entitySelect( o );

  return result;
}

//

//var _entitySelectOptions = function( container,query )
var _entitySelectOptions = function( o )
{

  if( arguments.length === 2 )
  {
    var o = {};
    o.container = arguments[ 0 ];
    o.query = arguments[ 1 ];
  }

  _.assert( arguments.length === 1 || arguments.length === 2 );
  _.routineOptions( _entitySelectOptions,o );
  _.assert( _.strIs( o.query ) || _.arrayIs( o.query ) );

  /* makeQarrey */

  var makeQarrey = function( query )
  {

    var qarrey = _.strSplit
    ({
      src : query,
      splitter : o.delimeter,
      strip : 1,
    });

    if( qarrey[ 0 ] === '' )
    qarrey.splice( 0,1 );

    return qarrey;
  }

  /**/

  if( _.arrayIs( o.query ) )
  {
    o.qarrey = [];
    for( var i = 0 ; i &lt; o.query.length ; i++ )
    o.qarrey[ i ] = makeQarrey( o.query[ i ] );
  }
  else
  {
    o.qarrey = makeQarrey( o.query );
  }

  return o;
}

_entitySelectOptions.defaults =
{
  container : null,
  query : null,
  delimeter : [ '.','[',']' ],
  undefinedForNone : 1,
}

//

var _entitySelect = function _entitySelect( o )
{
  var result;

  if( _.arrayIs( o.query ) )
  {
    result = {};
    for( var i = 0 ; i &lt; o.query.length ; i++ )
    {
      var selectOptions = _.mapExtend( {},o );
      selectOptions.query = o.query[ i ];
      selectOptions.qarrey = o.qarrey[ i ];
      result[ selectOptions.query ] = __entitySelectAct( selectOptions );
    }
  }
  else
  {
    result = __entitySelectAct( o );
  }

  return result;
}

//

var __entitySelectAct = function __entitySelectAct( o )
{

  var hasSet = !!o.set;
  var result;
  var container = o.container;

  var name = o.qarrey[ 0 ];
  var name2 = o.qarrey[ 1 ];

  if( !o.qarrey.length )
  return container;

  if( _.atomicIs( container ) )
  {
    if( o.undefinedForNone )
    return undefined;
    else
    throw _.err( 'cant select',o.qarrey.join( '.' ),'from atomic',_.strTypeOf( container ) );
  }

  var o = _.mapExtend( {},o );
  o.qarrey = o.qarrey.slice( 1 );

  if( hasSet )
  o.set = o.set;

  //

  var _select = function( name )
  {

    if( !o.qarrey.length &amp;&amp; hasSet )
    container[ name ] = o.set;

    var field = container[ name ];

    if( field === undefined &amp;&amp; hasSet )
    {
      if( !isNaN( name2 ) )
      {
        container[ name ] = field = [];
      }
      else
      {
        container[ name ] = field = {};
      }
    }

    var selectOptions = _.mapExtend( {},o );
    selectOptions.container = field;
    return __entitySelectAct( selectOptions );
  }

  //

  if( name === '*' )
  {

    result = new container.constructor();
    _.each( container,function( e,name,c )
    {
      result[ name ] = _select( name );
    });

  }
  else
  {
    result = _select( name );
  }

  return result;
}

//

  /**
   * Function that produces an elements for entityMap result
   * @callback wTools~onEach
   * @param {*} val The current element being processed in the entity.
   * @param {string|number} key The index (if entity is array) or key of processed element.
   * @param {Array|Object} src The src passed to entityMap
   */

  /**
   * Creates new instance with same as `src` type. Elements of new instance results of calling a provided `onEach`
   * function on every element of src. If entity is array, the new array has the same length as source.
   *
   * @example
    var numbers = [ 3, 4, 6 ];

    function sqr( v )
    {
      return v * v
    };

    var res = wTools.entityMap(numbers, sqr);
    // [ 9, 16, 36 ]
    // numbers is still [ 3, 4, 6 ]

    function checkSidesOfTriangle( v, i, src )
    {
      var sumOthers = 0,
        l = src.length,
        j;

      for ( j = 0; j &lt; l; j++ )
      {
        if ( i === j ) continue;
        sumOthers += src[ j ];
      }
      return v &lt; sumOthers;
    }

    var res = wTools.entityMap( numbers, checkSidesOfTriangle );
   // [ true, true, true ]
   *
   * @param {ArrayLike|ObjectLike} src Entity, on each elements of which will be called `onEach` function.
   * @param {wTools~onEach} onEach Function that produces an element of the new entity;
   * @returns {ArrayLike|ObjectLike} New entity.
   * @thorws {Error} If number of arguments less or more than 2;
   * @thorws {Error} If `src` is not Array or ObjectLike;
   * @thorws {Error} If `onEach` is not function;
   * @method entityMap
   * @memberof wTools
   */

var entityMap = function( src,onEach )
{

  _.assert( arguments.length === 2 );
  _.assert( _.object.like( src ) || _.arrayLike( src ) );
  _.assert( _.routineIs( onEach ) );

  var result;

  if( _.arrayLike( src ) )
  {
    result = _.arrayNewOfSameLength( src );
    for( var s = 0 ; s &lt; src.length ; s++ )
    result[ s ] = onEach( src[ s ],s,src );
  }
  else
  {
    result = new src.constructor()
    for( var s in src )
    result[ s ] = onEach( src[ s ],s,src );
  }

  return result;
}

//

  /**
   * Creates new instance with same as `src` type. Elements of new instance results of calling a provided `onEach`
   * function on every element of src. If `onEach` returns undefined, then this result is not included into the new
   * entity.
   * @see wTools.entityMap
   *
   * @example
     var numbers = [ 36, -25, 49, 64, -16 ];

     function sqrt( v )
     {
        return ( v > 0 ) ? Math.sqrt( v ) : undefined;
     };

     var res = wTools.entityMap( numbers, sqr );
   // [ 6, 7, 8 ]
   // numbers is still [ 36, -25, 49, 64, -16 ];
   *
   * @param {ArrayLike|ObjectLike} src Entity, on each elements of which will be called `onEach` function.
   * @param {wTools~onEach} onEach Function that produces an element of the new entity;
   * @returns {ArrayLike|ObjectLike} New entity.
   * @thorws {Error} If number of arguments less or more than 2;
   * @thorws {Error} If `src` is not Array or ObjectLike;
   * @thorws {Error} If `onEach` is not function;
   * @method entityFilter
   * @memberof wTools
   */

var entityFilter = function( src,onEach )
{

  var result;

  _.assert( arguments.length === 2 );
  _.assert( _.object.like( src ) || _.arrayLike( src ),'entityFilter : expects objectLike or arrayLike src, but got',_.strTypeOf( src ) );
  _.assert( _.routineIs( onEach ) || _.object.is( onEach ) );

  /**/

  if( _.object.is( onEach ) )
  {
    var template = onEach;
    onEach = function( e )
    {
      if( _.mapSatisfy( template,e ) )
      return e;
    };
  }

  /**/

  if( _.arrayLike( src ) )
  {
    result = _.arrayNew( src,0 );
    for( var s = 0, d = 0 ; s &lt; src.length ; s++, d++ )
    {
      var r = onEach( src[ s ],s,src );
      if( r === undefined )
      d--;
      else
      result[ d ] = r;
    }
  }
  else
  {
    result = new src.constructor()
    for( var s in src )
    {
      r = onEach( src[ s ],s,src );
      if( r !== undefined )
      result[ s ] = r;
    }
  }

  /**/

  return result;
}

//

  /**
   * The entityGroup() group input data structure by one or several keys.
   *
   * It creates an empty (result) object, iterate over array (src),
   * checks if (result) object has certain value.
   * If undefined, it creates (value) with an empty array.
   * Otherwise, it adds to certain (value) the object with target key.
   *
   * @param { array } src - The target array.
   * @param { objectLike | string } o - Options.
   *
   * @example
   * // returns { 33 : [ { key1 : 33 } ], 44 : [ { key1 : 44 }, { key2 : 77 } ] }
   * _.entityGroup( [ { key1 : 44, key2 : 77 }, { key1 : 33 } ], 'key1');
   *
   * @returns { object } Returns an object with certain group of key.
   * @method entityGroup
   * @throws { Error } Will throw an Error if (o.key) is not a string,
   * if (src) is not an object, if (o) is not an object.
   * @memberof wTools
   */

var entityGroup = function( o )
{
  var o = o || {};

  /* key */

  if( o.key === undefined || o.key === null )
  {

    if( o.usingOriginal === undefined )
    o.usingOriginal = 0;

    if( _.arrayLike( o.key ) )
    o.key = _.mapKeys.apply( _,o.src );
    else
    o.key = _.mapKeys.apply( _,_.mapValues( o.src ) );

  }

  /* */

  var o = _.routineOptions( entityGroup,o );

  _assert( arguments.length === 1 );
  _assert( _.strIs( o.key ) || _.arrayIs( o.key ) );
  _assert( _.object.like( o.src ) || _.arrayLike( o.src ) );
  _assert( _.arrayIs( o.src ),'not tested' );

  /* */

  var groupForKey = function( key,result )
  {

    _.each( o.src, function( e,k )
    {

      var value = o.usingOriginal ? o.src[ k ] : o.src[ k ][ key ];
      var dstKey = o.usingOriginal ? o.src[ k ][ key ] : k;

      if( o.usingOriginal )
      {
        if( result[ dstKey ] === undefined )
        result[ dstKey ] = [];
        result[ dstKey ].push( value );
      }
      else
      {
        result[ dstKey ] = value;
      }

    });

    return result;
  }

  /* */

  var result;
  if( _.arrayIs( o.key ) )
  {

    result = {};
    for( var k = 0 ; k &lt; o.key.length ; k++ )
    result[ o.key[ k ] ] = groupForKey( o.key[ k ],o.usingOriginal ? {} : new o.src.constructor() );

  }
  else
  {
    result = {};
    groupForKey( o.key,result );
  }

  /**/

  return result;
}

entityGroup.defaults =
{
  src : null,
  key : null,
  usingOriginal : 1,
}

//

  /**
   * The result of _entityMost method object.
   * @typedef {Object} wTools~entityMostResult
   * @property {number} index - Index of found element;
   * @property {string|number} key - If the search was on map, the value of this property sets to key of found element;
   * Else if search was on array - to index of found element.
   * @property {number} value - The found result of onElement, if onElement don't set, this value will be same as element.
   * @property {number} element - The appropriate element for found value.
   */

  /**
   * On depend from passed `returnMax` argument, method returns maximum or minimum of results `onEach` function.
   * `onEach` function calls for every element of passed `src` entity. If `onElement` is undefined, method return
   maximum or minimum of passed `src` elements.
   * @param {ArrayLike|Object} src Input entity with elements.
   * @param {onEach} onElement `onEach` function calls for every element of `src`.
   * @param {boolean} returnMax If true - method returns maximum, else method returns minimum of values.
   * @returns {wTools~entityMostResult} Object with results of search.
   * @private
   * @method _entityMost
   * @memberof wTools
   */

var _entityMost = function( src,onElement,returnMax )
{

  if( onElement === undefined )
  onElement = function( element ){ return element; }

  _.assert( arguments.length === 3 );
  _.assert( onElement.length === 1,'not mplemented' );

  var onCompare = null;

  if( returnMax )
  onCompare = function( a,b )
  {
    return a-b;
  }
  else
  onCompare = function( a,b )
  {
    return b-a;
  }

  var result = { index : -1, key : undefined, value : undefined, element : undefined };

  if( _.arrayLike( src ) )
  {

    if( src.length === 0 )
    return result;
    result.key = 0;
    result.value = onElement( src[ 0 ] );
    result.element = src[ 0 ];

    for( var s = 0 ; s &lt; src.length ; s++ )
    {
      var value = onElement( src[ s ] );
      if( onCompare( value,result.value ) > 0 )
      {
        result.key = s;
        result.value = value;
        result.element = src[ s ];
      }
    }
    result.index = result.key;

  }
  else
  {

    //throw _.err( 'not tested' );
    for( var s in src )
    {
      result.index = 0;
      result.key = s;
      result.value = onElement( src[ s ] );
      result.element = src[ s ]
      break;
    }

    var index = 0;
    for( var s in src )
    {
      var value = onElement( src[ s ] );
      if( onCompare( value,result.value ) > 0 )
      {
        result.index = index;
        result.key = s;
        result.value = value;
        result.element = src[ s ];
      }
      index += 1;
    }

  }

  return result;
}

//

  /**
   * Method returns minimum of results `onEach` function.
   * Function `onEach` calls for every element of passed `src` entity. If `onElement` is undefined, method returns
      minimum of passed `src` elements.
   * @example
   *
     var obj = { a: 25, b: 16, c: 9 };

     var min = wTools.entityMin( obj, Math.sqrt );
     // expected4 = { index : 2, key : 'c', value 3: , element : 9  };

   * @param {ArrayLike|Object} src
   * @param {onEach} onElement onElement `onEach` function calls for every element of `src`.
   * @returns {wTools~entityMostResult}
   * @throws {Error} If missed arguments.
   * @throws {Error} If passed extra arguments.
   * @see wTools~onEach
   * @see wTools~entityMostResult
   * @method entityMin
   * @memberof wTools
   */

var entityMin = function( src,onElement )
{
  _.assert( arguments.length === 1 || arguments.length === 2 );
  return _entityMost( src,onElement,0 );
}

//

  /**
   * Method returns maximum of results `onEach` function.
   * Function `onEach` calls for every element of passed `src` entity. If `onElement` is undefined, method returns
      maximum of passed `src` elements.
   * @example
   *
     var args = [3, -4, 9, -16, 5, -2];

     var sqr = function( v )
     {
       return v * v;
     };
     var max = wTools.entityMax( args, sqr );
     // { index : 3, key : 3, value : 256, element : -16 }

   * @param {ArrayLike|Object} src
   * @param {wTools~onEach} onElement `onEach` function calls for every element of `src`.
   * @returns {wTools~entityMostResult}
   * @throws {Error} If missed arguments.
   * @throws {Error} If passed extra arguments.
   * @see wTools~onEach
   * @see wTools~entityMostResult
   * @method entityMax
   * @memberof wTools
   */

var entityMax = function( src,onElement )
{
  _.assert( arguments.length === 1 || arguments.length === 2 );
  return _entityMost( src,onElement,1 );
}

//

var entityCoerceTo = function( src,ins )
{

  _.assert( arguments.length === 2 );

  if( _.number.is( ins ) )
  {

    return _.number.from( src );

  }
  else if( _.strIs( ins ) )
  {

    return _.strFrom( src );

  }
  else if( _.bool.is( ins ) )
  {

    return _.bool.from( src );

  }
  else throw _.err( 'unknown type to coerce to : ' + _.strTypeOf( ins ) );

}

//

var entitySearch = function( o )
{
  var result = {};

  if( arguments.length === 2 )
  {
    o = { src : arguments[ 0 ], ins : arguments[ 1 ] };
  }

  _.routineOptions( entitySearch,o );
  _.assert( arguments.length === 1 || arguments.length === 2 );
  _.assert( !o.searchingCaseinsensitive,'not implemented' );

  var strIns,regexpIns;
  strIns = String( o.ins );
  if( o.searchingCaseinsensitive )
  regexpIns = new RegExp( ( o.searchingSubstring ? '' : '^' ) + strIns + ( o.searchingSubstring ? '' : '$' ),'i' );

  /* */

  var handleUp = function( e,k )
  {

    var path;
    if( o.pathOfParent )
    path = this.path;
    else
    path = this.path + k;

    var r;
    if( o.returnParent )
    r = this.src;
    else
    r = e;

    if( o.searchingValue )
    {
      if( e === o.ins )
      {
        result[ path ] = r;
      }
      else if( o.searchingSubstring &amp;&amp; _.strIs( e ) &amp;&amp; e.indexOf( strIns ) !== -1 )
      {
        result[ path ] = r;
      }
    }

    if( o.searchingKey )
    {
      if( k === o.ins )
      {
        result[ path ] = r;
      }
      else if( o.searchingSubstring &amp;&amp; _.strIs( k ) &amp;&amp; k.indexOf( strIns ) !== -1 )
      {
        result[ path ] = r;
      }
    }

  }

  /* */

  _.eachRecursive
  ({
    src : o.src,
    own : o.own,
    onUp : handleUp,
  });

  return result;
}

entitySearch.defaults =
{

  src : null,
  ins : null,

  own : 1,
  pathOfParent : 1,
  returnParent : 0,

  searchingKey : 1,
  searchingValue : 1,
  searchingSubstring : 1,
  searchingCaseinsensitive : 0,

}

// --
// iterator
// --

var __eachAct = function( o )
{

  var i = 0;
  var src = o.src;

  var __onElement = function( k )
  {

    o.onUp.call( o,src[ k ],k,i );

    o.counter += 1;
    i += 1;

    if( o.recursive )
    {

      __eachAct
      ({
        src : src[ k ],
        root : o.root,
        onUp : o.onUp,
        onDown : o.onDown,
        own : o.own,
        recursive : o.recursive,
        levels : o.levels-1,
        counter : o.counter,
        path : o.path + k + '.',
      });

      o.onDown.call( o,src[ k ],k,i );

    }

  }

  /* */

  if( _.arrayLike( src ) )
  {

    for( var k = 0 ; k &lt; src.length ; k++ )
    {

      __onElement( k );

    }

  }
  else if( _.object.like( src ) )
  {

    for( var k in src )
    {

      if( o.own )
      if( !Object.hasOwnProperty.call( src,k ) )
      continue;

      __onElement( k );

    }

  }
  else
  {

    if( o.src !== o.root )
    return;

    o.onUp.call( o,src[ k ],k,i );
    o.onDown.call( o,src[ k ],k,i );
    o.counter += 1;
    i++;

  }

  return i;
}

//

var _each = function( o )
{

  if( o.root === undefined )
  o.root = o.src;

  _.routineOptions( _each,o );
  _.assert( _.routineIs( o.onUp ) || _.routineIs( o.onDown ),'each : expects routine o.onUp or o.onDown' );

  o.onUp = o.onUp || function(){};
  o.onDown = o.onDown || function(){};

  return __eachAct( o );
}

_each.defaults =
{
  src : null,
  root : null,
  onUp : null,
  onDown : null,
  own : 0,
  recursive : 0,
  levels : 256,
  counter : 0,
  path : '.',
}

//

var each = function( o )
{

  _.assert( arguments.length === 1 || arguments.length === 2 );
  if( arguments.length === 2 )
  o = { src : arguments[ 0 ], onUp : arguments[ 1 ] }

  if( o.own === undefined )
  o.own = 0;

  return _each( o );

}

//

var eachOwn = function( o )
{

  _.assert( arguments.length === 1 || arguments.length === 2 );
  if( arguments.length === 2 )
  o = { src : arguments[ 0 ], onUp : arguments[ 1 ] }
  o.own = 1;

  return _each( o );
}

//

var eachRecursive = function( o )
{

  _.assert( arguments.length === 1 || arguments.length === 2 );
  if( arguments.length === 2 )
  o = { src : arguments[ 0 ], onUp : arguments[ 1 ] }
  o.recursive = 1;

  if( o.own === undefined )
  o.own = 0;

  return _each( o );
}

//

var eachOwnRecursive = function( o )
{

  _.assert( arguments.length === 1 || arguments.length === 2 );
  if( arguments.length === 2 )
  o = { src : arguments[ 0 ], onEach : arguments[ 1 ] }
  o.own = 1;
  o.recursive = 1;

  return _each( o );
}

//
/*
var until = function()
{

  var i = 0;
  var found = 0;

  var onEach = arguments[ arguments.length-1 ];
  if( !_.routineIs( onEach ) ) throw '_.each : onEach is not routine';

  for( var arg = 0, l = arguments.length-1 ; arg &lt; l ; arg++ )
  {

    var src = arguments[ arg ];

    if( _.arrayIs( src ) )
    {

      for( var a = 0 ; a &lt; src.length ; a++ )
      {
        found = onEach.call( src,src[a],a,i );
        i++;
      }

    }
    else if( _.object.is( src ) )
    {

      for( var a in src )
      {
        found = onEach.call( src,src[a],a,i );
        i++;
      }

    }
    else if( src !== undefined )
    {

      found = onEach.call( src,src );
      i++;

    }

    if( found ) return i;
  }

  return i;
}
*/

//

var eachSample = function( o )
{

  if( arguments.length === 2 )
  {
    o =
    {
      elementArrays : arguments[ 0 ],
      onEach : arguments[ 1 ],
    }
  }

  _.assertMapHasOnly( o,eachSample.defaults );
  if( o.direct === undefined )
  o.direct = true;

  /**/

  _.assert( arguments.length === 1 || arguments.length === 2 );
  _.assert( _.routineIs( o.onEach ) || o.onEach === undefined );
  _.assert( _.arrayIs( o.elementArrays ) || o.base !== undefined || o.add !== undefined );

  /**/

  if( o.base !== undefined || o.add !== undefined )
  {

    var l = 1;
    if( _.arrayLike( o.base ) )
    l = o.base.length;
    else if( _.arrayLike( o.add ) )
    l = o.add.length;

    if( !o.base )
    o.base = 0;
    o.base = _.arrayOrNumber( o.base,l );
    o.add = _.arrayOrNumber( o.add,l );

    _.assert( o.base.length === o.add.length );
    _.assert( !o.elementArrays );

    o.elementArrays = [];

    for( var b = 0 ; b &lt; o.base.length ; b++ )
    {
      var e = [ o.base[ b ], o.base[ b ] + o.add[ b ] ];
      o.elementArrays.push( e );
    }

  }

  /* elementArrays */

  if( !o.base )
  for( var i = 0 ; i &lt; o.elementArrays.length ; i++ )
  {
    _.assert( _.arrayLike( o.elementArrays[ i ] ) || _.atomicIs( o.elementArrays[ i ] ) );
    if( _.atomicIs( o.elementArrays[ i ] ) )
    o.elementArrays[ i ] = [ o.elementArrays[ i ] ];
  }

  /**/

  var result = [];
  var sample = [];
  var counter = [];
  var len = [];
  var index = 0;

  /**/

  var firstSample = function()
  {

    for( var s = 0, l = o.elementArrays.length; s &lt; l ; s++ )
    {
      len[ s ] = o.elementArrays[ s ].length;
      counter[ s ] = 0;
      sample[ s ] = o.elementArrays[ s ][ counter[ s ] ];
      if( !len[ s ] )
      return 0;
    }

    result.push( sample.slice() );

    return 1;
  }

  /**/

  var _nextSample = function( s )
  {

    counter[ s ]++;
    if( counter[ s ] >= len[ s ] )
    {
      counter[ s ] = 0;
      sample[ s ] = o.elementArrays[ s ][ counter[ s ] ];
    }
    else
    {
      sample[ s ] = o.elementArrays[ s ][ counter[ s ] ];
      index += 1;
      result.push( sample.slice() );
      return 1;
    }

    return 0;
  }

  /**/

  var nextSample = function()
  {

    if( o.direct ) for( var s = 0, l = o.elementArrays.length; s &lt; l ; s++ )
    {
      if( _nextSample( s ) )
      return 1;
    }
    else for( var s = o.elementArrays.length - 1, l = o.elementArrays.length; s >= 0 ; s-- )
    {
      if( _nextSample( s ) )
      return 1;
    }

    return 0;
  }

  /**/

  if( !_.arrayIs( o.elementArrays ) )
  throw _.err( 'eachSample :','array only supported' );

  if( !firstSample() )
  return result;

  do
  {
    if( o.onEach )
    o.onEach.call( sample,sample,index );
  }
  while( nextSample() );

  return result;
}

eachSample.defaults =
{

  direct : 1,
  onEach : null,

  elementArrays : null,
  base : null,
  add : null,

}
//

var dup = function( times,ins,result )
{
  _.assert( arguments.length === 2 || arguments.length === 3 );
  _.assert( _.number.is( times ) || _.arrayLike( times ),'dup expects times as number or array' );

  if( _.number.is( times ) )
  {
    if( !result )
    result = new Array( times );
    for( var t = 0 ; t &lt; times ; t++ )
    result[ t ] = ins;
    return result;
  }
  else if( _.arrayLike( times ) )
  {
    _.assert( times.length === 2 );
    var l = times[ 1 ] - times[ 0 ];
    if( !result )
    result = new Array( times[ 1 ] );
    for( var t = 0 ; t &lt; l ; t++ )
    result[ times[ 0 ] + t ] = ins;
    return result;
  }

}

// --
// diagnostics
// --

  /**
   * Creates Error object based on passed options.
   * Result error contains in message detailed stack trace and error description.
   * @param {Object} o Options for creating error.
   * @param {String[]|Error[]} o.args array with messages or errors objects, from which will be created Error obj.
   * @param {number} [o.level] using for specifying in error message on which level of stack trace was caught error.
   * @returns {Error} Result Error. If in `o.args` passed Error object, result will be reference to it.
   * @private
   * @throws {Error} Expects single argument if pass les or more than one argument
   * @throws {Error} o.args should be array like, if o.args is not array.
   * @method _err
   * @memberof wTools
   */

var _err = function _err( o )
{
  var result;

  if( arguments.length !== 1 )
  throw '_err : expects single argument';

  if( !_.arrayLike( o.args ) )
  throw '_err : o.args should be array like';

  if( !_.number.is( o.level ) )
  o.level = _err.defaults.level;

  if( o.args[ 0 ] === 'not tested' || o.args[ 0 ] === 'unexpected' )
  debugger;

  /*Error.stackTraceLimit = 99;*/

  for( var a = 0 ; a &lt; o.args.length ; a++ )
  {
    if( o.args[ a ] instanceof Error )
    {
      result = o.args[ a ];
      if( result.attentionNeeded !== undefined )
      result.attentionNeeded = 0;
      o.args[ a ] = result.originalMessage || result.message || result.msg || result.constructor.name || 'unknown error';
      break;
    }
  }

  var originalMessage = '';
  var fileName,lineNumber;

  for( var a = 0 ; a &lt; o.args.length ; a++ )
  {
    var argument = o.args[ a ];
    var str;

    if( argument )
    {
      if( _.routineIs( argument.toStr ) ) str = argument.toStr();
      else if( _.strIs( argument.originalMessage ) ) str = argument.originalMessage;
      else if( _.strIs( argument.message ) ) str = argument.message;
      else if( !_.atomicIs( argument ) &amp;&amp; _.routineIs( argument.toString ) ) str = argument.toString();
      else str = String( argument );
    }
    else str = String( argument );

    if( _.object.like( argument ) &amp;&amp; !fileName )
    {

      if( !fileName )
      fileName = argument.fileName || argument.filename;

      if( lineNumber === undefined )
      lineNumber = argument.linenumber;

      if( lineNumber === undefined )
      lineNumber = argument.lineNumber;

      if( lineNumber === undefined )
      lineNumber = argument.lineno;

    }

    if( _.strIs( str ) &amp;&amp; str[ str.length-1 ] === '\n' )
    originalMessage += str;
    else originalMessage += str + ' ';
  }

  /* */

  if( originalMessage[ 0 ] !== '\n' )
  originalMessage = '\n' + originalMessage;
  originalMessage = '\n' + 'caught ' + _.stack().split( '\n' )[ o.level ] + originalMessage;

  /* */

  if( !result )
  {
    var stack = new Error().stack || '';
    result = new Error( originalMessage + '\n' + stack + '\n' );
    result.originalStack = stack;
  }
  else try
  {
    result.message = '';
    result.message = originalMessage + '\n' + ( result.originalStack || result.stack || '' ) + '\n';
  }
  catch( e )
  {
    debugger;
    var stack = result.stack || new Error().stack;
    result = new Error( originalMessage + '\n' + stack + '\n' );
    result.stack = stack;
    result.originalStack = stack;
  }

  result.originalMessage = originalMessage;

  return result;
}

_err.defaults =
{
  level : 0,
  args : null,
}

//

  /**
   * Creates error object, with message created from passed `msg` parameters and contains error trace.
   * If passed several strings (or mixed error and strings) as arguments, the result error message is created by
   concatenating them.
   *
   * @example
    function divide( x, y )
    {
      if( y == 0 )
        throw wTools.err( 'divide by zero' )
      return x / y;
    }
    divide( 3, 0 );

   // Error:
   // caught     at divide (&lt;anonymous>:2:29)
   // divide by zero
   // Error
   //   at _err (file:///.../wTools/staging/wTools.s:1418:13)
   //   at wTools.err (file:///.../wTools/staging/wTools.s:1449:10)
   //   at divide (&lt;anonymous>:2:29)
   //   at &lt;anonymous>:1:1
   *
   * @param {...String|Error} msg Accepts list of messeges/errors.
   * @returns {Error} Created Error. If passed existing error as one of parameters, method modified it and return
   * reference.
   * @method err
   * @memberof wTools
   */

var err = function err()
{
  return _err
  ({
    args : arguments,
    level : 2,
  });
}

//

  /**
   * Creates error object, with message created from passed `msg` parameters and contains error trace.
   * If passed several strings (or mixed error and strings) as arguments, the result error message is created by
   concatenating them. Prints the created error.
   * If _global_.logger defined, method will use it to print error, else uses console
   * @see wTools.err
   *
   *@example
     function divide( x, y )
     {
        if( y == 0 )
          throw wTools.errLog('divide by zero')
        return x / y;
     }
     divide (3, 0);

     // Error:
     // caught     at divide (&lt;anonymous>:2:29)
     // divide by zero
     // Error
     //   at _err (file:///.../wTools/staging/wTools.s:1418:13)
     //   at wTools.errLog (file:///.../wTools/staging/wTools.s:1462:13)
     //   at divide (&lt;anonymous>:2:29)
     //   at &lt;anonymous>:1:1
   *
   * @param {...String|Error} msg Accepts list of messeges/errors.
   * @returns {Error} Created Error. If passed existing error as one of parameters, method modified it and return
   * @method errLog
   * @memberof wTools
   */

var errLog = function errLog()
{

  var c = _global_.logger || console;
  var err = _err
  ({
    args : arguments,
    level : 2,
  });

  err.attentionNeeded = 0;
  err.attentionGiven = 1;

  if( _.routineIs( err.toString ) )
  {

    var messageWas = err.message;

    //if( err.originalMessage )
    //err.message = err.originalMessage

    c.error( err.toString() );

    //err.message = messageWas;

  }
  else
  {

    c.error( err );

  }

  debugger;
  return err;
}

//

  /**
   * Checks condition. If condition converts to true method returns without exceptions.
   * Else If condition is false, method generates and throws exception. By default generates error with
   * message 'Assertion failed'. But method can accept messages for generate error, or even existing error objects.
   *
   * @example
     function divide ( x, y )
     {
        wTools.assert( y != 0, 'divide by zero' );
        return x / y;
     }
     divide (3, 0);

   // caught     at divide (&lt;anonymous>:2:29)
   // divide by zero
   // Error
   //   at _err (file:///.../wTools/staging/wTools.s:1418:13)
   //   at wTools.errLog (file://.../wTools/staging/wTools.s:1462:13)
   //   at divide (&lt;anonymous>:2:29)
   //   at &lt;anonymous>:1:1
   * @param {*} condition
   * @param {...String|Error} msgs error messages for generated exception.
   * @throws {Error} If passed condition failed, Method throws an error.
   * @method assert
   * @memberof wTools
   */

var assert = function assert( condition )
{

  /*return;*/

  if( DEBUG === false )
  return;

  if( !condition )
  {
    debugger;
    if( arguments.length === 1 )
    throw _err
    ({
      args : [ 'Assertion failed' ],
      level : 2,
    });
    else if( arguments.length === 2 )
    throw _err
    ({
      args : [ arguments[ 1 ] ],
      level : 2,
    });
    else
    throw _err
    ({
      args : _arraySlice( arguments,1 ),
      level : 2,
    });
  }

  return;
}

//

var assertMapNoUndefine = function assertMapNoUndefine( src )
{

  if( DEBUG === false )
  return;

  _.assert( arguments.length === 1 || arguments.length === 2 )

  var l = arguments.length;
  var hasMsg = _.strIs( arguments[ l-1 ] );

  for( var s in src )
  if( src[ s ] === undefined )
  {
    debugger;
    throw _err
    ({
      args : [ ( 'Object ' + ( hasMsg ? _.arraySlice( arguments,1,arguments.length ) : '' ) + ' should have no undefines, but has' ) + ' : ' + s ],
      level : 2,
    });
  }

}

//

var assertMapHasOnly = function assertMapHasOnly( src )
{

  if( DEBUG === false )
  return;

  var l = arguments.length;
  var hasMsg = _.strIs( arguments[ l-1 ] );
  var args = hasMsg ? _.arraySlice( arguments,0,l-1 ) : arguments;
  var but = Object.keys( _.mapBut.apply( this,args ) );

  if( but.length )
  {
    if( _.strJoin )
    console.error( 'Consider extending Composes by :\n' + _.strJoin( '  ',but,' : null,' ).join( '\n' ) );
    debugger;
    throw _err
    ({
      args : [ hasMsg ? arguments[ l-1 ] : '','Object should have no fields :',but.join( ',' ) ],
      level : 2,
    });
  }

}

//

var assertMapOwnOnly = function assertMapOwnOnly( src )
{

  if( DEBUG === false )
  return;

  var l = arguments.length;
  var hasMsg = _.strIs( arguments[ l-1 ] );
  var args = hasMsg ? _.arraySlice( arguments,0,l-1 ) : arguments;
  var but = Object.keys( _.mapOwnBut.apply( this,args ) );

  if( but.length )
  {
    if( _.strJoin )
    console.error( 'Consider extending Composes by :\n' + _.strJoin( '  ',but,' : null,' ).join( '\n' ) );
    debugger;
    throw _err
    ({
      args : [ hasMsg ? arguments[ l-1 ] : '','Object should have no own fields :',but.join( ',' ) ],
      level : 2,
    });
  }

}

//

var assertMapAll = function( src,all,msg )
{

  if( DEBUG === false )
  return;

  _assert( arguments.length === 2 || arguments.length === 3 );
  _assert( arguments.length === 2 || _.strIs( msg ) );

  var l = arguments.length;
  var hasMsg = _.strIs( arguments[ l-1 ] );
  var but = Object.keys( _.mapBut( all,src ) );

  if( but.length )
  {
    debugger;
    throw _err
    ({
      args : [ hasMsg ? arguments[ l-1 ] : '','Object should have fields :',but.join( ',' ) ],
      level : 2,
    });
  }

}

//

var assertMapOwnAll = function( src,all,msg )
{

  if( DEBUG === false )
  return;

  _assert( arguments.length === 2 || arguments.length === 3 );
  _assert( arguments.length === 2 || _.strIs( msg ) );

  var l = arguments.length;
  var hasMsg = _.strIs( arguments[ l-1 ] );
  var but = Object.keys( _.mapOwnBut( all,src ) );

  if( but.length )
  {
    debugger;
    throw _err
    ({
      args : [ hasMsg ? arguments[ l-1 ] : '','Object should have own fields :',but.join( ',' ) ],
      level : 2,
    });
  }

}

//

var assertMapNone = function( src )
{

  if( DEBUG === false )
  return;

  var l = arguments.length;
  var hasMsg = _.strIs( arguments[ l-1 ] );
  var args = hasMsg ? _.arraySlice( arguments,0,l-1 ) : arguments;
  var none = _.mapScreens.apply( this,args );

  for( var n in none )
  {
    for( var a = 1 ; a &lt; arguments.length ; a++ )
    if( arguments[ a ][ n ] !== src[ n ] )
    break;
    if( a === arguments.length )
    delete none[ n ];
  }

  if( Object.keys( none ).length )
  {
    debugger;
    throw _err
    ({
      args : [ hasMsg ? arguments[ l-1 ] : '','Object should have no fields :',none.join( ',' ) ],
      level : 2,
    });
  }

}

//

var assertMapOwnNone = function( src,none )
{

  if( DEBUG === false )
  return;

  var l = arguments.length;
  var hasMsg = _.strIs( arguments[ l-1 ] );
  if( hasMsg ) l -= 1;

  if( l > 2 )
  {
    var args =_ArraySlice.call( arguments,1,l ); debugger;
    none = _.mapCopy.apply( this,args );
  }

  var has = Object.keys( _._mapScreen
  ({
    filter : filter.own(),
    screenObjects : none,
    srcObjects : src,
  }));

  if( has.length )
  {
    debugger;
    throw _err
    ({
      args : [ hasMsg ? arguments[ l-1 ] : '','Object should have no own fields :',has.join( ',' ) ],
      level : 2,
    });
  }

}

//

  /**
   * If condition failed, method prints warning messages passed after condition argument
   * @example
    function checkAngles( a, b, c )
    {
       wTools.warn( (a + b + c) === 180, 'triangle with that angles does not exist' );
    };
    checkAngles( 120, 23, 130 );

   // triangle with that angles does not exist
   * @param condition Condition to check.
   * @param messages messages to print.
   * @method warn
   * @memberof wTools
   */

var warn = function( condition )
{

  if( !condition )
  {
    console.warn.apply( console,[].slice.call( arguments,1 ) );
  }

}

//

  /**
   * Return stack trace as string.
   * @example
    var stack;
    function function1()
    {
      function2();
    }

    function function2()
    {
      function3();
    }

    function function3()
    {
      stack = wTools.stack();
    }

    function1();
    stack
   //"    at function3 (&lt;anonymous>:10:17)
   // at function2 (&lt;anonymous>:6:2)
   // at function1 (&lt;anonymous>:2:2)
   // at &lt;anonymous>:1:1"
   *
   * @returns {String} Return stack trace from call point.
   * @method stack
   * @memberof wTools
   */

var stack = function()
{

  var e = new Error();
  var result = e.stack;

  result = result.split( '\n' );

  result.splice( 0,2 );
  result = String( result.join( '\n' ) );
  return result;
}

//

var includeAny = function()
{

  for( var a = 0 ; a &lt; arguments.length ; a++ )
  {
    var src = arguments[ a ];

    if( a === arguments.length-1 )
    {
      if( src !== '' )
      return require( src );
    }
    else try
    {

      var result = require( src );
      return result;

    }
    catch( err )
    {
      //_.errLog( err );
    }

  }

}

//

var diagnosticWatchObject = function diagnosticWatchObject( dst,options )
{
  var options = options || {};
  if( options.fieldName )
  options.fieldNames = _.nameFielded( options.fieldNames );

  Object.observe( dst,function( changes )
  {
    for( var c in changes )
    {
      var change = changes[ c ];
      if( options.fieldNames )
      if( !options.fieldNames[ change.name ] ) return;
      console.log( change.type,change.name,change.object[ change.name ] );
      //if( !change.object[ change.name ] )
      //console.log( change.name,change.object[ change.name ] );
    }
    //debugger;
  });

}

//

/*

_.diagnostic.watchFields
({
  dst : _global_,`
  names : 'Uniforms',
});

_.diagnostic.watchFields
({
  dst : state,
  names : 'filterColor',
});

_.diagnostic.watchFields
({
  dst : _global_,
  names : 'Config',
});

*/

var diagnosticWatchFields = function( options )
{
  var options = options || {};

  if( options.names )
  options.names = _.nameFielded( options.names );
  else
  options.names = options.dst;

  _assert( arguments.length === 1 );
  _.assertMapHasOnly( options,diagnosticWatchFields.defaults );
  _.mapComplement( options,diagnosticWatchFields.defaults );
  _assert( options.dst );
  _assert( options.names );

  for( var f in options.names ) ( function()
  {

    var fieldName = f;
    var fieldSymbol = Symbol.for( f );
    options.dst[ fieldSymbol ] = options.dst[ f ];

    //

    var read = function read()
    {
      var result = options.dst[ fieldSymbol ];
      if( options.printValue )
      console.log( 'reading ' + fieldName + ' ' + _.toStr( result ) );
      else
      console.log( 'reading ' + fieldName );
      return result;
    }

    //

    var write = function write( src )
    {
      if( options.printValue )
      console.log( 'writing ' + fieldName + ' ' + _.toStr( src ) );
      else
      console.log( 'writing ' + fieldName );
      debugger;
      options.dst[ fieldSymbol ] = src;
    }

    //

    debugger;
    Object.defineProperty( options.dst, fieldName,
    {
      enumerable : true,
      configurable : true,
      get : read,
      set : write,
    });

  })();

}

diagnosticWatchFields.defaults =
{
  printValue : false,
  names : null,
  dst : null,
}

//

var diagnosticBeep = function()
{
  console.log( '\x07' );
}

// --
// type test
// --

/**
 * Function objectIs checks incoming param whether it is object.
 * Returns "true" if incoming param is object. Othervise "false" returned.
 *
 * @example
 * // returns true
 * var obj = {x : 100};
 * objectIs(obj);
 * @example
 * // returns false
 * objectIs(10);
 *
 * @param {*} src.
 * @return {Boolean}.
 * @method objectIs
 * @memberof wTools
 */

var objectIs = function( src )
{
  return _ObjectToString.call( src ) === '[object Object]';
}

//

var objectLike = function( src )
{
  if( objectIs( src ) ) return true;
  if( routineIs( src ) ) return true;
  if( atomicIs( src ) ) return false;

  for( var s in src )
  return true;

  return false; /* isObject */
}

//

  /**
   * The mapIs() method determines whether the passed value is an Object,
   * and not inherits through the prototype chain.
   *
   * If the (src) is an Object, true is returned,
   * otherwise false is.
   *
   * @param { * } src - Entity to check.
   *
   * @example
   * // returns true
   * mapIs( { a : 7, b : 13 } );
   *
   * @example
   * // returns false
   * mapIs( 13 );
   *
   * @example
   * // returns false
   * mapIs( [ 3, 7, 13 ] );
   *
   * @returns { Boolean } Returns true if (src) is an Object, and not inherits through the prototype chain.
   * @method mapIs
   * @memberof wTools
   */

var mapIs = function( src )
{

  if( !_.object.is( src ) )
  return false;

  _.assert( Object.getPrototypeOf( src ) === null || Object.getPrototypeOf( src ),'unexpected' );

  if( Object.getPrototypeOf( src ) === null )
  return true;

  if( Object.getPrototypeOf( src ).constructor.name !== 'Object' )
  return false;

  if( Object.getPrototypeOf( Object.getPrototypeOf( src ) ) === null )
  return true;

  return false;
}

  //

/**
 * The arrayIs() method determines whether the passed value is an Array.
 *
 * If the (src) is an Array, true is returned,
 * otherwise false is.
 *
 * @param { * } src - The object to be checked.
 *
 * @example
 * // returns true
 * arrayIs( [ 1, 2 ] );
 *
 * @example
 * // returns false
 * arrayIs( 10 );
 *
 * @returns { boolean } Returns true if (src) is an Array.
 * @method arrayIs
 * @memberof wTools
 */

var arrayIs = function( src )
{
  return _ObjectToString.call( src ) === '[object Array]';
}

//

  /**
   * The arrayLike() method determines whether the passed value is an array-like or an Array.
   * Imortant : arrayLike returns false for Object, even if the object has length field.
   *
   * If (src) is an array-like or an Array, true is returned,
   * otherwise false is.
   *
   * @param { * } src - The object to be checked.
   *
   * @example
   * // returns true
   * arrayLike( [ 1, 2 ] );
   *
   * @example
   * // returns false
   * arrayLike( 10 );
   *
   * @example
   * // returns true
   * var isArr = ( function() {
   *   return _.arrayLike( arguments );
   * } )('Hello there!');
   *
   * @returns { boolean } Returns true if (src) is an array-like or an Array.
   * @method arrayLike.
   * @memberof wTools
   */

var arrayLike = function( src )
{
  if( atomicIs( src ) ) return false;

  if( _.routineIs( src ) ) return false;
  if( _.object.is( src ) ) return false;
  if( _.strIs( src ) ) return false;

  if( !_.number.is( src.length ) ) return false;

  return true;
}

//

  /**
   * The hasLength() method determines whether the passed value has the property (length).
   *
   * If (src) is equal to the (undefined) or (null) false is returned.
   * If (src) has the property (length) true is returned.
   * Otherwise false is.
   *
   * @param { * } src - The object to be checked.
   *
   * @example
   * // returns true
   * hasLength( [ 1, 2 ] );
   *
   * @example
   * // returns true
   * hasLength( 'Hello there!' );
   *
   * @example
   * // returns true
   * var isLength = ( function() {
   *   return _.hasLength( arguments );
   * } )('Hello there!');
   *
   * @example
   * // returns false
   * hasLength( 10 );
   *
   * @example
   * // returns false
   * hasLength( { } );
   *
   * @returns { boolean } Returns true if (src) has the property (length).
   * @method hasLength
   * @memberof wTools
   */

var hasLength = function( src )
{
  if( src === undefined || src === null ) return false;
  if( _.number.is( src.length ) ) return true;
  return false;
}

//

/**
 * Function strIs checks incoming param whether it is string.
 * Returns "true" if incoming param is string. Othervise "false" returned
 *
 * @example
 * //returns true
 * strIsIs('song');
 * @example
 * // returns false
 * strIs(5);
 *
 * @param {*} src.
 * @return {Boolean}.
 * @method strIs.
 * @memberof wTools
 */

var strIs = function( src )
{
  var result = _ObjectToString.call( src ) === '[object String]';
  return result;
}

//

var strIsNotEmpty = function( src )
{
  if( !src )
  return false;
  var result = _ObjectToString.call( src ) === '[object String]';
  return result;
}

//

var symbolIs = function( src )
{
  var result = _ObjectToString.call( src ) === '[object Symbol]';
  return result;
}

//

/**
 * Function numberIs checks incoming param whether it is number.
 * Returns "true" if incoming param is object. Othervise "false" returned.
 *
 * @example
 * //returns true
 * numberIs( 5 );
 * @example
 * // returns false
 * numberIs( 'song' );
 *
 * @param {*} src.
 * @return {Boolean}.
 * @method numberIs.
 * @memberof wTools
 */

var numberIs = function( src )
{
  return _ObjectToString.call( src ) === '[object Number]';
}

//

var boolIs = function( src )
{
  return _ObjectToString.call( src ) === '[object Boolean]';
}

//

var numberIsRegular = function( src )
{
  return _.number.is( src ) &amp;&amp; !isNaN( src ) &amp;&amp; src !== +Infinity &amp;&amp; src !== -Infinity;
}

//

var numbersAreInt = function numbersAreInt( src )
{

  if( _.arrayLike( src ) )
  {
    for( var s = 0 ; s &lt; src.length ; s++ )
    if( !numbersAreInt( src[ s ] ) )
    return false;
    return true;
  }

  if( !_.number.is( src ) )
  return false;

  return Math.floor( src ) === src;
}

//

var dateIs = function( src )
{
  return _ObjectToString.call( src ) === '[object Date]';
}

//

var bufferTypedIs = function( src )
{
  var type = _ObjectToString.call( src );

  if( !/\wArray/.test( type ) )
  return false;

  if( typeof Buffer !== 'undefined' )
  if( src instanceof Buffer )
  return false;

  return true;
}

//

var bufferViewIs = function( src )
{
  var type = _ObjectToString.call( src );
  var result = type === '[object DataView]';
  return result;
}

//

var bufferRawIs = function( src )
{
  var type = _ObjectToString.call( src );
  var result = type === '[object ArrayBuffer]';
  return result;
}

//

var bufferNodeIs = function( src )
{
  if( typeof Buffer !== 'undefined' )
  return src instanceof Buffer;
  return false;
}

//

var bufferSomeIs = function( src )
{
  return bufferTypedIs( src ) || bufferViewIs( src )  || bufferRawIs( src ) || bufferNodeIs( src );
}

//

var argumentsIs = function( src )
{
  return _ObjectToString.call( src ) === '[object Arguments]';
}

//

var rowIs = function( src )
{
  if( src &amp;&amp; src._rowArray )
  return true;
  else return false;
}

//

var boolIs = function( src )
{
  return _ObjectToString.call( src ) === '[object Boolean]';
}

//

var routineIs = function( src )
{
  return _ObjectToString.call( src ) === '[object Function]';
}

//

var routineWithNameIs = function( src )
{
  if( _ObjectToString.call( src ) !== '[object Function]' )
  return false;
  if( !src.name )
  return false;
  return true;
}

//

var regexpIs = function( src )
{
  return _ObjectToString.call( src ) === '[object RegExp]';
}

//

var definedIs = function( src )
{
  return src !== undefined &amp;&amp; src !== null &amp;&amp; src !== NaN;
}

//

var eventIs = function( src )
{
  if( src instanceof Event )
  return true;
  if( typeof jQuery === 'undefined' )
  return false;
  if( src instanceof jQuery.Event )
  return true;
  return false;
}

//

var htmlIs = function( src )
{
  return _ObjectToString.call( src ).indexOf( '[object HTML' ) !== -1;
}

//

var jqueryIs = function( src )
{
  if( typeof jQuery === 'undefined' )
  return;1
  return src instanceof jQuery;
}

//

var canvasIs = function( src )
{
  if( _.jqueryIs( src ) )
  src = src[ 0 ];
  if( !domIs( src ) )
  return false;
  return src.tagName === 'CANVAS';
}

//

var domIs = function( src )
{
  if( !_global_.Node )
  return false;
  return src instanceof Node;
  /*return src instanceof Element;*/
}

//

var domableIs = function( src )
{
  return strIs( src ) || domIs( src ) || jqueryIs( src );
}

//

var errorIs = function( src )
{
  return src instanceof Error;
  //return _ObjectToString.call( src ) === '[object Error]';
}

//

var atomicIs = function atomicIs( src )
{
  return symbolIs( src ) || numberIs( src ) || boolIs( src ) || strIs( src ) || src === null || src === undefined;
}

//

var typeOf = function( src )
{
  if( src === null || src === undefined )
  return null
  else if( numberIs( src ) || boolIs( src ) || strIs( src ) )
  return src.constructor;
  else
  {
    _assert( _.routineIs( src.constructor ) &amp;&amp; src instanceof src.constructor );
    return src.constructor;
  }
}

//

var typeIsBuffer = function( src )
{
  if( !src ) return false;
  if( !_.number.is( src.BYTES_PER_ELEMENT ) ) return false;
  if( !_.strIs( src.name ) ) return false;
  return src.name.indexOf( 'Array' ) !== -1;

/*
  var types = [ _global_.Int8Array, _global_.Uint8Array, _global_.Uint8ClampedArray, _global_.Int16Array, _global_.Uint16Array, _global_.Int32Array, _global_.Uint32Array, _global_.Float32Array, _global_.Float64Array ];
  for( var t = 0 ; t &lt; types.length ; t++ )
  {
    var type = types[ t ];
    if( !type ) continue;
    if( src === type ) return true;
  }
  return false;
*/

}

// --
// bool
// --

var boolFrom = function( src )
{
  if( strIs( src ) )
  {
    src = src.toLowerCase();
    if( src == '0' ) return false;
    if( src == 'false' ) return false;
    if( src == 'null' ) return false;
    if( src == 'undefined' ) return false;
    if( src == '' ) return false;
    return true;
  }
  return Boolean( src );
}

// --
// str
// --

/*
var toStrFast = function( src ) {

  var result = '';
  if( arrayIs( src ) )
  {
    if( src.length > 0 ) result = toStr( src[0] );
    for( var i = 1 ; i &lt; src.length ; i++ )
    result += ', ' + toStr( src[i] );
  }
  else if( src instanceof THREE.Vector2 )
  {
    result = '( ' + toStr( src.x ) + ', ' + toStr( src.y ) + ' )';
  }
  else if( src instanceof THREE.Vector3 )
  {
    result = '( ' + toStr( src.x ) + ', ' + toStr( src.y ) + ', ' + toStr( src.z ) + ' )';
  }
  else if( src instanceof THREE.Vector4 )
  {
    result = '( ' + toStr( src.x ) + ', ' + toStr( src.y ) + ', ' + toStr( src.z ) + ', ' + toStr( src.w ) + ' )';
  }
  else if( src instanceof THREE.Matrix4 )
  {
    for( var i = 0 ; i &lt; 4*4 ; i+=4 )
    result += '\n( ' + toStr( src.elements[i+0] ) + ', ' + toStr( src.elements[i+1] ) + ', ' + toStr( src.elements[i+2] ) + ', ' + toStr( src.elements[i+3] ) + ' )';
  }
  else
  {
    result = src;
  }
  return result;

}
*/

// --
// number
// --

var numberFrom = function( src )
{
  if( strIs( src ) )
  {
    return parseFloat( src );
  }
  return Number( src );
}

//

var numberRandomInRange = function( range )
{

  _assert( arguments.length === 1 &amp;&amp; _.arrayIs( range ),'numberRandomInRange :','expects range( array ) as argument' );
  _assert( range.length === 2 );

  return _random()*( range[ 1 ] - range[ 0 ] ) + range[ 0 ];

}

//

var numberRandomInt = function( range )
{

  _assert( _.arrayIs( range ) || _.number.is( range ) );
  _assert( range.length === 2 );

  if( _.number.is( range ) )
  range = range >= 0 ? [ 0,range ] : [ range,0 ];
  else if( _.arrayIs( range ) )
  range = range;
  else throw _.err( 'numberRandomInt','unexpected argument' );

  var result = Math.floor( range[ 0 ] + Math.random()*( range[ 1 ] - range[ 0 ] ) );

  return result;
}

//

var numberRandomIntBut = function( range )
{
  var result;
  var attempts = 10;

  if( _.number.is( range ) )
  range = [ 0,range ];
  else if( _.arrayIs( range ) )
  range = range;
  else throw _.err( 'numberRandomInt','unexpected argument' );

  for( var attempt = 0 ; attempt &lt; attempts ; attempt++ )
  {
    /*result = _.number.randomInt( range ); */
    var result = Math.floor( range[ 0 ] + Math.random()*( range[ 1 ] - range[ 0 ] ) );

    var bad = false;
    for( var a = 1 ; a &lt; arguments.length ; a++ )
    if( _.routineIs( arguments[ a ] ) )
    {
      if( !arguments[ a ]( result ) )
      bad = true;
    }
    else
    {
      if( result === arguments[ a ] )
      bad = true;
    }
    if( bad ) continue;
    return result;
  }

  console.warn( 'numberRandomIntBut :','NaN' );
  throw _.err( 'numberRandomIntBut :','NaN' );

  result = NaN;
  return result;
}

// --
// str
// --

/**
  * Return type of src.
  * @example
      var str = _.strTypeOf( 'testing' );
  * @param {*} src
  * @return {string}
  * string name of type src
  * @method strTypeOf
  * @memberof wTools
  */

var strTypeOf = function( src )
{

  _.assert( arguments.length === 1 );

  if( !_.atomicIs( src ) )
  if( src.constructor &amp;&amp; src.constructor.name )
  return src.constructor.name;

  var result = _.strPrimitiveTypeOf( src );

  if( result === 'Object' )
  if( src.__proto__ !== Object.__proto__ )
  result = 'Object:Fake';

  return result;
}

//

/**
  * Return primitive type of src.
  * @example
      var str = _.strPrimitiveTypeOf('testing');
  * @param {*} src
  * @return {string}
  * string name of type src
  * @method strPrimitiveTypeOf
  * @memberof wTools
  */

var strPrimitiveTypeOf = function( src )
{

  var name = _ObjectToString.call( src );
  var result = /\[(\w+) (\w+)\]/.exec( name );

  if( !result )
  throw _.err( 'strTypeOf :','unknown type',name );
  return result[ 2 ];
}

//

/**
  * Return in one string value of all arguments.
  * @example
   var args = _.str('test2');
  * @return {string}
  * If no arguments return empty string
  * @method str
  * @memberof wTools
  */

var str = function()
{

  var result = '';
  if( !arguments.length )
  return result;

  for( var a = 0 ; a &lt; arguments.length ; a++ )
  {
    if( arguments[ a ] &amp;&amp; arguments[ a ].toStr ) result += arguments[ a ].toStr() + ' ';
    else result += String( arguments[ a ] ) + ' ';
  }

  return result;
}

//

  /**
    * Compares two strings.
    * @param {string} src - source string
    * @param {string} begin
    * @example
        var scr = ._strBegins("abc","a");
    * @return {Boolean}
    * If param begin is match with param src first chars than return true
    * @method strBegins
    * @memberof wTools
    */

var strBegins = function( src,begin )
{

  _.assert( _.strIs( src ),'expects string' );
  _.assert( _.strIs( begin ),'expects string' );
  _.assert( arguments.length === 2 );

  return src.lastIndexOf( begin,0 ) === 0;
}

//

  /**
    * Compares two strings.
    * @param {string} src - source string
    * @param {string} end
    * @example
        var scr = ._strEnds("abc","c");
    * @return {Boolean}
    * If param end is match with param src last chars than return true
    * @method strEnds
    * @memberof wTools
    */

var strEnds = function( src,end )
{

  _.assert( _.strIs( src ),'expects string' );
  _.assert( _.strIs( end ),'expects string' );
  _.assert( arguments.length === 2 );

  return src.indexOf( end,src.length - end.length ) !== -1;
}

//

 /**
   * Cut begin of the string.
   * @param {string} src
   * @param {string} begin
   * @example
     var scr = _.strBeginRemove( "abc","a" );
   * @return {string}
   * If result of method strBegins - false, than return src
   * else cut begin of param src
   * @method strBeginRemove
   * @memberof wTools
   */

var strBeginRemove = function( src,begin )
{
  if( !strBegins( src,begin ) )
  return src;
  return src.substr( begin.length,src.length );
}

//

  /**
   * Cut end of the string.
   * @param {string} src
   * @param {string} end
   * @example
     var scr = _.strEndRemove( "abc","c" );
   * @return {string}
   * If result of method strEnds - false, than return src
   * Else cut end of param src
   * @method strEndRemove
   * @memberof wTools
   */

var strEndRemove = function( src,end )
{
  if( !strEnds( src,end ) )
  return src;
  debugger;
  return src.substr( src.length-end.length,src.length );
}

//

  /**
    * Prepend string to begin of other string.
    * @param {string} src
    * @param {string} begin
    * @example
      var scr = ._strPrependOnce("test","test");
    * @return {string}
    * if begin match with first chars of param src, return src
    * else add param src to param begin
    * @method strPrependOnce
    * @memberof wTools
    */

var strPrependOnce = function( src,begin )
{
  if( src.lastIndexOf( begin,0 ) === 0 )
  return src;
  else
  return begin + src;
}

//

  /**
    * Append string to end of other string.
    * @param {string} src
    * @param {string} end
    * example
      var src = ._strAppendOnce("test","test");
    * @return {string}
    * if end match with last chars of param src, return src
    * else add param end to param src
    * @method strPrependOnce
    * @memberof wTools
  */

var strAppendOnce = function( src,end )
{
  if( src.indexOf( end,src.length - end.length ) !== -1 )
  return src;
  else
  return src + end;
}

// --
// regexp
// --
/*
var regexpModeNames = namesCoded
({
  includeAny : 'includeAny',
  includeAll : 'includeAll',
  excludeAny : 'excludeAny',
  excludeAll : 'excludeAll',
});

var regexpModeNamesToExtend = namesCoded
({
  includeAll : 'includeAll',
  excludeAny : 'excludeAny',
});

var regexpModeNamesToReplace = namesCoded
({
  includeAny : 'includeAny',
  excludeAll : 'excludeAll',
});
*/

/**
 * Escapes special characters with a slash (\). Supports next set of characters : .*+?^=! :${}()|[]/\
 *
 * @example
 * wTools.regexpEscape('Hello. How are you?'); // "Hello\. How are you\?"
 * @param {String} src Regexp string
 * @returns {String} Escaped string
 * @method regexpEscape
 * @memberof wTools
 */

var regexpEscape = function( src )
{
  return src.replace( /([.*+?^=! :${}()|\[\]\/\\])/g, "\\$1" );
}

//

/**
 * Turn a *-wildcard style glob into a regular expression
 * @example
 * var glob = '* /www/*.js';
 * wTools.regexpForGlob(glob);
 * // /^.\/[^\/]*\/www\/[^\/]*\.js$/m
 * @param {String} glob *-wildcard style glob
 * @returns {RegExp} RegExp that represent passed glob
 * @throw {Error} If missed argument, or got more than one argumet
 * @throw {Error} If glob is not string
 * @method regexpForGlob
 * @memberof wTools
 */

var regexpForGlob = function( glob )
{
  var result = '';
  _.assert( arguments.length === 1 );
  _.assert( _.strIs( glob ) );

  var w = 0;
  glob.replace( /(\*\*[\/\\]?)|\?|\*/g, function( matched,a,offset,str )
  {

    result += regexpEscape( glob.substr( w,offset-w ) );
    w = offset + matched.length;

    if( matched === '?' )
    result += '.';
    else if( matched === '*' )
    result += '[^\\\/]*';
    else if( matched.substr( 0,2 ) === '**' )
    result += '.*';
    else throw _.err( 'unexpected' );

  });

  result += regexpEscape( glob.substr( w,glob.length-w ) );
  if( result[ 0 ] !== '^' )
  {
    result = _.strPrependOnce( result,'./' );
    result = _.strPrependOnce( result,'^' );
  }
  result = _.strAppendOnce( result,'$' );

  return RegExp( result,'m' );
}

//


/**
 * Make regexp from string.
 *
 * @example
 * wTools.regexpMakeExpression('Hello. How are you?'); // /Hello\. How are you\?/
 * @param {String} src - string or regexp
 * @returns {String} Regexp
 * @throws {Error} Throw error with message 'unknown type of expression, expects regexp or string, but got' error
 if src not string or regexp
 * @method regexpMakeExpression
 * @memberof wTools
 */
var regexpMakeExpression = function( src )
{

  if( _.regexpIs( src ) )
  return src;

  if( _.strIs( src ) )
  return new RegExp( _.regexpEscape( src ) );

  debugger;
  throw _.err( 'regexpMakeExpression :','unknown type of expression, expects regexp or string, but got',src );
}

//

  /**
   *  Generates "but" regular expression pattern. Accepts a list of words, which will be used in regexp.
   *  The result regexp matches the strings that do not contain any of those words.
   *
   * @example
   * wTools.regexpBut_('yellow', 'red', 'green'); //   /^(? :(?!yellow|red|green).)+$/
   *
   * var options = {
   *    but : ['yellow', 'red', 'green'],
   *    atLeastOnce : false
   * };
   * wTools.regexpBut_(options); // /^(? :(?!yellow|red|green).)*$/
   *
   * @param {Object} [options] options for generate regexp. If this argument omitted then default options will be used
   * @param {String[]} [options.but=null] a list of words,from each will consist regexp
   * @param {boolean} [options.atLeastOne=true] indicates whether search matches at least once
   * @param {...String} [words] a list of words, from each will consist regexp. This arguments can be used instead
   * options object.
   * @returns {RegExp} Result regexp
   * @throws {Error} If passed arguments are not strings or options object.
   * @throws {Error} If options contains any different from 'but' or 'atLeastOnce' properties.
   * @method regexpBut_
   * @memberof wTools
   */

var regexpBut_ = function( options )
{
  var args = arguments;
  var atLeastOnce = regexpBut_.defaults.atLeastOnce;
  if( arguments.length === 1 &amp;&amp; _.object.is( options ) )
  {
    _.assertMapHasOnly( options,regexpBut_.defaults );
    _.mapComplement( options,regexpBut_.defaults );
    args = options.but;
    atLeastOnce = options.atLeastOnce;
  }

  var words = _.arrayFlatten( args );
  var result = '^(?:(?!';

  // !!! test me in builder
  // var result = '^(? :(?!';

  for( var w = 0 ; w &lt; words.length ; w++ )
  _.assert( _.strIs( words[ w ] ) );

  result += words.join( '|' );

  if( atLeastOnce )
  result += ').)+$';
  else
  result += ').)*$';

  /* console.log( 'regexpBut_.result : ' + result ) */

  return new RegExp( result );
}

regexpBut_.defaults =
{
  but : null,
  atLeastOnce : true,
}

//

/**
 * Wraps regexp(s) into array and returns it. If in `src` passed string - turn it into regexp
 *
 * @example
 * wTools.regexpArrayMake( ['red', 'white', /[a-z]/] ); // [ /red/, /white/, /[a-z]/ ]
 * @param {String[]|String} src - array of strings/regexps or single string/regexp
 * @returns {RegExp[]} Array of regexps
 * @throw {Error} if `src` in not string, regexp, or array
 * @method regexpArrayMake
 * @memberof wTools
 */

var regexpArrayMake = function( src )
{

  _.assert( _.arrayIs( src ) || _.regexpIs( src ) || _.strIs( src ),'expects array/regexp/string, got ' + _.strTypeOf( src ) );

  src = _.arrayFlatten( src );

  _.each( src,function( e,k,i )
  {

    src[ k ] = _.regexpMakeExpression( e );

  });

  return src;
}

//

  /**
   * regexpArrayIndex() returns the index of the first regular expression that matches substring
    Otherwise, it returns -1.
   * @example
   *
     var str = "The RGB color model is an additive color model in which red, green, and blue light are added together in various ways to reproduce a broad array of colors";
     var regArr1 = [/white/, /green/, /blue/];
     wTools.regexpArrayIndex(regArr1, str); // 1

   * @param {RegExp[]} arr Array for regular expressions.
   * @param {String} ins String, inside which will be execute search
   * @returns {number} Index of first matching or -1.
   * @throws {Error} If first argument is not array.
   * @throws {Error} If second argument is not string.
   * @throws {Error} If element of array is not RegExp.
   * @method regexpArrayIndex
   * @memberof wTools
   */

var regexpArrayIndex = function regexpArrayIndex( arr,ins )
{
  _.assert( _.arrayIs( arr ) );
  _.assert( _.strIs( ins ) );

  for( var a = 0 ; a &lt; arr.length ; a++ )
  {
    var regexp = arr[ a ];
    _.assert( _.regexpIs( regexp ) );
    if( regexp.test( ins ) )
    return a;
  }

  return -1;
}

//

/**
 * Checks if any regexp passed in `arr` is found in string `ins`
 * If match was found - returns match index
 * If no matches found and regexp array is not empty - returns false
 * If regexp array is empty - returns some default value passed in the `none` input param
 *
 * @example
 * var str = "The RGB color model is an additive color model in which red, green, and blue light are added together in various ways to reproduce a broad array of colors";
 *
 * var regArr2 = [/yellow/, /blue/, /red/];
 * wTools._regexpArrayAny(regArr2, str, false); // 1
 *
 * var regArr3 = [/yellow/, /white/, /greey/]
 * wTools._regexpArrayAny(regArr3, str, false); // false
 * @param {String[]} arr Array of regular expressions strings
 * @param {String} ins - string that is tested by regular expressions passed in `arr` parameter
 * @param {*} none - Default return value if array is empty
 * @returns {*} Returns the first match index, false if input array of regexp was empty or default value otherwise
 * @thows {Error} If missed one of arguments
 * @method _regexpArrayAny
 * @memberof wTools
 */

var _regexpArrayAny = function( arr,ins,none )
{

  _.assert( _.arrayIs( arr ) || _.regexpIs( src ) );
  _.assert( arguments.length === 3 );

  var arr = _.arrayAs( arr );
  for( var m = 0 ; m &lt; arr.length ; m++ )
  {
    if( arr[ m ].test( ins ) )
    return m;
  }

  return arr.length ? false : none;
}

//

/**
 * Checks if all regexps passed in `arr` are found in string `ins`
 * If any of regex was not found - returns match index
 * If regexp array is not empty and all regexps passed test - returns true
 * If regexp array is empty - returns some default value passed in the `none` input param
 *
 * @example
 * var str = "The RGB color model is an additive color model in which red, green, and blue light are added together in various ways to reproduce a broad array of colors";
 *
 * var regArr1 = [/red/, /green/, /blue/];
 * wTools._regexpArrayAll(regArr1, str, false); // true
 *
 * var regArr2 = [/yellow/, /blue/, /red/];
 * wTools._regexpArrayAll(regArr2, str, false); // 0
 * @param {String[]} arr Array of regular expressions strings
 * @param {String} ins - string that is tested by regular expressions passed in `arr` parameter
 * @param {*} none - Default return value if array is empty
 * @returns {*} Returns the first match index, false if input array of regexp was empty or default value otherwise
 * @thows {Error} If missed one of arguments
 * @method _regexpArrayAll
 * @memberof wTools
 */

var _regexpArrayAll = function( arr,ins,none )
{
  _.assert( _.arrayIs( arr ) || _.regexpIs( src ) );
  _.assert( arguments.length === 3 );

  var arr = _.arrayAs( arr );
  for( var m = 0 ; m &lt; arr.length ; m++ )
  {
    if( !arr[ m ].test( ins ) )
    return m;
  }

  return arr.length ? true : none;
}

//

  /**
   * Make RegexpObject from different type sources.
      If passed RegexpObject or map with properties similar to RegexpObject but with string in values, then the second
   parameter is not required;
      All strings in sources will be turned into RegExps.
      If passed single RegExp/String or array of RegExps/Strings, then method will return RegexpObject with
   `defaultMode` as key, and array of RegExps created from first parameter as value.
      If passed array of RegexpObject, mixed with ordinary RegExps/Strings, the result object will be created by merging
   with shrinking (see [shrink]{@link wTools#shrink}) RegexpObjects and RegExps that associates
   with `defaultMode` key.
   *
   * @example
     var src = [
         /hello/,
         'world',
         {
            includeAny : ['yellow', 'blue', 'red'],
            includeAll : [/red/, /green/, /brown/],
            excludeAny : [/yellow/, /white/, /grey/],
            excludeAll : [/red/, /green/, /blue/]
         }
     ];
     wTools.regexpMakeObject(src, 'excludeAll');

     // {
     //    includeAny: [/yellow/, /blue/, /red/],
     //    includeAll: [/red/, /green/, /brown/],
     //    excludeAny: [/yellow/, /white/, /grey/],
     //    excludeAll: [/hello/, /world/]
     // }
   * @param {RegexpObject|String|RegExp|RegexpObject[]|String[]|RegExp[]} src Source for making RegexpObject
   * @param {String} [defaultMode] key for result RegexpObject map. Can be one of next strings: 'includeAny',
   'includeAll','excludeAny' or 'excludeAll'.
   * @returns {RegexpObject} Result RegexpObject
   * @throws {Error} Missing arguments if call without argument
   * @throws {Error} Missing arguments if passed array without `defaultMode`
   * @throws {Error} Unknown mode `defaultMode`
   * @throws {Error} Unknown src if first argument is not array, map, string or regexp.
   * @throws {Error} Unexpected if type of array element is not string regexp or RegexpObject.
   * @throws {Error} Unknown regexp filters if passed map has unexpected properties (see RegexpObject).
   * @method regexpMakeObject
   * @memberof wTools
   */

var regexpMakeObject = function( src,defaultMode )
{

  return _.RegexpObject( src,defaultMode );

}

// --
// routine
// --

/**
 * Internal implementation.
 * @param {object} object - object to check.
 * @return {object} object - name in key/value format.
 * @method _routineBind
 * @memberof wTools
 */

var _routineBind = function _routineBind( options )
{

  _assert( arguments.length === 1 );
  _assert( _.bool.is( options.seal ) );
  _assert( _.routineIs( options.routine ),'_routineBind :','expects routine' );
  _assert( _.arrayIs( options.args ) || _.argumentsIs( options.args ) || options.args === undefined );

  var routine = options.routine;
  var args = options.args;
  var context = options.context;

  if( _FunctionBind )
  {

    if( context !== undefined &amp;&amp; args === undefined )
    {
      if( options.seal === true )
      throw _.err( 'not tested, not clear what convetion was meant. use [] as third argument or rotineJoin' );
      return _FunctionBind.call( routine, context );
    }
    else if( context !== undefined )
    {
      if( options.seal === true )
      {
        return function sealedContextAndArguments()
        {
          return routine.apply( context, args );
        }
      }
      else
      {
        var a = _.arrayAppendMerging( [ context ],args );
        return _FunctionBind.apply( routine, a );
      }
    }
    else
    {
      if( !args )
      args = [];

      if( options.seal === true )
      return function sealedArguments()
      {
        /*throw _.err( 'not tested' );*/
        return routine.apply( undefined, args );
      }
      else
      return function boundArguments()
      {
        var a = args.slice();
        _.arrayAppendMerging( a,arguments );
        return routine.apply( this, a );
      }

    }

  }

  //

  throw _.err( 'not implemented' );

}

//

  /**
   * The routineBind() method creates a new function with its 'this' (context) set to the provided `context`
   value. Unlike Function.prototype.bind() method if `context` is undefined`, in new function 'this' context will not be
   sealed. Argumetns `args` of target function which are passed before arguments of binded function during calling of
   target function.
   * Besides the aforementioned difference, routineBind method accepts function as argument, that makes it more useful
      than Function.prototype.bind().
   * @example
      var o = {
          z: 5
      };

      var y = 4;

      function sum(x, y) {
         return x + y + this.z;
      }
      var newSum = wTools.routineBind(sum, o, [3]);
      newSum(y); // 12

     var f1 = function(){ console.log( this ) };
     var f2 = f1.bind( undefined ); // context of new function sealed to undefined (or global object);
     f2.call( o ); // try to call new function with context set to { z: 5 }
     var f3 = _.routineBind( f1 ); // new function, 'this' is undefined/global object.
     f3.call( o ) // print  { z: 5 }
   * @param {Function} routine Function which will be used as base for result function.
   * @param {Object} context The value that will be set as 'this' keyword in new function
   * @param {Array&lt;*>} args Arguments to prepend to arguments provided to the bound function when invoking the target
   function. Must be wraped into array.
   * @returns {Function} New created function with preceding this, and args.
   * @throws {Error} When first argument is not callable throws error with text 'first argument must be a routine'
   * @thorws {Error} If passed arguments more than 3 throws error with text 'expects 3 or less arguments'
   * @method routineBind
   * @memberof wTools
   */

var routineBind = function routineBind( routine, context, args )
{

  _assert( _.routineIs( routine ),'routineBind :','first argument must be a routine' );
  _assert( arguments.length &lt;= 3,'routineBind :','expects 3 or less arguments' );

  return _routineBind
  ({
    routine : routine,
    context : context,
    args : args,
    seal : false,
  });

}

//

  /**
   * The routineJoin() method creates a new function with its 'this' (context) set to the provided `context`
   value. Argumetns `args` of target function which are passed before arguments of binded function during
   calling of target function. Unlike routineBind method, position of `context` parameter is more intuitive.
   * @example
     var o = {
          z: 5
      };

     var y = 4;

     function sum(x, y) {
         return x + y + this.z;
      }
     var newSum = wTools.routineJoin(o, sum, [3]);
     newSum(y); // 12

     var f1 = function(){ console.log( this ) };
     var f2 = f1.bind( undefined ); // context of new function sealed to undefined (or global object);
     f2.call( o ); // try to call new function with context set to { z: 5 }
     var f3 = _.routineJoin( undefined,f1 ); // new function.
     f3.call( o ) // print  { z: 5 }

   * @param {Object} context The value that will be set as 'this' keyword in new function
   * @param {Function} routine Function which will be used as base for result function.
   * @param {Array&lt;*>} args Argumetns of target function which are passed before arguments of binded function during
   calling of target function. Must be wraped into array.
   * @returns {Function} New created function with preceding this, and args.
   * @see wTools.routineBind
   * @throws {Error} When second argument is not callable throws error with text 'first argument must be a routine'
   * @thorws {Error} If passed arguments more than 3 throws error with text 'expects 3 or less arguments'
   * @method routineJoin
   * @memberof wTools
   */

var routineJoin = function routineJoin( context, routine, args )
{

  _assert( _.routineIs( routine ),'routineJoin :','second argument must be a routine' );
  _assert( arguments.length &lt;= 3,'routineJoin :','expects 3 or less arguments' );

  return _routineBind
  ({
    routine : routine,
    context : context,
    args : args,
    seal : false,
  });

}

//

  /**
   * Return new function with sealed context and arguments.
   *
   * @example
   var o = {
        z: 5
    };

   function sum(x, y) {
       return x + y + this.z;
    }
   var newSum = wTools.routineSeal(o, sum, [3, 4]);
   newSum(y); // 12
   * @param {Object} context The value that will be set as 'this' keyword in new function
   * @param {Function} routine Function which will be used as base for result function.
   * @param {Array&lt;*>} args Arguments wrapped into array. Will be used as argument to `routine` function
   * @returns {Function} Result function with sealed context and arguments.
   * @method routineJoin
   * @memberof wTools
   */

var routineSeal = function routineSeal( context, routine, args )
{

  _assert( _.routineIs( routine ),'routineSeal :','second argument must be a routine' );
  _assert( arguments.length &lt;= 3,'routineSeal :','expects 3 or less arguments' );

  return _routineBind
  ({
    routine : routine,
    context : context,
    args : args,
    seal : true,
  });

}

//

  /**
   * Return function that will call passed routine function with delay.
   * @param {number} delay delay in milliseconds
   * @param {Function} routine function that will be called with delay.
   * @returns {Function} result function
   * @throws {Error} If arguments less then 2
   * @throws {Error} If `delay` is not a number
   * @throws {Error} If `routine` is not a function
   * @method routineDelayed
   * @memberof wTools
   */

var routineDelayed = function routineDelayed( delay,routine )
{

  _.assert( arguments.length >= 2 );
  _.assert( _.number.is( delay ) );
  _.assert( _.routineIs( routine ) );

  if( arguments.length > 2 )
  {
    _assert( arguments.length &lt;= 4 );
    routine = _.routineJoin.call( _,arguments[ 1 ],arguments[ 2 ],arguments[ 3 ] );
  }

  return function delayed()
  {
    _.timeOut( delay,this,routine,arguments );
  }

}
//

  /**
   * Call each routines in array with passed context and arguments.
      The context and arguments are same for each called functions.
      Can accept only routines without context and args.
      Can accept single routine instead array.
   * @example
      var x = 2, y = 3,
          o { z : 6 };

      var sum = function( x, y )
      {
          return x + y + this.z;
      },
      prod = function( x, y )
      {
          return x * y * this.z;
      },
      routines = [ sum, prod ];
      var res = wTools.routinesCall( o, routines, [ x, y ] );
   // [ 11, 36 ]
   * @param {Object} [context] Context in which calls each function.
   * @param {Function[]} routines Array of called function
   * @param {Array&lt;*>} [args] Arguments that will be passed to each functions.
   * @returns {Array&lt;*>} Array with results of functions invocation.
   * @method routinesCall
   * @memberof wTools
   */

var routinesCall = function routinesCall()
{
  var result = [];

  _.assert( arguments.length >= 1 &amp;&amp; arguments.length &lt;= 3  );

  if( arguments.length === 1 )
  {

    var routines = arguments[ 0 ];
    _.assert( _.arrayIs( routines ) || _.routineIs( routines ) );
    var routines = _.arrayAs( routines );
    for( var r = 0 ; r &lt; routines.length ; r++ )
    {
      result[ r ] = routines[ r ]();
    }

  }
  else if( arguments.length === 2 )
  {
    var context = arguments[ 0 ];
    var routines = arguments[ 1 ];
    _.assert( _.arrayIs( routines ) || _.routineIs( routines ) );
    var routines = _.arrayAs( routines );
    for( var r = 0 ; r &lt; routines.length ; r++ )
    {
      result[ r ] = routines[ r ].call( context );
    }
  }
  else if( arguments.length === 3 )
  {
    var context = arguments[ 0 ];
    var routines = arguments[ 1 ];
    var args = arguments[ 2 ];
    _.assert( _.arrayIs( routines ) || _.routineIs( routines ) );
    _.assert( _.arrayLike( args ) );
    var routines = _.arrayAs( routines );
    for( var r = 0 ; r &lt; routines.length ; r++ )
    {
      result[ r ] = routines[ r ].apply( context,args );
    }
  }

  return result;
}

//

var routineOptions = function routineOptions( routine,options )
{

  if( options === undefined )
  options = {};

  _.assert( arguments.length === 2,'routineOptions : expects 2 arguments' );
  _.assert( _.routineIs( routine ),'routineOptions : expects routine' );
  _.assert( _.object.is( routine.defaults ),'routineOptions : expects routine with defined defaults' );
  _.assert( _.object.is( options ),'routineOptions : expects object' );

  _.assertMapNoUndefine( options );
  _.assertMapHasOnly( options,routine.defaults );
  _.mapComplement( options,routine.defaults );

  return options;
}

// --
// time
// --

var timeReady = function( onReady )
{
  _assert( arguments.length === 1 );
  _assert( _.routineIs( onReady ) );

  if( typeof window !== 'undefined' &amp;&amp; typeof document !== 'undefined' &amp;&amp; document.readyState != 'complete' )
  {
    window.addEventListener( 'load',onReady );
  }
  else
  {
    _.timeOut( 1,onReady );
  }

}

//

var timeOnce = function( delay,onBegin,onEnd )
{

  var con = new wConsequence();
  var taken = false;
  var options;
  var optionsDefault =
  {
    delay : null,
    onBegin : null,
    onEnd : null,
  }

  if( _.object.is( delay ) )
  {
    options = delay;
    _assert( arguments.length === 1 );
    _.assertMapHasOnly( options,optionsDefault );
    delay = options.delay;
    onBegin = options.onBegin;
    onEnd = options.onEnd;
  }
  else
  {
    _assert( 2 &lt;= arguments.length &amp;&amp; arguments.length &lt;= 3 );
  }

  _assert( delay >= 0 );
  _assert( _.atomicIs( onBegin ) || _.routineIs( onBegin ) || _.object.is( onBegin ) );
  _assert( _.atomicIs( onEnd ) || _.routineIs( onEnd ) || _.object.is( onEnd ) );

  return function timeOnce()
  {

    if( taken )
    {
      /*console.log( 'timeOnce :','was taken' );*/
      return;
    }
    taken = true;

    if( onBegin )
    {
      if( _.routineIs( onBegin ) ) onBegin.apply( this,arguments );
      else if( _.object.is( onBegin ) ) onBegin.give( arguments );
      con.give();
    }

    _.timeOut( delay,function()
    {

      if( onEnd )
      {
        if( _.routineIs( onEnd ) ) onEnd.apply( this,arguments );
        else if( _.object.is( onEnd ) ) onEnd.give( arguments );
        con.give();
      }
      taken = false;

    });

    return con;
  }

}

//

var timeOut = function( delay,onReady )
{
  var con = new wConsequence();

  if( arguments.length > 2 )
  if( !_.routineIs( arguments[ 2 ] ) )
  debugger;

  _assert( _.number.is( delay ) );

  if( arguments.length === 2 )
  _assert( _.routineIs( onReady ) || onReady instanceof wConsequence );
  else if( arguments.length > 2 )
  _assert( _.routineIs( arguments[ 2 ] ) );

  var onEnd = function()
  {
    var result;

    if( onReady )
    con.first( onReady );
    else
    con.give();

/*
    if( _.routineIs( onReady ) )
    {
      result = onReady();
      if( result instanceof wConsequence )
      result.doThen( con );
      else
      con.give( result );
    }
    else if( onReady instanceof wConsequence )
    {
      onReady.doThen( con );
      onReady.give();
    }
    else
    {
      con.give();
    }
*/

  }

  if( arguments.length > 2 )
  {
    _assert( arguments.length &lt;= 4 );
    onReady = _.routineJoin.call( _,arguments[ 1 ],arguments[ 2 ],arguments[ 3 ] );
  }

  setTimeout( onEnd,delay );

  return con;
}

//

var timePeriodic = function( delay,onReady )
{
  var con = new wConsequence();
  var id;

  if( arguments.length > 2 )
  {
    throw _.err( 'Not tested' );
    _assert( arguments.length &lt;= 4 );
    onReady = _.routineJoin( arguments[ 2 ],onReady[ 3 ],arguments[ 4 ] );
  }

  _assert( _.number.is( delay ) );

  var handlePeriodicCon = function( err )
  {
    if( err ) clearInterval( id );
  }

  var _onReady = null;

  if( _.routineIs( onReady ) )
  _onReady = function()
  {
    var result = onReady.call();
    if( result === false )
    clearInterval( id );
    wConsequence.give( con );
    con.doThen( handlePeriodicCon );
  }
  else if( onReady instanceof wConsquence )
  _onReady = function()
  {
    var result = onReady.ping();
    if( result === false )
    clearInterval( id );
    wConsequence.give( con );
    con.doThen( handlePeriodicCon );
  }
  else if( onReady === undefined )
  _onReady = function()
  {
    wConsequence.give( con );
    con.doThen( handlePeriodicCon );
  }
  else throw _.err( 'unexpected type of onReady' );

  id = setInterval( _onReady,delay );

  return con;
}

//

var _timeNow_gen = function()
{
  var now;

  _assert( arguments.length === 0 );

  if( typeof performance !== 'undefined' &amp;&amp; performance.now !== undefined )
  now = _.routineJoin( performance,performance.now );
  else if( Date.now )
  now = _.routineJoin( Date,Date.now );
  else
  now = function(){ return Date().getTime() };

  return now;
}

//

var timeSpent = function( description,time )
{
  var now = timeNow();

  if( arguments.length === 1 )
  {
    time = arguments[ 0 ];
    description = 'Spent';
  }

  _assert( 1 &lt;= arguments.length &amp;&amp; arguments.length &lt;= 2 );
  _assert( _.number.is( time ) );
  _assert( _.strIs( description ) );

  if( description &amp;&amp; description !== ' ' )
  description = description + ' : ';

  var result = description + ( 0.001*( now-time ) ).toFixed( 3 ) + 's';

  return result;
}

//

var dateToStr = function dateToStr( date )
{
  var y = date.getFullYear();
  var m = date.getMonth() + 1;
  var d = date.getDate();
  if( m &lt; 10 ) m = '0' + m;
  if( d &lt; 10 ) d = '0' + d;
  var result = [ y,m,d ].join( '.' );
  return result;
}

// --
// buffer
// --

  /**
   * The bufferRelen() method returns a new or the same typed array (src) with a new or the same length (len).
   *
   * It creates the variable (result) checks, if (len) is more than (src.length),
   * if true, it creates and assigns to (result) a new typed array with the new length (len) by call the function (arrayNew(src, len))
   * and copies each element from the (src) into the (result) array while ensuring only valid data types, if data types are invalid they are replaced with zero.
   * Otherwise, if (len) is less than (src.length) it returns a new typed array from 0 to the (len) indexes, but not including (len).
   * Otherwise, it returns an initial typed array.
   *
   * @see {@link wTools.arrayNew} - See for more information.
   *
   * @param { typedArray } src - The source typed array.
   * @param { Number } len - The length of a typed array.
   *
   * @example
   * // returns [ 3, 7, 13, 0 ]
   * var ints = new Int8Array( [ 3, 7, 13 ] );
   * _.bufferRelen( ints, 4 );
   *
   * @example
   * // returns [ 3, 7, 13 ]
   * var ints2 = new Int16Array( [ 3, 7, 13, 33, 77 ] );
   * _.bufferRelen( ints2, 3 );
   *
   * @example
   * // returns [ 3, 0, 13, 0, 77, 0 ]
   * var ints3 = new Int32Array( [ 3, 7, 13, 33, 77 ] );
   * _.bufferRelen( ints3, 6 );
   *
   * @returns { typedArray } - Returns a new or the same typed array (src) with a new or the same length (len).
   * @method bufferRelen
   * @memberof wTools
   */

var bufferRelen = function( src,len )
{

  _.assert( _.bufferTypedIs( src ) );
  _.assert( arguments.length === 2 );
  _.assert( _.number.is( len ) );

  var result = src;

  if( len > src.length )
  {
    result = arrayNew( src, len );
    result.set( src );
  }
  else if( len &lt; src.length )
  {
    result = src.subarray( 0,len );
  }

  return result;
}

//

var bufferResize = function bufferResize( src,size )
{
  var result = src;

  if( !( src instanceof ArrayBuffer ) )
  throw _.err( '_.bufferResize :','"src" is not instance of "ArrayBuffer"' );

  if( size > src.byteLength )
  {
    result = arrayNew( src, size );
    var resultTyped = new Uint8Array( result,0,result.byteLength );
    var srcTyped = new Uint8Array( src,0,src.byteLength );
    resultTyped.set( srcTyped );
  }
  else if( size &lt; src.byteLength )
  {
    result = src.slice( 0,size );
  }

  return result;
}

//

var bufferBytesGet = function( src )
{

  if( src instanceof ArrayBuffer )
  {
    return new Uint8Array( src );
  }
  else if( typeof Buffer !== 'undefined' &amp;&amp; src instanceof Buffer )
  {
    return new Uint8Array( src.buffer,src.byteOffset,src.byteLength );
  }
  else if( _.bufferTypedIs( src ) )
  {
    return new Uint8Array( src.buffer,src.byteOffset,src.byteLength );
  }
  else if( _.strIs( src ) )
  {
    return new Uint8Array( _.utf8ToBuffer( src ) );
  }
  else throw _.err( '_.bufferBytesGet :','wrong argument' );

}

//

  /**
   * The bufferRetype() method converts and returns a new instance of (bufferType) constructor.
   *
   * @param { typedArray } src - The typed array.
   * @param { typedArray } bufferType - The type of typed array.
   *
   * @example
   * // returns [ 513, 1027, 1541 ]
   * var view1 = new Int8Array( [ 1, 2, 3, 4, 5, 6 ] );
   * _.bufferRetype(view1, Int16Array);
   *
   * @example
   * // returns [ 1, 2, 3, 4, 5, 6 ]
   * var view2 = new Int16Array( [ 513, 1027, 1541 ] );
   * _.bufferRetype(view2, Int8Array);
   *
   * @returns { typedArray } Returns a new instance of (bufferType) constructor.
   * @method bufferRetype
   * @throws { Error } Will throw an Error if (src) is not a typed array object.
   * @throws { Error } Will throw an Error if (bufferType) is not a type of the typed array.
   * @memberof wTools
   */

var bufferRetype = function( src,bufferType )
{

  _.assert( _.bufferTypedIs( src ) );
  _.assert( _.typeIsBuffer( bufferType ) );

  var o = src.byteOffset;
  var l = Math.floor( src.byteLength / bufferType.BYTES_PER_ELEMENT );
  var result = new bufferType( src.buffer,o,l );

  return result;
}

//

var bufferMove = function( dst,src )
{

  if( arguments.length === 2 )
  {

    _.assert( _.arrayLike( dst ) );
    _.assert( _.arrayLike( src ) );

    if( dst.length !== src.length )
    throw _.err( '_.bufferMove :','"dst" and "src" must have same length' );

    if( dst.set )
    {
      dst.set( src );
      return dst;
    }

    for( var s = 0 ; s &lt; src.length ; s++ )
    dst[ s ] = src[ s ];

  }
  else if( arguments.length === 1 )
  {

    var options = arguments[ 0 ];
    _.assertMapHasOnly( options,bufferMove.defaults );

    var src = options.src;
    var dst = options.dst;

    if( _.bufferRawIs( dst ) )
    {
      dst = new Uint8Array( dst );
      if( _.bufferTypedIs( src ) &amp;&amp; !( src instanceof Uint8Array ) )
      src = new Uint8Array( src.buffer,src.byteOffset,src.byteLength );
    }

    _.assert( _.arrayLike( dst ) );
    _.assert( _.arrayLike( src ) );

    options.dstOffset = options.dstOffset || 0;

    if( dst.set )
    {
      dst.set( src,options.dstOffset );
      return dst;
    }

    for( var s = 0, d = options.dstOffset ; s &lt; src.length ; s++, d++ )
    dst[ d ] = src[ s ];

  }
  else throw _.err( 'unexpected' );

  return dst;
}

bufferMove.defaults =
{
  dst : null,
  src : null,
  dstOffset : null,
}

//

var bufferToStr = function( src,options )
{

  var result = '';
  var options = options || {};

  if( src instanceof ArrayBuffer ) src = new Uint8Array( src,0,src.byteLength );

  try
  {
    result = String.fromCharCode.apply( null, src );
  }
  catch( e )
  {
    for( var i = 0 ; i &lt; src.byteLength ; i++ )
    {
      result += String.fromCharCode( src[i] );
    }
  }

  return result;
}

//

var bufferToDom = function( xmlBuffer ) {

  var result;

  if( typeof DOMParser !== 'undefined' &amp;&amp; DOMParser.prototype.parseFromBuffer )
  {

    var parser = new DOMParser();
    result = parser.parseFromBuffer( xmlBuffer,xmlBuffer.byteLength,'text/xml' );
    throw _.err( 'not tested' );

  }
  else
  {

    var xmlStr = _.bufferToStr( xmlBuffer );
    result = this.strToDom( xmlStr );

  }

  return result;
}

//

var bufferLeftBufferIndex = function( src,ins )
{

  if( !_.bufferTypedIs( src ) )
  src = _.bufferBytesGet( src );

  if( !_.bufferTypedIs( ins ) )
  ins = _.bufferBytesGet( ins );

  _.assert( _.bufferTypedIs( src ) );
  _.assert( _.bufferTypedIs( ins ) );

/*
    var srcw = _.bufferRetype( src,Uint32Array );
    var insw = _.bufferRetype( ins,Uint32Array );
    debugger;
*/

  var o = -1
  do
  {

    o += 1;
    var o = src.indexOf( ins[ 0 ],o );

    for( var i = 0 ; i &lt; ins.length ; i++ )
    if( src[ o+i ] !== ins[ i ] )
    break;

    if( i === ins.length )
    return o;

  }
  while( o !== -1 );

  return -1;
}

//

var bufferFromArrayOfArray = function( array,options ){

  if( _.object.is( array ) )
  {
    options = array;
    array = options.buffer;
  }

  var options = options || {};
  var array = options.buffer = array || options.buffer;

  //

  if( options.BufferType === undefined ) options.BufferType = Float32Array;
  if( options.sameLength === undefined ) options.sameLength = 1;
  if( !options.sameLength ) throw _.err( '_.bufferFromArrayOfArray :','differemt length of arrays is not implemented' );

  if( !array.length ) return new options.BufferType();

  var atomsPerElement = _.number.is( array[ 0 ].length ) ? array[ 0 ].length : array[ 0 ].len;

  if( !_.number.is( atomsPerElement ) ) throw _.err( '_.bufferFromArrayOfArray :','cant find out element length' );

  var length = array.length * atomsPerElement;
  var result = new options.BufferType( length );
  var i = 0;

  for( var a = 0 ; a &lt; array.length ; a++ )
  {

    var element = array[ a ];

    for( var e = 0 ; e &lt; atomsPerElement ; e++ )
    {

      result[ i ] = element[ e ];
      i += 1;

    }

  }

  return result;
}

//

var bufferFrom = function( o )
{
  var result;

  _assert( arguments.length === 1 );
  _assert( _.object.is( o ) );
  _assert( _.routineIs( o.bufferConstructor ),'expects bufferConstructor' );
  _.assertMapHasOnly( o,bufferFrom.defaults );

  /* buffer */

  if( _.bufferTypedIs( o.src ) )
  {
    if( o.src.constructor === o.bufferConstructor )
    return o.src;

    debugger;

    result = new o.bufferConstructor( o.src );
    return result;
  }

  /* number */

  if( _.number.is( o.src ) )
  o.src = [ o.src ];

  /* midverification */

  _.assert( _.object.like( o.src ) || _.arrayLike( o.src ),'bufferFrom expects object-like or array-like as o.src' );

  /* length */

  var length = o.src.length;
  if( !_.number.is( length ) )
  {

    var length = 0;
    while( o.src[ length ] !== undefined )
    length += 1;

  }

  /* make */

  if( _.arrayIs( o.src ) )
  result = new o.bufferConstructor( o.src );
  else if ( _.arrayLike( o.src ) )
  {
    result = new o.bufferConstructor( o.src );
    throw _.err( 'not tested' );
  }
  else
  {
    result = new o.bufferConstructor( length );
    for( var i = 0 ; i &lt; length ; i++ )
    result[ i ] = o.src[ i ];
  }

  return result;
}

bufferFrom.defaults =
{
  src : null,
  bufferConstructor : null,
}

//
  /**
   * The bufferRawFromBuffer() method returns a new ArrayBuffer from (buffer.byteOffset) to the end of an ArrayBuffer of a typed array (buffer)
   * or returns the same ArrayBuffer of the (buffer), if (buffer.byteOffset) is not provided.
   *
   * @param { typedArray } buffer - Entity to check.
   *
   * @example
   * // returns [ 0, 0, 0, 0, 0, 0, 0, 0, 0, 0 ]
   * var buffer1 = new ArrayBuffer(10);
   * var view1 = new Int8Array( buffer1 );
   * _.bufferRawFromBuffer( view1 );
   *
   * @example
   * // returns [ 0, 0, 0, 0, 0, 0 ]
   * var buffer2 = new ArrayBuffer(10);
   * var view2 = new Int8Array( buffer2, 2 );
   * _.bufferRawFromBuffer( view2 );
   *
   * @returns { ArrayBuffer } Returns a new or the same ArrayBuffer.
   * If (buffer) is instance of '[object ArrayBuffer]', it returns buffer.
   * @method bufferRawFromBuffer
   * @throws { Error } Will throw an Error if (arguments.length) is not equal to the 1.
   * @throws { Error } Will throw an Error if (buffer) is not a typed array.
   * @memberof wTools
   */

var bufferRawFromBuffer = function( buffer )
{

  _.assert( arguments.length === 1 );
  _.assert( _.bufferTypedIs( buffer ) || _.bufferRawIs( buffer ) );

  if( _.bufferRawIs( buffer ) )
  return buffer;

  var result = buffer.buffer;

  if( buffer.byteOffset || buffer.byteLength !== result.byteLength )
  result = result.slice( buffer.byteOffset || 0,buffer.byteLength );

  _.assert( _.bufferRawIs( result ) );

  return result;
}

//

var bufferRawFrom = function( buffer )
{
  var result;

  _.assert( arguments.length === 1 );

  if( buffer instanceof ArrayBuffer )
  return buffer;

  if( _.bufferNodeIs( buffer ) )
  {

    result = new Uint8Array( buffer ).buffer;

  }
  else if( _.bufferTypedIs( buffer ) || _.bufferViewIs( buffer ) )
  {

    buffer = buffer.buffer;
    if( buffer.byteOffset || buffer.byteLength !== result.byteLength )
    result = result.slice( buffer.byteOffset || 0,buffer.byteLength );

  }
  else if( _.strIs( buffer ) )
  {

    result = _.utf8ToBuffer( buffer ).buffer;

  }
  else if( _global_.File &amp;&amp; buffer instanceof File )
  {
    var fileReader = new FileReaderSync();
    result = fileReader.readAsArrayBuffer( buffer );
    throw _.err( 'not tested' );
  }
  else throw _.err( 'bufferRawFrom : unknown source' );

  _.assert( _.bufferRawIs( result ) );

  return result;
}

//

var buffersSerialize = function buffersSerialize( o )
{
  var self = this;
  var size = 0;
  var o = o || {};

  _.assertMapNoUndefine( o );
  _.assertMapHasOnly( o,buffersSerialize.defaults );
  _.mapComplement( o,buffersSerialize.defaults );
  _.assert( _.object.is( o.store ) );

  var store = o.store;
  var storeAttributes = store[ 'attributes' ] = store[ 'attributes' ] || {};
  var attributes = o.onAttributesGet.call( o.context );
  var buffers = [];

  // eval size

  for( var a = 0 ; a &lt; attributes.length ; a++ )
  {

    var name = attributes[ a ][ 0 ];
    var attribute = attributes[ a ][ 1 ];
    var buffer = o.onBufferGet.call( o.context,attribute );

    _.assert( _.bufferTypedIs( buffer ) || buffer === null,'expects buffer or null, got : ' + _.strTypeOf( buffer ) );

    var bufferSize = buffer ? buffer.length*buffer.BYTES_PER_ELEMENT : 0;

    if( o.dropAttribute &amp;&amp; o.dropAttribute[ name ] )
    continue;

    var descriptor = {};
    descriptor.attribute = attribute;
    descriptor.name = name;
    descriptor.buffer = buffer;
    descriptor.bufferSize = bufferSize;
    descriptor.sizeOfAtom = buffer ? buffer.BYTES_PER_ELEMENT : 0;
    buffers.push( descriptor );

    size += bufferSize;

  }

  // make buffer

  if( !store[ 'buffer' ] )
  store[ 'buffer' ] = new ArrayBuffer( size );

  var dstBuffer = _.bufferBytesGet( store[ 'buffer' ] );

  _.assert( store[ 'buffer' ].byteLength === size );
  if( store[ 'buffer' ].byteLength &lt; size )
  throw _.err( 'buffersSerialize :','buffer does not have enough space' );

  /* sort by atom size */

  buffers.sort( function( a,b )
  {
    return b.sizeOfAtom - a.sizeOfAtom;
  });

  // store into single buffer

  var offset = 0;
  for( var b = 0 ; b &lt; buffers.length ; b++ )
  {

    var name = buffers[ b ].name;
    var attribute = buffers[ b ].attribute;
    var buffer = buffers[ b ].buffer;
    var bytes = buffer ? _.bufferBytesGet( buffer ) : new Uint8Array();
    var bufferSize = buffers[ b ].bufferSize;

    if( o.dropAttribute &amp;&amp; o.dropAttribute[ name ] )
    continue;

    _.bufferMove( dstBuffer.subarray( offset,offset+bufferSize ),bytes );

    var serialized = store[ 'attributes' ][ name ] =
    {
      'bufferConstructorName' : buffer ? buffer.constructor.name : 'null',
      'sizeOfAtom' : buffer ? buffer.BYTES_PER_ELEMENT : 0,
      'offsetInCommonBuffer' : offset,
      'size' : bytes.length,
    }

    // debugger; // xxx

    if( attribute.copyCustom )
    serialized[ 'fields' ] = attribute.copyCustom
    ({

      dst : {},
      src : attribute,

      copyComposes : true,
      copyAggregates : true,
      copyAssociates : false,

      technique : 'data',

    });

    offset += bufferSize;

  }

  // return

  return store;
}

buffersSerialize.defaults =
{

  context : null,
  store : null,

  dropAttribute : {},

  onAttributesGet : function()
  {
    return _.mapPairs( this.attributes );
  },
  onBufferGet : function( attribute )
  {
    return attribute.buffer;
  },

}

//

var buffersDeserialize = function( o )
{
  var o = o || {};
  var store = o.store;
  var commonBuffer = store[ 'buffer' ];

  _.assertMapNoUndefine( o );
  _.assertMapHasOnly( o,buffersDeserialize.defaults );
  _.mapComplement( o,buffersDeserialize.defaults );
  _.assert( _.object.is( o.store ) );
  _.assert( _.bufferRawIs( commonBuffer ) || _.bufferTypedIs( commonBuffer ) );

  commonBuffer = _.bufferRawFromBuffer( commonBuffer );

  for( var a in store[ 'attributes' ] )
  {
    var attribute = store[ 'attributes' ][ a ];

    var bufferConstructor = attribute[ 'bufferConstructorName' ] === 'null' ? null : _global_[ attribute[ 'bufferConstructorName' ] ];
    var offset = attribute[ 'offsetInCommonBuffer' ];
    var size = attribute[ 'size' ];
    var sizeOfAtom = attribute[ 'sizeOfAtom' ];
    var fields = attribute[ 'fields' ];

    _.assert( _.routineIs( bufferConstructor ) || bufferConstructor === null,'unknown attribute\' constructor :',attribute[ 'bufferConstructorName' ] )
    _.assert( _.number.is( offset ),'unknown attribute\' offset in common buffer :',offset )
    _.assert( _.number.is( size ),'unknown attribute\' size of buffer :',size )
    _.assert( _.number.is( sizeOfAtom ),'unknown attribute\' sizeOfAtom of buffer :',sizeOfAtom )

    if( attribute.offset+size > commonBuffer.byteLength )
    throw _.err( 'cant deserialize attribute','"'+a+'"','it is out of common buffer' );

    /* logger.log( 'bufferConstructor( ' + commonBuffer + ',' + offset + ',' + size / sizeOfAtom + ' )' ); */

    var buffer = bufferConstructor ? new bufferConstructor( commonBuffer,offset,size / sizeOfAtom ) : null;

    o.onAttribute.call( o.context,fields,buffer,a );

  }

}

buffersDeserialize.defaults =
{
  store : null,
  context : null,
  onAttribute : function( attributeOptions,buffer )
  {
    attributeOptions.buffer = buffer;
    new this.AttributeOfGeometry( attributeOptions ).addTo( this );
  },
}

//

var bufferToNodeBuffer = ( function( buffer )
{

  var toBuffer = null;

  return function bufferToNodeBuffer( buffer )
  {

    _.assert( _.bufferTypedIs( buffer ) || _.bufferRawIs( buffer ) );

    /* */

    if( toBuffer === null )
    try
    {
      toBuffer = require( 'typedarray-to-buffer' );
    }
    catch( err )
    {
      toBuffer = false;
    }

    /* */

    if( !buffer.length &amp;&amp; !buffer.byteLength )
    buffer = new Buffer([]);
    else if( toBuffer )
    try
    {
      buffer = toBuffer( buffer );
    }
    catch( err )
    {
      debugger;
      buffer = toBuffer( buffer );
    }
    else throw _.err( 'unexpected' );

    return buffer;
  }

})();

// --
// array
// --

/**
 * The arraySub() method returns a shallow copy of a portion of an array
 * or a new TypedArray that contains
 * the elements from (begin) index to the (end) index,
 * but not including (end).
 *
 * @param { Array } src - Source array.
 * @param { Number } begin - Index at which to begin extraction.
 * @param { Number } end - Index at which to end extraction.
 *
 * @example
 * // returns [ 3, 4 ]
 * var arr = _.arraySub( [ 1, 2, 3, 4, 5 ], 2, 4 );
 *
 * @example
 * // returns [ 2, 3 ]
 * _.arraySub( [ 1, 2, 3, 4, 5 ], -4, -2 );
 *
 * @example
 * // returns [ 1, 2, 3, 4, 5 ]
 * _.arraySub( [ 1, 2, 3, 4, 5 ] );
 *
 * @returns { Array } - Returns a shallow copy of a portion of an array into a new Array.
 * @method arraySub
 * @throws { Error } If the passed arguments is more than three.
 * @throws { Error } If the first argument is not an array.
 * @memberof wTools
 */

var arraySub = function( src,begin,end )
{

  _.assert( arguments.length &lt;= 3 );

  if( _.atomicIs( src ) )
  throw _.err( 'arraySub','Unknown argument type' );

  if( _.routineIs( src.subarray ) )
  return src.subarray( begin,end );

  if( !_.routineIs( src.slice ) )
  throw _.err( 'arraySub','Unknown argument type' );

  return src.slice( begin,end );
}

//

/**
 * The arrayNew() method returns a new array or a new TypedArray with length equal (length)
 * or new TypedArray with the same length of the initial array if second argument is not provided.
 *
 * @param { arrayLike } ins - The instance of an array.
 * @param { Number } [ length = ins.length ] - The length of the new array.
 *
 * @example
 * // returns [ , ,  ]
 * var arr = _.arrayNew( [ 1, 2, 3 ] );
 *
 * @example
 * // returns [ , , ,  ]
 * var arr = _.arrayNew( [ 1, 2, 3 ], 4 );
 *
 * @returns { arrayLike }  Returns an array with a certain (length).
 * @method arrayNew
 * @throws { Error } If the passed arguments is less than two.
 * @throws { Error } If the (length) is not a number.
 * @throws { Error } If the first argument in not an array like object.
 * @throws { Error } If the (length === undefined) and (_.number.is(ins.length)) is not a number.
 * @memberof wTools
 */

var arrayNew = function( ins,length )
{
  var result;

  _.assert( arguments.length &lt;= 2); // _.assert( arguments.length === 1 || arguments.length === 2 );
  _.assert( _.number.is( length ) );

  if( length === undefined )
  {
    _assert( _.number.is( ins.length ) );
    length = ins.length;
  }

  if( _.arrayIs( ins ) || _.bufferTypedIs( ins ) || ins instanceof ArrayBuffer )
  result = new ins.constructor( length );
  else throw _.err( 'arrayNew :','unknown type of instance' );

  return result;
}

//

/**
 * The arrayNewOfSameLength() method returns a new empty array
 * or a new TypedArray with the same length as in (ins).
 *
 * @param { arrayLike } ins - The instance of an array.
 *
 * @example
 * // returns [ , , , , ]
 * var arr = _.arrayNewOfSameLength( [ 1, 2, 3, 4, 5 ] );
 *
 * @returns { arrayLike } - The new empty array with the same length as in (ins).
 * @method arrayNewOfSameLength
 * @throws { Error } If missed argument, or got more than one argument.
 * @throws { Error } If the first argument in not array like object.
 * @memberof wTools
 */

var arrayNewOfSameLength = function( ins )
{

  _.assert( arguments.length === 1 );

  if( _.atomicIs( ins ) ) return;
  if( !_.arrayIs( ins ) &amp;&amp; !_.bufferTypedIs( ins ) ) return;
  var result = arrayNew( ins,ins.length );
  return result;
}

//

/**
 * The arrayOrNumber() method returns a new array
 * which containing the static elements only type of Number.
 *
 * It takes two argument (dst) and (length)
 * checks if the (dst) is a Number, If the (length) is greater than or equal to zero.
 * If true, it returns the new array of static (dst) numbers.
 * Otherwise, if the first argument (dst) is an Array,
 * and its (dst.length) is equal to the (length),
 * it returns the original (dst) Array.
 * Otherwise, it throws an Error.
 *
 * @param { ( Number | Array ) } dst - A number or an Array.
 * @param { Number } length - The length of the new array.
 *
 * @example
 * // returns [ 3, 3, 3, 3, 3, 3, 3 ]
 * var arr = _.arrayOrNumber( 3, 7 );
 *
 * @example
 * // returns [ 3, 7, 13 ]
 * var arr = _.arrayOrNumber( [ 3, 7, 13 ], 3 );
 *
 * @returns { Number[] | Array } - Returns the new array of static numbers or the original array.
 * @method arrayOrNumber
 * @throws { Error } If missed argument, or got less or more than two argument.
 * @throws { Error } If type of the first argument is not a number or array.
 * @throws { Error } If the second argument is less than 0.
 * @throws { Error } If (dst.length) is not equal to the (length).
 * @memberof wTools
 */

var arrayOrNumber = function( dst,length )
{
  _.assert( arguments.length === 2 );
  _.assert( _.number.is( dst ) || _.arrayIs( dst ),'expects array of number as argument' );
  _.assert( length >= 0 );

  if( _.number.is( dst ) )
  dst = arrayFill({ times : length , value : dst });
  else if( dst.length !== length )
  throw _.err( 'expects array of length',length,'but got',dst );

  return dst;
}

//

/**
 * The arrayShrink() method selects elements from (srcArray) by indexes of (indicesArray).
 *
 * @param { arrayLike } srcArray - Values for the new array.
 * @param { ( arrayLike | object ) } [ indicesArray = indicesArray.indices ] - Indexes of elements from the (srcArray) or options object.
 *
 * @example
 * // returns [ 3, 4, 5 ]
 * var arr = _.arrayShrink( [ 1, 2, 3, 4, 5 ], [ 2, 3, 4 ] );
 *
 * @example
 * // returns [ undefined, undefined ]
 * var arr = _.arrayShrink( [ 1, 2, 3 ], [ 4, 5 ] );
 *
 * @returns { arrayLike } - Returns a new array with the length equal (indicesArray.length) and elements from (srcArray).
   If there is no element with necessary index than the value will be undefined.
 * @method arrayShrink
 * @throws { Error } If passed arguments is not array like object.
 * @throws { Error } If the atomsPerElement property is not equal to 1.
 * @memberof wTools
 */

var arrayShrink = function( srcArray,indicesArray )
{
  var atomsPerElement = 1;

  if( _.object.is( indicesArray ) )
  {
    atomsPerElement = indicesArray.atomsPerElement || 1;
    indicesArray = indicesArray.indices;
  }

  _assert( _.bufferTypedIs( srcArray ) || _.arrayIs( srcArray ) );
  _assert( _.bufferTypedIs( indicesArray ) || _.arrayIs( indicesArray ) );

  var result = new srcArray.constructor( indicesArray.length );

  if( atomsPerElement === 1 )
  for( var i = 0, l = indicesArray.length ; i &lt; l ; i += 1 )
  {
    result[ i ] = srcArray[ indicesArray[ i ] ];
  }
  else
  for( var i = 0, l = indicesArray.length ; i &lt; l ; i += 1 )
  {
    throw _.err( 'Not tested' );
    for( var a = 0 ; a &lt; atomsPerElement ; a += 1 )
    result[ i*atomsPerElement+a ] = srcArray[ indicesArray[ i ]*atomsPerElement+a ];
  }

  return result;
}

//

var arrayIndicesOfGreatest = function( srcArray,numberOfElements,comparator )
{
  var result = [];
  var l = srcArray.length;

  if( comparator === undefined )
  comparator = function( a,b ){
    return b-a;
  };

  var rcomparator = function( a,b ){
    return comparator( srcArray[ a ],srcArray[ b ] );
  };

  for( var i = 0 ; i &lt; l ; i += 1 )
  {

    if( result.length &lt; numberOfElements )
    {
      _.arraySortedAdd( result, i, rcomparator );
      continue;
    }

    /*
    var index = _._arraySortedLookUpAct( result,i,rcomparator,0,result.length-1 );
    var add = index &lt; numberOfElements;xxx
    if( add )
    result[ index ] = i;
    */

    _.arraySortedAdd( result, i, rcomparator );
    result.splice( result.length-1,1 );

  }

  return result;
}

//

/**
 * The arrayFlatten() method returns an array that contains all the passed arguments.
 *
 * It creates two variables the (result) - array and the (src) - elements of array-like object (arguments[]),
 * iterate over array-like object (arguments[]) and assigns to the (src) each element,
 * checks if (src) is not equal to the 'undefined'.
 * If true, it adds element to the result.
 * If (src) is an Array and if element(s) of the (src) is not equal to the 'undefined'.
 * If true, it adds to the (result) each element of the (src) array.
 * Otherwise, if (src) is an Array and if element(s) of the (src) is equal to the 'undefined' it throws an Error.
 *
 * @param {...*} arguments - One or more argument(s).
 *
 * @example
 * // returns [ 'str', {}, 1, 2, 5, true ]
 * var arr = _.arrayFlatten( 'str', {}, [ 1, 2 ], 5, true );
 *
 * @returns { Array } - Returns an array of the passed argument(s).
 * @method arrayFlatten
 * @throws { Error } If (arguments[...]) is an Array and has an 'undefined' element.
 * @memberof wTools
 */

var arrayFlatten = function()
{
  var result = _.arrayIs( this ) ? this : [];

  for( var a = 0 ; a &lt; arguments.length ; a++ )
  {

    var src = arguments[ a ];

    if( !_.arrayLike( src ) )
    {
      if( src !== undefined ) result.push( src );
      continue;
    }

    for( var s = 0 ; s &lt; src.length ; s++ )
    {
      if( _.arrayIs( src[ s ] ) )
      _.arrayFlatten.call( result,src[ s ] );
      else if( src[ s ] !== undefined )
      result.push( src[ s ] );
      else if( src[ s ] === undefined )
      throw _.err( 'array should have no undefined' );
    }

  }

  return result;
}

//

var arrayFlattenToMapUnique = function()
{
  var result = _.arrayIs( this ) ? this : {};

  var extend = function( r,s )
  {
    _.assertMapNone( r,s );
    _.mapExtend( r,s );
  }

  for( var a = 0 ; a &lt; arguments.length ; a++ )
  {

    var src = arguments[ a ];

    if( !_.arrayLike( src ) )
    {
      _.assert( _.object.is( src ) );
      if( src !== undefined )
      extend( result, src );
      continue;
    }

    for( var s = 0 ; s &lt; src.length ; s++ )
    {
      if( _.arrayIs( src[ s ] ) )
      _.arrayFlattenToMapUnique.call( result,src[ s ] );
      else if( _.object.is( src[ s ] ) )
      extend( result, src );
      else
      throw _.err( 'array should have only maps' );
    }

  }

  return result;
}

//

var arrayCopy = function arrayCopy()
{
  var result;
  var length = 0;

  // eval length

  for( var a = 0 ; a &lt; arguments.length ; a++ )
  {
    var argument = arguments[ a ];

    if( argument === undefined )
    throw _.err( 'arrayCopy','argument is not defined' );

    if( _.arrayLike( argument ) ) length += argument.length;
    else if( _.bufferRawIs( argument ) ) length += argument.byteLength;
    else length += 1;
  }

  // make result

  if( _.arrayIs( arguments[ 0 ] ) || _.bufferTypedIs( arguments[ 0 ] ) )
  result = arrayNew( arguments[ 0 ],length );
  else if( _.bufferRawIs( arguments[ 0 ] ) )
  result = new ArrayBuffer( length );

  var bufferDst;
  var offset = 0;
  if( _.bufferRawIs( arguments[ 0 ] ) )
  {
    bufferDst = new Uint8Array( result );
  }

  // copy

  for( var a = 0, c = 0 ; a &lt; arguments.length ; a++ )
  {
    var argument = arguments[ a ];
    if( _.bufferRawIs( argument ) )
    {
      bufferDst.set( new Uint8Array( argument ), offset );
      offset += argument.byteLength;
    }
    else if( _.bufferTypedIs( arguments[ 0 ] ) )
    {
      result.set( argument, offset );
      offset += argument.length;
    }
    else if( _.arrayLike( argument ) )
    for( var i = 0 ; i &lt; argument.length ; i++ )
    {
      result[ c ] = argument[ i ];
      c += 1;
    }
    else
    {
      result[ c ] = argument;
      c += 1;
    }
  }

  // !!! not optimal

  return result;
}

//

/**
 * The arrayAppendMerging() method adds one or more elements to the end of the (dst) array
 * and returns the new length of the array.
 *
 * It creates two variables the (result) - array and the (argument) - elements of array-like object (arguments[]),
 * iterate over array-like object (arguments[]) and assigns to the (argument) each element,
 * checks, if (argument) is equal to the 'undefined'.
 * If true, it throws an Error.
 * If (argument) is an array-like.
 * If true, it merges the (argument) into the (result) array.
 * Otherwise, it adds element to the result.
 *
 * @param { Array } dst - Initial array.
 * @param {*} arguments[] - One or more argument(s) to add to the end of the (dst) array.
 *
 * @example
 * // returns [ 1, 2, 'str', false, { a : 1 }, 42, 3, 7, 13 ];
 * var arr = _.arrayAppendMerging( [ 1, 2 ], 'str', false, { a : 1 }, 42, [ 3, 7, 13 ] );
 *
 * @returns { Array } - Returns an array (dst) with all of the following argument(s) that were added to the end of the (dst) array.
 * @method arrayAppendMerging
 * @throws { Error } If the first argument is not an array.
 * @throws { Error } If type of the argument is equal undefined.
 * @memberof wTools
 */

var arrayAppendMerging = function arrayAppendMerging( dst )
{
  var result = dst;

  _assert( _.arrayIs( dst ),'arrayAppendMerging :','expects array' );

  for( var a = 1 ; a &lt; arguments.length ; a++ )
  {
    var argument = arguments[ a ];

    if( argument === undefined )
    throw _.err( 'arrayAppendMerging','argument is not defined' );

    if( _.arrayLike( argument ) ) result.push.apply( result,argument );
    else result.push( argument );
  }

  return result;
}

//

/**
 * The arrayPrependMerging() method adds one or more elements to the beginning of the (dst) array
 * and returns the new length of the array.
 *
 * It creates two variables the (result) - array and the (argument) - elements of array-like object (arguments[]),
 * iterate over array-like object (arguments[]) from the end to the beginning and assigns to the (argument) each element,
 * checks, if (argument) is equal to the 'undefined'.
 * If true, it throws an Error.
 * if (argument) is an array-like.
 * If true, it merges the (argument) into the (result) array.
 * Otherwise, it adds element to the result.
 *
 * @param { Array } dst - Initial array.
 * @param {*} arguments[] - One or more argument(s) to add to the front of the (dst) array.
 *
 * @example
 * // returns [ 'str', false, { a : 1 }, 42, 3, 7, 13, 1, 2 ];
 * var arr = _.arrayPrependMerging( [ 1, 2 ], 'str', false, { a : 1 }, 42, [ 3, 7, 13 ] );
 *
 * @returns { arrayLike } - Returns an array (dst) with all of the following argument(s) that were added to the beginning of the (dst) array.
 * @method arrayPrependMerging
 * @throws { Error } If the first argument is not array.
 * @throws { Error } If type of the argument is equal undefined.
 * @memberof wTools
 */

var arrayPrependMerging = function arrayPrependMerging( dst )
{
  var result = dst;

  _assert( _.arrayIs( dst ),'arrayPrependMerging :','expects array' );

  for( var a = arguments.length - 1 ; a > 0 ; a-- )
  {
    var argument = arguments[ a ];

    if( argument === undefined )
    throw _.err( 'arrayPrependMerging','argument is not defined' );

    if( _.arrayLike( argument ) ) result.unshift.apply( dst,argument );
    else result.unshift( argument );
  }

  return result;
}

//

/**
 * The arrayAppendOnceMerging() method returns an array of elements from (dst)
 * and appending only unique following arguments to the end.
 *
 * It creates two variables the (result) - array and the (argument) - elements of array-like object (arguments[]),
 * iterate over array-like object (arguments[]) and assigns to the (argument) each element,
 * checks, if (argument) is equal to the 'undefined'.
 * If true, it throws an Error.
 * if (argument) is an array-like.
 * If true, it iterate over array (argument) and checks if (result) has the same values as the (argument).
 * If false, it adds elements of (argument) to the end of the (result) array.
 * Otherwise, it checks if (result) has not the same values as the (argument).
 * If true, it adds elements to the end of the (result) array.
 *
 * @param { Array } dst - Initial array.
 * @param {*} arguments[] - One or more argument(s).
 *
 * @example
 * // returns [ 1, 2, 'str', {}, 5 ]
 * var arr = _.arrayAppendOnceMerging( [ 1, 2 ], 'str', 2, {}, [ 'str', 5 ] );
 *
 * @returns { Array } - Returns an array (dst) with only unique following argument(s) that were added to the end of the (dst) array.
 * @method arrayAppendOnceMerging
 * @throws { Error } If the first argument is not array.
 * @throws { Error } If type of the argument is equal undefined.
 * @memberof wTools
 */

var arrayAppendOnceMerging = function arrayAppendOnceMerging( dst )
{
  var result = dst;

  _assert( _.arrayIs( dst ),'arrayAppendOnceMerging :','expects array' );

  for( var a = 1 ; a &lt; arguments.length ; a++ )
  {
    var argument = arguments[ a ];

    if( argument === undefined )
    throw _.err( 'arrayAppendOnceMerging','argument is not defined' );

    if( _.arrayLike( argument ) )
    {
      for( var i = 0 ; i &lt; argument.length ; i++ )
      if( result.indexOf( argument[ i ] ) === -1 )
      result.push( argument[ i ] );
    }
    else
    {
      if( result.indexOf( argument ) === -1 )
      result.push( argument );
    }

  }

  return result;
}

//

  // !!! @example is wrong, has to be [ 5, 'str', {}, 2, 4 ].

/**
 * The arrayPrependOnceMerging() method returns an array of elements from (dst)
 * and prepending only unique following arguments to the beginning.
 *
 * It creates two variables the (result) - array and the (argument) - elements of array-like object (arguments[]),
 * iterate over array-like object (arguments[]) from the end to the beginning and assigns to the (argument) each element,
 * checks, if (argument) is equal to the 'undefined'.
 * If true, it throws an Error.
 * if (argument) is an array-like.
 * If true, it iterate over array (argument) and checks if (result) has the same values as the (argument).
 * If false, it adds elements of (argument) to the beginning of the (result) array.
 * Otherwise, it checks if (result) has not the same values as the (argument).
 * If true, it adds elements to the beginning of the (result) array.
 *
 * @param { Array } dst - Initial array.
 * @param {*} arguments[] - One or more argument(s).
 *
 * @example
 * // returns [ {}, 'str', 5, 2, 4 ]
 * var arr = _.arrayPrependOnceMerging( [ 2, 4 ], 5, 4, 'str', {} );
 *
 * @returns { Array } - Returns an array (dst) with only unique following argument(s) that were added to the beginning of the (dst) array.
 * @method arrayPrependOnceMerging
 * @throws { Error } If the first argument is not array.
 * @throws { Error } If type of the argument is equal undefined.
 * @memberof wTools
 */

var arrayPrependOnceMerging = function arrayPrependOnceMerging( dst )
{
  var result = dst;

  _assert( _.arrayIs( dst ),'arrayPrependOnceMerging :','expects array' );

  for( var a = arguments.length-1 ; a > 0 ; a-- )
  {
    var argument = arguments[ a ];

    if( argument === undefined )
    throw _.err( 'arrayPrependOnceMerging','argument is not defined' );

    if( _.arrayLike( argument ) )
    {
      for( var i = argument.length-1 ; i >= 0 ; i-- )
      if( result.indexOf( argument[ i ] ) === -1 )
      result.unshift( argument[ i ] );
    }
    else
    {
      if( result.indexOf( argument ) === -1 )
      result.unshift( argument );
    }

  }

  return result;
}

//

/**
 * The arrayElementsSwap() method reverses the elements by indices (index1) and (index2) in the (dst) array.
 *
 * @param { Array } dst - The initial array.
 * @param { Number } index1 - The first index.
 * @param { Number } index2 - The second index.
 *
 * @example
 * // returns [ 5, 2, 3, 4, 1 ]
 * var arr = _.arrayElementsSwap( [ 1, 2, 3, 4, 5 ], 0, 4 );
 *
 * @returns { Array } - Returns the (dst) array that has been modified in place by indexes (index1) and (index2).
 * @method arrayElementsSwap
 * @throws { Error } If the first argument in not an array.
 * @throws { Error } If the second argument is less than 0 and more than a length initial array.
 * @throws { Error } If the third argument is less than 0 and more than a length initial array.
 * @memberof wTools
 */

var arrayElementsSwap = function( dst,index1,index2 )
{

  _ssert( arguments.length === 3 );
  _assert( _.arrayLike( dst ),'arrayElementsSwap :','argument must be array' );
  _assert( 0 &lt;= index1 &amp;&amp; index1 &lt; dst.length,'arrayElementsSwap :','index1 is out of bound' );
  _assert( 0 &lt;= index2 &amp;&amp; index2 &lt; dst.length,'arrayElementsSwap :','index2 is out of bound' );

  var e = dst[ index1 ];
  dst[ index1 ] = dst[ index2 ];
  dst[ index2 ] = e;

  return dst;
}

//

  /**
   * The arrayFrom() method converts an object-like (src) into Array.
   *
   * @param { * } src - To convert into Array.
   *
   * @example
   * // returns [ 3, 7, 13, 'abc', false, undefined, null, {} ]
   * _.arrayFrom( [ 3, 7, 13, 'abc', false, undefined, null, {} ] );
   *
   * @example
   * // returns [ [ 'a', 3 ], [ 'b', 7 ], [ 'c', 13 ] ]
   * _.arrayFrom( { a : 3, b : 7, c : 13 } );
   *
   * @example
   * // returns [ 3, 7, 13, 3.5, 5, 7.5, 13 ]
   * _.arrayFrom( "3, 7, 13, 3.5abc, 5def, 7.5ghi, 13jkl" );
   *
   * @example
   * // returns [ 3, 7, 13, 'abc', false, undefined, null, { greeting: 'Hello there!' } ]
   * var args = ( function() {
   *   return arguments;
   * } )( 3, 7, 13, 'abc', false, undefined, null, { greeting: 'Hello there!' } );
   * _.arrayFrom( args );
   *
   * @returns { Array } Returns an Array.
   * @method arrayFrom
   * @throws { Error } Will throw an Error if (src) is not an object-like.
   * @memberof wTools
   */

var arrayFrom = function( src )
{

  _.assert( arguments.length === 1 );

  if( _.arrayIs( src ) )
  return src;

  if( _.object.is( src ) )
  return _.mapToArray( src );

  if( _.strIs( src ) )
  {
    var sep = ( src.indexOf( ',' ) !== -1 )?( ',' ) :' '; //???
    return src.split(/[, ]+/).map( function( s ){ if( s.length ) return parseFloat(s); } );
  }

  if( _.argumentsIs( src ) )
  return _ArraySlice.call( src );

  throw _.err( 'arrayFrom : unknown source : ' + _.strTypeOf( src ) ); //???
}

//

  /**
   * The arrayToMap() converts an (array) into Object.
   *
   * @param { arrayLike } array - To convert into Object.
   *
   * @example
   * // returns {  }
   * _.arrayToMap( [  ] );
   *
   * @example
   * // returns { '0' : 3, '1' : [ 1, 2, 3 ], '2' : 'abc', '3' : false, '4' : undefined, '5' : null, '6' : {} }
   * _.arrayToMap( [ 3, [ 1, 2, 3 ], 'abc', false, undefined, null, {} ] );
   *
   * @example
   * // returns { '0' : 3, '1' : 'abc', '2' : false, '3' : undefined, '4' : null, '5' : { greeting: 'Hello there!' } }
   * var args = ( function() {
   *   return arguments;
   * } )( 3, 'abc', false, undefined, null, { greeting: 'Hello there!' } );
   * _.arrayToMap( args );
   *
   * @returns { Object } Returns an Object.
   * @method arrayToMap
   * @throws { Error } Will throw an Error if (array) is not an array-like.
   * @memberof wTools
   */

var arrayToMap = function( array )
{
  var result = {};

  _.assert( arguments.length === 1 );
  _.assert( _.arrayLike( array ) );

  for( var a = 0 ; a &lt; array.length ; a++ )
  result[ a ] = array[ a ];
  return result;
}

//
  /**
   * The callback function to compare two values.
   *
   * @callback arrayRemoveArrayOnce~onEqual
   * @param { * } el - The element of the (dstArray[n]) array.
   * @param { * } ins - The value to compare (insArray[n]).
   */

  /**
   * The arrayRemoveArrayOnce() determines whether a (dstArray) array has the same values as in a (insArray) array,
   * and returns amount of the deleted elements from the (dstArray).
   *
   * It takes two (dstArray, insArray) or three (dstArray, insArray, onEqual) arguments, creates variable (var result = 0),
   * checks if (arguments[..]) passed two, it iterates over the (insArray) array and calls for each element built in function (dstArray.indexOf(insArray[i])).
   * that looking for the value of the (insArray[i]) array in the (dstArray) array.
   * If true, it removes the value (insArray[i]) from (dstArray) array by corresponding index,
   * and incrementing the variable (result++).
   * Otherwise, if passed three (arguments[...]), it iterates over the (insArray) and calls for each element the method
   *
   * If callback function (onEqual) returns true, it returns the index that will be removed from (dstArray),
   * and then incrementing the variable (result++).
   *
   * @see wTools.arrayLeftIndexOf
   *
   * @param { arrayLike } dstArray - The target array.
   * @param { arrayLike } insArray - The source array.
   * @param { function } [ onEqual ] onEqual - The callback function.
   * By default, it checks the equality of two arguments.
   *
   * @example
   * // returns 0
   * _.arrayRemoveArrayOnce( [  ], [  ] );
   *
   * @example
   * // returns 2
   * _.arrayRemoveArrayOnce( [ 1, 2, 3, 4, 5 ], [ 6, 2, 7, 5, 8 ] );
   *
   * @example
   * // returns 4
   * var got = _.arrayRemoveArrayOnce( [ 1, 2, 3, 4, 5 ], [ 6, 2, 7, 5, 8 ], function( a, b ) {
   *   return a &lt; b;
   * } );
   *
   * @returns { number }  Returns amount of the deleted elements from the (dstArray).
   * @method arrayRemoveArrayOnce
   * @throws { Error } Will throw an Error if (dstArray) is not an array-like.
   * @throws { Error } Will throw an Error if (insArray) is not an array-like.
   * @throws { Error } Will throw an Error if (arguments.length &lt; 2  || arguments.length > 3).
   * @memberof wTools
   */

var arrayRemoveArrayOnce = function( dstArray,insArray,onEqual )
{
  _.assert( _.arrayLike( dstArray ) );
  _.assert( _.arrayLike( insArray ) );
  _.assert( arguments.length === 2 || arguments.length === 3 );

  var result = 0;
  var index = -1;

  if( arguments.length === 2 )
  {

    for( var i = 0 ; i &lt; insArray.length ; i++ )
    {
      index = dstArray.indexOf( insArray[ i ] );
      if( !( index >= 0 ) )
      continue;
      dstArray.splice( index,1 );
      result += 1;
    }

  }
  else if( arguments.length === 3 )
  {

    _.assert( _.routineIs( onEqual ) );
    for( var i = 0 ; i &lt; insArray.length ; i++ )
    {
      index = arrayLeftIndexOf( dstArray,insArray[ i ],onEqual );
      if( !( index >= 0 ) )
      continue;
      dstArray.splice( index,1 );
      result += 1;
    }

  }
  else throw _.err( 'unexpected' );

  return result;
}

//

  /**
 * The callback function to compare two values.
 *
 * @callback wTools~compareCallback
 * @param { * } el - The element of the array.
 * @param { * } ins - The value to compare.
 */

/**
 * The arrayRemovedOnce() method returns the index of the first matching element from (dstArray)
 * that corresponds to the condition in the callback function and remove this element.
 *
 * It takes two (dstArray, ins) or three (dstArray, ins, onEqual) arguments,
 * checks if arguments passed two, it calls built in function (dstArray.indexOf(ins))
 * that looking for the value of the (ins) in the (dstArray).
 * If true, it removes the value (ins) from (dstArray) array by corresponding index.
 * Otherwise, if passed three arguments, it calls the method
 * [arrayLeftIndexOf( dstArray, ins, onEqual )]{@link wTools.arrayLeftIndexOf}
 * If callback function (onEqual) returns true, it returns the index that will be removed from (dstArray).
 * @see {@link wTools.arrayLeftIndexOf} - See for more information.
 *
 * @param { Array } dstArray - The source array.
 * @param { * } ins - The value to remove.
 * @param { wTools~compareCallback } [ onEqual ] - The callback that compares (ins) with elements of the array.
 * By default, it checks the equality of two arguments.
 *
 * @example
 * // returns 1
 * var arr = _.arrayRemovedOnce( [ 2, 4, 6 ], 4, function ( el ) {
 *   return el;
 * });
 *
 * @example
 * // returns 0
 * var arr = _.arrayRemovedOnce( [ 2, 4, 6 ], 2 );
 *
 * @returns { Number } - Returns the index of the value (ins) that was removed from (dstArray).
 * @method arrayRemovedOnce
 * @throws { Error } If the first argument is not an array-like.
 * @throws { Error } If passed less than two or more than three arguments.
 * @throws { Error } If the third argument is not a function.
 * @memberof wTools
 */

var arrayRemovedOnce = function( dstArray,ins,onEqual )
{
  _.assert( _.arrayLike( dstArray ) );
  _.assert( arguments.length === 2 || arguments.length === 3 );

  var index = -1;

  if( arguments.length === 2 )
  {

    index = dstArray.indexOf( ins );

  }
  else if( arguments.length === 3 )
  {

    _.assert( _.routineIs( onEqual ) );
    _.assert( onEqual.length === 1 || onEqual.length === 2 );
    index = arrayLeftIndexOf( dstArray,ins,onEqual );

  }
  else throw _.err( 'unexpected' );

  if( index >= 0 )
  dstArray.splice( index,1 );

  return index;
}

//

/**
 * The arrayRemoveOnce() method removes the first matching element from (dstArray)
 * that corresponds to the condition in the callback function and returns a modified array.
 *
 * It takes two (dstArray, ins) or three (dstArray, ins, onEqual) arguments,
 * checks if arguments passed two, it calls the method
 * [arrayRemovedOnce( dstArray, ins )]{@link wTools.arrayRemovedOnce}
 * Otherwise, if passed three arguments, it calls the method
 * [arrayRemovedOnce( dstArray, ins, onEqual )]{@link wTools.arrayRemovedOnce}
 * @see  wTools.arrayRemovedOnce
 * @param { Array } dstArray - The source array.
 * @param { * } ins - The value to remove.
 * @param { wTools~compareCallback } [ onEqual ] - The callback that compares (ins) with elements of the array.
 * By default, it checks the equality of two arguments.
 *
 * @example
 * // returns [ 1, 2, 3, 'str' ]
 * var arr = _.arrayRemoveOnce( [ 1, 'str', 2, 3, 'str' ], 'str' );
 *
 * @example
 * // returns [ 3, 7, 13, 33 ]
 * var arr = _.arrayRemoveOnce( [ 3, 7, 33, 13, 33 ], 13, function ( el, ins ) {
 *   return el > ins;
 * });
 *
 * @returns { Array } - Returns the modified (dstArray) array with the new length.
 * @method arrayRemoveOnce
 * @throws { Error } If the first argument is not an array.
 * @throws { Error } If passed less than two or more than three arguments.
 * @throws { Error } If the third argument is not a function.
 * @memberof wTools
 */

var arrayRemoveOnce = function( dstArray,ins,onEqual )
{
  _.assert( arguments.length === 2 || arguments.length === 3 );

  if( arguments.length === 2 )
  arrayRemovedOnce( dstArray,ins );
  else if( arguments.length === 3 )
  arrayRemovedOnce( dstArray,ins,onEqual );

  return dstArray;
}

//

/**
 * Callback for compare two value.
 *
 * @callback arrayRemovedAll~compareCallback
 * @param { * } el - The element of the array.
 * @param { * } ins - The value to compare.
 */

/**
 * The arrayRemovedAll() method removes all (ins) values from (dstArray)
 * that corresponds to the condition in the callback function and returns the amount of them.
 *
 * It takes two (dstArray, ins) or three (dstArray, ins, onEqual) arguments,
 * checks if (onEqual) is equal to the 'undefined'.
 * If true, it assigns by default callback function that checks the equality of two arguments.
 * Otherwise, it uses given callback function (onEqual).
 * Then it iterates over (dstArray) from the end to the beginning, checks if (onEqual) returns true.
 * If true, it removes the value (ins) from (dstArray) array by corresponding index, and increases (result++).
 *
 * @param { Array } dstArray - The source array.
 * @param { * } ins - The value to remove.
 * @param { compareCallback } [ onEqual ] - The callback that compares (ins) with elements of the array.
 * By default, it checks the equality of two arguments.
 *
 * @example
 * // returns 4
 * var arr = _.arrayRemovedAll( [ 1, 2, 3, 4, 5, 5, 5 ], 5, function ( el, ins ) {
 *   return el &lt; ins;
 * });
 *
 * @example
 * // returns 3
 * var arr = _.arrayRemovedAll( [ 1, 2, 3, 4, 5, 5, 5 ], 5 );
 *
 * @returns { Number } - Returns the amount of the removed elements.
 * @method arrayRemovedAll
 * @throws { Error } If the first argument is not an array-like.
 * @throws { Error } If passed less than two or more than three arguments.
 * @throws { Error } If the third argument is not a function.
 * @memberof wTools
 */

var arrayRemovedAll = function( dstArray,ins,onEqual )
{
  _.assert( _.arrayLike( dstArray ) );
  _.assert( arguments.length === 2 || arguments.length === 3 );

  if( arguments.length === 3 )
  _.assert( _.routineIs( onEqual ) );

  var result = 0;

  if( onEqual === undefined )
  onEqual = function( a,b ){ return a === b };

  for( var d = dstArray.length-1 ; d >= 0 ; d-- )
  if( onEqual( dstArray[ d ],ins ) )
  {
    dstArray.splice( d,1 );
    result += 1;
  }

  return result;
}

//

/**
 * Callback for compare two value.
 *
 * @callback arrayRemoveAll~compareCallback
 * @param { * } el - Element of the array.
 * @param { * } ins - Value to compare.
 */

/**
 * The arrayRemoveAll() method removes all (ins) values from (dstArray)
 * that corresponds to the condition in the callback function and returns the modified array.
 *
 * It takes two (dstArray, ins) or three (dstArray, ins, onEqual) arguments,
 * checks if arguments passed two, it calls the method
 * [arrayRemovedAll( dstArray, ins )]{@link wTools.arrayRemovedAll}
 * Otherwise, if passed three arguments, it calls the method
 * [arrayRemovedAll( dstArray, ins, onEqual )]{@link wTools.arrayRemovedAll}
 *
 * @see wTools.arrayRemovedAll
 *
 * @param { Array } dstArray - The source array.
 * @param { * } ins - The value to remove.
 * @param { wTools~compareCallback } [ onEqual ] - The callback that compares (ins) with elements of the array.
 * By default, it checks the equality of two arguments.
 *
 * @example
 * // returns [ 2, 2, 3, 5 ]
 * var arr = _.arrayRemoveAll( [ 1, 2, 2, 3, 5 ], 2, function ( el, ins ) {
 *   return el &lt; ins;
 * });
 *
 * @example
 * // returns [ 1, 3, 5 ]
 * var arr = _.arrayRemoveAll( [ 1, 2, 2, 3, 5 ], 2 );
 *
 * @returns { Array } - Returns the modified (dstArray) array with the new length.
 * @method arrayRemoveAll
 * @throws { Error } If the first argument is not an array-like.
 * @throws { Error } If passed less than two or more than three arguments.
 * @throws { Error } If the third argument is not a function.
 * @memberof wTools
 */

var arrayRemoveAll = function( dstArray,ins,onEqual )
{
  _.assert( arguments.length === 2 || arguments.length === 3 );

  if( arguments.length === 2 )
  arrayRemovedAll( dstArray,ins );
  else if( arguments.length === 3 )
  arrayRemovedAll( dstArray,ins,onEqual );

  return dstArray;
}

//
  /**
   * The arrayReplaceOnce() method returns the index of the (dstArray) array which will be replaced by (sub),
   * if (dstArray) has the value (ins).
   *
   * It takes three arguments (dstArray, ins, sub), calls built in function (dstArray.indexOf(ins)),
   * that looking for value (ins) in the (dstArray).
   * If true, it replaces (ins) value of (dstArray) by (sub) and returns the index of the (ins).
   * Otherwise, it returns (-1) index.
   *
   * @param { Array } dstArray - The source array.
   * @param { * } ins - The value to find.
   * @param { * } sub - The value to replace.
   *
   * @example
   * // returns -1
   * _.arrayReplaceOnce( [ 2, 4, 6, 8, 10 ], 12, 14 );
   *
   * @example
   * // returns 1
   * _.arrayReplaceOnce( [ 1, undefined, 3, 4, 5 ], undefined, 2 );
   *
   * @example
   * // returns 3
   * _.arrayReplaceOnce( [ 'Petre', 'Mikle', 'Oleg', 'Dmitry' ], 'Dmitry', 'Bob' );
   *
   * @example
   * // returns 4
   * _.arrayReplaceOnce( [ true, true, true, true, false ], false, true );
   *
   * @returns { number }  Returns the index of the (dstArray) array which will be replaced by (sub),
   * if (dstArray) has the value (ins).
   * @method arrayReplaceOnce
   * @throws { Error } Will throw an Error if (dstArray) is not an array.
   * @throws { Error } Will throw an Error if (arguments.length) is less than three.
   * @memberof wTools
   */

var arrayReplaceOnce = function( dstArray,ins,sub )
{
  _.assert( _.arrayLike( dstArray ) );
  _.assert( arguments.length === 3 );

  var index = -1;

  index = dstArray.indexOf( ins );

  if( index >= 0 )
  dstArray.splice( index,1,sub );

  return index;
}

//
  /**
   * The arrayUpdate() method adds a value (sub) to an array (dstArray) or replaces a value (ins) of the array (dstArray) by (sub),
   * and returns the last added index or the last replaced index of the array (dstArray).
   *
   * It creates the variable (index) assigns and calls to it the function (arrayReplaceOnce( dstArray, ins, sub ).
   * [arrayReplaceOnce( dstArray, ins, sub )]{@link wTools.arrayReplaceOnce}.
   * Checks if (index) equal to the -1.
   * If true, it adds to an array (dstArray) a value (sub), and returns the last added index of the array (dstArray).
   * Otherwise, it returns the replaced (index).
   *
   * @see wTools.arrayReplaceOnce
   *
   * @param { Array } dstArray - The source array.
   * @param { * } ins - The value to change.
   * @param { * } sub - The value to add or replace.
   *
   * @example
   * // returns 3
   * var add = _.arrayUpdate( [ 'Petre', 'Mikle', 'Oleg' ], 'Dmitry', 'Dmitry' );
   * console.log( add ) = > [ 'Petre', 'Mikle', 'Oleg', 'Dmitry' ];
   *
   * @example
   * // returns 5
   * var add = _.arrayUpdate( [ 1, 2, 3, 4, 5 ], 6, 6 );
   * console.log( add ) => [ 1, 2, 3, 4, 5, 6 ];
   *
   * @example
   * // returns 4
   * var replace = _.arrayUpdate( [ true, true, true, true, false ], false, true );
   * console.log( replace ) => [ true, true true, true, true ];
   *
   * @returns { number } Returns the last added or the last replaced index.
   * @method arrayUpdate
   * @throws { Error } Will throw an Error if (dstArray) is not an array-like.
   * @throws { Error } Will throw an Error if (arguments.length) is less or more than three.
   * @memberof wTools
   */

var arrayUpdate = function( dstArray,ins,sub )
{
  _.assert( _.arrayLike( dstArray ) );
  _.assert( arguments.length === 3 );

  var index = arrayReplaceOnce( dstArray,ins,sub );

  if( index === -1 )
  {
    dstArray.push( sub );
    index = dstArray.length - 1;
  }

  return index;
}

//
  /**
   * The arrayAppendOnce() method adds at the end of an array (dst) a value (src),
   * if the array (dst) doesn't have the value (src).
   *
   * @param { Array } dst - The source array.
   * @param { * } src - The value to add.
   *
   * @example
   * // returns [ 1, 2, 3, 4, 5 ]
   * _.arrayAppendOnce( [ 1, 2, 3, 4 ], 5 );
   *
   * @example
   * // returns [ 1, 2, 3, 4, 5 ]
   * _.arrayAppendOnce( [ 1, 2, 3, 4, 5 ], 5 );
   *
   * @example
   * // returns [ 'Petre', 'Mikle', 'Oleg', 'Dmitry' ]
   * _.arrayAppendOnce( [ 'Petre', 'Mikle', 'Oleg' ], 'Dmitry' );
   *
   * @example
   * // returns [ 'Petre', 'Mikle', 'Oleg', 'Dmitry' ]
   * _.arrayAppendOnce( [ 'Petre', 'Mikle', 'Oleg', 'Dmitry' ], 'Dmitry' );
   *
   * @returns { Array } If an array (dst) doesn't have a value (src) it returns the updated array (dst) with the new length,
   * otherwise, it returns the original array (dst).
   * @method arrayAppendOnce
   * @throws { Error } Will throw an Error if (dst) is not an Array.
   * @throws { Error } Will throw an Error if (arguments.length) is less or more than two.
   * @memberof wTools
   */

var arrayAppendOnce = function( dst,src )
{

  _.assert( _.arrayIs( dst ) || dst === undefined );
  _.assert( arguments.length === 2 );

  if( !dst )
  return [ src ];

  var i = dst.indexOf( src );

  if( i === -1 )
  dst.push( src );

  return dst;
}

//
  /**
   * The arrayPrependOnce() method adds at the beginning of an array (dst) a value (src),
   * if the array (dst) doesn't have the value (src).
   *
   * @param { Array } dst - The source array.
   * @param { * } src - The value to add.
   *
   * @example
   * // returns [ 5, 1, 2, 3, 4 ]
   * _.arrayPrependOnce( [ 1, 2, 3, 4 ], 5 );
   *
   * @example
   * // returns [ 1, 2, 3, 4, 5 ]
   * _.arrayPrependOnce( [ 1, 2, 3, 4, 5 ], 5 );
   *
   * @example
   * // returns [ 'Dmitry', 'Petre', 'Mikle', 'Oleg' ]
   * _.arrayPrependOnce( [ 'Petre', 'Mikle', 'Oleg' ], 'Dmitry' );
   *
   * @example
   * // returns [ 'Petre', 'Mikle', 'Oleg', 'Dmitry' ]
   * _.arrayPrependOnce( [ 'Petre', 'Mikle', 'Oleg', 'Dmitry' ], 'Dmitry' );
   *
   * @returns { Array } If an array (dst) doesn't have a value (src) it returns the updated array (dst) with the new length,
   * otherwise, it returns the original array (dst).
   * @method arrayPrependOnce
   * @throws { Error } Will throw an Error if (dst) is not an Array.
   * @throws { Error } Will throw an Error if (arguments.length) is less or more than two.
   * @memberof wTools
   */

var arrayPrependOnce = function( dst,src )
{

  _.assert( _.arrayIs( dst ) || dst === undefined );
  _.assert( arguments.length === 2 );

  if( !dst )
  return [ src ];

  var i = dst.indexOf( src );

  if( i === -1 )
  dst.unshift( src );

  return dst;
}

//
  /**
   * The arraySpliceArray() method changes the content of an array (dstArray) by removing existing elements
   * and/or adding new elements from an array (srcArray).
   *
   * @param { Array } dstArray - The target array.
   * @param { Array } srcArray - The source array.
   * @param { Number } first - The index at which to start changing the (dstArray) array.
   * If (first) is greater than the length of the array (dstArray), actual starting index will be set to the length of the array (dstArray).
   * If (first) is negative, will begin that many elements from the end.
   * @param { Number } replace - The number of old array (dstArray) elements to remove.
   * If (replace) is greater than the number of elements left in the array (dstArray) starting at (first),
   * then all of the elements through the end of the array will be deleted.
   *
   * @example
   * // returns [ 1, 2, 3, 4, 5 ]
   * _.arraySpliceArray( [ 1, 'a', 'b', 'c', 5 ], [ 2, 3, 4 ], 1, 3 );
   *
   * @example
   * // returns [ 1, 'a', 2, 3, 4, 'd' ]
   * _.arraySpliceArray( [ 1, 'a', 'b', 'c', 'd' ], [ 2, 3, 4 ] , -3, 2 )
   *
   * @example
   * // returns [ 1, 1, 2, 3, 'a', 'b', 4, 5 ]
   * _.arraySpliceArray( [ 1, 2, 3, 4, 5 ], [ 1, 2, 3, 'a', 'b' ], 1, 2 );
   *
   * @example
   * // returns [ 1, 2, 3, 4, 5, 'a', 'b', 'c' ]
   * _.arraySpliceArray( [ 1, 2, 3, 4, 5 ], [ 'a', 'b', 'c' ], 7, 2 );
   *
   * @example
   * // returns [ 1, 'a', 'b', 'c' ]
   * _.arraySpliceArray( [ 1, 2, 3, 4, 5 ], [ 'a', 'b', 'c' ], 1, 7 );
   *
   * @example
   * // returns [ 1, 4, 5 ]
   * _.arraySpliceArray( [ 1, 2, 3, 4, 5 ], [  ], 1, 2 );
   *
   * @returns { Array } Returns the modified array (dstArray) with the new length.
   * @method arraySpliceArray
   * @throws { Error } Will throw an Error if (arguments.length) is less or more than four.
   * @throws { Error } Will throw an Error if (dstArray) is not an Array.
   * @throws { Error } Will throw an Error if (srcArray) is not an Array.
   * @throws { Error } Will throw an Error if (first) is not a Number.
   * @throws { Error } Will throw an Error if (replace) is not a Number.
   * @memberof wTools
   */

var arraySpliceArray = function( dstArray,srcArray,first,replace )
{
  _.assert( arguments.length === 4 );
  _.assert( _.arrayIs( dstArray ) );
  _.assert( _.arrayIs( srcArray ) );
  _.assert( _.number.is( first ) );
  _.assert( _.number.is( replace ) );

  var args = [ first,replace ];
  args.push.apply( args,srcArray );

  dstArray.splice.apply( dstArray,args );

  return dstArray;
}

/**
 * The arraySlice() returns a shallow copy of a portion of an array
 * into a new array.
 *
 * It takes three arguments (array, a, b)
 * checks if (array) is an Array, if (a) and (b) are numbers.
 * Creates variables (result, a, b) and assigns them values.
 * The arraySlice() creates a new array (result) from (a) to but not including (b),
 * and returns (result).
 *
 * @param { Array } array - An array to return a new array from begin to but not including end.
 * @param { Number } [ a = 0 ] a - begin zero-based index at which to begin extraction.
 * @param { Number } [ b = array.length ] b - end zero-based index at which to end extraction.
 * If (b) is omitted, arraySlice extracts through the end of the sequence (array.length).
 *
 * @example
 * // returns [ 3, 4, 5, 6 ]
 * _.arraySlice( [ 1, 2, 3, 4, 5, 6, 7 ], 2, 6 );
 *
 * @returns { Array } Returns a shallow copy of elements from the original array.
 * @method arraySlice
 * @throws { Error } Will throw an Error if (array) is not an Array.
 * @throws { Error } Will throw an Error if (a) is not a Number.
 * @throws { Error } Will throw an Error if (b) is not a Number.
 * @memberof wTools
*/

var arraySlice = function arraySlice( array,a,b )
{
  _.assert( _.arrayLike( array ) );

  var result;
  var a = a !== undefined ? a : 0;
  var b = b !== undefined ? b : array.length;

  _.assert( _.number.is( a ) );
  _.assert( _.number.is( b ) );

  if( b &lt; a )
  b = a;

  if( _.bufferTypedIs( array ) )
  result = new array.constructor( b-a );
  else
  result = new Array( b-a );

  for( var r = a ; r &lt; b ; r++ )
  result[ r-a ] = array[ r ];

  return result;
}

//

var arraySplice = function arraySplice( dstArray,a,b,srcArray )
{

  _.assert( _.arrayIs( dstArray ) );
  _.assert( _.arrayIs( srcArray ) );

  var result;
  var a = a !== undefined ? a : 0;
  var b = b !== undefined ? b : dstArray.length;
  if( b &lt; a )
  b = a;

  var srcArray = srcArray.slice();
  srcArray.unshift( b-a );
  srcArray.unshift( a );

  dstArray.splice.apply( dstArray,srcArray );

  return result;
}

//

/**
 * The arrayAs() method copies passed argument to the array.
 *
 * @param { * } src - The source value.
 *
 * @example
 * // returns [ false ]
 * var arr = _.arrayAs( false );
 *
 * @example
 * // returns [ { a : 1, b : 2 } ]
 * var arr = _.arrayAs( { a : 1, b : 2 } );
 *
 * @returns { Array } - If passed null or undefined than return the empty array. If passed an array then return it.
 * Otherwise return an array which contains the element from argument.
 * @method arrayAs
 * @memberof wTools
 */

var arrayAs = function( src )
{

  if( src === null || src === undefined ) return [];
  else if( _.arrayIs( src ) ) return src;
  else return [ src ];

}

//

var arrayUniqueIs = function arrayUniqueIs( o )
{

  if( _.arrayLike( o ) )
  o = { src : o };

  _.assert( arguments.length === 1 );
  _.assert( _.arrayLike( o.src ) );
  _.assertMapHasOnly( o,arrayUniqueIs.defaults );

  /**/

  if( o.onElement )
  {
    throw _.err( 'not tested' );
    o.src = _.enityMap( o.src,function( e ){ return o.onElement( e ) } );
  }

  /**/

  var number = o.src.length;
  var isUnique = arrayNewOfSameLength( o.src );
  var index;

  for( var i = 0 ; i &lt; o.src.length ; i++ )
  isUnique[ i ] = 1;

  for( var i = 0 ; i &lt; o.src.length ; i++ )
  {

    index = i;

    if( !isUnique[ i ] )
    continue;

    var currentUnique = 1;
    do
    {
      var index = o.src.indexOf( o.src[ i ],index+1 );
      if( index !== -1 )
      {
        isUnique[ index ] = 0;
        number -= 1;
        currentUnique = 0;
      }
    }
    while( index !== -1 );

    if( !o.includeFirst )
    if( !currentUnique )
    {
      isUnique[ i ] = 0;
      number -= 1;
    }

  }

  return { number : number, array : isUnique };
}

arrayUniqueIs.defaults =
{
  src : null,
  onElement : null,
  includeFirst : 0,
}

//

var longUnduplicate = function longUnduplicate( src,onElement )
{

  var isUnique = arrayUniqueIs
  ({
    src : src,
    onElement : onElement,
    includeFirst : 1,
  });
  var result = arrayNew( src,isUnique.number );

  var c = 0;
  for( var i = 0 ; i &lt; src.length ; i++ )
  if( isUnique.array[ i ] )
  {
    result[ c ] = src[ i ];
    c += 1;
  }

  return result;
}

//
  /**
   * The arrayToStr() method joins an array (src) and returns one string containing each array element separated by space,
   * only types of integer or floating point.
   *
   * @param { arrayLike } src - The source array.
   * @param { objectLike } [ options = {  } ] options - The options.
   * @param { Number } [ options.precision = 5 ] - The precision of numbers.
   * @param { String } [ options.type = 'mixed' ] - The type of elements.
   *
   * @example
   * // returns "1 2 3 "
   * _.arrayToStr( [ 1, 2, 3 ], { type : 'int' } );
   *
   * @example
   * // returns "3.500 13.77 7.330"
   * _.arrayToStr( [ 3.5, 13.77, 7.33 ], { type : 'float', precission : 4 } );
   *
   * @returns { String } Returns one string containing each array element separated by space,
   * only types of integer or floating point.
   * If (src.length) is empty, it returns the empty string.
   * @method arrayToStr
   * @throws { Error } Will throw an Error If (options.type) is not the number or float.
   * @memberof wTools
   */

var arrayToStr = function( src,options )
{

  var result = '';
  var options = options || {};

  if( options.precission === undefined ) options.precission = 5;
  if( options.type === undefined ) options.type = 'mixed';

  if( !src.length ) return result;

  if( options.type === 'float' )
  {
    for( var s = 0 ; s &lt; src.length-1 ; s++ )
    {
      result += src[ s ].toPrecision( options.precission ) + ' ';
    }
    result += src[ s ].toPrecision( options.precission );
  }
  else if( options.type === 'int' )
  {
    for( var s = 0 ; s &lt; src.length-1 ; s++ )
    {
      result += String( src[ s ] ) + ' ';
    }
    result += String( src[ s ] ) + ' ';
  }
  else
  {
    throw '_.arrayToStr : not tested';
    for( var s = 0 ; s &lt; src.length-1 ; s++ )
    {
      result += String( src[ s ] ) + ' ';
    }
    result += String( src[ s ] ) + ' ';
  }

  return result;
}

//

/**
 * The arrayPut() method puts all values of (arguments[]) after the second argument to the (dstArray)
 * in the position (dstOffset) and changes values of the following index.
 *
 * @param { arrayLike } dstArray - The source array.
 * @param { Number } [ dstOffset = 0 ] dstOffset - The index of element where need to put the new values.
 * @param {*} arguments[] - One or more argument(s).
 * If the (argument) is an array it iterates over array and adds each element to the next (dstOffset++) index of the (dstArray).
 * Otherwise, it adds each (argument) to the next (dstOffset++) index of the (dstArray).
 *
 * @example
 * // returns [ 1, 2, 'str', true, 7, 8, 9 ]
 * var arr = _.arrayPut( [ 1, 2, 3, 4, 5, 6, 9 ], 2, 'str', true, [ 7, 8 ] );
 *
 * @example
 * // returns [ 'str', true, 7, 8, 5, 6, 9 ]
 * var arr = _.arrayPut( [ 1, 2, 3, 4, 5, 6, 9 ], 0, 'str', true, [ 7, 8 ] );
 *
 * @returns { arrayLike } - Returns an array containing the changed values.
 * @method arrayPut
 * @throws { Error } Will throw an Error if (arguments.length) is less than one.
 * @throws { Error } Will throw an Error if (dstArray) is not an array-like.
 * @throws { Error } Will throw an Error if (dstOffset) is not a Number.
 * @memberof wTools
 */

var arrayPut = function arrayPut( dstArray, dstOffset )
{
  _.assert( arguments.length >= 1 );
  _.assert( _.arrayLike( dstArray ) );
  _.assert( _.number.is( dstOffset ) );

  dstOffset = dstOffset || 0;

  for( var a = 2 ; a &lt; arguments.length ; a++ )
  {
    var argument = arguments[ a ];
    var aIs = _.arrayIs( argument ) || _.bufferTypedIs( argument );

    if( aIs &amp;&amp; _.bufferTypedIs( dstArray ) )
    {
      dstArray.set( argument,dstOffset );
      dstOffset += argument.length;
    }
    else if( aIs )
    for( var i = 0 ; i &lt; argument.length ; i++ )
    {
      dstArray[ dstOffset ] = argument[ i ];
      dstOffset += 1;
    }
    else
    {
      dstArray[ dstOffset ] = argument;
      dstOffset += 1;
    }

  }

  return dstArray;
}

//
  /**
   * The arrayMask() method returns a new instance of array that contains the certain value(s) from array (srcArray),
   * if an array (mask) contains the truth-value(s).
   *
   * The arrayMask() method checks, how much an array (mask) contain the truth value(s),
   * and from that amount of truth values it builds a new array, that contains the certain value(s) of an array (srcArray),
   * by corresponding index(es) (the truth value(s)) of the array (mask).
   * If amount is equal 0, it returns an empty array.
   *
   * @param { arrayLike } srcArray - The source array.
   * @param { arrayLike } mask - The target array.
   *
   * @example
   * // returns [  ]
   * _.arrayMask( [ 1, 2, 3, 4 ], [ undefined, null, 0, '' ] );
   *
   * @example
   * // returns [ "c", 4, 5 ]
   * _arrayMask( [ 'a', 'b', 'c', 4, 5 ], [ 0, '', 1, 2, 3 ] );
   *
   * @example
   * // returns [ 'a', 'b', 5, 'd' ]
   * _.arrayMask( [ 'a', 'b', 'c', 4, 5, 'd' ], [ 3, 7, 0, '', 13, 33 ] );
   *
   * @returns { arrayLike } Returns a new instance of array that contains the certain value(s) from array (srcArray),
   * if an array (mask) contains the truth-value(s).
   * If (mask) contains all falsy values, it returns an empty array.
   * Otherwise, it returns a new array with certain value(s) of an array (srcArray).
   * @method arrayMask
   * @throws { Error } Will throw an Error if (arguments.length) is less or more that two.
   * @throws { Error } Will throw an Error if (srcArray) is not an array-like.
   * @throws { Error } Will throw an Error if (mask) is not an array-like.
   * @throws { Error } Will throw an Error if length of both (srcArray and mask) is not equal.
   * @memberof wTools
   */

var arrayMask = function arrayMask( srcArray, mask )
{

  _.assert( arguments.length === 2 );

  if( !_.arrayLike( srcArray ) )
  throw _.err( 'arrayMask :','expects array-like as srcArray' );
  if( !_.arrayLike( mask )  )
  throw _.err( 'arrayMask :','expects array-like as mask' );

  var atomsPerElement = mask.length;
  var length = srcArray.length / atomsPerElement;
  if( Math.floor( length ) !== length )
  throw _.err( 'arrayMask :','expects mask that has component for each atom of srcArray',_.toStr({ 'atomsPerElement' : atomsPerElement, 'srcArray.length' : srcArray.length  }) );

  var preserve = 0;
  for( var m = 0 ; m &lt; mask.length ; m++ )
  if( mask[ m ] )
  preserve += 1;

  var dstArray = new srcArray.constructor( length*preserve );

  if( !preserve )
  return dstArray;

  var c = 0;
  for( var i = 0 ; i &lt; length ; i++ )
  for( var m = 0 ; m &lt; mask.length ; m++ )
  if( mask[ m ] )
  {
    dstArray[ c ] = srcArray[ i*atomsPerElement + m ];
    c += 1;
  }

  return dstArray;
}

//

var arrayUnmask = function arrayUnmask( o )
{

  _.assert( arguments.length === 1 || arguments.length === 2 );

  if( arguments.length === 2 )
  o =
  {
    src : arguments[ 0 ],
    mask : arguments[ 1 ],
  }

  _.assertMapHasOnly( o,arrayUnmask.defaults );
  _.assert( _.arrayLike( o.src ),'arrayUnmask : expects o.src as ArrayLike' );

  debugger;

  var atomsPerElement = o.mask.length;

  var atomsPerElementPreserved = 0;
  for( var m = 0 ; m &lt; o.mask.length ; m++ )
  if( o.mask[ m ] )
  atomsPerElementPreserved += 1;

  var length = o.src.length / atomsPerElementPreserved;
  if( Math.floor( length ) !== length )
  throw _.err( 'arrayMask :','expects mask that has component for each atom of o.src',_.toStr({ 'atomsPerElementPreserved' : atomsPerElementPreserved, 'o.src.length' : o.src.length  }) );

  var dstArray = new o.src.constructor( atomsPerElement*length );

  var e = [];
  for( var i = 0 ; i &lt; length ; i++ )
  {

    for( var m = 0, p = 0 ; m &lt; o.mask.length ; m++ )
    if( o.mask[ m ] )
    {
      e[ m ] = o.src[ i*atomsPerElementPreserved + p ];
      p += 1;
    }
    else
    {
      e[ m ] = 0;
    }

    if( o.onEach )
    o.onEach( e,i );

    for( var m = 0 ; m &lt; o.mask.length ; m++ )
    dstArray[ i*atomsPerElement + m ] = e[ m ];

  }

  return dstArray;
}

arrayUnmask.defaults =
{
  src : null,
  mask : null,
  onEach : null,
}

//
  /**
   * The arrayDuplicate() method returns an array with duplicate values of a certain number of times.
   *
   * @param { ( Array | Object ) } srcArray - The initial array or object.
   * @param { objectLike } [ options = {  } ] options - The set of arguments.
   * @param { arrayLike } options.src - The given initial array.
   * @param { arrayLike } options.result - To collect all data.
   * @param { Number } [ options.numberOfAtomsPerElement = 1 ] options.numberOfAtomsPerElement - The certain number of times
   * to append the next value from (srcArray or options.src) to the (options.result).
   * If (options.numberOfAtomsPerElement) is greater that length of a (srcArray or options.src) it appends the 'undefined'.
   * @param { Number } [ options.numberOfDuplicatesPerElement = 2 ] options.numberOfDuplicatesPerElement = 2 - The number of duplicates per element.
   *
   * @example
   * // returns [ 'a', 'a', 'b', 'b', 'c', 'c' ]
   * _.arrayDuplicate( [ 'a', 'b', 'c' ] );
   *
   * @example
   * // returns [ 'abc', 'def', 'abc', 'def', 'abc', 'def' ]
   * var options = {
   *   src : [ 'abc', 'def' ],
   *   result : [  ],
   *   numberOfAtomsPerElement : 2,
   *   numberOfDuplicatesPerElement : 3
   * };
   * _.arrayDuplicate( options, {} );
   *
   * @example
   * // returns [ 'abc', 'def', undefined, 'abc', 'def', undefined, 'abc', 'def', undefined ]
   * var options = {
   *   src : [ 'abc', 'def' ],
   *   result : [  ],
   *   numberOfAtomsPerElement : 3,
   *   numberOfDuplicatesPerElement : 3
   * };
   * _.arrayDuplicate( options, { a : 7, b : 13 } );
   *
   * @returns { Array } Returns an array with duplicate values of a certain number of times.
   * @method arrayDuplicate
   * @throws { Error } Will throw an Error if (options) is not an objectLike.
   * @memberof wTools
   */

var arrayDuplicate = function arrayDuplicate( srcArray, options )
{

  if( _.object.is( srcArray ) )
  {
    options = srcArray;
    srcArray = options.src;
  }

  var options = options || {};
  if( options.numberOfAtomsPerElement === undefined ) options.numberOfAtomsPerElement = 1;
  if( options.numberOfDuplicatesPerElement === undefined ) options.numberOfDuplicatesPerElement = 2;

  _.assertMapHasOnly( options,
  {
    src : 'src',
    result : 'result',
    numberOfAtomsPerElement : 'numberOfAtomsPerElement',
    numberOfDuplicatesPerElement : 'numberOfDuplicatesPerElement',
  });

  //if( options.numberOfAtomsPerElement !== 1 )
  //throw _.err( 'not tested' );

  var length = srcArray.length * options.numberOfDuplicatesPerElement;
  var result = options.result || arrayNew( srcArray,length );
  var numberOfElements = srcArray.length / options.numberOfAtomsPerElement;

  for( var c = 0, cl = numberOfElements ; c &lt; cl ; c++ )
  {

    for( var d = 0, dl = options.numberOfDuplicatesPerElement ; d &lt; dl ; d++ )
    {

      for( var e = 0, el = options.numberOfAtomsPerElement ; e &lt; el ; e++ )
      {
        var indexDst = c*options.numberOfAtomsPerElement*options.numberOfDuplicatesPerElement + d*options.numberOfAtomsPerElement + e;
        var indexSrc = c*options.numberOfAtomsPerElement+e;
        result[ indexDst ] = srcArray[ indexSrc ];
      }

    }

  }

  return result;
}

//

/**
 * The arrayFill() method fills all the elements of the given or a new array from the 0 index to an (options.times) index
 * with a static value.
 *
 * @param { ( Object | Number | Array ) } o - The options to fill the array.
 * @param { Number } [ o.times = result.length ] o.times - The count of repeats.
   If in the function passed an Array, the times will be equal the length of the array. If Number than this value.
 * @param { Number } [ o.value = 0 ] - The value for the filling.
 *
 * @example
 * // returns [ 3, 3, 3, 3, 3 ]
 * var arr = _.arrayFill( { times : 5, value : 3 } );
 *
 * @example
 * // returns [ 0, 0, 0, 0 ]
 * var arr = _.arrayFill( 4 );
 *
 * @example
 * // returns [ 0, 0, 0 ]
 * var arr = _.arrayFill( [ 1, 2, 3 ] );
 *
 * @returns { Array } - Returns an array filled with a static value.
 * @method arrayFill
 * @throws { Error } If missed argument, or got more than one argument.
 * @throws { Error } If passed argument is not an object.
 * @throws { Error } If the last element of the (o.result) is not equal to the (o.value).
 * @memberof wTools
 */

var arrayFill = function arrayFill( o )
{

  if( arguments.length === 1 )
  {
    if( _.number.is( o ) )
    o = { times : o };
    else if( _.arrayIs( o ) )
    o = { result : o };
  }
  else
  {
    o = { result : arguments[ 0 ], value : arguments[ 1 ] };
  }

  _assert( arguments.length === 1 || arguments.length === 2 );
  _.assertMapHasOnly( o,arrayFill.defaults );
  _assert( _.object.is( o ) || _.number.is( o ) || _.arrayIs( o ),'arrayFill :','"o" must be object' );

  var result = o.result || [];
  var times = o.times !== undefined ? o.times : result.length;
  var value = o.value !== undefined ? o.value : 0;

  if( _.routineIs( result.fill ) )
  {
    if( result.length &lt; times )
    result.length = times;
    result.fill( value,0,times );
  }
  else
  {
    for( var t = 0 ; t &lt; times ; t++ )
    result[ t ] = value;
  }

  _assert( result[ times-1 ] === value );
  return result;
}

arrayFill.defaults =
{
  result : null,
  times : null,
  value : null,
}

/**
 * The arrayCompare() method returns the first difference between the values of the first array from the second.
 *
 * @param { arrayLike } src1 - The first array.
 * @param { arrayLike } src2 - The second array.
 *
 * @example
 * // returns 3
 * var arr = _.arrayCompare( [ 1, 5 ], [ 1, 2 ] );
 *
 * @returns { Number } - Returns the first difference between the values of the two arrays.
 * @method arrayCompare
 * @throws { Error } Will throw an Error if (arguments.length) is less or more than two.
 * @throws { Error } Will throw an Error if (src1 and src2) are not the array-like.
 * @throws { Error } Will throw an Error if (src2.length) is less or not equal to the (src1.length).
 * @memberof wTools
 */

var arrayCompare = function( src1,src2 )
{
  _.assert( arguments.length === 2 );
  _.assert( _.arrayLike( src1 ) &amp;&amp; _.arrayLike( src2 ) );
  _.assert( src2.length >= src1.length );

  var result = 0;

  for( var s = 0 ; s &lt; src1.length ; s++ )
  {

    result = src1[ s ] - src2[ s ];
    if( result !== 0 ) return result;

  }

  return result;
}

//

/**
 * The arraySame() method checks the equality of two arrays.
 *
 * @param { arrayLike } src1 - The first array.
 * @param { arrayLike } src2 - The second array.
 *
 * @example
 * // returns true
 * var arr = _.arraySame( [ 1, 2, 3 ], [ 1, 2, 3 ] );
 *
 * @returns { Boolean } - Returns true if all values of the two arrays are equal. Otherwise, returns false.
 * @method arraySame
 * @throws { Error } Will throw an Error if (arguments.length) is less or more than two.
 * @memberof wTools
 */

var arraySame = function( src1,src2 )
{
  _.assert( arguments.length === 2 );

  var result = true;

  if( src1.length !== src2.length )
  return false;

  for( var s = 0 ; s &lt; src1.length ; s++ )
  {

    result = src1[ s ] === src2[ s ];

    if( result === false )
    return false;

  }

  return result;
}

//

var arraySameSet = function( src1,src2 )
{
  if( src1.length !== src2.length ) return false;
  var src = src1.slice();
  var nil = {};

  for( var s = 0 ; s &lt; src2.length ; s++ )
  {
    var i = src.indexOf( src2[ s ] );
    if( i === -1 )
    return false;
    src[ i ] = nil;
  }

  return true;
}

//
  /**
   * The arrayLeftIndexOf() method returns the index of the first matching (ins) element in a array (arr)
   * that corresponds to the condition in the callback function.
   *
   * It iterates over an array (arr) from the left to the right,
   * and checks by callback function (equalizer(arr[a], ins)).
   * If callback function returns true, it returns corresponding index.
   * Otherwise, it returns -1.
   *
   * @param { arrayLike } arr - The target array.
   * @param { * } ins - The value to compare.
   * @param { wTools~compareCallback } [equalizer] equalizer - A callback function.
   * By default, it checks the equality of two arguments.
   *
   * @example
   * // returns 0
   * _.arrayLeftIndexOf( [ 1, 2, 3 ], 1 );
   *
   * @example
   * // returns -1
   * _.arrayLeftIndexOf( [ 1, 2, 3 ], 4 );
   *
   * @example
   * // returns 3
   * _.arrayLeftIndexOf( [ 1, 2, 3, 4 ], 3, function( el, ins ) { return el > ins } );
   *
   * @example
   * // returns 3
   * _.arrayLeftIndexOf( 'abcdef', 'd' );
   *
   * @example
   * // returns 2
   * var arr = function() {
   *   return arguments;
   * }( 3, 7, 13 );
   * _.arrayLeftIndexOf( arr, 13 );
   *
   * @returns { Number } Returns the corresponding index, if a callback function (equalizer) returns true.
   * Otherwise, it returns -1.
   * @method arrayLeftIndexOf
   * @throws { Error } Will throw an Error if (arguments.length) is not equal to the 2 or 3.
   * @throws { Error } Will throw an Error if (equalizer.length) is not equal to the 1 or 2.
   * @throws { Error } Will throw an Error if (equalizer) is not a Function.
   * @memberof wTools
   */

var arrayLeftIndexOf = function( arr,ins,equalizer )
{

  if( !equalizer )
  equalizer = function( a,b ){ return a === b };

  _.assert( arguments.length === 2 || arguments.length === 3 );
  _.assert( equalizer.length === 1 || equalizer.length === 2 );
  _.assert( _.routineIs( equalizer ) );

  if( equalizer.length === 2 )
  for( var a = 0 ; a &lt; arr.length ; a++ )
  {

    if( equalizer( arr[ a ],ins ) )
    return a;

  }
  else
  {

    for( var a = 0 ; a &lt; arr.length ; a++ )
    {

      if( equalizer( arr[ a ] ) === ins )
      return a;

    }

  }

  return -1;
}

//

var arrayRightIndexOf = function( arr,ins,equalizer )
{

  if( !equalizer )
  equalizer = function( a,b ){ return a === b };

  _.assert( arguments.length === 2 || arguments.length === 3 );
  _.assert( equalizer.length === 1 || equalizer.length === 2 );

  if( equalizer.length === 2 )
  for( var a = arr.length-1 ; a >= 0 ; a-- )
  {

    if( equalizer( arr[ a ],ins ) )
    return a;

  }
  else
  {

    for( var a = arr.length-1 ; a >= 0 ; a-- )
    {

      if( equalizer( arr[ a ] ) === ins )
      return a;

    }

  }

  return -1;
}

//

  /**
   * The arrayLeft() method returns a new object containing the properties, (index, element),
   * corresponding to a found value (ins) from an array (arr).
   *
   * It creates the variable (i), assigns and calls to it the function (_.arrayLeftIndexOf( arr, ins, equalizer )),
   * that returns the index of the value (ins) in the array (arr).
   * [wTools.arrayLeftIndexOf()]{@link wTools.arrayLeftIndexOf}
   * If (i) is more or equal to the zero, it returns the object containing the properties ({ index : i, element : arr[ i ] }).
   * Otherwise, it returns the empty object.
   *
   * @see {@link wTools.arrayLeftIndexOf} - See for more information.
   *
   * @param { arrayLike } arr - Entity to check.
   * @param { * } ins - Element to locate in the array.
   * @param { wTools~compareCallback } equalizer - A callback function.
   *
   * @example
   * // returns { index : 3, element : 'str' }
   * _.arrayLeft( [ 1, 2, false, 'str', 5 ], 'str', function( a, b ) { return a === b } );
   *
   * @example
   * // returns {  }
   * _.arrayLeft( [ 1, 2, 3, 4, 5 ], 6 );
   *
   * @returns { Object } Returns a new object containing the properties, (index, element),
   * corresponding to the found value (ins) from the array (arr).
   * Otherwise, it returns the empty object.
   * @method arrayLeft
   * @throws { Error } Will throw an Error if (equalizer) is not a Function.
   * @memberof wTools
   */

var arrayLeft = function( arr,ins,equalizer )
{

  var result = {};
  var i = _.arrayLeftIndexOf( arr,ins,equalizer );

  if( i >= 0 )
  {
    result.index = i;
    result.element = arr[ i ];
  }

  return result;
}

//

var arrayRight = function( arr,ins,equalizer )
{
  var result = {};
  var i = _.arrayRightIndexOf( arr,ins,equalizer );

  if( i >= 0 )
  {
    result.index = i;
    result.element = arr[ i ];
  }

  return result;
}

//

/**
 * The arrayHasAny() method checks if the (src) array has at least one value of the following arguments.
 *
 * It iterates over array-like (arguments[]) copies each argument to the array (ins) by the method
 * [arrayAs()]{@link wTools.arrayAs}
 * Checks, if (src) array has at least one value of the (ins) array.
 * If true, it returns true.
 * Otherwise, it returns false.
 *
 * @see {@link wTools.arrayAs} - See for more information.
 *
 * @param { arrayLike } src - The source array.
 * @param {...*} arguments - One or more argument(s).
 *
 * @example
 * // returns true
 * var arr = _.arrayHasAny( [ 5, 'str', 42, false ], false, 7 );
 *
 * @returns { Boolean } - Returns true, if (src) has at least one value of the following argument(s), otherwise false is returned.
 * @method arrayHasAny
 * @throws { Error } If the first argument in not an array.
 * @memberof wTools
 */

var arrayHasAny = function( src )
{
  _assert( _.arrayIs( src ) || _.bufferTypedIs( src ),'arrayHasAny :','array expected' );

  for( var a = 1 ; a &lt; arguments.length ; a++ )
  {

    var ins = _.arrayAs( arguments[ a ] );

    for( var i = 0 ; i &lt; ins.length ; i++ )
    if( src.indexOf( ins[ i ] ) !== -1 )
    return true;

  }

  return false;
}

//

/**
 * The arrayCount() method returns the count of matched elements in the (src) array.
 *
 * @param { Array } src - The source array.
 * @param { * } instance - The value to search.
 *
 * @example
 * // returns 2
 * var arr = _.arrayCount( [ 1, 2, 'str', 10, 10, true ], 10 );
 *
 * @returns { Number } - Returns the count of matched elements in the (src).
 * @method arrayCount
 * @throws { Error } If passed arguments is less than two or more than two.
 * @throws { Error } If the first argument is not an array-like object.
 * @memberof wTools
 */

var arrayCount = function( src,instance )
{
  var result = 0;

  _assert( arguments.length === 2 );
  _assert( _.arrayLike( src ),'arrayCount :','expects ArrayLike' );

  var index = src.indexOf( instance );
  while( index !== -1 )
  {
    result += 1;
    index = src.indexOf( instance,index+1 );
  }

  return result;
}

//
  /**
   * The arrayCountSame() method returns the count of matched pairs ([ 1, 1, 2, 2, ., . ]) in the array (src).
   *
   * @param { arrayLike } src - The source array.
   * @param { Function } [ onElement = function( e ) { return e } ] - A callback function.
   *
   * @example
   * // returns 3
   * _.arrayCountSame( [ 1, 1, 2, 'abc', 'abc', 4, true, true ] );
   *
   * @example
   * // returns 0
   * _.arrayCountSame( [ 1, 2, 3, 4, 5 ] );
   *
   * @returns { Number } - Returns the count of matched pairs ([ 1, 1, 2, 2, ., . ]) in the array (src).
   * @method arrayCountSame
   * @throws { Error } If passed arguments is less than one or more than two.
   * @throws { Error } If the first argument is not an array-like object.
   * @throws { Error } If the second argument is not a Function.
   * @memberof wTools
   */

var arrayCountSame = function( src,onElement )
{
  var result = 0;
  var found = [];
  var onElement = onElement || function( e ){ return e };

  _.assert( arguments.length === 1 || arguments.length === 2 );
  _.assert( _.arrayLike( src ),'arrayCountSame :','expects ArrayLike' );
  _.assert( _.routineIs( onElement ) );
  _.assert( onElement.length === 1 );

  for( var i1 = 0 ; i1 &lt; src.length ; i1++ )
  {
    var element1 = onElement( src[ i1 ] );
    if( found.indexOf( element1 ) !== -1 )
    continue;

    for( var i2 = i1+1 ; i2 &lt; src.length ; i2++ )
    {

      var element2 = onElement( src[ i2 ] );
      if( found.indexOf( element2 ) !== -1 )
      continue;

      if( element1 === element2 )
      found.push( element1 );

    }

  }

  return found.length;
}

//
  /**
   * The arraySum() method returns the sum of an array (src).
   *
   * @param { arrayLike } src - The source array.
   * @param { Function } [ onElement = function( e ) { return e } ] - A callback function.
   *
   * @example
   * // returns 15
   * _.arraySum( [ 1, 2, 3, 4, 5 ] );
   *
   * @example
   * // returns 29
   * _.arraySum( [ 1, 2, 3, 4, 5 ], function( e ) { return e * 2 } );
   *
   * @example
   * // returns 94
   * _.arraySum( [ true, false, 13, '33' ], function( e ) { return e * 2 } );
   *
   * @returns { Number } - Returns the sum of an array (src).
   * @method arraySum
   * @throws { Error } If passed arguments is less than one or more than two.
   * @throws { Error } If the first argument is not an array-like object.
   * @throws { Error } If the second argument is not a Function.
   * @memberof wTools
   */


var arraySum = function( src,onElement )
{
  var result = 0;

  _assert( arguments.length === 1 || arguments.length === 2 );
  _assert( _.arrayLike( src ),'arraySum :','expects ArrayLike' );

  if( onElement === undefined )
  onElement = function( e ){ return e; };

  _.assert( _.routineIs( onElement ) );

  for( var i = 0 ; i &lt; src.length ; i++ )
  {
    result += onElement( src[ i ],i,src );
  }

  return result;
}

//

  /**
   * The arraySupplement() method returns an array (dstArray), that contains values from following arrays only type of numbers.
   * If the initial (dstArray) isn't contain numbers, they are replaced.
   *
   * It finds among the arrays the biggest array, and assigns to the variable (length), iterates over from 0 to the (length),
   * creates inner loop that iterates over (arguments[...]) from the right (arguments.length - 1) to the (arguments[0]) left,
   * checks each element of the arrays, if it contains only type of number.
   * If true, it adds element to the array (dstArray) by corresponding index.
   * Otherwise, it skips and checks following array from the last executable index, previous array.
   * If the last executable index doesn't exist, it adds 'undefined' to the array (dstArray).
   * After that it returns to the previous array, and executes again, until (length).
   *
   * @param { arrayLike } dstArray - The initial array.
   * @param { ...arrayLike } arguments[...] - The following array(s).
   *
   * @example
   * // returns [ 4, 5, 33, 13, 9, 7 ]
   * _.arraySupplement( [ 4, 5 ], [ 1, 2, 3 ], [ 6, 7, 8, true, 9 ], [ 'a', 'b', 33, 13, 'e', 7 ] );
   *
   * @example
   * // returns [ 4, 5, 33, 13, undefined, 7 ];
   * _.arraySupplement( [ 4, 5 ], [ 1, 2, 3 ], [ 6, 7, true, 9 ], [ 'a', 'b', 33, 13, 'e', 7 ] );
   *
   * @example
   * // returns [ 6, 7, 33, 13, 9, 7 ];
   * _.arraySupplement( [ 'a', 'b' ], [ 1, 2, 3 ], [ 6, 7, 8, true, 9 ], [ 'a', 'b', 33, 13, 'e', 7 ] );
   *
   * @returns { arrayLike } - Returns an array that contains values only type of numbers.
   * @method arraySupplement
   * @throws { Error } Will throw an Error if (dstArray) is not an array-like.
   * @throws { Error } Will throw an Error if (arguments[...]) is/are not the array-like.
   * @memberof wTools
   */

var arraySupplement = function arraySupplement( dstArray )
{
  var result = dstArray;
  if( result === null )
  result = [];

  var length = result.length;
  _assert( _.arrayLike( result ) || _.number.is( result ),'expects object as argument' );

  for( a = arguments.length-1 ; a >= 1 ; a-- )
  {
    _assert( _.arrayLike( arguments[ a ] ),'argument is not defined :',a );
    length = Math.max( length,arguments[ a ].length );
  }

  if( _.number.is( result ) )
  result = arrayFill
  ({
    value : result,
    times : length,
  });

  for( var k = 0 ; k &lt; length ; k++ )
  {

    if( k in dstArray &amp;&amp; isFinite( dstArray[ k ] ) )
    continue;

    var a;
    for( a = arguments.length-1 ; a >= 1 ; a-- )
    if( k in arguments[ a ] &amp;&amp; !isNaN( arguments[ a ][ k ] ) )
    break;

    if( a === 0 )
    continue;

    result[ k ] = arguments[ a ][ k ];

  }

  return result;
}

//
  /**
   * The arrayExtendScreening() method iterates over (arguments[...]) from the right to the left (arguments[1]),
   * and returns a (dstArray) containing the values of the following arrays,
   * if the following arrays contains the indexes of the (screenArray).
   *
   * @param { arrayLike } screenArray - The source array.
   * @param { arrayLike } dstArray - To add the values from the following arrays,
   * if the following arrays contains indexes of the (screenArray).
   * If (dstArray) contains values, the certain values will be replaced.
   * @param { ...arrayLike } arguments[...] - The following arrays.
   *
   * @example
   * // returns [ 5, 6, 2 ]
   * _.arrayExtendScreening( [ 1, 2, 3 ], [  ], [ 0, 1, 2 ], [ 3, 4 ], [ 5, 6 ] );
   *
   * @example
   * // returns [ 'a', 6, 2, 13 ]
   * _.arrayExtendScreening( [ 1, 2, 3 ], [ 3, 'abc', 7, 13 ], [ 0, 1, 2 ], [ 3, 4 ], [ 'a', 6 ] );
   *
   * @example
   * // returns [ 3, 'abc', 7, 13 ]
   * _.arrayExtendScreening( [  ], [ 3, 'abc', 7, 13 ], [ 0, 1, 2 ], [ 3, 4 ], [ 'a', 6 ] )
   *
   * @returns { arrayLike } Returns a (dstArray) containing the values of the following arrays,
   * if the following arrays contains the indexes of the (screenArray).
   * If (screenArray) is empty, it returns a (dstArray).
   * If (dstArray) is equal to the null, it creates a new array,
   * and returns the corresponding values of the following arrays by the indexes of a (screenArray).
   * @method arrayExtendScreening
   * @throws { Error } Will throw an Error if (screenArray) is not an array-like.
   * @throws { Error } Will throw an Error if (dstArray) is not an array-like.
   * @throws { Error } Will throw an Error if (arguments[...]) is/are not an array-like.
   * @memberof wTools
   */

var arrayExtendScreening = function arrayExtendScreening( screenArray,dstArray )
{
  var result = dstArray;
  if( result === null ) result = [];

  _assert( _.arrayLike( screenArray ),'expects object as screenArray' );
  _assert( _.arrayLike( result ),'expects object as argument' );
  for( a = arguments.length-1 ; a >= 2 ; a-- )
  _assert( arguments[ a ],'argument is not defined :',a );

  for( var k = 0 ; k &lt; screenArray.length ; k++ )
  {

    if( screenArray[ k ] === undefined )
    continue;

    var a;
    for( a = arguments.length-1 ; a >= 2 ; a-- )
    if( k in arguments[ a ] ) break;
    if( a === 1 )
    continue;

    result[ k ] = arguments[ a ][ k ];

  }

  return result;
}

//

/**
 * The arrayRandom() method returns an array which contains the random numbers.
 *
 * @param { Object } options - The options for getting random numbers.
 * @param { Number } options.length - The length of an array.
 * @param { Array } [ options.range = [ 0, 1 ] ] - The range of numbers.
 * @param { Boolean } [ options.int = false ] - Floating point numbers or not.
 *
 * @example
 * // returns [ 6, 2, 4, 7, 8 ]
 * var arr = _.arrayRandom( {
 *   length : 5,
 *   range : [ 1, 9 ],
 *   int : true
 * } );
 *
 * @returns { Array } - Returns an array of random numbers.
 * @method arrayRandom
 * @memberof wTools
 */

var arrayRandom = function( options )
{
  var result = [];

  if( _.number.is( options ) )
  {
    options = { length : options };
  }

  if( options.int === undefined )
  options.int = false;

  if( options.range === undefined )
  options.range = [ 0,1 ];

  for( var i = 0 ; i &lt; options.length ; i++ )
  {
    result[ i ] = options.range[ 0 ] + Math.random()*( options.range[ 1 ] - options.range[ 0 ] );
    if( options.int )
    result[ i ] = Math.floor(  result[ i ] );
  }

  return result;
}

//

/**
 * The arrayRange() method generate array of arithmetic progression series,
 * from the range[ 0 ] to the range[ 1 ] with increment 1.
 *
 * It iterates over loop from (range[0]) to the (range[ 1 ] - range[ 0 ]),
 * and assigns to the each index of the (result) array (range[ 0 ] + 1).
 *
 * @param { arrayLike } range - The first (range[ 0 ]) and the last (range[ 1 ] - range[ 0 ]) elements of the progression.
 *
 * @example
 * // returns [ 1, 2, 3, 4 ]
 * var range = _.arrayRange( [ 1, 5 ] );
 *
 * @example
 * // returns [ 0, 1, 2, 3, 4 ]
 * var range = _.arrayRange( 5 );
 *
 * @returns { array } Returns an array of numbers for the requested range with increment 1.
 * May be an empty array if adding the step would not converge toward the end value.
 * @method arrayRange
 * @throws { Error } If passed arguments is less than one or more than one.
 * @throws { Error } If the first argument is not an array-like object.
 * @throws { Error } If the length of the (range) is not equal to the two.
 * @memberof wTools
 */

var arrayRange = function( range )
{

  if( _.number.is( range ) )
  range = [ 0,range ];

  _.assert( arguments.length === 1 );
  _.assert( _.arrayLike( range ) );
  _.assert( range.length === 2 );

  var result = [];
  var first = range[ 0 ];
  var len = range[ 1 ] - range[ 0 ];

  for( var i = 0 ; i &lt; len ; i++ )
  result[ i ] = first + i;

  return result;
}

// --
// array set
// --

var arraySetIntersection = function( src )
{
  var result = [];

  _.assert( _.arrayLike( src ) );

  for( var i = 0 ; i &lt; src.length ; i++ )
  {

    for( var a = 1 ; a &lt; arguments.length ; a++ )
    {

      _.assert( _.arrayLike( arguments[ a ] ) );

      throw _.err( 'Not tested' );
      if( arguments[ a ].indexOf( src[ i ] ) !== -1 )
      {
        throw _.err( 'Not tested' );
        break;
      }
    }

    if( a === arguments.length )
    result.push( src[ i ] );

  }

  return result;
}

//
/*
var arraySetContainAll = function( src )
{
  var result = [];

  _.assert( _.arrayLike( src ) );

  for( var a = 1 ; a &lt; arguments.length ; a++ )
  {

    _.assert( _.arrayLike( arguments[ a ] ) );

    if( src.length > arguments[ a ].length )
    return false;

    for( var i = 0 ; i &lt; src.length ; i++ )
    {

      throw _.err( 'Not tested' );
      if( arguments[ a ].indexOf( src[ i ] ) !== -1 )
      {
        throw _.err( 'Not tested' );
        return false;
      }

    }

  }

  return true;
}
*/
//
  /**
   * The arraySetContainAll() method returns true, if at least one of the following arrays (arguments[...]),
   * contains all the same values as in the (src) array.
   *
   * @param { arrayLike } src - The source array.
   * @param { ...arrayLike } arguments[...] - The target array.
   *
   * @example
   * // returns true
   * _.arraySetContainAll( [ 1, 'b', 'c', 4 ], [ 1, 2, 3, 4, 5, 'b', 'c' ] );
   *
   * @example
   * // returns false
   * _.arraySetContainAll( [ 'abc', 'def', true, 26 ], [ 1, 2, 3, 4 ], [ 26, 'abc', 'def', true ] );
   *
   * @returns { boolean } Returns true, if at least one of the following arrays (arguments[...]),
   * contains all the same values as in the (src) array.
   * If length of the (src) is more than the next argument, it returns false.
   * Otherwise, it returns false.
   * @method arraySetContainAll
   * @throws { Error } Will throw an Error if (src) is not an array-like.
   * @throws { Error } Will throw an Error if (arguments[...]) is not an array-like.
   * @memberof wTools
   */

var arraySetContainAll = function( src )
{
  _.assert( _.arrayLike( src ) );

  for( var a = 1 ; a &lt; arguments.length ; a++ )
  {

    _.assert( _.arrayLike( arguments[ a ] ) );

    if( src.length > arguments[ a ].length )
    return false;

    for( var i = 0 ; i &lt; src.length ; i++ )
    {

      if( arguments[ a ].indexOf( src[ i ] ) === -1 )
      return false;

    }

  }

  return true; // return false
}

//
  /**
   * The arraySetContainSomething() method returns true, if at least one of the following arrays (arguments[...]),
   * contains the first matching value from (src).
   *
   * @param { arrayLike } src - The source array.
   * @param { ...arrayLike } arguments[...] - The target array.
   *
   * @example
   * // returns true
   * _.arraySetContainSomething( [ 33, 4, 5, 'b', 'c' ], [ 1, 'b', 'c', 4 ], [ 33, 13, 3 ] );
   *
   * @example
   * // returns true
   * _.arraySetContainSomething( [ 'abc', 'def', true, 26 ], [ 1, 2, 3, 4 ], [ 26, 'abc', 'def', true ] );
   *
   * @example
   * // returns false
   * _.arraySetContainSomething( [ 1, 'b', 'c', 4 ], [ 3, 5, 'd', 'e' ], [ 'abc', 33, 7 ] );
   *
   * @returns { Boolean } Returns true, if at least one of the following arrays (arguments[...]),
   * contains the first matching value from (src).
   * Otherwise, it returns false.
   * @method arraySetContainSomething
   * @throws { Error } Will throw an Error if (src) is not an array-like.
   * @throws { Error } Will throw an Error if (arguments[...]) is not an array-like.
   * @memberof wTools
   */

var arraySetContainSomething = function( src )
{
  _.assert( _.arrayLike( src ) );

  for( var a = 1 ; a &lt; arguments.length ; a++ )
  {

    _.assert( _.arrayLike( arguments[ a ] ) );

    for( var i = 0 ; i &lt; src.length ; i++ )
    {

      if( arguments[ a ].indexOf( src[ i ] ) !== -1 )
      {
        return true;
      }

    }

  }

  return false;
}

// --
// array sorted
// --

  /**
   * The _arraySortedLookUpAct() method returns the first index at which a given element (ins)
   * can be found in the array (arr).
   *
   * @param { arrayLike } arr - Entity to check.
   * @param { Number } ins - Element to locate in the array.
   * @param { Function } comparator - A callback function.
   * @param { Number } left - The index to start the search at.
   * @param { Number } right - The index to end the search at.
   *
   * @example
   * // returns 4
   * _arraySortedLookUpAct( [ 1, 2, 3, 4, 5 ], 5, function( a, b ) { return a - b }, 0, 5 );
   *
   * @example
   * // returns 5
   * _arraySortedLookUpAct( [ 1, 2, 3, 4, 5 ], 55, function( a, b ) { return a - b }, 0, 5 );
   *
   * @returns { Number } Returns the first index at which a given element (ins)
   * can be found in the array (arr).
   * Otherwise, if (ins) was not found, it returns the length of the array (arr) or the index from which it ended search at.
   * @method _arraySortedLookUpAct
   * @memberof wTools
   */

var _arraySortedLookUpAct = function( arr,ins,comparator,left,right )
{

  var d = 0;
  var current = Math.floor( ( left + right + 1 ) / 2 );

  while( left &lt; right )
  {

    //var current = Math.floor( ( left + right + 1 ) / 2 );

    var d = comparator( arr[ current ],ins );

    if( d &lt; 0 )
    {
      left = current + 1;
      current = Math.floor( ( left + right ) / 2 );
    }
    else if( d > 0 )
    {
      right = current - 1;
      current = Math.ceil( ( left + right ) / 2 );
    }
    else return current;

  }

  if( current &lt; arr.length )
  {
    var d = comparator( arr[ current ],ins );
    if( d &lt; 0 ) current += 1;
    //else if( d > 0 ) current -= 1;
  }

  return current;
}

//
  /**
   * The arraySortedLookUp() method returns a new object containing the properties, (value, index),
   * corresponding to the found value (ins) from array (arr).
   *
   * It calls the method (_._arraySortedLookUpAct( arr, ins, comparator, 0, arr.length - 1 )),
   * that returns the index of the value (ins) in the array (arr).
   * [wTools._arraySortedLookUpAct()]{@link wTools._arraySortedLookUpAct}.
   * If (index) is equal to the one, it returns 'undefined'.
   * If call callback function (comparator( ins, arr[ index ]) returns a value that is not equal to the zero, it returns 'undefined'.
   * Otherwise, it returns the object containing the properties ({ value : arr[ index ], index : index }).
   *
   * @see {@link wTools._arraySortedLookUpAct} - See for more information.
   *
   * @param { arrayLike } arr - Entity to check.
   * @param { Number } ins - Element to locate in the array.
   * @param { wTools~compareCallback } [comparator=function( a, b ) { return a - b }] comparator - A callback function.
   *
   * @example
   * // returns { value : 5, index : 4 }
   * arraySortedLookUp( [ 1, 2, 3, 4, 5 ], 5, function( a, b ) { return a - b } );
   *
   * @example
   * // returns undefined
   * arraySortedLookUp( [ 1, 2, 3, 4, 5 ], 55, function( a, b ) { return a - b } );
   *
   * @returns { Object } Returns a new object containing the properties, (value, index),
   * corresponding to the found value (ins) from the array (arr).
   * Otherwise, it returns 'undefined'.
   * @method arraySortedLookUp
   * @throws { Error } Will throw an Error if (arguments.length) is less than two or more than three.
   * @throws { Error } Will throw an Error if (arr) is not an array-like.
   * @memberof wTools
   */

var arraySortedLookUp = function( arr,ins,comparator )
{

  _.assert( arguments.length === 2 || arguments.length === 3 );
  _.assert( _.arrayLike( arr ) );

  if( comparator === undefined )
  comparator = function( a,b ){ return a-b };

  var l = arr.length;
  var index = _._arraySortedLookUpAct( arr,ins,comparator,0,l-1 );

  if( index === l )
  return;

  if( comparator( ins,arr[ index ] ) !== 0 )
  return;

  return { value : arr[ index ], index : index };
}

//

var arraySortedClosest = function( arr,ins,comparator )
{

  _.assert( arguments.length === 2 || arguments.length === 3 );
  _.assert( _.arrayLike( arr ) );

  if( !arr.length )
  return { index : 0 };

  if( comparator === undefined )
  comparator = function( a,b ){ return a-b };

  var l = arr.length;
  var index = _._arraySortedLookUpAct( arr,ins,comparator,0,l-1 );

  if( index === l ) return { index : l-1, value : arr[ l-1 ] };

  var c = comparator( arr[ index ],ins );
  if( c  === 0 ) return { value : arr[ index ], index : index };
  if( c &lt; 0 )
  {
    throw _.err( 'redundant branch?' );
    if( ( arr.length-1 ) === index )
    return { value : arr[ index ], index : index };
    else if( Math.abs( comparator( arr[ index + 1 ],ins ) ) &lt; Math.abs( c ) )
    return { value : arr[ index + 1 ], index : index + 1 };
    else
    return { value : arr[ index ], index : index };
  }
  if( c > 0 )
  {
    if( 0 === index )
    return { value : arr[ index ], index : index };
    else if( Math.abs( comparator( arr[ index - 1 ],ins ) ) &lt; Math.abs( c ) )
    return { value : arr[ index - 1 ], index : index - 1 };
    else
    return { value : arr[ index ], index : index };
  }

}

//
  /**
   * The arraySortedRemove() method returns true, if a value (ins) was removed from an array (arr).
   * Otherwise, it returns false.
   *
   * It calls the method (_._arraySortedLookUpAct( arr, ins, comparator, 0, arr.length - 1 )),
   * that returns the index of the value (ins) in the array (arr).
   * [wTools._arraySortedLookUpAct()]{@link wTools._arraySortedLookUpAct}.
   * If (index) is not equal to the one, and call callback function (comparator( ins, arr[ index ])
   * returns a value that is equal to the zero (i.e the array (arr) contains the value (ins)), it removes the value (ins) from the array (arr), and returns true.
   * Otherwise, it returns false.
   *
   * @see {@link wTools._arraySortedLookUpAct} - See for more information.
   *
   * @param { arrayLike } arr - Entity to check.
   * @param { Number } ins - Element to locate in the array.
   * @param { wTools~compareCallback } [ comparator = function( a, b ) { return a - b } ] comparator - A callback function.
   *
   * @example
   * // returns true
   * arraySortedRemove( [ 1, 2, 3, 4, 5 ], 5, function( a, b ) { return a - b } ); // => [ 1, 2, 3, 4 ]
   *
   * @example
   * // returns false
   * arraySortedRemove( [ 1, 2, 3, 4, 5 ], 55, function( a, b ) { return a - b } ); // => [ 1, 2, 3, 4, 5 ]
   *
   * @returns { Boolean } Returns true, if a value (ins) was removed from an array (arr).
   * Otherwise, it returns false.
   * @method arraySortedRemove
   * @throws { Error } Will throw an Error if (arguments.length) is less than two or more than three.
   * @throws { Error } Will throw an Error if (arr) is not an array-like.
   * @memberof wTools
   */

var arraySortedRemove = function( arr,ins,comparator )
{

  _.assert( arguments.length === 2 || arguments.length === 3 );
  _.assert( _.arrayLike( arr ) );

  if( comparator === undefined ) comparator = function( a,b ){ return a-b };
  var l = arr.length;
  var index = _._arraySortedLookUpAct( arr,ins,comparator,0,l-1 );

  var remove = index !== l &amp;&amp; comparator( ins,arr[ index ] ) === 0;

  if( remove ) arr.splice( index,1 );

  return remove;
}

//
  /**
   * The arraySortedAddOnce() method returns true, if a value (ins) was added to an array (arr).
   * Otherwise, it returns false.
   *
   * It calls the method (_._arraySortedLookUpAct( arr, ins, comparator, 0, arr.length - 1 )),
   * that returns the index of the value (ins) in the array (arr).
   * [wTools._arraySortedLookUpAct() ]{@link wTools._arraySortedLookUpAct}.
   * If (index) is equal to the one, and call callback function (comparator( ins, arr[ index ])
   * returns a value that is not equal to the zero (i.e the array (arr) doesn't contain the value (ins)), it adds the value (ins) to the array (arr), and returns true.
   * Otherwise, it returns false.
   *
   * @see {@link wTools._arraySortedLookUpAct} - See for more information.
   *
   * @param { arrayLike } arr - Entity to check.
   * @param { Number } ins - Element to locate in the array.
   * @param { wTools~compareCallback } [ comparator = function( a, b ) { return a - b } ] comparator - A callback function.
   *
   * @example
   * // returns false
   * arraySortedAddOnce( [ 1, 2, 3, 4, 5 ], 5, function( a, b ) { return a - b } ); // => [ 1, 2, 3, 4, 5 ]
   *
   * @example
   * // returns true
   * arraySortedAddOnce( [ 1, 2, 3, 4, 5 ], 55, function( a, b ) { return a - b } ); // => [ 1, 2, 3, 4, 5, 55 ]
   *
   * @returns { Boolean } Returns true, if a value (ins) was added to an array (arr).
   * Otherwise, it returns false.
   * @method arraySortedAddOnce
   * @throws { Error } Will throw an Error if (arguments.length) is less than two or more than three.
   * @throws { Error } Will throw an Error if (arr) is not an array-like.
   * @memberof wTools
   */

var arraySortedAddOnce = function( arr,ins,comparator )
{

  _.assert( arguments.length === 2 || arguments.length === 3 );
  _.assert( _.arrayLike( arr ) );

  if( comparator === undefined ) comparator = function( a,b ){ return a-b };
  var l = arr.length;
  var index = _._arraySortedLookUpAct( arr,ins,comparator,0,l-1 );

  var add = index === l || comparator( ins,arr[ index ] ) !== 0;

  if( add ) arr.splice( index,0,ins );

  return add;
}

//

  /**
   * The arraySortedAdd() method adds the value (ins) to the array (arr), no matter whether it has there or hasn't,
   * and returns the new added or the updated index.
   *
   * It calls the method (_._arraySortedLookUpAct( arr, ins, comparator, 0, arr.length - 1 )),
   * that returns the index of the value (ins) in the array (arr).
   * [wTools._arraySortedLookUpAct() ]{@link wTools._arraySortedLookUpAct}.
   * If value (ins) has in the array (arr), it adds (ins) to that found index and offsets the old values in the (arr).
   * Otherwise, it adds the new index.
   *
   * @see {@link wTools._arraySortedLookUpAct} - See for more information.
   *
   * @param { arrayLike } arr - Entity to check.
   * @param { Number } ins - Element to locate in the array.
   * @param { wTools~compareCallback } [ comparator = function( a, b ) { return a - b } ] comparator - A callback function.
   *
   * @example
   * // returns 5
   * arraySortedAdd( [ 1, 2, 3, 4, 5 ], 5, function( a, b ) { return a - b } ); // => [ 1, 2, 3, 4, 5, 5 ]
   *
   * @example
   * // returns 4
   * arraySortedAdd( [ 1, 2, 3, 4 ], 2, function( a, b ) { return a - b } ); // => [ 1, 2, 2, 3, 4 ]
   *
   * @returns { Number } Returns the new added or the updated index.
   * @method arraySortedAdd
   * @throws { Error } Will throw an Error if (arguments.length) is less than two or more than three.
   * @throws { Error } Will throw an Error if (arr) is not an array-like.
   * @memberof wTools
   */

var arraySortedAdd = function( arr,ins,comparator )
  {

    _.assert( arguments.length === 2 || arguments.length === 3 );
    _.assert( _.arrayLike( arr ) );

    if( comparator === undefined ) comparator = function( a,b ){ return a-b };
    var l = arr.length;
    var index = _._arraySortedLookUpAct( arr,ins,comparator,0,l-1 );

    arr.splice( index,0,ins );

    return index;
  }

//
  /**
   * The arraySortedAddArray() method returns the sum of the added indexes from an array (src) to an array (dst).
   *
   * It creates variable (result = 0), iterates over an array (src),
   * adds to the (result +=) each call the function (arraySortedAdd( dst, src[ s ], comparator ))
   * that returns the new added or the updated index.
   *
   * @see {@link wTools_.arraySortedAdd} - See for more information.
   *
   * @param { arrayLike } dst - Entity to check.
   * @param { arrayLike } src - Entity to check.
   * @param { wTools~compareCallback } [ comparator = function( a, b ) { return a - b } ] comparator - A callback function.
   *
   * @example
   * // returns 19
   * arraySortedAddArray( [ 1, 2, 3, 4, 5 ], [ 6, 7, 8, 2 ], function( a, b ) { return a - b } ); // => [ 1, 2, 2, 3, 4, 5, 6, 7, 8 ]
   *
   * @example
   * // returns 3
   * arraySortedAddArray( [  ], [ 1, 2, 3 ], function( a, b ) { return a - b } ); // => [ 1, 2, 3 ]
   *
   * @returns { Number } Returns the sum of the added indexes from an array (src) to an array (dst).
   * @method arraySortedAddArray
   * @throws { Error } Will throw an Error if (arguments.length) is less than two or more than three.
   * @throws { Error } Will throw an Error if (dst and src) are not an array-like.
   * @memberof wTools
   */

var arraySortedAddArray = function( dst,src,comparator )
{

  _.assert( arguments.length === 2 || arguments.length === 3 );
  _.assert( _.arrayLike( dst ) &amp;&amp; _.arrayLike( src ) );

  var result = 0;

  //throw _.err( 'not tested' );

  if( comparator === undefined ) comparator = function( a,b ){ return a-b };

  for( var s = 0 ; s &lt; src.length ; s++ )
  result += arraySortedAdd( dst,src[ s ],comparator );

  return result;
}

// --
// map
// --

  /**
   * @callback mapClone~onCopyField
   * @param { objectLike } dstContainer - The target object.
   * @param { objectLike } srcContainer - The source object.
   * @param { string } key - The key of the (srcObject) target object.
   */

  /**
   * The mapClone() method is used to clone the values of all
   * enumerable own properties from (srcObject) object to an (options.dst) object.
   *
   * It creates two variables:
   * var options = options || {}, result = options.dst || {}.
   * Iterate over (srcObject) object, checks if (srcObject) object has own properties.
   * If true, it calls the provided callback function ( options.onCopyField( result, srcObject, k ) ) for each key (k),
   * and copies each [ key, value ] of the (srcObject) to the (result),
   * and after cycle, returns clone with prototype of srcObject.
   *
   * @param { objectLike } srcObject - The source object.
   * @param { Object } o - The options.
   * @param { objectLike } [options.dst = {}] - The target object.
   * @param { mapClone~onCopyField } [options.onCopyField()] - The callback function to copy each [ key, value ]
   * of the (srcObject) to the (result).
   *
   * @example
   * // returns Example { sex : 'Male', name : 'Peter', age : 27 }
   * var Example = function() {
   *   this.name = 'Peter';
   *   this.age = 27;
   * }
   * mapClone( new Example(), { dst : { sex : 'Male' } } );
   *
   * @returns { objectLike }  The (result) object gets returned.
   * @method mapClone
   * @throws { Error } Will throw an Error if ( o ) is not an Object,
   * if ( arguments.length > 2 ), if (key) is not a String or
   * if (srcObject) has not own properties.
   * @memberof wTools
   */

var mapClone = function( srcObject,o )
{
  var o = o || {};
  var result = o.dst || {};

  _assert( _.mapIs( o ) );
  _assert( arguments.length &lt;= 2,'mapClone :','expects srcObject as argument' );
  _assert( objectLike( srcObject ),'mapClone :','expects srcObject as argument' );

  if( !o.onCopyField )
  o.onCopyField = function( dstContainer,srcContainer,key )
  {
    _.assert( _.strIs( key ) );
    dstContainer[ key ] = srcContainer[ key ];
  }

  for( var k in srcObject )
  {
    if( _ObjectHasOwnProperty.call( srcObject,k ) )
    o.onCopyField( result,srcObject,k,o.onCopyField );
  }

  Object.setPrototypeOf( result, Object.getPrototypeOf( srcObject ) );

  return result;
}

  // /**
  //  * @callback _.filter.supplementary()
  //  * @param { objectLike } dstObject - The target object.
  //  * @param { objectLike } argument - The next object.
  //  * @param { string } key - The key of the (argument) object.
  //  */

  /**
   * The mapExtendFiltering() creates a new [ key, value ]
   * from the next objects if callback function (filter) returns true.
   *
   * It calls a provided callback function (filter) once for each key in an (argument),
   * and adds to the (srcObject) all the [ key, value ] for which callback
   * function (filter) returns true.
   *
   * @param { function } filter - The callback function to test each [ key, value ]
   * of the (dstObject) object.
   * @param { objectLike } dstObject - The target object.
   * @param { ...objectLike } arguments[] - The next object.
   *
   * @example
   * // returns { a : 1, b : 2, c : 3 }
   * _.mapExtendFiltering( _.filter.supplementary(), { a : 1, b : 2 }, { a : 1 , c : 3 } );
   *
   * @returns { objectLike } Returns the unique [ key, value ].
   * @method mapExtendFiltering
   * @throws { Error } Will throw an Error if ( arguments.length &lt; 3 ), (filter)
   * is not a Function, (result) and (argument) are not the objects.
   * @memberof wTools
   */

var mapExtendFiltering = function( filter,dstObject )
{
  var result = dstObject;
  var filter = _.filter.makeMapper( filter );

  if( result === null ) result = {};

  _assert( arguments.length >= 3 );
  _assert( _.routineIs( filter ) );
  _assert( _.object.like( result ),'mapExtendFiltering :','expects object as argument' );

  for( var a = 2 ; a &lt; arguments.length ; a++ )
  {

    var argument = arguments[ a ];

    _.assert( !_.atomicIs( argument ),'mapExtendFiltering : expects object-like entity to extend, but got :',_.strTypeOf( argument ) );

    for( var k in argument )
    {

      filter.call( this,dstObject,argument,k );

    }

  }

  return result;
}

//

/**
 * The mapExtend() is used to copy the values of all properties
 * from one or more source objects to a target object.
 *
 * It takes first object (dstObject)
 * creates variable (result) and assign first object.
 * Checks if arguments equal two or more and if (result) is an object.
 * If true,
 * it extends (result) from the next objects.
 *
 * @param{ objectLike } dstObject - The target object.
 * @param{ ...objectLike } arguments[] - The source object(s).
 *
 * @example
 * // returns { a : 7, b : 13, c : 3, d : 33, e : 77 }
 * mapExtend( { a : 7, b : 13 }, { c : 3, d : 33 }, { e : 77 } );
 *
 * @returns { objectLike } It will return the target object.
 * @method mapExtend
 * @throws { Error } Will throw an error if ( arguments.length &lt; 2 ),
 * if the (dstObject) is not an Object.
 * @memberof wTools
 */

var mapExtend = function mapExtend( dstObject )
{
  var result = dstObject;

  if( result === null ) result = {};

  assert( arguments.length >= 2 );
  assert( objectLike( result ),'mapExtend :','expects object as argument' );

  for( var a = 1 ; a &lt; arguments.length ; a++ )
  {

    var argument = arguments[ a ];

    for( var k in argument )
    {
      result[ k ] = argument[ k ];
    }

  }

  return result;
}
  //

  // /**
  //  * @callback  _.filter.supplementary()
  //  * @param { objectLike } dstObject - The target object.
  //  * @param { objectLike } argument - The next object.
  //  * @param { string } key - The key of the (argument) object.
  //  */

  /**
   * The mapSupplement() method returns an object with unique [ key, value ].
   *
   * It creates the variable (args), assign to a copy of pseudo array (arguments),
   * adds a callback function ( _.filter.supplementary() ) to the beginning of the (args)
   * and returns an object with unique [ key, value ].
   *
   * @param { ...objectLike } arguments[] - The source object(s).
   *
   * @example
   * // returns { a : 1, b : 2, c : 3 }
   * mapSupplement( { a : 1, b : 2 }, { a : 1, c : 3 } );
   *
   * @returns { objectLike } Returns an object with unique [ key, value ].
   * @method mapSupplement
   * @memberof wTools
   */

var mapSupplement = function( dst )
{

  var args = _.arraySlice( arguments );
  args.unshift( _.filter.supplementary() );
  return mapExtendFiltering.apply( this,args );

/*
  var result = dst;

  if( result === null ) result = {};

  _assert( arguments.length >= 2 );
  _assert( _.object.like( result ),'mapSupplement :','expects object as argument' );

  for( var a = 1 ; a &lt; arguments.length ; a++ )
  {

    var argument = arguments[ a ];

    for( var k in argument )
    {
      if( k in result )
      continue;
      result[ k ] = argument[ k ];
    }

  }

  return result;
*/
}

//

  // /**
  //  * @callback  _.filter.supplementaryCloning()
  //  * @param { objectLike } dstContainer - The target object.
  //  * @param { objectLike } srcContainer - The next object.
  //  * @param { string } key - The key of the (srcContainer) object.
  //  */

  /**
   * The mapComplement() method returns an object
   * filled by all unique, clone [ key, value ].
   *
   * It creates the variable (args), assign to a copy of pseudo array (arguments),
   * adds a specific callback function (_.filter.supplementaryCloning())
   * to the beginning of the (args)
   * and returns an object filled by all unique clone [key, value].
   *
   * @param { ...objectLike } arguments[] - The source object(s).
   *
   * @example
   * // returns { a : 1, b : 'yyy', c : 3 };
   * _.mapComplement( { a : 1, b : 'yyy' }, { a : 12 , c : 3 } );
   *
   * @returns { objectLike } Returns an object filled by all unique, clone [ key, value ].
   * @method mapComplement
   * @memberof wTools
   */

var mapComplement = function( dst )
{

  var args = _.arraySlice( arguments );
  args.unshift( _.filter.supplementaryCloning() ); // ??? own
  return mapExtendFiltering.apply( this,args );

}

  /**
   * The mapCopy() method is used to copy the values of all properties
   * from one or more source objects to the new object.
   *
   * @param { ...objectLike } arguments[] - The source object(s).
   *
   * @example
   * // returns { a : 7, b : 13, c : 3, d : 33, e : 77 }
   * _.mapCopy( { a : 7, b : 13 }, { c : 3, d : 33 }, { e : 77 } );
   *
   * @returns { objectLike } It will return the new object filled by [ key, value ]
   * from one or more source objects.
   * @method mapCopy
   * @memberof wTools
   */

var mapCopy = function mapCopy()
{
  var args = _.arrayAppendMerging( [],{},arguments );
  return _.mapExtend.apply( _,args );
}

// --
// map test
// --

var mapSatisfy = function mapSatisfy( o )
{

  if( arguments.length === 2 )
  o = { template : arguments[ 0 ], src : arguments[ 1 ] };

  _.assert( arguments.length === 1 || arguments.length === 2 );
  _.assert( _.object.is( o.template ) || _.routineIs( o.template ) );
  _.assert( o.src !== undefined );

  _.routineOptions( mapSatisfy,o );

  return _mapSatisfy( o.template,o.src,o.src,o.levels );
}

mapSatisfy.defaults =
{
  template : null,
  src : null,
  levels : 256,
}

//

var _mapSatisfy = function _mapSatisfy( template,src,root,levels )
{

  if( levels &lt;= 0 )
  throw _.err( '_mapSatisfy : too deep structure' );

  if( _.routineIs( template ) )
  return template( src );

  if( objectIs( template ) )
  {
    for( var t in template )
    return _mapSatisfy( template[ t ],src[ t ],root,levels-1 );
  }

  return template === src;
}

// --
// map converter
// --

  /**
   * The mapFirstPair() method returns first pair [ key, value ] as array.
   *
   * @param { objectLike } srcObject - An object like entity of get first pair.
   *
   * @example
   * // returns [ 'a', 3 ]
   * _.mapFirstPair( { a : 3, b : 13 } );
   *
   * @example
   * // returns 'undefined'
   * _.mapFirstPair( {  } );
   *
   * @example
   * // returns [ '0', [ 'a', 7 ] ]
   * _.mapFirstPair( [ [ 'a', 7 ] ] );
   *
   * @returns { Array } Returns pair [ key, value ] as array if (srcObject) has fields, otherwise, undefined.
   * @method mapFirstPair
   * @throws { Error } Will throw an Error if (arguments.length) less than one, if (srcObject) is not an object-like.
   * @memberof wTools
   */

var mapFirstPair = function mapFirstPair( srcObject )
{

  _.assert( arguments.length === 1 );
  _.assert( _.object.like( srcObject ) );

  for( var s in srcObject )
  {
    return [ s,srcObject[ s ] ];
  }

}

//

  /**
   * The mapToArray() converts an object (src) into array [ [ key, value ] ... ].
   *
   * It takes an object (src) creates an empty array,
   * checks if ( arguments.length === 1 ) and (src) is an object.
   * If true, it returns a list of [ [ key, value ] ... ] pairs.
   * Otherwise it throws an Error.
   *
   * @param { objectLike } src - object to get a list of [ key, value ] pairs.
   *
   * @example
   * // returns [ [ 'a', 3 ], [ 'b', 13 ], [ 'c', 7 ] ]
   * _.mapToArray( { a : 3, b : 13, c : 7 } );
   *
   * @returns { array } Returns a list of [ [ key, value ] ... ] pairs.
   * @method mapToArray
   * @throws { Error } Will throw an Error if( arguments.length !== 1 ) or (src) is not an object.
   * @memberof wTools
   */

var mapToArray = function( src )
{
  var result = [];

  _.assert( arguments.length === 1 );
  _.assert( _.object.is( src ) );

  for( var s in src )
  {
    result.push( [ s,src[s] ] );
  }

  return result;
}

//

  // +++ param (src) may be not only an array.
  // +++ throws is not defined in the function.

  /**
   * The mapValWithIndex() returns value of (src) by corresponding (index).
   *
   * It takes (src) and (index), creates a variable ( i = 0 ),
   * checks if ( index > 0 ), iterate over (src) object-like and match
   * if ( i == index ).
   * If true, it returns value of (src).
   * Otherwise it increment ( i++ ) and iterate over (src) until it doesn't match index.
   *
   * @param { objectLike } src - An object-like.
   * @param { number } index - To find the position an element.
   *
   * @example
   * // returns 7
   * _.mapValWithIndex( [ 3, 13, 'c', 7 ], 3 );
   *
   * @returns { * } Returns value of (src) by corresponding (index).
   * @method mapValWithIndex
   * @throws { Error } Will throw an Error if( arguments.length > 2 ) or (src) is not an Object.
   * @memberof wTools
   */

var mapValWithIndex = function( src,index )
{

  _.assert( arguments.length === 2 );
  _.assert( _.object.like( src ) );


  if( index &lt; 0 ) return;

  var i = 0;
  for( var s in src )
  {
    if( i == index ) return src[s];
    i++;
  }
}

//

  /**
   * The mapKeyWithIndex() returns key of (src) by corresponding (index).
   *
   * It takes (src) and (index), creates a variable ( i = 0 ),
   * checks if ( index > 0 ), iterate over (src) object-like and match
   * if ( i == index ).
   * If true, it returns value of (src).
   * Otherwise it increment ( i++ ) and iterate over (src) until it doesn't match index.
   *
   * @param { objectLike } src - An object-like.
   * @param { number } index - To find the position an element.
   *
   * @example
   * // returns '1'
   * _.mapKeyWithIndex( [ 'a', 'b', 'c', 'd' ], 1 );
   *
   * @returns { string } Returns key of (src) by corresponding (index).
   * @method mapKeyWithIndex
   * @throws { Error } Will throw an Error if( arguments.length > 2 ) or (src) is not an Object.
   * @memberof wTools
   */

var mapKeyWithIndex = function( src,index )
{

   _.assert( arguments.length === 2 );
   _.assert( _.object.like( src ) );

  if( index &lt; 0 ) return;

  var i = 0;
  for( var s in src )
  {
    if( i == index ) return s;
    i++;
  }

}

//

  /**
   * The mapToString() method converts and returns the passed object (src) to the string.
   *
   * It takes an object and two strings (keyValSep) and (tupleSep),
   * checks if (keyValSep and tupleSep) are strings.
   * If false, it assigns them defaults (' : ') to the (keyValSep) and
   * ('; ') to the tupleSep.
   * Otherwise, it returns a string representing the passed object (src).
   *
   * @param { objectLike } src - The object to convert to the string.
   * @param { string } [ keyValSep = ' : ' ] keyValSep - colon.
   * @param { string } [ tupleSep = '; ' ] tupleSep - semicolon.
   *
   * @example
   * // returns 'a : 1; b : 2; c : 3; d : 4'
   * _.mapToString( { a : 1, b : 2, c : 3, d : 4 }, ' : ', '; ' );
   *
   * @example
   * // returns '0 : 1; 1 : 2; 2 : 3';
   * _.mapToString( [ 1, 2, 3 ], ' : ', '; ' );
   *
   * @example
   * // returns '0 : a; 1 : b; 2 : c';
   * _.mapToString( 'abc', ' : ', '; ' );
   *
   * @returns { string } Returns a string (result) representing the passed object (src).
   * @method mapToString
   * @memberof wTools
   */

var mapToString = function( src,keyValSep,tupleSep )
{

  if( !_.strIs( keyValSep ) )
  keyValSep = ' : ';

  if( !_.strIs( tupleSep ) )
  tupleSep = '; ';

  var result = '';
  for( var s in src )
  {
    result += s + keyValSep + src[ s ] + tupleSep;
  }

  result = result.substr( 0,result.length-tupleSep.length );

  return result
}

//

/**
 * The mapOwnKeys() returns an array of a given objects own enumerable properties,
 * in the same order as that provided by a for...in loop.
 *
 * @param { ...objectLike } src - The object whose properties are to be returned.
 *
 * @example
 * // returns [ "a", "b" ]
 * _.mapOwnKeys({ a : 7, b : 13 });
 *
 * @return { array } Returns an array whose elements are strings
 * corresponding to the enumerable properties found directly upon object.
 * @method mapOwnKeys
 * @throws { Error } Will throw an Error if (src) is not an Object.
 * @memberof wTools
*/

var mapOwnKeys = function mapOwnKeys( src )
{
  var result = [];

  if( arguments.length === 0 )
  return result;

  _.assert( _.object.like( src ) );

  if( arguments.length === 1 )
  if( _.object.is( src ) &amp;&amp; Object.keys )
  return Object.keys( src );

  for( var s in src )
  if( _ObjectHasOwnProperty.call( src,s ) )
  result.push( s );

  for( var a = 1 ; a &lt; arguments.length ; a++ )
  {
    var src = arguments[ a ];
    for( var s in src )
    if( _ObjectHasOwnProperty.call( src,s ) )
    _.arrayAppendOnce( result,s );
  }

  return result;
}

//

/**
 * This routine returns an array of a given objects enumerable properties,
 * in the same order as that provided by a for...in loop.
 * Accept several objects or single. Each element of result array is unique.
 * Unlike standard [Object.keys]{@https://developer.mozilla.org/en/docs/Web/JavaScript/Reference/Global_Objects/Object/keys}
 * which accept object only mapKeys accept any object-like entity.
 *
 * @see {@link wTools.mapOwnKeys} - Similar routine taking into account own elements only.
 * @see {@link wTools.mapValues} - Similar routine returning values.
 *
 * @example
 * // returns [ "a", "b" ]
 * _.mapKeys({ a : 7, b : 13 });
 *
 * @param { ...objectLike } src - objects of interest to extract keys.
 * @return { array } Returns an array with unique string elements.
 * corresponding to the enumerable properties found directly upon object.
 * @method mapKeys
 * @throws { Exception } Throw an exception if (src) is not an object-like entity.
 * @memberof wTools
 */

var mapKeys = function mapKeys( src )
{
  var result = [];

  if( arguments.length === 0 )
  return result;

  _.assert( _.object.like( src ) );

  for( var s in src )
  result.push( s );

  for( var a = 1 ; a &lt; arguments.length ; a++ )
  {
    var src = arguments[ a ];
    _.assert( _.object.like( src ) );
    for( var s in src )
    _.arrayAppendOnce( result,s );
  }

  return result;
}

//

var mapOwnValues = function( src )
{
  var result = [];

  _.assert( arguments.length === 1 );
  _.assert( _.object.like( src ) );

  for( var s in src )
  {
    if( _ObjectHasOwnProperty.call( src,s ) )
    result.push( src[ s ] );
  }

  return result;
}

//

/**
 * The mapValues() method returns an array of a given object's
 * own enumerable property values,
 * in the same order as that provided by a for...in loop.
 *
 * It takes an object (src) creates an empty array,
 * checks if (src) is an object.
 * If true, it returns an array of values,
 * otherwise it returns an empty array.
 *
 * @param { objectLike } src - The object whose property values are to be returned.
 *
 * @example
 * // returns [ "7", "13" ]
 * _.mapValues( { a : 7, b : 13 } );
 *
 * @returns { array } Returns an array whose elements are strings.
 * corresponding to the enumerable property values found directly upon object.
 * @method mapValues
 * @throws { Error } Will throw an Error if (src) is not an Object.
 * @memberof wTools
*/

var mapValues = function( src )
{
  var result = [];

  _.assert( arguments.length === 1 );
  _.assert( _.object.like( src ) );

  for( var s in src )
  result.push( src[ s ] );

  return result;
}

//

/**
 * The mapPairs() converts an object into a list of [ key, value ] pairs.
 *
 * It takes an object (src) creates an empty array,
 * checks if (src) is an object.
 * If true, it returns a list of [ key, value ] pairs,
 * otherwise it returns an empty array.
 *
 * @param { objectLike } src - Object to get a list of [ key, value ] pairs.
 *
 * @example
 * // returns [ [ "a", 7 ], [ "b", 13 ] ]
 * _.mapPairs( { a : 7, b : 13 } );
 *
 * @returns { array } A list of [ key, value ] pairs.
 * @method mapPairs
 * @throws { Error } Will throw an Error if (src) is not an Object.
 * @memberof wTools
*/

var mapPairs = function( src )
{
  var result = [];

  _.assert( _.object.like( src ) );

  for( var s in src )
  result.push([ s, src[ s ] ]);

  return result;
}

//

var mapInvertKeyValue = function( src )
{
  var result = {};

  _.assert( _.object.like( src ) );

  for( var s in src )
  {
    _.assert( result[ src[ s ] ] === undefined,'cant invert key value of the map' );
    result[ src[ s ] ] = s;
  }

  return result;
}

//
/*
var mapsPluck = function( srcMaps,filterName )
{
  var result = new srcMaps.constructor();
  var filterName = _.nameUnfielded( filterName ).coded;

  _assert( _.arrayIs( srcMaps ) || _.object.is( srcMaps ) );

  _.each( srcMaps,function( e,k )
  {

    result[ k ] = e[ filterName ];

  });

  return result;
}
*/

// --
// map filter
// --

/**
 * The mapSame() returns true, if the second object (src2)
 * has the same values as the first object(src1).
 *
 * It takes two objects (scr1, src2), checks
 * if both object have the same length and [key, value] return true
 * otherwise it returns undefined.
 *
 * @param { objectLike } src1 - First object.
 * @param { objectLike } src2 - Target object.
 * Objects to compare values.
 *
 * @example
 * // returns true
 * mapSame( { a : 7, b : 13 }, { a : 7, b : 13 } );
 *
 * @example
 * returns undefined
 * _.mapSame( { a : 7, b : 13 }, { a : 33, b : 13 } );
 *
 * @example
 * returns undefined
 * _.mapSame( { a : 7, b : 13, c : 33 }, { a : 7, b : 13 } );
 *
 * @returns { boolean } Returns true, if the second object (src2)
 * has the same values as the first object(src1).
 * @method mapSame
 * @throws Will throw an error if ( arguments.length !== 2 ).
 * @memberof wTools
 */

var mapSame = function( src1,src2 ){

  _.assert( arguments.length === 2 );

  if( Object.keys( src1 ).length !== Object.keys( src2 ).length ) return;

  for( var s in src1 )
  {
    if( src1[ s ] !== src2[ s ] ) return;
  }

  return true;
}

//

/**
 * The mapContain() returns true, if the first object (src)
 * has the same values as the second object(ins).
 *
 * It takes two objects (scr, ins),
 * checks if the first object (src) has the same [key, value] as
 * the second object (ins).
 * If true, it returns true,
 * otherwise it returns false.
 *
 * @param { objectLike } src - Target object.
 * @param { objectLike } ins - Second object.
 * Objects to compare values.
 *
 * @example
 * // returns true
 * mapContain( { a : 7, b : 13, c : 15 }, { a : 7, b : 13 } );
 *
 * @example
 * returns false
 * mapContain( { a : 7, b : 13 }, { a : 7, b : 13, c : 15 } );
 *
 * @returns { boolean } Returns true, if the first object (src)
 * has the same values as the second object(ins).
 * @method mapContain
 * @throws Will throw an error if ( arguments.length !== 2 ).
 * @memberof wTools
 */

var mapContain = function( src,ins )
{
  _.assert( arguments.length === 2 );

/*
  if( Object.keys( src ).length &lt; Object.keys( ins ).length )
  return false;
*/

  for( var s in ins )
  {

    if( ins[ s ] === undefined )
    continue;

    if( src[ s ] !== ins[ s ] )
    return false;

  }

  return true;
}

//

// !!! update documentation

/**
 * The mapOwn() returns true if (object) has own property.
 *
 * It takes (name) checks if (name) is a String,
 * if (object) has own property with the (name).
 * If true, it returns true.
 *
 * @param { Object } object - Object that will be check.
 * @param { name } name - Target property.
 *
 * @example
 * // returns true
 * _.mapOwn( { a : 7, b : 13 }, 'a' );
 *
 * @example
 * // returns false
 * _.mapOwn( { a : 7, b : 13 }, 'c' );
 *
 * @returns { boolean } Returns true if (object) has own property.
 * @method mapOwn
 * @throws { mapOwn } Will throw an error if the (name) is unknown.
 * @memberof wTools
 */

var mapOwn = function( object,name )
{

  if( arguments.length === 1 )
  {
    var result = _.mapExtendFiltering( _.filter.own(),{},object );
    return result;
  }

  _.assert( arguments.length === 2 );

  if( _.strIs( name ) )
  return _ObjectHasOwnProperty.call( object, name );
  else if( _.mapIs( name ) )
  return _ObjectHasOwnProperty.call( object, _.nameUnfielded( name ).coded );
  else if( _.symbolIs( name ) )
  return _ObjectHasOwnProperty.call( object, name );

  _.assert( 0,'mapOwn :','unknown type of name :',_.strTypeOf( name ) );
}

//

var mapHas = function mapHas( object,name )
{
  var name = _.nameUnfielded( name ).coded;

  var descriptor = Object.getOwnPropertyDescriptor( object,name );

  if( !descriptor )
  return false;

  if( descriptor.set &amp;&amp; descriptor.set.forbid )
  return false;

  return true;
}

//

  /**
   * Returns new object with unique keys.
   *
   * Takes any number of objects.
   * Returns new object filled by unique keys
   * from the first (srcMap) original object.
   * Values for result object come from original object (srcMap)
   * not from second or other one.
   * If the first object has same key any other object has
   * then this pair( key/value ) will not be included into result object.
   * Otherwise pair( key/value ) from the first object goes into result object.
   *
   * @param{ objectLike } srcMap - original object.
   * @param{ ...objectLike } arguments[] - one or more objects.
   * Objects to return an object without repeating keys.
   *
   * @example
   * // returns { c : 3 }
   * mapBut( { a : 7, b : 13, c : 3 }, { a : 7, b : 13 } );
   *
   * @throws { Error }
   *  In debug mode it throws an error if any argument is not object like.
   * @returns { object } Returns new object made by unique keys.
   * @method mapBut
   * @memberof wTools
   */

var mapBut = function( srcMap )
{
  var result = {};
  var a,k;

  _assert( _.object.like( srcMap ),'mapBut :','expects object as argument' );

  for( k in srcMap )
  {
    for( a = 1 ; a &lt; arguments.length ; a++ )
    {
      var argument = arguments[ a ];

      _assert( _.object.like( argument ),'argument','#'+a,'is not object' );

      if( k in argument )
      break;

    }
    if( a === arguments.length )
    {
      result[ k ] = srcMap[ k ];
    }
  }

  return result;
}

//

  // /**
  //  * @callback  _.filter.atomic()
  //  * @param { object } result - The new object.
  //  * @param { objectLike } srcMap - The target object.
  //  * @param { string } k - The key of the (srcMap) object.
  //  */

  /**
   * The mapButFiltering() method returns a new object (result)
   * whose (values) are not equal to the arrays or objects.
   *
   * Takes any number of objects.
   * If the first object has same key any other object has
   * then this pair [ key, value ] will not be included into (result) object.
   * Otherwise,
   * it calls a provided callback function ( _.filter.atomic() )
   * once for each key in the (srcMap), and adds to the (result) object
   * all the [ key, value ],
   * if values are not equal to the array or object.
   *
   * @param { function } filter.atomic() - Callback function to test each [ key, value ] of the (srcMap) object.
   * @param { objectLike } srcMap - The target object.
   * @param { ...objectLike } arguments[] - The next objects.
   *
   * @example
   * // returns { a : 1, b : "b" }
   * mapButFiltering( _.filter.atomic(), { a : 1, b : 'b', c : [ 1, 2, 3 ] } );
   *
   * @returns { object } Returns an object whose (values) are not equal to the arrays or objects.
   * @method mapButFiltering
   * @throws { Error } Will throw an Error if (srcMap) is not an object.
   * @memberof wTools
   */
  var mapButFiltering = function( filter,srcMap )
{
  var result = {};
  var filter = _.filter.makeMapper( filter );
  var a,k;

  assert( objectLike( srcMap ),'mapButFiltering :','expects object as argument' );

  for( k in srcMap )
  {
    for( a = 2 ; a &lt; arguments.length ; a++ )
    {
      var argument = arguments[ a ];

      if( k in argument )
      break;

    }
    if( a === arguments.length )
    {
      filter.call( this,result,srcMap,k );
    }
  }

  return result;
}

//
  /**
   * The mapOwnBut() returns new object with unique own keys.
   *
   * Takes any number of objects.
   * Returns new object filled by unique own keys
   * from the first (srcMap) original object.
   * Values for (result) object come from original object (srcMap)
   * not from second or other one.
   * If (srcMap) does not have own properties it skips rest of code and checks another properties.
   * If the first object has same key any other object has
   * then this pair( key/value ) will not be included into result object.
   * Otherwise pair( key/value ) from the first object goes into result object.
   *
   * @param { objectLike } srcMap - The original object.
   * @param { ...objectLike } arguments[] - One or more objects.
   *
   * @example
   * // returns { a : 7 }
   * mapBut( { a : 7, 'toString' : 5 }, { b : 33, c : 77 } );
   *
   * @returns { object } Returns new (result) object with unique own keys.
   * @method mapOwnBut
   * @throws { Error } Will throw an Error if (srcMap) is not an object.
   * @memberof wTools
   */

var mapOwnBut = function mapOwnBut( srcMap )
{
  var result = {};
  var a,k;

  /*console.warn( 'fuzzy!' ); debugger;*/

  assert( objectLike( srcMap ),'mapOwnBut :','expects object as argument' );

  for( k in srcMap )
  {
    if( !_ObjectHasOwnProperty.call( srcMap, k ) )
    continue;

    for( a = 1 ; a &lt; arguments.length ; a++ )
    {
      var argument = arguments[ a ];

      if( k in argument )
      break;

    }
    if( a === arguments.length )
    {
      result[ k ] = srcMap[ k ];
    }
  }

  return result;
}

//

  /**
   * @namespace
   * @property { objectLike } srcObjects.srcObject - The target object.
   * @property { objectLike } screenObjects.screenObject - The source object.
   * @property { Object } dstObject - The empty object.
   */

  /**
   * The mapScreens() returns an object filled by unique [ key, value ]
   * from (srcObject) object.
   *
   * It creates the variable (dstObject) assignes and calls the method (_mapScreen( { } ) )
   * with three properties.
   *
   * @see {@link wTools._mapScreen} - See for more information.
   *
   * @param { objectLike } srcObject - The target object.
   * @param { objectLike } screenObject - The source object.
   *
   * @example
   * // returns { a : "abc", c : 33, d : "name" };
   * _.mapScreens( { d : 'name', c : 33, a : 'abc' }, [ { a : 13 }, { b : 77 }, { c : 3 }, { d : 'name' } ] );
   *
   * @returns { Object } Returns an (dstObject) object filled by unique [ key, value ]
   * from (srcObject) objects.
   * @method mapScreens
   * @throws { Error } Will throw an Error if (arguments.length) more that two,
   * if (srcObject or screenObject) are not objects-like.
   * @memberof wTools
   */

var mapScreens = function( srcObject,screenObject )
{

  _assert( arguments.length >= 2,'mapScreens :','expects at least 2 arguments' );
  _assert( _.object.like( srcObject ),'mapScreens :','expects object as argument' );
  _assert( _.object.like( screenObject ),'mapScreens :','expects object as screenObject' );

  if( arguments.length > 2 )
  {
    //debugger;
    screenObject =_ArraySlice.call( arguments,1 );
/*
    var args =_ArraySlice.call( arguments,1 );
    screenObject = _.mapCopy.apply( this,args );
*/
  }

  var dstObject = _mapScreen
  ({
    screenObjects : screenObject,
    srcObjects : srcObject,
    dstObject : {},
  });

  return dstObject;
}

//
  /**
   * @namespace
   * @property { objectLike } screenObjects.screenObject - The first object.
   * @property { ...objectLike } srcObject.arguments[1,...] -
   * The pseudo array (arguments[]) from the first [1] index to the end.
   * @property { object } dstObject - The empty object.
   */

  /**
   * The mapScreen() returns an object filled by unique [ key, value ]
   * from others objects.
   *
   * It takes number of objects, creates a new object by three properties
   * and calls the _mapScreen( {} ) with created object.
   *
   * @see  {@link wTools._mapScreen} - See for more information.
   *
   * @param { objectLike } screenObject - The first object.
   * @param { ...objectLike } arguments[] - One or more objects.
   *
   * @example
   * // returns { a : "abc", c : 33, d : "name" };
   * _.mapScreen( { a : 13, b : 77, c : 3, d : 'name' }, { d : 'name', c : 33, a : 'abc' } );
   *
   * @returns { Object } Returns the object filled by unique [ key, value ]
   * from others objects.
   * @method mapScreen
   * @throws { Error } Will throw an Error if (arguments.length &lt; 2) or (arguments.length !== 2).
   * @memberof wTools
   */

var mapScreen = function( screenObject )
{

  _.assert( arguments.length >= 2 );
  _.assert( arguments.length === 2 );

  return _mapScreen
  ({
    screenObjects : screenObject,
    srcObjects : _.arraySlice( arguments,1 ),
    dstObject : {},
  });

}

//

  // /**
  //  * @callback  options.filter
  //  * @param { objectLike } dstObject - An empty object.
  //  * @param { objectLike } srcObjects - The target object.
  //  * @param { string } - The key of the (screenObject).
  //  */

  /**
   * The _mapScreen() returns an object filled by unique [ key, value]
   * from others objects.
   *
   * The _mapScreen() checks whether there are the keys of
   * the (screenObject) in the list of (srcObjects).
   * If true, it calls a provided callback function (filter)
   * and adds to the (dstObject) all the [ key, value ]
   * for which callback function returns true.
   *
   * @param { function } [options.filter = filter.bypass()] options.filter - The callback function.
   * @param { objectLike } options.srcObjects - The target object.
   * @param { objectLike } options.screenObjects - The source object.
   * @param { Object } [options.dstObject = {}] options.dstObject - The empty object.
   *
   * @example
   * // returns { a : 33, c : 33, name : "Mikle" };
   * var options = {};
   * options.dstObject = {};
   * options.screenObjects = { 'a' : 13, 'b' : 77, 'c' : 3, 'name' : 'Mikle' };
   * options.srcObjects = { 'a' : 33, 'd' : 'name', 'name' : 'Mikle', 'c' : 33 };
   * _mapScreen( options );
   *
   * @example
   * // returns { a : "abc", c : 33, d : "name" };
   * var options = {};
   * options.dstObject = {};
   * options.screenObjects = { a : 13, b : 77, c : 3, d : 'name' };
   * options.srcObjects = { d : 'name', c : 33, a : 'abc' };
   * _mapScreen( options );
   *
   * @returns { Object } Returns an object filled by unique [ key, value ]
   * from others objects.
   * @method _mapScreen
   * @throws { Error } Will throw an Error if (options.dstObject or screenObject) are not objects,
   * or if (srcObjects) is not an array
   * @memberof wTools
   */

var _mapScreen = function( options )
{

  var dstObject = options.dstObject || {};
  var screenObject = options.screenObjects;
  var srcObjects = options.srcObjects;

  if( _.arrayIs( screenObject ) )
  screenObject = _.mapCopy.apply( this,screenObject );

  if( !_.arrayIs( srcObjects ) )
  srcObjects = [ srcObjects ];

  if( !options.filter )
  options.filter = filter.bypass();
  options.filter = _.filter.makeMapper( options.filter );

  _.assert( arguments.length === 1 );
  _assert( _.object.like( dstObject ),'_mapScreen :','expects object as argument' );
  _assert( _.object.like( screenObject ),'_mapScreen :','expects object as screenObject' );
  _assert( _.arrayIs( srcObjects ),'_mapScreen :','expects array of object as screenObject' );
  _.assertMapHasOnly( options,_mapScreen.defaults );

  for( a = srcObjects.length-1 ; a >= 0 ; a-- )
  _assert( _.object.like( srcObjects[ a ] ),'_mapScreen :','expects object as argument' );

  for( var k in screenObject )
  {

    if( screenObject[ k ] === undefined )
    continue;

    var a;
    for( a = srcObjects.length-1 ; a >= 0 ; a-- )
    if( k in srcObjects[ a ] )
    break;

    if( a === -1 )
    continue;

    options.filter.call( this,dstObject,srcObjects[ a ],k );

  }

  return dstObject;
}

_mapScreen.defaults =
{
  filter : null,
  screenObjects : null,
  srcObjects : null,
  dstObject : null,
}

// --
// map filter
// --

var bypass = function()
{

  var routine = function bypass( dstContainer,srcContainer,key )
  {
    /*dstContainer[ key ] = srcContainer[ key ];*/
    return true;
  }

  routine.functionKind = 'field-filter';
  return routine;
}

//

var own = function()
{

  var routine = function own( dstContainer,srcContainer,key )
  {
    if( !_ObjectHasOwnProperty.call( srcContainer, key ) )
    return false;

    /*dstContainer[ key ] = srcContainer[ key ];*/
    return true;
  }

  routine.functionKind = 'field-filter';
  return routine;
}

//

var ownRoutines = function()
{

  var routine = function ownRoutines( dstContainer,srcContainer,key )
  {
    if( !_ObjectHasOwnProperty.call( srcContainer, key ) )
    return false;
    if( !_.routineIs( srcContainer[ key ] ) )
    return false;

    /*dstContainer[ key ] = srcContainer[ key ];*/
    return true;
  }

  routine.functionKind = 'field-filter'; ;
  return routine;
}

//

var supplementaryOwnRoutines = function()
{

  var routine = function supplementaryOwnRoutines( dstContainer,srcContainer,key )
  {
    if( !_ObjectHasOwnProperty.call( srcContainer, key ) )
    return false;
    if( !_.routineIs( srcContainer[ key ] ) )
    return false;
    if( !dstContainer[ key ] !== undefined )
    return false;

    /*dstContainer[ key ] = srcContainer[ key ];*/
    return true;
  }

  routine.functionKind = 'field-filter';
  return routine;
}

//

var supplementary = function()
{

  var routine = function supplementary( dstContainer,srcContainer,key )
  {
    if( dstContainer[ key ] !== undefined )
    return false;

    /*dstContainer[ key ] = srcContainer[ key ];*/
    return true;
  }

  routine.functionKind = 'field-filter';
  return routine;
}

//

var supplementaryCloning = function()
{

  var routine = function supplementaryCloning( dstContainer,srcContainer,key )
  {
    if( dstContainer[ key ] !== undefined )
    return;

    _.entityCopyField( dstContainer,srcContainer,key );
  }

  routine.functionKind = 'field-mapper';
  return routine;
}

//

var supplementarySrcOwn = function()
{

  var routine = function supplementarySrcOwn( dstContainer,srcContainer,key )
  {
    if( !_ObjectHasOwnProperty.call( srcContainer, key ) )
    return false;
    if( dstContainer[ key ] !== undefined )
    return false;

    /*dstContainer[ key ] = srcContainer[ key ];*/
    return true;
  }

  routine.functionKind = 'field-filter';
  return routine;
}

//

var supplementaryCloningSrcOwn = function()
{

  var routine = function supplementaryCloningSrcOwn( dstContainer,srcContainer,key )
  {
    if( !_ObjectHasOwnProperty.call( srcContainer, key ) )
    return;
    if( dstContainer[ key ] !== undefined )
    return;

    _.entityCopyField( dstContainer,srcContainer,key );
  }

  routine.functionKind = 'field-mapper';
  return routine;
}

//

var supplementaryCloningDstNotOwn = function()
{

  var routine = function supplementaryCloningDstNotOwn( dstContainer,srcContainer,key )
  {
    if( !_ObjectHasOwnProperty.call( srcContainer, key ) )
    return;

    if( _ObjectHasOwnProperty.call( dstContainer, key ) )
    return;

    _.entityCopyField( dstContainer,srcContainer,key );
  }

  routine.functionKind = 'field-mapper';
  return routine;
}

//

var cloning = function()
{

  var routine = function cloning( dstContainer,srcContainer,key )
  {
    _.entityCopyField( dstContainer,srcContainer,key );
  }

  routine.functionKind = 'field-mapper';
  return routine;
}

//

var cloningSrcOwn = function()
{

  var routine = function cloning( dstContainer,srcContainer,key )
  {
    if( !_ObjectHasOwnProperty.call( srcContainer, key ) )
    return;

    _.entityCopyField( dstContainer,srcContainer,key );
  }

  routine.functionKind = 'field-mapper';
  return routine;
}

//

var atomic = function()
{

  var routine = function atomic( dstContainer,srcContainer,key )
  {
    if( !_.atomicIs( srcContainer[ key ] ) )
    return false;

    /*dstContainer[ key ] = srcContainer[ key ];*/
    return true;
  }

  routine.functionKind = 'field-filter';
  return routine;
}

//

var atomicSrcOwn = function()
{

  var routine = function atomicSrcOwn( dstContainer,srcContainer,key )
  {
    if( !_ObjectHasOwnProperty.call( srcContainer, key ) )
    return false;
    if( !_.atomicIs( srcContainer[ key ] ) )
    return false;

    /*dstContainer[ key ] = srcContainer[ key ];*/
    return true;
  }

  routine.functionKind = 'field-filter';
  return routine;
}

//

var notAtomicCloning = function()
{

  var routine = function notAtomicCloning( dstContainer,srcContainer,key )
  {
    if( _.atomicIs( srcContainer[ key ] ) )
    return;

    _.entityCopyField( dstContainer,srcContainer,key );
  }

  routine.functionKind = 'field-mapper';
  return routine;
}

//

var notAtomicCloningSrcOwn = function()
{

  var routine = function notAtomicCloningSrcOwn( dstContainer,srcContainer,key )
  {
    if( !_ObjectHasOwnProperty.call( srcContainer, key ) )
    return;
    if( _.atomicIs( srcContainer[ key ] ) )
    return;

    _.entityCopyField( dstContainer,srcContainer,key );
  }

  routine.functionKind = 'field-mapper';
  return routine;
}

//

var notAtomicCloningRecursiveSrcOwn = function()
{

  var routine = function notAtomicCloningRecursiveSrcOwn( dstContainer,srcContainer,key )
  {
    if( !_ObjectHasOwnProperty.call( srcContainer, key ) )
    return;
    if( _.atomicIs( srcContainer[ key ] ) )
    return;

    _.entityCopyField( dstContainer,srcContainer,key,_.entityCopyField );
  }

  routine.functionKind = 'field-mapper';
  return routine;
}

//

var recursiveClonning = function()
{

  var routine = function recursiveClonning( dstContainer,srcContainer,key )
  {
    _.entityCopyField( dstContainer,srcContainer,key,_.entityCopyField );
  }

  routine.functionKind = 'field-mapper';
  return routine;
}

//

var drop = function( dropContainer )
{

  _.assert( _.object.is( dropContainer ) );

  var routine = function drop( dstContainer,srcContainer,key )
  {
    if( dropContainer[ key ] !== undefined )
    return false

    /*dstContainer[ key ] = srcContainer[ key ];*/
    return true;
  }

  routine.functionKind = 'field-filter';
  return routine;
}

//

var and = function()
{

  var filters = [];
  var mappers = [];
  for( var a = 0 ; a &lt; arguments.length ; a++ )
  {
    var routine = arguments[ a ];
    _.assert( _.routineIs( routine ) );
    _.assert( _.strIs( routine.functionKind ) );
    if( routine.functionKind === 'field-filter' )
    filters.push( routine );
    else if( routine.functionKind === 'field-mapper' )
    mappers.push( routine );
    else throw _.err( 'expects routine.functionKind' );
  }

  if( mappers.length > 1 )
  throw _.err( 'can combine only one mapper with any number of filters' );

  var routine = function and( dstContainer,srcContainer,key )
  {

    for( var f = 0 ; f &lt; filters.length ; f++ )
    {
      var filter = filters[ f ];

      var result = filter( dstContainer,srcContainer,key );
      _.assert( _.bool.is( result ) );
      if( result === false )
      return mappers.length ? undefined : false;
    }

    for( var m = 0 ; m &lt; mappers.length ; m++ )
    {
      var mapper = mappers[ m ];

      var result = mapper( dstContainer,srcContainer,key );
      _.assert( result === undefined );
      return;
    }

    return mappers.length ? undefined : true;
  }

  routine.functionKind = mappers.length ? 'field-mapper' : 'field-filter';
  return routine;
}

//

var makeMapper = function( routine )
{

  _.assert( arguments.length === 1 );
  _.assert( _.routineIs( routine ) );
  _.assert( _.strIs( routine.functionKind ) );

  if( routine.functionKind === 'field-filter' )
  {
    var r = function( dstContainer,srcContainer,key )
    {
      var result = routine( dstContainer,srcContainer,key );
      _.assert( _.bool.is( result ) );
      if( result === false )
      return;
      dstContainer[ key ] = srcContainer[ key ];
    }
    r.functionKind = 'field-mapper';
    return r;
  }
  else if( routine.functionKind === 'field-mapper' )
  {
    return routine;
  }
  else throw _.err( 'expects routine.functionKind' );

}

//

var filter =
{

  bypass : bypass,

  own : own,
  ownRoutines : ownRoutines,
  supplementaryOwnRoutines : supplementaryOwnRoutines,

  supplementary : supplementary,
  supplementaryCloning : supplementaryCloning,
  supplementarySrcOwn : supplementarySrcOwn,
  supplementaryCloningSrcOwn : supplementaryCloningSrcOwn,
  supplementaryCloningDstNotOwn : supplementaryCloningDstNotOwn,

  cloning : cloning,
  cloningSrcOwn : cloningSrcOwn,

  atomic : atomic,
  atomicSrcOwn : atomicSrcOwn,

  notAtomicCloning : notAtomicCloning,
  notAtomicCloningSrcOwn : notAtomicCloningSrcOwn,
  notAtomicCloningRecursiveSrcOwn : notAtomicCloningRecursiveSrcOwn,

  recursiveClonning : recursiveClonning,

  drop : drop,

  and : and,
  makeMapper : makeMapper,

}

// --
// var
// --

/**
 * Throwen to indicate that operation was aborted by user or other subject.
 *
 * @error ErrorAbort
 * @memberof wTools
 */

var ErrorAbort = function()
{
  this.message = arguments.length ? _.arrayFrom( arguments ) : 'Aborted';
}
ErrorAbort.prototype = Object.create( Error.prototype );

var error =
{
  ErrorAbort : ErrorAbort,
}

Error.stackTraceLimit = Infinity;

/**
 * Some Event
 *
 * @event wTools#init
 * @property {string} kind - kind of event( 'init' ).
 * @memberof wTools
 */

// --
// prototype
// --

var Proto =
{

  // init

  _initConfig : _initConfig,


  // entity modifier

  enityExtend : enityExtend, /* deprecated */
  entityClone : entityClone, /* deprecated */

  _entityCloneAct : _entityCloneAct,
  _entityClone : _entityClone,
  entityCloneObject : entityCloneObject,
  entityCloneObjectMergingBuffers : entityCloneObjectMergingBuffers,
  entityCloneData : entityCloneData,
  entityCloneDataSeparatingBuffers : entityCloneDataSeparatingBuffers,

  entityCopy : entityCopy,
  entityCopyField : entityCopyField,
  entityAssignField : entityAssignField,


  // entity checker

  entityHasNan : entityHasNan,
  entityHasUndef : entityHasUndef,

  _entitySame : _entitySame,
  entitySame : entitySame,
  entityDiff : entityDiff,

  entityIdentical : entityIdentical,
  entityEquivalent : entityEquivalent,
  entityContain : entityContain,


  // entity selector

  entityLength : entityLength,

  entityWithKeyRecursive : entityWithKeyRecursive, /* deprecated */
  entityValueWithIndex : entityValueWithIndex,
  entityKeyWithValue : entityKeyWithValue,

  entitySelect : entitySelect,
  entitySelectSet : entitySelectSet,
  _entitySelectOptions : _entitySelectOptions,
  _entitySelect : _entitySelect,
  __entitySelectAct : __entitySelectAct,

  entityMap : entityMap,
  entityFilter : entityFilter,
  entityGroup : entityGroup,

  _entityMost : _entityMost,
  entityMin : entityMin,
  entityMax : entityMax,

  entityCoerceTo : entityCoerceTo,

  entitySearch : entitySearch,


  // iterator

  __eachAct : __eachAct,
  _each : _each,

  each : each,
  eachOwn : eachOwn,
  eachRecursive : eachRecursive,
  eachOwnRecursive : eachOwnRecursive,

  eachSample : eachSample, /* experimental */

  dup : dup,


  // diagnostics

  _err : _err,
  err : err,
  errLog : errLog,

  assert : assert,
  assertMapNoUndefine : assertMapNoUndefine,
  assertMapHasOnly : assertMapHasOnly,
  assertMapOwnOnly : assertMapOwnOnly,
  assertMapNone : assertMapNone,
  assertMapOwnNone : assertMapOwnNone,
  assertMapAll : assertMapAll,
  assertMapOwnAll : assertMapOwnAll,
  warn : warn,
  stack : stack,

  includeAny : includeAny,  /* experimental */

  diagnosticWatchObject : diagnosticWatchObject, /* experimental */
  diagnosticWatchFields : diagnosticWatchFields, /* experimental */
  diagnosticBeep : diagnosticBeep,


  // type test

  arrayIs : arrayIs,
  arrayLike : arrayLike,
  hasLength : hasLength,

  objectIs : objectIs,
  objectLike : objectLike,
  mapIs : mapIs,

  strIs : strIs,
  strIsNotEmpty : strIsNotEmpty,
  symbolIs : symbolIs,

  bufferTypedIs : bufferTypedIs,
  bufferViewIs : bufferViewIs,
  bufferRawIs : bufferRawIs,
  bufferNodeIs : bufferNodeIs,
  bufferSomeIs : bufferSomeIs,

  argumentsIs : argumentsIs,

  rowIs : rowIs,

  numberIs : numberIs,
  numberIsRegular : numberIsRegular,
  numbersAreInt : numbersAreInt,

  dateIs : dateIs,
  boolIs : boolIs,
  routineIs : routineIs,
  routineWithNameIs : routineWithNameIs,
  regexpIs : regexpIs,
  definedIs : definedIs,

  eventIs : eventIs,
  htmlIs : htmlIs,
  jqueryIs : jqueryIs,
  canvasIs : canvasIs,
  domIs : domIs,
  domableIs : domableIs,

  errorIs : errorIs,

  atomicIs : atomicIs,
  primitiveIs : atomicIs,

  typeOf : typeOf,
  typeIsBuffer : typeIsBuffer,


  // bool

  boolFrom : boolFrom,


  // number

  numberFrom : numberFrom,

  numberRandomInRange : numberRandomInRange,
  numberRandomInt : numberRandomInt,
  numberRandomIntBut : numberRandomIntBut, /* experimental */


  // str

  strTypeOf : strTypeOf,
  strPrimitiveTypeOf : strPrimitiveTypeOf,

  str : str,

  strBegins : strBegins,
  strEnds : strEnds,
  strBeginRemove : strBeginRemove,
  strEndRemove : strEndRemove,

  strPrependOnce : strPrependOnce,
  strAppendOnce : strAppendOnce,


  // regexp

  regexpEscape : regexpEscape,
  regexpForGlob : regexpForGlob,

  regexpMakeObject : regexpMakeObject,
  regexpMakeArray : regexpArrayMake,
  regexpMakeExpression : regexpMakeExpression,

  regexpBut_ : regexpBut_,

  regexpArrayMake : regexpArrayMake,
  regexpArrayIndex : regexpArrayIndex,
  _regexpArrayAny : _regexpArrayAny,
  _regexpArrayAll : _regexpArrayAll,


  // routine

  _routineBind : _routineBind,
  routineBind : routineBind, /* deprecated */
  routineJoin : routineJoin,
  routineSeal : routineSeal,
  routineDelayed : routineDelayed,

  routinesCall : routinesCall,
  routineOptions : routineOptions,

  bind : null,


  // time

  timeReady : timeReady,
  timeOnce : timeOnce,
  timeOut : timeOut,

  timePeriodic : timePeriodic,

  _timeNow_gen : _timeNow_gen,
  timeSpent : timeSpent,
  dateToStr : dateToStr,


  // buffer

  bufferRelen : bufferRelen,
  bufferResize : bufferResize,
  bufferBytesGet : bufferBytesGet,
  bufferRetype : bufferRetype,

  bufferMove : bufferMove,
  bufferToStr : bufferToStr,
  bufferToDom : bufferToDom,

  bufferLeftBufferIndex : bufferLeftBufferIndex,

  bufferFromArrayOfArray : bufferFromArrayOfArray,
  bufferFrom : bufferFrom,
  bufferRawFromBuffer : bufferRawFromBuffer,
  bufferRawFrom : bufferRawFrom,

  buffersSerialize : buffersSerialize, /* deprecated */
  buffersDeserialize : buffersDeserialize, /* deprecated */

  bufferToNodeBuffer : bufferToNodeBuffer,


  // array

  arraySub : arraySub,
  arrayNew : arrayNew,
  arrayNewOfSameLength : arrayNewOfSameLength,
  arrayOrNumber : arrayOrNumber,

  arrayShrink : arrayShrink,
  arrayIndicesOfGreatest : arrayIndicesOfGreatest, /* experimental */

  arrayFlatten : arrayFlatten,
  arrayFlattenToMapUnique : arrayFlattenToMapUnique,

  arrayCopy : arrayCopy,
  arrayAppendMerging : arrayAppendMerging,
  arrayPrependMerging : arrayPrependMerging,

  arrayAppendOnceMerging : arrayAppendOnceMerging,
  arrayPrependOnceMerging : arrayPrependOnceMerging,

  arrayAppendOnce : arrayAppendOnce,
  arrayPrependOnce : arrayPrependOnce,

  arrayElementsSwap : arrayElementsSwap,

  arrayRemoveArrayOnce : arrayRemoveArrayOnce,

  arrayRemovedOnce : arrayRemovedOnce,
  arrayRemoveOnce : arrayRemoveOnce,

  arrayRemovedAll : arrayRemovedAll,
  arrayRemoveAll : arrayRemoveAll,

  arrayReplaceOnce : arrayReplaceOnce,
  arrayUpdate : arrayUpdate,

  arrayFrom : arrayFrom,
  arrayToMap : arrayToMap,

  arraySpliceArray : arraySpliceArray,

  arraySlice : arraySlice,
  arraySplice : arraySplice,
  arrayAs : arrayAs,

  arrayUniqueIs : arrayUniqueIs,
  longUnduplicate : longUnduplicate,

  arrayToStr : arrayToStr,

  arrayPut : arrayPut, /* experimental */

  arrayMask : arrayMask,
  arrayUnmask : arrayUnmask,

  arrayDuplicate : arrayDuplicate,
  arrayFill : arrayFill,

  arrayCompare : arrayCompare,
  arraySame : arraySame,
  arraySameSet : arraySameSet,

  arrayLeftIndexOf : arrayLeftIndexOf,
  arrayRightIndexOf : arrayRightIndexOf,

  arrayLeft : arrayLeft,
  arrayRight : arrayRight,

  arrayHasAny : arrayHasAny,
  arrayCount : arrayCount,
  arrayCountSame : arrayCountSame,

  arraySum : arraySum,

  arraySupplement : arraySupplement,
  arrayExtendScreening : arrayExtendScreening,

  arrayRandom : arrayRandom,
  arrayRange : arrayRange,


  // array set

  arraySetIntersection : arraySetIntersection,
  arraySetContainAll : arraySetContainAll,
  arraySetContainSomething : arraySetContainSomething,


  // array sorted

  _arraySortedLookUpAct : _arraySortedLookUpAct,
  arraySortedLookUp : arraySortedLookUp,
  arraySortedClosest : arraySortedClosest,
  arraySortedRemove : arraySortedRemove,
  arraySortedAdd : arraySortedAdd,
  arraySortedAddOnce : arraySortedAddOnce,
  arraySortedAddArray : arraySortedAddArray,


  // map extend

  mapClone : mapClone, /* experimental */

  mapExtendFiltering : mapExtendFiltering,
  mapExtend : mapExtend,
  mapSupplement : mapSupplement,
  mapComplement : mapComplement,
  mapCopy : mapCopy,


  // map test

  mapSatisfy : mapSatisfy,
  _mapSatisfy : _mapSatisfy,


  // map converter

  mapFirstPair : mapFirstPair,

  mapToArray : mapToArray,
  mapValWithIndex : mapValWithIndex,
  mapKeyWithIndex : mapKeyWithIndex,
  mapToString : mapToString, /* deprecated */

  mapOwnKeys : mapOwnKeys,
  mapKeys : mapKeys,
  mapOwnValues : mapOwnValues,
  mapValues : mapValues,
  mapPairs : mapPairs,

  mapInvertKeyValue : mapInvertKeyValue,

  /* mapsPluck : mapsPluck, */


  // map logic

  mapOwn : mapOwn,
  mapHas : mapHas,

  mapSame : mapSame,
  mapContain : mapContain,

  mapBut : mapBut,
  mapButFiltering : mapButFiltering,
  mapOwnBut : mapOwnBut,

  mapScreens : mapScreens,
  mapScreen : mapScreen,
  _mapScreen : _mapScreen,


  // map filter

  filter : filter,

  // var

  error : error,

}

_global_.wBase = Proto;

mapExtend( Self, Proto );

/*Self.constructor = function wTools() {};*/

//

var _assert = _.assert;
var _arraySlice = _.arraySlice;
var timeNow = Self.timeNow = Self._timeNow_gen();

//

_global_[ 'wTools' ] = Self;
_global_.wTools = Self;

//debugger;

if( typeof module !== 'undefined' &amp;&amp; module !== null )
try
{
  require( '../ServerTools.ss' );
}
catch( err )
{
}

//debugger;

if( _global_.wToolsInitConfigExpected !== false )
_._initConfig();

if( typeof module !== 'undefined' &amp;&amp; module !== null )
{

  module[ 'exports' ] = Self;

  require( './layer3/NameTools.s' );
  require( './layer3/ExecTools.s' );
  require( './layer3/StringTools.s' );
  //require( './object/RegexpObject.s' );

}

})();
</code></pre>
        </article>
    </section>




</div>

<nav>
    <h2><a href="index.html">Home</a></h2><h3>Classes</h3><ul><li><a href="wTools.html">wTools</a></li></ul><h3>Events</h3><ul><li><a href="wTools.html#event:init">init</a></li></ul><h3>Global</h3><ul><li><a href="global.html#wToolsstrHtmlEscape">wToolsstrHtmlEscape</a></li></ul>
</nav>

<br class="clear">

<footer>
    Documentation generated by <a href="https://github.com/jsdoc3/jsdoc">JSDoc 3.4.0</a> on Wed Aug 24 2016 14:18:08 GMT+0300 (EEST)
</footer>

<script> prettyPrint(); </script>
<script src="scripts/linenumber.js"> </script>
</body>
</html><|MERGE_RESOLUTION|>--- conflicted
+++ resolved
@@ -223,11 +223,7 @@
 
     if( options.forWorker )
     {
-<<<<<<< HEAD
-      var good = _.strIs( src ) || _.number.is( src ) || _.date.is( src ) || _.boolIs( src ) || _.regexpIs( src ) || _.bufferTypedIs( src );
-=======
-      var good = _.strIs( src ) || _.numberIs( src ) || _.date.is( src ) || _.bool.is( src ) || _.regexpIs( src ) || _.bufferTypedIs( src );
->>>>>>> 6b9a43b1
+      var good = _.strIs( src ) || _.number.is( src ) || _.date.is( src ) || _.bool.is( src ) || _.regexpIs( src ) || _.bufferTypedIs( src );
       if( good )
       {
         return src;
@@ -239,11 +235,7 @@
     }
     else
     {
-<<<<<<< HEAD
-      if( _.strIs( src ) || _.number.is( src ) || _.date.is( src ) || _.boolIs( src ) || _.regexpIs( src ) )
-=======
-      if( _.strIs( src ) || _.numberIs( src ) || _.date.is( src ) || _.bool.is( src ) || _.regexpIs( src ) )
->>>>>>> 6b9a43b1
+      if( _.strIs( src ) || _.number.is( src ) || _.date.is( src ) || _.bool.is( src ) || _.regexpIs( src ) )
       result = src.constructor( src );
       else if( _.routineIs( src ) )
       result = src;
