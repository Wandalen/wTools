# Тип <code>BufferRaw</code>

Стандартний нетипізований буфер, буфер необроблених даних, що призначений не для доступу до даних через цей об'єкт напряму, а для використання іншими буферами, як контейнер даних.

<<<<<<< HEAD
Тип `BufferRaw` надає можливість виділити фіксовану ділянку ініціалізованої пам'яті, але при цьому, не дає безпосереднього доступу до даних. Для обробки даних що знаходяться в екземплярі типа `BufferRaw` використовується механізм представлення даних - треба створити об'єкт чи ряд об'єктів типу `BufferTyped` чи типу `BufferView`. Наприклад, буфер типу `BufferRaw` можна перетворити до [буферу типу `BufferView`](./BufferView.md) або до одного з [типізованих буферів](./BufferTyped.md).
=======
Тип `BufferRaw` надає можливість виділити фіксовану ділянку ініціалізованої пам'яті, але при цьому. Для обробки даних що знаходяться в екземплярі типа `BufferRaw` використовується механізм представлення даних - екземпляри типу одного з [типізованих буферів](./BufferTyped.md) чи [`BufferView` буферу](./BufferView.md).
>>>>>>> 2d128051

Тип `BufferRaw` має дві реалізації:

- [`BufferRaw`](https://developer.mozilla.org/en-US/docs/Web/JavaScript/Reference/Global_Objects/ArrayBuffer) ( `ArrayBuffer` );
- [`BufferRawShared`](https://developer.mozilla.org/en-US/docs/Web/JavaScript/Reference/Global_Objects/SharedArrayBuffer) ( `SharedArrayBuffer` ).

<<<<<<< HEAD
Відмінність між буферами класів `BufferRaw` і `BufferRawShared` заключаються в тому, що екземпляр класу `BufferRawShared` може надати доступ декільком потокам одночасно, а екземпляр класу `BufferRaw` -  лише одному. При цьому і `BufferRaw`, і `BufferRawShared` можуть мати декілька представлень в одному потоці. Зміна буферу, що проведена в одному з представлень відразу відображається в інших так як представлення не містять реальних даних, а лише інформацію про те як інтерпретувати дані з екземпляра типу `BufferRaw`.
=======
Відмінність між буферами `BufferRaw` і `BufferRawShared` заключаються в тому, що `BufferRawShared` може надати доступ декільком потокам ( вокрерам/процесам ) одночасно, а `BufferRaw` лише одному. При цьому і `BufferRaw`, і `BufferRawShared` можуть мати декілька представлень в одному потоці. Зміна буферу, що проведена в одному з представлень одразу відображається в інших так як представлення не містять реальних даних, а говрять лише про те як інтерпретувати дані з екземпляра типа `BufferRaw`.
>>>>>>> 2d128051

### Приклади

```js
var raw = new BufferRaw( 15 );
console.log( raw.byteLength ); // log 15
```

<<<<<<< HEAD
Для створення екземпляру буферу `BufferRaw` використовується конструктор класу з такою ж назвою. В аргументі конструктору передається потрібний розмір буферу в байтах. Розмір буфер `raw` 15 байт.
=======
Для створення екземпляра типу `BufferRaw` використовується конструктор класу з такою ж назвою. В аргументі конструктору передається потрібний розмір буфера в байтах. Розмір буфера `raw` 15 байт.
>>>>>>> 2d128051

```js
var sharedRaw = new BufferRawShared( 10 );
console.log( sharedRaw.byteLength ); // log 10
```

<<<<<<< HEAD
Для створення екземпляру буферу `BufferRawShared` використовується конструктор класу з аналогічною назвою. В аргументі конструктору передається потрібний розмір буферу в байтах. Створеий буфер `sharedRaw` має розмір 10 байт.
=======
Для створення буферу `BufferRawShared` використовується конструктор класа з аналогічною назвою. В аргументі конструктора передається потрібний розмір буфера в байтах. Створений буфер `sharedRaw` має розмір 10 байт.
>>>>>>> 2d128051

### Підсумок

- `BufferRaw` буфери використовуються для зберігання двійкових даних, вони виділяють визначений об'єм пам'яті.
- `BufferRaw` буфери не надають доступу до даних.
- Для доступу до даних поміщених в `BufferRaw` буфер використовуються представлення - створення буферів типу `BufferTyped` або `BufferView`.
- Один `BufferRaw` може мати більш ніж одне представлення, зміни зроблені в одному з представлень відразу відображаються в інших представленнях.

[Повернутись до змісту](../README.md#Концепції)<|MERGE_RESOLUTION|>--- conflicted
+++ resolved
@@ -2,22 +2,14 @@
 
 Стандартний нетипізований буфер, буфер необроблених даних, що призначений не для доступу до даних через цей об'єкт напряму, а для використання іншими буферами, як контейнер даних.
 
-<<<<<<< HEAD
-Тип `BufferRaw` надає можливість виділити фіксовану ділянку ініціалізованої пам'яті, але при цьому, не дає безпосереднього доступу до даних. Для обробки даних що знаходяться в екземплярі типа `BufferRaw` використовується механізм представлення даних - треба створити об'єкт чи ряд об'єктів типу `BufferTyped` чи типу `BufferView`. Наприклад, буфер типу `BufferRaw` можна перетворити до [буферу типу `BufferView`](./BufferView.md) або до одного з [типізованих буферів](./BufferTyped.md).
-=======
-Тип `BufferRaw` надає можливість виділити фіксовану ділянку ініціалізованої пам'яті, але при цьому. Для обробки даних що знаходяться в екземплярі типа `BufferRaw` використовується механізм представлення даних - екземпляри типу одного з [типізованих буферів](./BufferTyped.md) чи [`BufferView` буферу](./BufferView.md).
->>>>>>> 2d128051
+Тип `BufferRaw` надає можливість виділити фіксовану ділянку ініціалізованої пам'яті. Для обробки даних що знаходяться в екземплярі типа `BufferRaw` використовується механізм представлення даних - екземпляри типу одного з [типізованих буферів](./BufferTyped.md) чи [`BufferView` буферу](./BufferView.md).
 
 Тип `BufferRaw` має дві реалізації:
 
 - [`BufferRaw`](https://developer.mozilla.org/en-US/docs/Web/JavaScript/Reference/Global_Objects/ArrayBuffer) ( `ArrayBuffer` );
 - [`BufferRawShared`](https://developer.mozilla.org/en-US/docs/Web/JavaScript/Reference/Global_Objects/SharedArrayBuffer) ( `SharedArrayBuffer` ).
 
-<<<<<<< HEAD
-Відмінність між буферами класів `BufferRaw` і `BufferRawShared` заключаються в тому, що екземпляр класу `BufferRawShared` може надати доступ декільком потокам одночасно, а екземпляр класу `BufferRaw` -  лише одному. При цьому і `BufferRaw`, і `BufferRawShared` можуть мати декілька представлень в одному потоці. Зміна буферу, що проведена в одному з представлень відразу відображається в інших так як представлення не містять реальних даних, а лише інформацію про те як інтерпретувати дані з екземпляра типу `BufferRaw`.
-=======
-Відмінність між буферами `BufferRaw` і `BufferRawShared` заключаються в тому, що `BufferRawShared` може надати доступ декільком потокам ( вокрерам/процесам ) одночасно, а `BufferRaw` лише одному. При цьому і `BufferRaw`, і `BufferRawShared` можуть мати декілька представлень в одному потоці. Зміна буферу, що проведена в одному з представлень одразу відображається в інших так як представлення не містять реальних даних, а говрять лише про те як інтерпретувати дані з екземпляра типа `BufferRaw`.
->>>>>>> 2d128051
+Відмінність між буферами `BufferRaw` і `BufferRawShared` полягає в тому, що `BufferRawShared` може надати доступ декільком потокам ( воркерам/процесам ) одночасно, а `BufferRaw` лише одному. При цьому і `BufferRaw`, і `BufferRawShared` можуть мати декілька представлень в одному потоці. Зміна буферу, що проведена в одному з представлень одразу відображається в інших так як представлення не містять реальних даних, а говорять лише про те як інтерпретувати дані з екземпляра типа `BufferRaw`.
 
 ### Приклади
 
@@ -26,22 +18,14 @@
 console.log( raw.byteLength ); // log 15
 ```
 
-<<<<<<< HEAD
-Для створення екземпляру буферу `BufferRaw` використовується конструктор класу з такою ж назвою. В аргументі конструктору передається потрібний розмір буферу в байтах. Розмір буфер `raw` 15 байт.
-=======
-Для створення екземпляра типу `BufferRaw` використовується конструктор класу з такою ж назвою. В аргументі конструктору передається потрібний розмір буфера в байтах. Розмір буфера `raw` 15 байт.
->>>>>>> 2d128051
+Для створення екземпляра типу `BufferRaw` використовується конструктор класу з такою ж назвою. В аргументі конструктору передається потрібний розмір буфера в байтах. Розмір буфера `raw` 15 байтів.
 
 ```js
 var sharedRaw = new BufferRawShared( 10 );
 console.log( sharedRaw.byteLength ); // log 10
 ```
 
-<<<<<<< HEAD
-Для створення екземпляру буферу `BufferRawShared` використовується конструктор класу з аналогічною назвою. В аргументі конструктору передається потрібний розмір буферу в байтах. Створеий буфер `sharedRaw` має розмір 10 байт.
-=======
-Для створення буферу `BufferRawShared` використовується конструктор класа з аналогічною назвою. В аргументі конструктора передається потрібний розмір буфера в байтах. Створений буфер `sharedRaw` має розмір 10 байт.
->>>>>>> 2d128051
+Для створення буферу `BufferRawShared` використовується конструктор класа з аналогічною назвою. В аргументі конструктора передається потрібний розмір буфера в байтах. Створений буфер `sharedRaw` має розмір 10 байтів.
 
 ### Підсумок
 
