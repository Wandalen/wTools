--- conflicted
+++ resolved
@@ -164,17 +164,17 @@
 </details>
 
 <details>
-<<<<<<< HEAD
   <summary><a href="./concept/MakeAndFrom.md">
     Конвенція <code>make</code> і <code>from</code>
   </a></summary>
     Конвенція іменування рутин <code>make</code> і <code>from</code>` забезпечує уніфікацію коду та впроваджує єдині правила для створення рутин-конструкторів.
-=======
+</details>
+
+<details>
   <summary><a href="./concept/Escape.md">
     Ескейпінг
   </a></summary>
     Ескейпінг - процес маскування певного значення. Реалізується рутинами і засобами, щоб вирішити проблему обмеженності значень.
->>>>>>> b718e2a2
 </details>
 
 ## Туторіали
